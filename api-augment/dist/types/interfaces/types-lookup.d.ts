import "@polkadot/types/lookup";
import type {
  BTreeMap,
  BTreeSet,
  Bytes,
  Compact,
  Enum,
  Null,
  Option,
  Result,
  Struct,
  Text,
  U8aFixed,
  Vec,
  bool,
  u128,
  u16,
  u32,
  u64,
  u8
} from "@polkadot/types-codec";
import type { ITuple } from "@polkadot/types-codec/types";
import type {
  AccountId32,
  Call,
  H256,
  MultiAddress,
  Perbill
} from "@polkadot/types/interfaces/runtime";
import type { Event } from "@polkadot/types/interfaces/system";
declare module "@polkadot/types/lookup" {
  /** @name FrameSystemAccountInfo (3) */
  interface FrameSystemAccountInfo extends Struct {
    readonly nonce: u32;
    readonly consumers: u32;
    readonly providers: u32;
    readonly sufficients: u32;
    readonly data: PalletBalancesAccountData;
  }
  /** @name PalletBalancesAccountData (5) */
  interface PalletBalancesAccountData extends Struct {
    readonly free: u128;
    readonly reserved: u128;
    readonly frozen: u128;
    readonly flags: u128;
  }
  /** @name FrameSupportDispatchPerDispatchClassWeight (9) */
  interface FrameSupportDispatchPerDispatchClassWeight extends Struct {
    readonly normal: SpWeightsWeightV2Weight;
    readonly operational: SpWeightsWeightV2Weight;
    readonly mandatory: SpWeightsWeightV2Weight;
  }
  /** @name SpWeightsWeightV2Weight (10) */
  interface SpWeightsWeightV2Weight extends Struct {
    readonly refTime: Compact<u64>;
    readonly proofSize: Compact<u64>;
  }
  /** @name SpRuntimeDigest (15) */
  interface SpRuntimeDigest extends Struct {
    readonly logs: Vec<SpRuntimeDigestDigestItem>;
  }
  /** @name SpRuntimeDigestDigestItem (17) */
  interface SpRuntimeDigestDigestItem extends Enum {
    readonly isOther: boolean;
    readonly asOther: Bytes;
    readonly isConsensus: boolean;
    readonly asConsensus: ITuple<[U8aFixed, Bytes]>;
    readonly isSeal: boolean;
    readonly asSeal: ITuple<[U8aFixed, Bytes]>;
    readonly isPreRuntime: boolean;
    readonly asPreRuntime: ITuple<[U8aFixed, Bytes]>;
    readonly isRuntimeEnvironmentUpdated: boolean;
    readonly type: "Other" | "Consensus" | "Seal" | "PreRuntime" | "RuntimeEnvironmentUpdated";
  }
  /** @name FrameSystemEventRecord (20) */
  interface FrameSystemEventRecord extends Struct {
    readonly phase: FrameSystemPhase;
    readonly event: Event;
    readonly topics: Vec<H256>;
  }
  /** @name FrameSystemEvent (22) */
  interface FrameSystemEvent extends Enum {
    readonly isExtrinsicSuccess: boolean;
    readonly asExtrinsicSuccess: {
      readonly dispatchInfo: FrameSupportDispatchDispatchInfo;
    } & Struct;
    readonly isExtrinsicFailed: boolean;
    readonly asExtrinsicFailed: {
      readonly dispatchError: SpRuntimeDispatchError;
      readonly dispatchInfo: FrameSupportDispatchDispatchInfo;
    } & Struct;
    readonly isCodeUpdated: boolean;
    readonly isNewAccount: boolean;
    readonly asNewAccount: {
      readonly account: AccountId32;
    } & Struct;
    readonly isKilledAccount: boolean;
    readonly asKilledAccount: {
      readonly account: AccountId32;
    } & Struct;
    readonly isRemarked: boolean;
    readonly asRemarked: {
      readonly sender: AccountId32;
      readonly hash_: H256;
    } & Struct;
    readonly isUpgradeAuthorized: boolean;
    readonly asUpgradeAuthorized: {
      readonly codeHash: H256;
      readonly checkVersion: bool;
    } & Struct;
    readonly type:
      | "ExtrinsicSuccess"
      | "ExtrinsicFailed"
      | "CodeUpdated"
      | "NewAccount"
      | "KilledAccount"
      | "Remarked"
      | "UpgradeAuthorized";
  }
  /** @name FrameSupportDispatchDispatchInfo (23) */
  interface FrameSupportDispatchDispatchInfo extends Struct {
    readonly weight: SpWeightsWeightV2Weight;
    readonly class: FrameSupportDispatchDispatchClass;
    readonly paysFee: FrameSupportDispatchPays;
  }
  /** @name FrameSupportDispatchDispatchClass (24) */
  interface FrameSupportDispatchDispatchClass extends Enum {
    readonly isNormal: boolean;
    readonly isOperational: boolean;
    readonly isMandatory: boolean;
    readonly type: "Normal" | "Operational" | "Mandatory";
  }
  /** @name FrameSupportDispatchPays (25) */
  interface FrameSupportDispatchPays extends Enum {
    readonly isYes: boolean;
    readonly isNo: boolean;
    readonly type: "Yes" | "No";
  }
  /** @name SpRuntimeDispatchError (26) */
  interface SpRuntimeDispatchError extends Enum {
    readonly isOther: boolean;
    readonly isCannotLookup: boolean;
    readonly isBadOrigin: boolean;
    readonly isModule: boolean;
    readonly asModule: SpRuntimeModuleError;
    readonly isConsumerRemaining: boolean;
    readonly isNoProviders: boolean;
    readonly isTooManyConsumers: boolean;
    readonly isToken: boolean;
    readonly asToken: SpRuntimeTokenError;
    readonly isArithmetic: boolean;
    readonly asArithmetic: SpArithmeticArithmeticError;
    readonly isTransactional: boolean;
    readonly asTransactional: SpRuntimeTransactionalError;
    readonly isExhausted: boolean;
    readonly isCorruption: boolean;
    readonly isUnavailable: boolean;
    readonly isRootNotAllowed: boolean;
    readonly type:
      | "Other"
      | "CannotLookup"
      | "BadOrigin"
      | "Module"
      | "ConsumerRemaining"
      | "NoProviders"
      | "TooManyConsumers"
      | "Token"
      | "Arithmetic"
      | "Transactional"
      | "Exhausted"
      | "Corruption"
      | "Unavailable"
      | "RootNotAllowed";
  }
  /** @name SpRuntimeModuleError (27) */
  interface SpRuntimeModuleError extends Struct {
    readonly index: u8;
    readonly error: U8aFixed;
  }
  /** @name SpRuntimeTokenError (28) */
  interface SpRuntimeTokenError extends Enum {
    readonly isFundsUnavailable: boolean;
    readonly isOnlyProvider: boolean;
    readonly isBelowMinimum: boolean;
    readonly isCannotCreate: boolean;
    readonly isUnknownAsset: boolean;
    readonly isFrozen: boolean;
    readonly isUnsupported: boolean;
    readonly isCannotCreateHold: boolean;
    readonly isNotExpendable: boolean;
    readonly isBlocked: boolean;
    readonly type:
      | "FundsUnavailable"
      | "OnlyProvider"
      | "BelowMinimum"
      | "CannotCreate"
      | "UnknownAsset"
      | "Frozen"
      | "Unsupported"
      | "CannotCreateHold"
      | "NotExpendable"
      | "Blocked";
  }
  /** @name SpArithmeticArithmeticError (29) */
  interface SpArithmeticArithmeticError extends Enum {
    readonly isUnderflow: boolean;
    readonly isOverflow: boolean;
    readonly isDivisionByZero: boolean;
    readonly type: "Underflow" | "Overflow" | "DivisionByZero";
  }
  /** @name SpRuntimeTransactionalError (30) */
  interface SpRuntimeTransactionalError extends Enum {
    readonly isLimitReached: boolean;
    readonly isNoLayer: boolean;
    readonly type: "LimitReached" | "NoLayer";
  }
  /** @name CumulusPalletParachainSystemEvent (31) */
  interface CumulusPalletParachainSystemEvent extends Enum {
    readonly isValidationFunctionStored: boolean;
    readonly isValidationFunctionApplied: boolean;
    readonly asValidationFunctionApplied: {
      readonly relayChainBlockNum: u32;
    } & Struct;
    readonly isValidationFunctionDiscarded: boolean;
    readonly isDownwardMessagesReceived: boolean;
    readonly asDownwardMessagesReceived: {
      readonly count: u32;
    } & Struct;
    readonly isDownwardMessagesProcessed: boolean;
    readonly asDownwardMessagesProcessed: {
      readonly weightUsed: SpWeightsWeightV2Weight;
      readonly dmqHead: H256;
    } & Struct;
    readonly isUpwardMessageSent: boolean;
    readonly asUpwardMessageSent: {
      readonly messageHash: Option<U8aFixed>;
    } & Struct;
    readonly type:
      | "ValidationFunctionStored"
      | "ValidationFunctionApplied"
      | "ValidationFunctionDiscarded"
      | "DownwardMessagesReceived"
      | "DownwardMessagesProcessed"
      | "UpwardMessageSent";
  }
  /** @name PalletBalancesEvent (33) */
  interface PalletBalancesEvent extends Enum {
    readonly isEndowed: boolean;
    readonly asEndowed: {
      readonly account: AccountId32;
      readonly freeBalance: u128;
    } & Struct;
    readonly isDustLost: boolean;
    readonly asDustLost: {
      readonly account: AccountId32;
      readonly amount: u128;
    } & Struct;
    readonly isTransfer: boolean;
    readonly asTransfer: {
      readonly from: AccountId32;
      readonly to: AccountId32;
      readonly amount: u128;
    } & Struct;
    readonly isBalanceSet: boolean;
    readonly asBalanceSet: {
      readonly who: AccountId32;
      readonly free: u128;
    } & Struct;
    readonly isReserved: boolean;
    readonly asReserved: {
      readonly who: AccountId32;
      readonly amount: u128;
    } & Struct;
    readonly isUnreserved: boolean;
    readonly asUnreserved: {
      readonly who: AccountId32;
      readonly amount: u128;
    } & Struct;
    readonly isReserveRepatriated: boolean;
    readonly asReserveRepatriated: {
      readonly from: AccountId32;
      readonly to: AccountId32;
      readonly amount: u128;
      readonly destinationStatus: FrameSupportTokensMiscBalanceStatus;
    } & Struct;
    readonly isDeposit: boolean;
    readonly asDeposit: {
      readonly who: AccountId32;
      readonly amount: u128;
    } & Struct;
    readonly isWithdraw: boolean;
    readonly asWithdraw: {
      readonly who: AccountId32;
      readonly amount: u128;
    } & Struct;
    readonly isSlashed: boolean;
    readonly asSlashed: {
      readonly who: AccountId32;
      readonly amount: u128;
    } & Struct;
    readonly isMinted: boolean;
    readonly asMinted: {
      readonly who: AccountId32;
      readonly amount: u128;
    } & Struct;
    readonly isBurned: boolean;
    readonly asBurned: {
      readonly who: AccountId32;
      readonly amount: u128;
    } & Struct;
    readonly isSuspended: boolean;
    readonly asSuspended: {
      readonly who: AccountId32;
      readonly amount: u128;
    } & Struct;
    readonly isRestored: boolean;
    readonly asRestored: {
      readonly who: AccountId32;
      readonly amount: u128;
    } & Struct;
    readonly isUpgraded: boolean;
    readonly asUpgraded: {
      readonly who: AccountId32;
    } & Struct;
    readonly isIssued: boolean;
    readonly asIssued: {
      readonly amount: u128;
    } & Struct;
    readonly isRescinded: boolean;
    readonly asRescinded: {
      readonly amount: u128;
    } & Struct;
    readonly isLocked: boolean;
    readonly asLocked: {
      readonly who: AccountId32;
      readonly amount: u128;
    } & Struct;
    readonly isUnlocked: boolean;
    readonly asUnlocked: {
      readonly who: AccountId32;
      readonly amount: u128;
    } & Struct;
    readonly isFrozen: boolean;
    readonly asFrozen: {
      readonly who: AccountId32;
      readonly amount: u128;
    } & Struct;
    readonly isThawed: boolean;
    readonly asThawed: {
      readonly who: AccountId32;
      readonly amount: u128;
    } & Struct;
    readonly isTotalIssuanceForced: boolean;
    readonly asTotalIssuanceForced: {
      readonly old: u128;
      readonly new_: u128;
    } & Struct;
    readonly type:
      | "Endowed"
      | "DustLost"
      | "Transfer"
      | "BalanceSet"
      | "Reserved"
      | "Unreserved"
      | "ReserveRepatriated"
      | "Deposit"
      | "Withdraw"
      | "Slashed"
      | "Minted"
      | "Burned"
      | "Suspended"
      | "Restored"
      | "Upgraded"
      | "Issued"
      | "Rescinded"
      | "Locked"
      | "Unlocked"
      | "Frozen"
      | "Thawed"
      | "TotalIssuanceForced";
  }
  /** @name FrameSupportTokensMiscBalanceStatus (34) */
  interface FrameSupportTokensMiscBalanceStatus extends Enum {
    readonly isFree: boolean;
    readonly isReserved: boolean;
    readonly type: "Free" | "Reserved";
  }
  /** @name PalletTransactionPaymentEvent (35) */
  interface PalletTransactionPaymentEvent extends Enum {
    readonly isTransactionFeePaid: boolean;
    readonly asTransactionFeePaid: {
      readonly who: AccountId32;
      readonly actualFee: u128;
      readonly tip: u128;
    } & Struct;
    readonly type: "TransactionFeePaid";
  }
  /** @name PalletSudoEvent (36) */
  interface PalletSudoEvent extends Enum {
    readonly isSudid: boolean;
    readonly asSudid: {
      readonly sudoResult: Result<Null, SpRuntimeDispatchError>;
    } & Struct;
    readonly isKeyChanged: boolean;
    readonly asKeyChanged: {
      readonly old: Option<AccountId32>;
      readonly new_: AccountId32;
    } & Struct;
    readonly isKeyRemoved: boolean;
    readonly isSudoAsDone: boolean;
    readonly asSudoAsDone: {
      readonly sudoResult: Result<Null, SpRuntimeDispatchError>;
    } & Struct;
    readonly type: "Sudid" | "KeyChanged" | "KeyRemoved" | "SudoAsDone";
  }
  /** @name PalletCollatorSelectionEvent (40) */
  interface PalletCollatorSelectionEvent extends Enum {
    readonly isNewInvulnerables: boolean;
    readonly asNewInvulnerables: {
      readonly invulnerables: Vec<AccountId32>;
    } & Struct;
    readonly isInvulnerableAdded: boolean;
    readonly asInvulnerableAdded: {
      readonly accountId: AccountId32;
    } & Struct;
    readonly isInvulnerableRemoved: boolean;
    readonly asInvulnerableRemoved: {
      readonly accountId: AccountId32;
    } & Struct;
    readonly isNewDesiredCandidates: boolean;
    readonly asNewDesiredCandidates: {
      readonly desiredCandidates: u32;
    } & Struct;
    readonly isNewCandidacyBond: boolean;
    readonly asNewCandidacyBond: {
      readonly bondAmount: u128;
    } & Struct;
    readonly isCandidateAdded: boolean;
    readonly asCandidateAdded: {
      readonly accountId: AccountId32;
      readonly deposit: u128;
    } & Struct;
    readonly isCandidateBondUpdated: boolean;
    readonly asCandidateBondUpdated: {
      readonly accountId: AccountId32;
      readonly deposit: u128;
    } & Struct;
    readonly isCandidateRemoved: boolean;
    readonly asCandidateRemoved: {
      readonly accountId: AccountId32;
    } & Struct;
    readonly isCandidateReplaced: boolean;
    readonly asCandidateReplaced: {
      readonly old: AccountId32;
      readonly new_: AccountId32;
      readonly deposit: u128;
    } & Struct;
    readonly isInvalidInvulnerableSkipped: boolean;
    readonly asInvalidInvulnerableSkipped: {
      readonly accountId: AccountId32;
    } & Struct;
    readonly type:
      | "NewInvulnerables"
      | "InvulnerableAdded"
      | "InvulnerableRemoved"
      | "NewDesiredCandidates"
      | "NewCandidacyBond"
      | "CandidateAdded"
      | "CandidateBondUpdated"
      | "CandidateRemoved"
      | "CandidateReplaced"
      | "InvalidInvulnerableSkipped";
  }
  /** @name PalletSessionEvent (42) */
  interface PalletSessionEvent extends Enum {
    readonly isNewSession: boolean;
    readonly asNewSession: {
      readonly sessionIndex: u32;
    } & Struct;
    readonly type: "NewSession";
  }
  /** @name CumulusPalletXcmpQueueEvent (43) */
  interface CumulusPalletXcmpQueueEvent extends Enum {
    readonly isXcmpMessageSent: boolean;
    readonly asXcmpMessageSent: {
      readonly messageHash: U8aFixed;
    } & Struct;
    readonly type: "XcmpMessageSent";
  }
  /** @name PalletXcmEvent (44) */
  interface PalletXcmEvent extends Enum {
    readonly isAttempted: boolean;
    readonly asAttempted: {
      readonly outcome: StagingXcmV4TraitsOutcome;
    } & Struct;
    readonly isSent: boolean;
    readonly asSent: {
      readonly origin: StagingXcmV4Location;
      readonly destination: StagingXcmV4Location;
      readonly message: StagingXcmV4Xcm;
      readonly messageId: U8aFixed;
    } & Struct;
    readonly isUnexpectedResponse: boolean;
    readonly asUnexpectedResponse: {
      readonly origin: StagingXcmV4Location;
      readonly queryId: u64;
    } & Struct;
    readonly isResponseReady: boolean;
    readonly asResponseReady: {
      readonly queryId: u64;
      readonly response: StagingXcmV4Response;
    } & Struct;
    readonly isNotified: boolean;
    readonly asNotified: {
      readonly queryId: u64;
      readonly palletIndex: u8;
      readonly callIndex: u8;
    } & Struct;
    readonly isNotifyOverweight: boolean;
    readonly asNotifyOverweight: {
      readonly queryId: u64;
      readonly palletIndex: u8;
      readonly callIndex: u8;
      readonly actualWeight: SpWeightsWeightV2Weight;
      readonly maxBudgetedWeight: SpWeightsWeightV2Weight;
    } & Struct;
    readonly isNotifyDispatchError: boolean;
    readonly asNotifyDispatchError: {
      readonly queryId: u64;
      readonly palletIndex: u8;
      readonly callIndex: u8;
    } & Struct;
    readonly isNotifyDecodeFailed: boolean;
    readonly asNotifyDecodeFailed: {
      readonly queryId: u64;
      readonly palletIndex: u8;
      readonly callIndex: u8;
    } & Struct;
    readonly isInvalidResponder: boolean;
    readonly asInvalidResponder: {
      readonly origin: StagingXcmV4Location;
      readonly queryId: u64;
      readonly expectedLocation: Option<StagingXcmV4Location>;
    } & Struct;
    readonly isInvalidResponderVersion: boolean;
    readonly asInvalidResponderVersion: {
      readonly origin: StagingXcmV4Location;
      readonly queryId: u64;
    } & Struct;
    readonly isResponseTaken: boolean;
    readonly asResponseTaken: {
      readonly queryId: u64;
    } & Struct;
    readonly isAssetsTrapped: boolean;
    readonly asAssetsTrapped: {
      readonly hash_: H256;
      readonly origin: StagingXcmV4Location;
      readonly assets: XcmVersionedAssets;
    } & Struct;
    readonly isVersionChangeNotified: boolean;
    readonly asVersionChangeNotified: {
      readonly destination: StagingXcmV4Location;
      readonly result: u32;
      readonly cost: StagingXcmV4AssetAssets;
      readonly messageId: U8aFixed;
    } & Struct;
    readonly isSupportedVersionChanged: boolean;
    readonly asSupportedVersionChanged: {
      readonly location: StagingXcmV4Location;
      readonly version: u32;
    } & Struct;
    readonly isNotifyTargetSendFail: boolean;
    readonly asNotifyTargetSendFail: {
      readonly location: StagingXcmV4Location;
      readonly queryId: u64;
      readonly error: XcmV3TraitsError;
    } & Struct;
    readonly isNotifyTargetMigrationFail: boolean;
    readonly asNotifyTargetMigrationFail: {
      readonly location: XcmVersionedLocation;
      readonly queryId: u64;
    } & Struct;
    readonly isInvalidQuerierVersion: boolean;
    readonly asInvalidQuerierVersion: {
      readonly origin: StagingXcmV4Location;
      readonly queryId: u64;
    } & Struct;
    readonly isInvalidQuerier: boolean;
    readonly asInvalidQuerier: {
      readonly origin: StagingXcmV4Location;
      readonly queryId: u64;
      readonly expectedQuerier: StagingXcmV4Location;
      readonly maybeActualQuerier: Option<StagingXcmV4Location>;
    } & Struct;
    readonly isVersionNotifyStarted: boolean;
    readonly asVersionNotifyStarted: {
      readonly destination: StagingXcmV4Location;
      readonly cost: StagingXcmV4AssetAssets;
      readonly messageId: U8aFixed;
    } & Struct;
    readonly isVersionNotifyRequested: boolean;
    readonly asVersionNotifyRequested: {
      readonly destination: StagingXcmV4Location;
      readonly cost: StagingXcmV4AssetAssets;
      readonly messageId: U8aFixed;
    } & Struct;
    readonly isVersionNotifyUnrequested: boolean;
    readonly asVersionNotifyUnrequested: {
      readonly destination: StagingXcmV4Location;
      readonly cost: StagingXcmV4AssetAssets;
      readonly messageId: U8aFixed;
    } & Struct;
    readonly isFeesPaid: boolean;
    readonly asFeesPaid: {
      readonly paying: StagingXcmV4Location;
      readonly fees: StagingXcmV4AssetAssets;
    } & Struct;
    readonly isAssetsClaimed: boolean;
    readonly asAssetsClaimed: {
      readonly hash_: H256;
      readonly origin: StagingXcmV4Location;
      readonly assets: XcmVersionedAssets;
    } & Struct;
    readonly isVersionMigrationFinished: boolean;
    readonly asVersionMigrationFinished: {
      readonly version: u32;
    } & Struct;
    readonly type:
      | "Attempted"
      | "Sent"
      | "UnexpectedResponse"
      | "ResponseReady"
      | "Notified"
      | "NotifyOverweight"
      | "NotifyDispatchError"
      | "NotifyDecodeFailed"
      | "InvalidResponder"
      | "InvalidResponderVersion"
      | "ResponseTaken"
      | "AssetsTrapped"
      | "VersionChangeNotified"
      | "SupportedVersionChanged"
      | "NotifyTargetSendFail"
      | "NotifyTargetMigrationFail"
      | "InvalidQuerierVersion"
      | "InvalidQuerier"
      | "VersionNotifyStarted"
      | "VersionNotifyRequested"
      | "VersionNotifyUnrequested"
      | "FeesPaid"
      | "AssetsClaimed"
      | "VersionMigrationFinished";
  }
  /** @name StagingXcmV4TraitsOutcome (45) */
  interface StagingXcmV4TraitsOutcome extends Enum {
    readonly isComplete: boolean;
    readonly asComplete: {
      readonly used: SpWeightsWeightV2Weight;
    } & Struct;
    readonly isIncomplete: boolean;
    readonly asIncomplete: {
      readonly used: SpWeightsWeightV2Weight;
      readonly error: XcmV3TraitsError;
    } & Struct;
    readonly isError: boolean;
    readonly asError: {
      readonly error: XcmV3TraitsError;
    } & Struct;
    readonly type: "Complete" | "Incomplete" | "Error";
  }
  /** @name XcmV3TraitsError (46) */
  interface XcmV3TraitsError extends Enum {
    readonly isOverflow: boolean;
    readonly isUnimplemented: boolean;
    readonly isUntrustedReserveLocation: boolean;
    readonly isUntrustedTeleportLocation: boolean;
    readonly isLocationFull: boolean;
    readonly isLocationNotInvertible: boolean;
    readonly isBadOrigin: boolean;
    readonly isInvalidLocation: boolean;
    readonly isAssetNotFound: boolean;
    readonly isFailedToTransactAsset: boolean;
    readonly isNotWithdrawable: boolean;
    readonly isLocationCannotHold: boolean;
    readonly isExceedsMaxMessageSize: boolean;
    readonly isDestinationUnsupported: boolean;
    readonly isTransport: boolean;
    readonly isUnroutable: boolean;
    readonly isUnknownClaim: boolean;
    readonly isFailedToDecode: boolean;
    readonly isMaxWeightInvalid: boolean;
    readonly isNotHoldingFees: boolean;
    readonly isTooExpensive: boolean;
    readonly isTrap: boolean;
    readonly asTrap: u64;
    readonly isExpectationFalse: boolean;
    readonly isPalletNotFound: boolean;
    readonly isNameMismatch: boolean;
    readonly isVersionIncompatible: boolean;
    readonly isHoldingWouldOverflow: boolean;
    readonly isExportError: boolean;
    readonly isReanchorFailed: boolean;
    readonly isNoDeal: boolean;
    readonly isFeesNotMet: boolean;
    readonly isLockError: boolean;
    readonly isNoPermission: boolean;
    readonly isUnanchored: boolean;
    readonly isNotDepositable: boolean;
    readonly isUnhandledXcmVersion: boolean;
    readonly isWeightLimitReached: boolean;
    readonly asWeightLimitReached: SpWeightsWeightV2Weight;
    readonly isBarrier: boolean;
    readonly isWeightNotComputable: boolean;
    readonly isExceedsStackLimit: boolean;
    readonly type:
      | "Overflow"
      | "Unimplemented"
      | "UntrustedReserveLocation"
      | "UntrustedTeleportLocation"
      | "LocationFull"
      | "LocationNotInvertible"
      | "BadOrigin"
      | "InvalidLocation"
      | "AssetNotFound"
      | "FailedToTransactAsset"
      | "NotWithdrawable"
      | "LocationCannotHold"
      | "ExceedsMaxMessageSize"
      | "DestinationUnsupported"
      | "Transport"
      | "Unroutable"
      | "UnknownClaim"
      | "FailedToDecode"
      | "MaxWeightInvalid"
      | "NotHoldingFees"
      | "TooExpensive"
      | "Trap"
      | "ExpectationFalse"
      | "PalletNotFound"
      | "NameMismatch"
      | "VersionIncompatible"
      | "HoldingWouldOverflow"
      | "ExportError"
      | "ReanchorFailed"
      | "NoDeal"
      | "FeesNotMet"
      | "LockError"
      | "NoPermission"
      | "Unanchored"
      | "NotDepositable"
      | "UnhandledXcmVersion"
      | "WeightLimitReached"
      | "Barrier"
      | "WeightNotComputable"
      | "ExceedsStackLimit";
  }
  /** @name StagingXcmV4Location (47) */
  interface StagingXcmV4Location extends Struct {
    readonly parents: u8;
    readonly interior: StagingXcmV4Junctions;
  }
  /** @name StagingXcmV4Junctions (48) */
  interface StagingXcmV4Junctions extends Enum {
    readonly isHere: boolean;
    readonly isX1: boolean;
    readonly asX1: StagingXcmV4Junction;
    readonly isX2: boolean;
    readonly asX2: StagingXcmV4Junction;
    readonly isX3: boolean;
    readonly asX3: StagingXcmV4Junction;
    readonly isX4: boolean;
    readonly asX4: StagingXcmV4Junction;
    readonly isX5: boolean;
    readonly asX5: StagingXcmV4Junction;
    readonly isX6: boolean;
    readonly asX6: StagingXcmV4Junction;
    readonly isX7: boolean;
    readonly asX7: StagingXcmV4Junction;
    readonly isX8: boolean;
    readonly asX8: StagingXcmV4Junction;
    readonly type: "Here" | "X1" | "X2" | "X3" | "X4" | "X5" | "X6" | "X7" | "X8";
  }
  /** @name StagingXcmV4Junction (50) */
  interface StagingXcmV4Junction extends Enum {
    readonly isParachain: boolean;
    readonly asParachain: Compact<u32>;
    readonly isAccountId32: boolean;
    readonly asAccountId32: {
      readonly network: Option<StagingXcmV4JunctionNetworkId>;
      readonly id: U8aFixed;
    } & Struct;
    readonly isAccountIndex64: boolean;
    readonly asAccountIndex64: {
      readonly network: Option<StagingXcmV4JunctionNetworkId>;
      readonly index: Compact<u64>;
    } & Struct;
    readonly isAccountKey20: boolean;
    readonly asAccountKey20: {
      readonly network: Option<StagingXcmV4JunctionNetworkId>;
      readonly key: U8aFixed;
    } & Struct;
    readonly isPalletInstance: boolean;
    readonly asPalletInstance: u8;
    readonly isGeneralIndex: boolean;
    readonly asGeneralIndex: Compact<u128>;
    readonly isGeneralKey: boolean;
    readonly asGeneralKey: {
      readonly length: u8;
      readonly data: U8aFixed;
    } & Struct;
    readonly isOnlyChild: boolean;
    readonly isPlurality: boolean;
    readonly asPlurality: {
      readonly id: XcmV3JunctionBodyId;
      readonly part: XcmV3JunctionBodyPart;
    } & Struct;
    readonly isGlobalConsensus: boolean;
    readonly asGlobalConsensus: StagingXcmV4JunctionNetworkId;
    readonly type:
      | "Parachain"
      | "AccountId32"
      | "AccountIndex64"
      | "AccountKey20"
      | "PalletInstance"
      | "GeneralIndex"
      | "GeneralKey"
      | "OnlyChild"
      | "Plurality"
      | "GlobalConsensus";
  }
  /** @name StagingXcmV4JunctionNetworkId (53) */
  interface StagingXcmV4JunctionNetworkId extends Enum {
    readonly isByGenesis: boolean;
    readonly asByGenesis: U8aFixed;
    readonly isByFork: boolean;
    readonly asByFork: {
      readonly blockNumber: u64;
      readonly blockHash: U8aFixed;
    } & Struct;
    readonly isPolkadot: boolean;
    readonly isKusama: boolean;
    readonly isWestend: boolean;
    readonly isRococo: boolean;
    readonly isWococo: boolean;
    readonly isEthereum: boolean;
    readonly asEthereum: {
      readonly chainId: Compact<u64>;
    } & Struct;
    readonly isBitcoinCore: boolean;
    readonly isBitcoinCash: boolean;
    readonly isPolkadotBulletin: boolean;
    readonly type:
      | "ByGenesis"
      | "ByFork"
      | "Polkadot"
      | "Kusama"
      | "Westend"
      | "Rococo"
      | "Wococo"
      | "Ethereum"
      | "BitcoinCore"
      | "BitcoinCash"
      | "PolkadotBulletin";
  }
  /** @name XcmV3JunctionBodyId (56) */
  interface XcmV3JunctionBodyId extends Enum {
    readonly isUnit: boolean;
    readonly isMoniker: boolean;
    readonly asMoniker: U8aFixed;
    readonly isIndex: boolean;
    readonly asIndex: Compact<u32>;
    readonly isExecutive: boolean;
    readonly isTechnical: boolean;
    readonly isLegislative: boolean;
    readonly isJudicial: boolean;
    readonly isDefense: boolean;
    readonly isAdministration: boolean;
    readonly isTreasury: boolean;
    readonly type:
      | "Unit"
      | "Moniker"
      | "Index"
      | "Executive"
      | "Technical"
      | "Legislative"
      | "Judicial"
      | "Defense"
      | "Administration"
      | "Treasury";
  }
  /** @name XcmV3JunctionBodyPart (57) */
  interface XcmV3JunctionBodyPart extends Enum {
    readonly isVoice: boolean;
    readonly isMembers: boolean;
    readonly asMembers: {
      readonly count: Compact<u32>;
    } & Struct;
    readonly isFraction: boolean;
    readonly asFraction: {
      readonly nom: Compact<u32>;
      readonly denom: Compact<u32>;
    } & Struct;
    readonly isAtLeastProportion: boolean;
    readonly asAtLeastProportion: {
      readonly nom: Compact<u32>;
      readonly denom: Compact<u32>;
    } & Struct;
    readonly isMoreThanProportion: boolean;
    readonly asMoreThanProportion: {
      readonly nom: Compact<u32>;
      readonly denom: Compact<u32>;
    } & Struct;
    readonly type: "Voice" | "Members" | "Fraction" | "AtLeastProportion" | "MoreThanProportion";
  }
  /** @name StagingXcmV4Xcm (65) */
  interface StagingXcmV4Xcm extends Vec<StagingXcmV4Instruction> {}
  /** @name StagingXcmV4Instruction (67) */
  interface StagingXcmV4Instruction extends Enum {
    readonly isWithdrawAsset: boolean;
    readonly asWithdrawAsset: StagingXcmV4AssetAssets;
    readonly isReserveAssetDeposited: boolean;
    readonly asReserveAssetDeposited: StagingXcmV4AssetAssets;
    readonly isReceiveTeleportedAsset: boolean;
    readonly asReceiveTeleportedAsset: StagingXcmV4AssetAssets;
    readonly isQueryResponse: boolean;
    readonly asQueryResponse: {
      readonly queryId: Compact<u64>;
      readonly response: StagingXcmV4Response;
      readonly maxWeight: SpWeightsWeightV2Weight;
      readonly querier: Option<StagingXcmV4Location>;
    } & Struct;
    readonly isTransferAsset: boolean;
    readonly asTransferAsset: {
      readonly assets: StagingXcmV4AssetAssets;
      readonly beneficiary: StagingXcmV4Location;
    } & Struct;
    readonly isTransferReserveAsset: boolean;
    readonly asTransferReserveAsset: {
      readonly assets: StagingXcmV4AssetAssets;
      readonly dest: StagingXcmV4Location;
      readonly xcm: StagingXcmV4Xcm;
    } & Struct;
    readonly isTransact: boolean;
    readonly asTransact: {
      readonly originKind: XcmV3OriginKind;
      readonly requireWeightAtMost: SpWeightsWeightV2Weight;
      readonly call: XcmDoubleEncoded;
    } & Struct;
    readonly isHrmpNewChannelOpenRequest: boolean;
    readonly asHrmpNewChannelOpenRequest: {
      readonly sender: Compact<u32>;
      readonly maxMessageSize: Compact<u32>;
      readonly maxCapacity: Compact<u32>;
    } & Struct;
    readonly isHrmpChannelAccepted: boolean;
    readonly asHrmpChannelAccepted: {
      readonly recipient: Compact<u32>;
    } & Struct;
    readonly isHrmpChannelClosing: boolean;
    readonly asHrmpChannelClosing: {
      readonly initiator: Compact<u32>;
      readonly sender: Compact<u32>;
      readonly recipient: Compact<u32>;
    } & Struct;
    readonly isClearOrigin: boolean;
    readonly isDescendOrigin: boolean;
    readonly asDescendOrigin: StagingXcmV4Junctions;
    readonly isReportError: boolean;
    readonly asReportError: StagingXcmV4QueryResponseInfo;
    readonly isDepositAsset: boolean;
    readonly asDepositAsset: {
      readonly assets: StagingXcmV4AssetAssetFilter;
      readonly beneficiary: StagingXcmV4Location;
    } & Struct;
    readonly isDepositReserveAsset: boolean;
    readonly asDepositReserveAsset: {
      readonly assets: StagingXcmV4AssetAssetFilter;
      readonly dest: StagingXcmV4Location;
      readonly xcm: StagingXcmV4Xcm;
    } & Struct;
    readonly isExchangeAsset: boolean;
    readonly asExchangeAsset: {
      readonly give: StagingXcmV4AssetAssetFilter;
      readonly want: StagingXcmV4AssetAssets;
      readonly maximal: bool;
    } & Struct;
    readonly isInitiateReserveWithdraw: boolean;
    readonly asInitiateReserveWithdraw: {
      readonly assets: StagingXcmV4AssetAssetFilter;
      readonly reserve: StagingXcmV4Location;
      readonly xcm: StagingXcmV4Xcm;
    } & Struct;
    readonly isInitiateTeleport: boolean;
    readonly asInitiateTeleport: {
      readonly assets: StagingXcmV4AssetAssetFilter;
      readonly dest: StagingXcmV4Location;
      readonly xcm: StagingXcmV4Xcm;
    } & Struct;
    readonly isReportHolding: boolean;
    readonly asReportHolding: {
      readonly responseInfo: StagingXcmV4QueryResponseInfo;
      readonly assets: StagingXcmV4AssetAssetFilter;
    } & Struct;
    readonly isBuyExecution: boolean;
    readonly asBuyExecution: {
      readonly fees: StagingXcmV4Asset;
      readonly weightLimit: XcmV3WeightLimit;
    } & Struct;
    readonly isRefundSurplus: boolean;
    readonly isSetErrorHandler: boolean;
    readonly asSetErrorHandler: StagingXcmV4Xcm;
    readonly isSetAppendix: boolean;
    readonly asSetAppendix: StagingXcmV4Xcm;
    readonly isClearError: boolean;
    readonly isClaimAsset: boolean;
    readonly asClaimAsset: {
      readonly assets: StagingXcmV4AssetAssets;
      readonly ticket: StagingXcmV4Location;
    } & Struct;
    readonly isTrap: boolean;
    readonly asTrap: Compact<u64>;
    readonly isSubscribeVersion: boolean;
    readonly asSubscribeVersion: {
      readonly queryId: Compact<u64>;
      readonly maxResponseWeight: SpWeightsWeightV2Weight;
    } & Struct;
    readonly isUnsubscribeVersion: boolean;
    readonly isBurnAsset: boolean;
    readonly asBurnAsset: StagingXcmV4AssetAssets;
    readonly isExpectAsset: boolean;
    readonly asExpectAsset: StagingXcmV4AssetAssets;
    readonly isExpectOrigin: boolean;
    readonly asExpectOrigin: Option<StagingXcmV4Location>;
    readonly isExpectError: boolean;
    readonly asExpectError: Option<ITuple<[u32, XcmV3TraitsError]>>;
    readonly isExpectTransactStatus: boolean;
    readonly asExpectTransactStatus: XcmV3MaybeErrorCode;
    readonly isQueryPallet: boolean;
    readonly asQueryPallet: {
      readonly moduleName: Bytes;
      readonly responseInfo: StagingXcmV4QueryResponseInfo;
    } & Struct;
    readonly isExpectPallet: boolean;
    readonly asExpectPallet: {
      readonly index: Compact<u32>;
      readonly name: Bytes;
      readonly moduleName: Bytes;
      readonly crateMajor: Compact<u32>;
      readonly minCrateMinor: Compact<u32>;
    } & Struct;
    readonly isReportTransactStatus: boolean;
    readonly asReportTransactStatus: StagingXcmV4QueryResponseInfo;
    readonly isClearTransactStatus: boolean;
    readonly isUniversalOrigin: boolean;
    readonly asUniversalOrigin: StagingXcmV4Junction;
    readonly isExportMessage: boolean;
    readonly asExportMessage: {
      readonly network: StagingXcmV4JunctionNetworkId;
      readonly destination: StagingXcmV4Junctions;
      readonly xcm: StagingXcmV4Xcm;
    } & Struct;
    readonly isLockAsset: boolean;
    readonly asLockAsset: {
      readonly asset: StagingXcmV4Asset;
      readonly unlocker: StagingXcmV4Location;
    } & Struct;
    readonly isUnlockAsset: boolean;
    readonly asUnlockAsset: {
      readonly asset: StagingXcmV4Asset;
      readonly target: StagingXcmV4Location;
    } & Struct;
    readonly isNoteUnlockable: boolean;
    readonly asNoteUnlockable: {
      readonly asset: StagingXcmV4Asset;
      readonly owner: StagingXcmV4Location;
    } & Struct;
    readonly isRequestUnlock: boolean;
    readonly asRequestUnlock: {
      readonly asset: StagingXcmV4Asset;
      readonly locker: StagingXcmV4Location;
    } & Struct;
    readonly isSetFeesMode: boolean;
    readonly asSetFeesMode: {
      readonly jitWithdraw: bool;
    } & Struct;
    readonly isSetTopic: boolean;
    readonly asSetTopic: U8aFixed;
    readonly isClearTopic: boolean;
    readonly isAliasOrigin: boolean;
    readonly asAliasOrigin: StagingXcmV4Location;
    readonly isUnpaidExecution: boolean;
    readonly asUnpaidExecution: {
      readonly weightLimit: XcmV3WeightLimit;
      readonly checkOrigin: Option<StagingXcmV4Location>;
    } & Struct;
    readonly type:
      | "WithdrawAsset"
      | "ReserveAssetDeposited"
      | "ReceiveTeleportedAsset"
      | "QueryResponse"
      | "TransferAsset"
      | "TransferReserveAsset"
      | "Transact"
      | "HrmpNewChannelOpenRequest"
      | "HrmpChannelAccepted"
      | "HrmpChannelClosing"
      | "ClearOrigin"
      | "DescendOrigin"
      | "ReportError"
      | "DepositAsset"
      | "DepositReserveAsset"
      | "ExchangeAsset"
      | "InitiateReserveWithdraw"
      | "InitiateTeleport"
      | "ReportHolding"
      | "BuyExecution"
      | "RefundSurplus"
      | "SetErrorHandler"
      | "SetAppendix"
      | "ClearError"
      | "ClaimAsset"
      | "Trap"
      | "SubscribeVersion"
      | "UnsubscribeVersion"
      | "BurnAsset"
      | "ExpectAsset"
      | "ExpectOrigin"
      | "ExpectError"
      | "ExpectTransactStatus"
      | "QueryPallet"
      | "ExpectPallet"
      | "ReportTransactStatus"
      | "ClearTransactStatus"
      | "UniversalOrigin"
      | "ExportMessage"
      | "LockAsset"
      | "UnlockAsset"
      | "NoteUnlockable"
      | "RequestUnlock"
      | "SetFeesMode"
      | "SetTopic"
      | "ClearTopic"
      | "AliasOrigin"
      | "UnpaidExecution";
  }
  /** @name StagingXcmV4AssetAssets (68) */
  interface StagingXcmV4AssetAssets extends Vec<StagingXcmV4Asset> {}
  /** @name StagingXcmV4Asset (70) */
  interface StagingXcmV4Asset extends Struct {
    readonly id: StagingXcmV4AssetAssetId;
    readonly fun: StagingXcmV4AssetFungibility;
  }
  /** @name StagingXcmV4AssetAssetId (71) */
  interface StagingXcmV4AssetAssetId extends StagingXcmV4Location {}
  /** @name StagingXcmV4AssetFungibility (72) */
  interface StagingXcmV4AssetFungibility extends Enum {
    readonly isFungible: boolean;
    readonly asFungible: Compact<u128>;
    readonly isNonFungible: boolean;
    readonly asNonFungible: StagingXcmV4AssetAssetInstance;
    readonly type: "Fungible" | "NonFungible";
  }
  /** @name StagingXcmV4AssetAssetInstance (73) */
  interface StagingXcmV4AssetAssetInstance extends Enum {
    readonly isUndefined: boolean;
    readonly isIndex: boolean;
    readonly asIndex: Compact<u128>;
    readonly isArray4: boolean;
    readonly asArray4: U8aFixed;
    readonly isArray8: boolean;
    readonly asArray8: U8aFixed;
    readonly isArray16: boolean;
    readonly asArray16: U8aFixed;
    readonly isArray32: boolean;
    readonly asArray32: U8aFixed;
    readonly type: "Undefined" | "Index" | "Array4" | "Array8" | "Array16" | "Array32";
  }
  /** @name StagingXcmV4Response (76) */
  interface StagingXcmV4Response extends Enum {
    readonly isNull: boolean;
    readonly isAssets: boolean;
    readonly asAssets: StagingXcmV4AssetAssets;
    readonly isExecutionResult: boolean;
    readonly asExecutionResult: Option<ITuple<[u32, XcmV3TraitsError]>>;
    readonly isVersion: boolean;
    readonly asVersion: u32;
    readonly isPalletsInfo: boolean;
    readonly asPalletsInfo: Vec<StagingXcmV4PalletInfo>;
    readonly isDispatchResult: boolean;
    readonly asDispatchResult: XcmV3MaybeErrorCode;
    readonly type:
      | "Null"
      | "Assets"
      | "ExecutionResult"
      | "Version"
      | "PalletsInfo"
      | "DispatchResult";
  }
  /** @name StagingXcmV4PalletInfo (80) */
  interface StagingXcmV4PalletInfo extends Struct {
    readonly index: Compact<u32>;
    readonly name: Bytes;
    readonly moduleName: Bytes;
    readonly major: Compact<u32>;
    readonly minor: Compact<u32>;
    readonly patch: Compact<u32>;
  }
  /** @name XcmV3MaybeErrorCode (83) */
  interface XcmV3MaybeErrorCode extends Enum {
    readonly isSuccess: boolean;
    readonly isError: boolean;
    readonly asError: Bytes;
    readonly isTruncatedError: boolean;
    readonly asTruncatedError: Bytes;
    readonly type: "Success" | "Error" | "TruncatedError";
  }
  /** @name XcmV3OriginKind (86) */
  interface XcmV3OriginKind extends Enum {
    readonly isNative: boolean;
    readonly isSovereignAccount: boolean;
    readonly isSuperuser: boolean;
    readonly isXcm: boolean;
    readonly type: "Native" | "SovereignAccount" | "Superuser" | "Xcm";
  }
  /** @name XcmDoubleEncoded (87) */
  interface XcmDoubleEncoded extends Struct {
    readonly encoded: Bytes;
  }
  /** @name StagingXcmV4QueryResponseInfo (88) */
  interface StagingXcmV4QueryResponseInfo extends Struct {
    readonly destination: StagingXcmV4Location;
    readonly queryId: Compact<u64>;
    readonly maxWeight: SpWeightsWeightV2Weight;
  }
  /** @name StagingXcmV4AssetAssetFilter (89) */
  interface StagingXcmV4AssetAssetFilter extends Enum {
    readonly isDefinite: boolean;
    readonly asDefinite: StagingXcmV4AssetAssets;
    readonly isWild: boolean;
    readonly asWild: StagingXcmV4AssetWildAsset;
    readonly type: "Definite" | "Wild";
  }
  /** @name StagingXcmV4AssetWildAsset (90) */
  interface StagingXcmV4AssetWildAsset extends Enum {
    readonly isAll: boolean;
    readonly isAllOf: boolean;
    readonly asAllOf: {
      readonly id: StagingXcmV4AssetAssetId;
      readonly fun: StagingXcmV4AssetWildFungibility;
    } & Struct;
    readonly isAllCounted: boolean;
    readonly asAllCounted: Compact<u32>;
    readonly isAllOfCounted: boolean;
    readonly asAllOfCounted: {
      readonly id: StagingXcmV4AssetAssetId;
      readonly fun: StagingXcmV4AssetWildFungibility;
      readonly count: Compact<u32>;
    } & Struct;
    readonly type: "All" | "AllOf" | "AllCounted" | "AllOfCounted";
  }
  /** @name StagingXcmV4AssetWildFungibility (91) */
  interface StagingXcmV4AssetWildFungibility extends Enum {
    readonly isFungible: boolean;
    readonly isNonFungible: boolean;
    readonly type: "Fungible" | "NonFungible";
  }
  /** @name XcmV3WeightLimit (92) */
  interface XcmV3WeightLimit extends Enum {
    readonly isUnlimited: boolean;
    readonly isLimited: boolean;
    readonly asLimited: SpWeightsWeightV2Weight;
    readonly type: "Unlimited" | "Limited";
  }
  /** @name XcmVersionedAssets (93) */
  interface XcmVersionedAssets extends Enum {
    readonly isV2: boolean;
    readonly asV2: XcmV2MultiassetMultiAssets;
    readonly isV3: boolean;
    readonly asV3: XcmV3MultiassetMultiAssets;
    readonly isV4: boolean;
    readonly asV4: StagingXcmV4AssetAssets;
    readonly type: "V2" | "V3" | "V4";
  }
  /** @name XcmV2MultiassetMultiAssets (94) */
  interface XcmV2MultiassetMultiAssets extends Vec<XcmV2MultiAsset> {}
  /** @name XcmV2MultiAsset (96) */
  interface XcmV2MultiAsset extends Struct {
    readonly id: XcmV2MultiassetAssetId;
    readonly fun: XcmV2MultiassetFungibility;
  }
  /** @name XcmV2MultiassetAssetId (97) */
  interface XcmV2MultiassetAssetId extends Enum {
    readonly isConcrete: boolean;
    readonly asConcrete: XcmV2MultiLocation;
    readonly isAbstract: boolean;
    readonly asAbstract: Bytes;
    readonly type: "Concrete" | "Abstract";
  }
  /** @name XcmV2MultiLocation (98) */
  interface XcmV2MultiLocation extends Struct {
    readonly parents: u8;
    readonly interior: XcmV2MultilocationJunctions;
  }
  /** @name XcmV2MultilocationJunctions (99) */
  interface XcmV2MultilocationJunctions extends Enum {
    readonly isHere: boolean;
    readonly isX1: boolean;
    readonly asX1: XcmV2Junction;
    readonly isX2: boolean;
    readonly asX2: ITuple<[XcmV2Junction, XcmV2Junction]>;
    readonly isX3: boolean;
    readonly asX3: ITuple<[XcmV2Junction, XcmV2Junction, XcmV2Junction]>;
    readonly isX4: boolean;
    readonly asX4: ITuple<[XcmV2Junction, XcmV2Junction, XcmV2Junction, XcmV2Junction]>;
    readonly isX5: boolean;
    readonly asX5: ITuple<
      [XcmV2Junction, XcmV2Junction, XcmV2Junction, XcmV2Junction, XcmV2Junction]
    >;
    readonly isX6: boolean;
    readonly asX6: ITuple<
      [XcmV2Junction, XcmV2Junction, XcmV2Junction, XcmV2Junction, XcmV2Junction, XcmV2Junction]
    >;
    readonly isX7: boolean;
    readonly asX7: ITuple<
      [
        XcmV2Junction,
        XcmV2Junction,
        XcmV2Junction,
        XcmV2Junction,
        XcmV2Junction,
        XcmV2Junction,
        XcmV2Junction
      ]
    >;
    readonly isX8: boolean;
    readonly asX8: ITuple<
      [
        XcmV2Junction,
        XcmV2Junction,
        XcmV2Junction,
        XcmV2Junction,
        XcmV2Junction,
        XcmV2Junction,
        XcmV2Junction,
        XcmV2Junction
      ]
    >;
    readonly type: "Here" | "X1" | "X2" | "X3" | "X4" | "X5" | "X6" | "X7" | "X8";
  }
  /** @name XcmV2Junction (100) */
  interface XcmV2Junction extends Enum {
    readonly isParachain: boolean;
    readonly asParachain: Compact<u32>;
    readonly isAccountId32: boolean;
    readonly asAccountId32: {
      readonly network: XcmV2NetworkId;
      readonly id: U8aFixed;
    } & Struct;
    readonly isAccountIndex64: boolean;
    readonly asAccountIndex64: {
      readonly network: XcmV2NetworkId;
      readonly index: Compact<u64>;
    } & Struct;
    readonly isAccountKey20: boolean;
    readonly asAccountKey20: {
      readonly network: XcmV2NetworkId;
      readonly key: U8aFixed;
    } & Struct;
    readonly isPalletInstance: boolean;
    readonly asPalletInstance: u8;
    readonly isGeneralIndex: boolean;
    readonly asGeneralIndex: Compact<u128>;
    readonly isGeneralKey: boolean;
    readonly asGeneralKey: Bytes;
    readonly isOnlyChild: boolean;
    readonly isPlurality: boolean;
    readonly asPlurality: {
      readonly id: XcmV2BodyId;
      readonly part: XcmV2BodyPart;
    } & Struct;
    readonly type:
      | "Parachain"
      | "AccountId32"
      | "AccountIndex64"
      | "AccountKey20"
      | "PalletInstance"
      | "GeneralIndex"
      | "GeneralKey"
      | "OnlyChild"
      | "Plurality";
  }
  /** @name XcmV2NetworkId (101) */
  interface XcmV2NetworkId extends Enum {
    readonly isAny: boolean;
    readonly isNamed: boolean;
    readonly asNamed: Bytes;
    readonly isPolkadot: boolean;
    readonly isKusama: boolean;
    readonly type: "Any" | "Named" | "Polkadot" | "Kusama";
  }
  /** @name XcmV2BodyId (103) */
  interface XcmV2BodyId extends Enum {
    readonly isUnit: boolean;
    readonly isNamed: boolean;
    readonly asNamed: Bytes;
    readonly isIndex: boolean;
    readonly asIndex: Compact<u32>;
    readonly isExecutive: boolean;
    readonly isTechnical: boolean;
    readonly isLegislative: boolean;
    readonly isJudicial: boolean;
    readonly isDefense: boolean;
    readonly isAdministration: boolean;
    readonly isTreasury: boolean;
    readonly type:
      | "Unit"
      | "Named"
      | "Index"
      | "Executive"
      | "Technical"
      | "Legislative"
      | "Judicial"
      | "Defense"
      | "Administration"
      | "Treasury";
  }
  /** @name XcmV2BodyPart (104) */
  interface XcmV2BodyPart extends Enum {
    readonly isVoice: boolean;
    readonly isMembers: boolean;
    readonly asMembers: {
      readonly count: Compact<u32>;
    } & Struct;
    readonly isFraction: boolean;
    readonly asFraction: {
      readonly nom: Compact<u32>;
      readonly denom: Compact<u32>;
    } & Struct;
    readonly isAtLeastProportion: boolean;
    readonly asAtLeastProportion: {
      readonly nom: Compact<u32>;
      readonly denom: Compact<u32>;
    } & Struct;
    readonly isMoreThanProportion: boolean;
    readonly asMoreThanProportion: {
      readonly nom: Compact<u32>;
      readonly denom: Compact<u32>;
    } & Struct;
    readonly type: "Voice" | "Members" | "Fraction" | "AtLeastProportion" | "MoreThanProportion";
  }
  /** @name XcmV2MultiassetFungibility (105) */
  interface XcmV2MultiassetFungibility extends Enum {
    readonly isFungible: boolean;
    readonly asFungible: Compact<u128>;
    readonly isNonFungible: boolean;
    readonly asNonFungible: XcmV2MultiassetAssetInstance;
    readonly type: "Fungible" | "NonFungible";
  }
  /** @name XcmV2MultiassetAssetInstance (106) */
  interface XcmV2MultiassetAssetInstance extends Enum {
    readonly isUndefined: boolean;
    readonly isIndex: boolean;
    readonly asIndex: Compact<u128>;
    readonly isArray4: boolean;
    readonly asArray4: U8aFixed;
    readonly isArray8: boolean;
    readonly asArray8: U8aFixed;
    readonly isArray16: boolean;
    readonly asArray16: U8aFixed;
    readonly isArray32: boolean;
    readonly asArray32: U8aFixed;
    readonly isBlob: boolean;
    readonly asBlob: Bytes;
    readonly type: "Undefined" | "Index" | "Array4" | "Array8" | "Array16" | "Array32" | "Blob";
  }
  /** @name XcmV3MultiassetMultiAssets (107) */
  interface XcmV3MultiassetMultiAssets extends Vec<XcmV3MultiAsset> {}
  /** @name XcmV3MultiAsset (109) */
  interface XcmV3MultiAsset extends Struct {
    readonly id: XcmV3MultiassetAssetId;
    readonly fun: XcmV3MultiassetFungibility;
  }
  /** @name XcmV3MultiassetAssetId (110) */
  interface XcmV3MultiassetAssetId extends Enum {
    readonly isConcrete: boolean;
    readonly asConcrete: StagingXcmV3MultiLocation;
    readonly isAbstract: boolean;
    readonly asAbstract: U8aFixed;
    readonly type: "Concrete" | "Abstract";
  }
  /** @name StagingXcmV3MultiLocation (111) */
  interface StagingXcmV3MultiLocation extends Struct {
    readonly parents: u8;
    readonly interior: XcmV3Junctions;
  }
  /** @name XcmV3Junctions (112) */
  interface XcmV3Junctions extends Enum {
    readonly isHere: boolean;
    readonly isX1: boolean;
    readonly asX1: XcmV3Junction;
    readonly isX2: boolean;
    readonly asX2: ITuple<[XcmV3Junction, XcmV3Junction]>;
    readonly isX3: boolean;
    readonly asX3: ITuple<[XcmV3Junction, XcmV3Junction, XcmV3Junction]>;
    readonly isX4: boolean;
    readonly asX4: ITuple<[XcmV3Junction, XcmV3Junction, XcmV3Junction, XcmV3Junction]>;
    readonly isX5: boolean;
    readonly asX5: ITuple<
      [XcmV3Junction, XcmV3Junction, XcmV3Junction, XcmV3Junction, XcmV3Junction]
    >;
    readonly isX6: boolean;
    readonly asX6: ITuple<
      [XcmV3Junction, XcmV3Junction, XcmV3Junction, XcmV3Junction, XcmV3Junction, XcmV3Junction]
    >;
    readonly isX7: boolean;
    readonly asX7: ITuple<
      [
        XcmV3Junction,
        XcmV3Junction,
        XcmV3Junction,
        XcmV3Junction,
        XcmV3Junction,
        XcmV3Junction,
        XcmV3Junction
      ]
    >;
    readonly isX8: boolean;
    readonly asX8: ITuple<
      [
        XcmV3Junction,
        XcmV3Junction,
        XcmV3Junction,
        XcmV3Junction,
        XcmV3Junction,
        XcmV3Junction,
        XcmV3Junction,
        XcmV3Junction
      ]
    >;
    readonly type: "Here" | "X1" | "X2" | "X3" | "X4" | "X5" | "X6" | "X7" | "X8";
  }
  /** @name XcmV3Junction (113) */
  interface XcmV3Junction extends Enum {
    readonly isParachain: boolean;
    readonly asParachain: Compact<u32>;
    readonly isAccountId32: boolean;
    readonly asAccountId32: {
      readonly network: Option<XcmV3JunctionNetworkId>;
      readonly id: U8aFixed;
    } & Struct;
    readonly isAccountIndex64: boolean;
    readonly asAccountIndex64: {
      readonly network: Option<XcmV3JunctionNetworkId>;
      readonly index: Compact<u64>;
    } & Struct;
    readonly isAccountKey20: boolean;
    readonly asAccountKey20: {
      readonly network: Option<XcmV3JunctionNetworkId>;
      readonly key: U8aFixed;
    } & Struct;
    readonly isPalletInstance: boolean;
    readonly asPalletInstance: u8;
    readonly isGeneralIndex: boolean;
    readonly asGeneralIndex: Compact<u128>;
    readonly isGeneralKey: boolean;
    readonly asGeneralKey: {
      readonly length: u8;
      readonly data: U8aFixed;
    } & Struct;
    readonly isOnlyChild: boolean;
    readonly isPlurality: boolean;
    readonly asPlurality: {
      readonly id: XcmV3JunctionBodyId;
      readonly part: XcmV3JunctionBodyPart;
    } & Struct;
    readonly isGlobalConsensus: boolean;
    readonly asGlobalConsensus: XcmV3JunctionNetworkId;
    readonly type:
      | "Parachain"
      | "AccountId32"
      | "AccountIndex64"
      | "AccountKey20"
      | "PalletInstance"
      | "GeneralIndex"
      | "GeneralKey"
      | "OnlyChild"
      | "Plurality"
      | "GlobalConsensus";
  }
  /** @name XcmV3JunctionNetworkId (115) */
  interface XcmV3JunctionNetworkId extends Enum {
    readonly isByGenesis: boolean;
    readonly asByGenesis: U8aFixed;
    readonly isByFork: boolean;
    readonly asByFork: {
      readonly blockNumber: u64;
      readonly blockHash: U8aFixed;
    } & Struct;
    readonly isPolkadot: boolean;
    readonly isKusama: boolean;
    readonly isWestend: boolean;
    readonly isRococo: boolean;
    readonly isWococo: boolean;
    readonly isEthereum: boolean;
    readonly asEthereum: {
      readonly chainId: Compact<u64>;
    } & Struct;
    readonly isBitcoinCore: boolean;
    readonly isBitcoinCash: boolean;
    readonly isPolkadotBulletin: boolean;
    readonly type:
      | "ByGenesis"
      | "ByFork"
      | "Polkadot"
      | "Kusama"
      | "Westend"
      | "Rococo"
      | "Wococo"
      | "Ethereum"
      | "BitcoinCore"
      | "BitcoinCash"
      | "PolkadotBulletin";
  }
  /** @name XcmV3MultiassetFungibility (116) */
  interface XcmV3MultiassetFungibility extends Enum {
    readonly isFungible: boolean;
    readonly asFungible: Compact<u128>;
    readonly isNonFungible: boolean;
    readonly asNonFungible: XcmV3MultiassetAssetInstance;
    readonly type: "Fungible" | "NonFungible";
  }
  /** @name XcmV3MultiassetAssetInstance (117) */
  interface XcmV3MultiassetAssetInstance extends Enum {
    readonly isUndefined: boolean;
    readonly isIndex: boolean;
    readonly asIndex: Compact<u128>;
    readonly isArray4: boolean;
    readonly asArray4: U8aFixed;
    readonly isArray8: boolean;
    readonly asArray8: U8aFixed;
    readonly isArray16: boolean;
    readonly asArray16: U8aFixed;
    readonly isArray32: boolean;
    readonly asArray32: U8aFixed;
    readonly type: "Undefined" | "Index" | "Array4" | "Array8" | "Array16" | "Array32";
  }
  /** @name XcmVersionedLocation (118) */
  interface XcmVersionedLocation extends Enum {
    readonly isV2: boolean;
    readonly asV2: XcmV2MultiLocation;
    readonly isV3: boolean;
    readonly asV3: StagingXcmV3MultiLocation;
    readonly isV4: boolean;
    readonly asV4: StagingXcmV4Location;
    readonly type: "V2" | "V3" | "V4";
  }
  /** @name CumulusPalletXcmEvent (119) */
  interface CumulusPalletXcmEvent extends Enum {
    readonly isInvalidFormat: boolean;
    readonly asInvalidFormat: U8aFixed;
    readonly isUnsupportedVersion: boolean;
    readonly asUnsupportedVersion: U8aFixed;
    readonly isExecutedDownward: boolean;
    readonly asExecutedDownward: ITuple<[U8aFixed, StagingXcmV4TraitsOutcome]>;
    readonly type: "InvalidFormat" | "UnsupportedVersion" | "ExecutedDownward";
  }
  /** @name PalletMessageQueueEvent (120) */
  interface PalletMessageQueueEvent extends Enum {
    readonly isProcessingFailed: boolean;
    readonly asProcessingFailed: {
      readonly id: H256;
      readonly origin: CumulusPrimitivesCoreAggregateMessageOrigin;
      readonly error: FrameSupportMessagesProcessMessageError;
    } & Struct;
    readonly isProcessed: boolean;
    readonly asProcessed: {
      readonly id: H256;
      readonly origin: CumulusPrimitivesCoreAggregateMessageOrigin;
      readonly weightUsed: SpWeightsWeightV2Weight;
      readonly success: bool;
    } & Struct;
    readonly isOverweightEnqueued: boolean;
    readonly asOverweightEnqueued: {
      readonly id: U8aFixed;
      readonly origin: CumulusPrimitivesCoreAggregateMessageOrigin;
      readonly pageIndex: u32;
      readonly messageIndex: u32;
    } & Struct;
    readonly isPageReaped: boolean;
    readonly asPageReaped: {
      readonly origin: CumulusPrimitivesCoreAggregateMessageOrigin;
      readonly index: u32;
    } & Struct;
    readonly type: "ProcessingFailed" | "Processed" | "OverweightEnqueued" | "PageReaped";
  }
  /** @name CumulusPrimitivesCoreAggregateMessageOrigin (121) */
  interface CumulusPrimitivesCoreAggregateMessageOrigin extends Enum {
    readonly isHere: boolean;
    readonly isParent: boolean;
    readonly isSibling: boolean;
    readonly asSibling: u32;
    readonly type: "Here" | "Parent" | "Sibling";
  }
  /** @name FrameSupportMessagesProcessMessageError (123) */
  interface FrameSupportMessagesProcessMessageError extends Enum {
    readonly isBadFormat: boolean;
    readonly isCorrupt: boolean;
    readonly isUnsupported: boolean;
    readonly isOverweight: boolean;
    readonly asOverweight: SpWeightsWeightV2Weight;
    readonly isYield: boolean;
    readonly isStackLimitReached: boolean;
    readonly type:
      | "BadFormat"
      | "Corrupt"
      | "Unsupported"
      | "Overweight"
      | "Yield"
      | "StackLimitReached";
  }
  /** @name PalletStorageProvidersEvent (124) */
  interface PalletStorageProvidersEvent extends Enum {
    readonly isMspRequestSignUpSuccess: boolean;
    readonly asMspRequestSignUpSuccess: {
      readonly who: AccountId32;
      readonly multiaddresses: Vec<Bytes>;
      readonly capacity: u64;
    } & Struct;
    readonly isMspSignUpSuccess: boolean;
    readonly asMspSignUpSuccess: {
      readonly who: AccountId32;
      readonly mspId: H256;
      readonly multiaddresses: Vec<Bytes>;
      readonly capacity: u64;
      readonly valueProp: PalletStorageProvidersValuePropositionWithId;
    } & Struct;
    readonly isBspRequestSignUpSuccess: boolean;
    readonly asBspRequestSignUpSuccess: {
      readonly who: AccountId32;
      readonly multiaddresses: Vec<Bytes>;
      readonly capacity: u64;
    } & Struct;
    readonly isBspSignUpSuccess: boolean;
    readonly asBspSignUpSuccess: {
      readonly who: AccountId32;
      readonly bspId: H256;
      readonly multiaddresses: Vec<Bytes>;
      readonly capacity: u64;
    } & Struct;
    readonly isSignUpRequestCanceled: boolean;
    readonly asSignUpRequestCanceled: {
      readonly who: AccountId32;
    } & Struct;
    readonly isMspSignOffSuccess: boolean;
    readonly asMspSignOffSuccess: {
      readonly who: AccountId32;
      readonly mspId: H256;
    } & Struct;
    readonly isBspSignOffSuccess: boolean;
    readonly asBspSignOffSuccess: {
      readonly who: AccountId32;
      readonly bspId: H256;
    } & Struct;
    readonly isCapacityChanged: boolean;
    readonly asCapacityChanged: {
      readonly who: AccountId32;
      readonly providerId: PalletStorageProvidersStorageProviderId;
      readonly oldCapacity: u64;
      readonly newCapacity: u64;
      readonly nextBlockWhenChangeAllowed: u32;
    } & Struct;
    readonly isSlashed: boolean;
    readonly asSlashed: {
      readonly providerId: H256;
      readonly amountSlashed: u128;
    } & Struct;
<<<<<<< HEAD
    readonly isMultiAddressAdded: boolean;
    readonly asMultiAddressAdded: {
      readonly providerId: H256;
      readonly newMultiaddress: Bytes;
    } & Struct;
    readonly isMultiAddressRemoved: boolean;
    readonly asMultiAddressRemoved: {
      readonly providerId: H256;
      readonly removedMultiaddress: Bytes;
=======
    readonly isValuePropAdded: boolean;
    readonly asValuePropAdded: {
      readonly mspId: H256;
      readonly valuePropId: H256;
      readonly valueProp: PalletStorageProvidersValueProposition;
    } & Struct;
    readonly isValuePropUnavailable: boolean;
    readonly asValuePropUnavailable: {
      readonly mspId: H256;
      readonly valuePropId: H256;
>>>>>>> 6be2d6b7
    } & Struct;
    readonly type:
      | "MspRequestSignUpSuccess"
      | "MspSignUpSuccess"
      | "BspRequestSignUpSuccess"
      | "BspSignUpSuccess"
      | "SignUpRequestCanceled"
      | "MspSignOffSuccess"
      | "BspSignOffSuccess"
      | "CapacityChanged"
      | "Slashed"
<<<<<<< HEAD
      | "MultiAddressAdded"
      | "MultiAddressRemoved";
=======
      | "ValuePropAdded"
      | "ValuePropUnavailable";
>>>>>>> 6be2d6b7
  }
  /** @name PalletStorageProvidersValuePropositionWithId (128) */
  interface PalletStorageProvidersValuePropositionWithId extends Struct {
    readonly id: H256;
    readonly valueProp: PalletStorageProvidersValueProposition;
  }
  /** @name PalletStorageProvidersValueProposition (129) */
  interface PalletStorageProvidersValueProposition extends Struct {
    readonly pricePerUnitOfDataPerBlock: u128;
    readonly commitment: Bytes;
    readonly bucketDataLimit: u64;
    readonly available: bool;
  }
  /** @name PalletStorageProvidersStorageProviderId (131) */
  interface PalletStorageProvidersStorageProviderId extends Enum {
    readonly isBackupStorageProvider: boolean;
    readonly asBackupStorageProvider: H256;
    readonly isMainStorageProvider: boolean;
    readonly asMainStorageProvider: H256;
    readonly type: "BackupStorageProvider" | "MainStorageProvider";
  }
  /** @name PalletFileSystemEvent (132) */
  interface PalletFileSystemEvent extends Enum {
    readonly isNewBucket: boolean;
    readonly asNewBucket: {
      readonly who: AccountId32;
      readonly mspId: H256;
      readonly bucketId: H256;
      readonly name: Bytes;
      readonly collectionId: Option<u32>;
      readonly private: bool;
      readonly valuePropId: H256;
    } & Struct;
    readonly isMoveBucketRequested: boolean;
    readonly asMoveBucketRequested: {
      readonly who: AccountId32;
      readonly bucketId: H256;
      readonly newMspId: H256;
    } & Struct;
    readonly isBucketPrivacyUpdated: boolean;
    readonly asBucketPrivacyUpdated: {
      readonly who: AccountId32;
      readonly bucketId: H256;
      readonly collectionId: Option<u32>;
      readonly private: bool;
    } & Struct;
    readonly isNewCollectionAndAssociation: boolean;
    readonly asNewCollectionAndAssociation: {
      readonly who: AccountId32;
      readonly bucketId: H256;
      readonly collectionId: u32;
    } & Struct;
    readonly isNewStorageRequest: boolean;
    readonly asNewStorageRequest: {
      readonly who: AccountId32;
      readonly fileKey: H256;
      readonly bucketId: H256;
      readonly location: Bytes;
      readonly fingerprint: H256;
      readonly size_: u64;
      readonly peerIds: Vec<Bytes>;
    } & Struct;
    readonly isMspRespondedToStorageRequests: boolean;
    readonly asMspRespondedToStorageRequests: {
      readonly results: PalletFileSystemMspRespondStorageRequestsResult;
    } & Struct;
    readonly isAcceptedBspVolunteer: boolean;
    readonly asAcceptedBspVolunteer: {
      readonly bspId: H256;
      readonly bucketId: H256;
      readonly location: Bytes;
      readonly fingerprint: H256;
      readonly multiaddresses: Vec<Bytes>;
      readonly owner: AccountId32;
      readonly size_: u64;
    } & Struct;
    readonly isBspConfirmedStoring: boolean;
    readonly asBspConfirmedStoring: {
      readonly who: AccountId32;
      readonly bspId: H256;
      readonly fileKeys: Vec<H256>;
      readonly newRoot: H256;
    } & Struct;
    readonly isStorageRequestFulfilled: boolean;
    readonly asStorageRequestFulfilled: {
      readonly fileKey: H256;
    } & Struct;
    readonly isStorageRequestExpired: boolean;
    readonly asStorageRequestExpired: {
      readonly fileKey: H256;
    } & Struct;
    readonly isStorageRequestRevoked: boolean;
    readonly asStorageRequestRevoked: {
      readonly fileKey: H256;
    } & Struct;
    readonly isBspRequestedToStopStoring: boolean;
    readonly asBspRequestedToStopStoring: {
      readonly bspId: H256;
      readonly fileKey: H256;
      readonly owner: AccountId32;
      readonly location: Bytes;
    } & Struct;
    readonly isBspConfirmStoppedStoring: boolean;
    readonly asBspConfirmStoppedStoring: {
      readonly bspId: H256;
      readonly fileKey: H256;
      readonly newRoot: H256;
    } & Struct;
    readonly isPriorityChallengeForFileDeletionQueued: boolean;
    readonly asPriorityChallengeForFileDeletionQueued: {
      readonly issuer: PalletFileSystemEitherAccountIdOrMspId;
      readonly fileKey: H256;
    } & Struct;
    readonly isSpStopStoringInsolventUser: boolean;
    readonly asSpStopStoringInsolventUser: {
      readonly spId: H256;
      readonly fileKey: H256;
      readonly owner: AccountId32;
      readonly location: Bytes;
      readonly newRoot: H256;
    } & Struct;
    readonly isFailedToQueuePriorityChallenge: boolean;
    readonly asFailedToQueuePriorityChallenge: {
      readonly user: AccountId32;
      readonly fileKey: H256;
    } & Struct;
    readonly isFileDeletionRequest: boolean;
    readonly asFileDeletionRequest: {
      readonly user: AccountId32;
      readonly fileKey: H256;
      readonly bucketId: H256;
      readonly mspId: H256;
      readonly proofOfInclusion: bool;
    } & Struct;
    readonly isProofSubmittedForPendingFileDeletionRequest: boolean;
    readonly asProofSubmittedForPendingFileDeletionRequest: {
      readonly mspId: H256;
      readonly user: AccountId32;
      readonly fileKey: H256;
      readonly bucketId: H256;
      readonly proofOfInclusion: bool;
    } & Struct;
    readonly isBspChallengeCycleInitialised: boolean;
    readonly asBspChallengeCycleInitialised: {
      readonly who: AccountId32;
      readonly bspId: H256;
    } & Struct;
    readonly isMoveBucketRequestExpired: boolean;
    readonly asMoveBucketRequestExpired: {
      readonly mspId: H256;
      readonly bucketId: H256;
    } & Struct;
    readonly isMoveBucketAccepted: boolean;
    readonly asMoveBucketAccepted: {
      readonly bucketId: H256;
      readonly mspId: H256;
    } & Struct;
    readonly isMoveBucketRejected: boolean;
    readonly asMoveBucketRejected: {
      readonly bucketId: H256;
      readonly mspId: H256;
    } & Struct;
    readonly isDataServerRegisteredForMoveBucket: boolean;
    readonly asDataServerRegisteredForMoveBucket: {
      readonly bspId: H256;
      readonly bucketId: H256;
    } & Struct;
    readonly type:
      | "NewBucket"
      | "MoveBucketRequested"
      | "BucketPrivacyUpdated"
      | "NewCollectionAndAssociation"
      | "NewStorageRequest"
      | "MspRespondedToStorageRequests"
      | "AcceptedBspVolunteer"
      | "BspConfirmedStoring"
      | "StorageRequestFulfilled"
      | "StorageRequestExpired"
      | "StorageRequestRevoked"
      | "BspRequestedToStopStoring"
      | "BspConfirmStoppedStoring"
      | "PriorityChallengeForFileDeletionQueued"
      | "SpStopStoringInsolventUser"
      | "FailedToQueuePriorityChallenge"
      | "FileDeletionRequest"
      | "ProofSubmittedForPendingFileDeletionRequest"
      | "BspChallengeCycleInitialised"
      | "MoveBucketRequestExpired"
      | "MoveBucketAccepted"
      | "MoveBucketRejected"
      | "DataServerRegisteredForMoveBucket";
  }
  /** @name PalletFileSystemMspRespondStorageRequestsResult (135) */
  interface PalletFileSystemMspRespondStorageRequestsResult extends Struct {
    readonly mspId: H256;
    readonly responses: Vec<PalletFileSystemBatchResponses>;
  }
  /** @name PalletFileSystemBatchResponses (137) */
  interface PalletFileSystemBatchResponses extends Enum {
    readonly isAccepted: boolean;
    readonly asAccepted: PalletFileSystemMspAcceptedBatchStorageRequests;
    readonly isRejected: boolean;
    readonly asRejected: PalletFileSystemMspRejectedBatchStorageRequests;
    readonly isFailed: boolean;
    readonly asFailed: PalletFileSystemMspFailedBatchStorageRequests;
    readonly type: "Accepted" | "Rejected" | "Failed";
  }
  /** @name PalletFileSystemMspAcceptedBatchStorageRequests (138) */
  interface PalletFileSystemMspAcceptedBatchStorageRequests extends Struct {
    readonly fileKeys: Vec<H256>;
    readonly bucketId: H256;
    readonly newBucketRoot: H256;
    readonly owner: AccountId32;
  }
  /** @name PalletFileSystemMspRejectedBatchStorageRequests (141) */
  interface PalletFileSystemMspRejectedBatchStorageRequests extends Struct {
    readonly fileKeys: Vec<ITuple<[H256, PalletFileSystemRejectedStorageRequestReason]>>;
    readonly bucketId: H256;
    readonly owner: AccountId32;
  }
  /** @name PalletFileSystemRejectedStorageRequestReason (144) */
  interface PalletFileSystemRejectedStorageRequestReason extends Enum {
    readonly isReachedMaximumCapacity: boolean;
    readonly isReceivedInvalidProof: boolean;
    readonly isFileKeyAlreadyStored: boolean;
    readonly isInternalError: boolean;
    readonly type:
      | "ReachedMaximumCapacity"
      | "ReceivedInvalidProof"
      | "FileKeyAlreadyStored"
      | "InternalError";
  }
  /** @name PalletFileSystemMspFailedBatchStorageRequests (146) */
  interface PalletFileSystemMspFailedBatchStorageRequests extends Struct {
    readonly fileKeys: Vec<ITuple<[H256, SpRuntimeDispatchError]>>;
    readonly bucketId: H256;
    readonly owner: AccountId32;
  }
  /** @name PalletFileSystemEitherAccountIdOrMspId (151) */
  interface PalletFileSystemEitherAccountIdOrMspId extends Enum {
    readonly isAccountId: boolean;
    readonly asAccountId: AccountId32;
    readonly isMspId: boolean;
    readonly asMspId: H256;
    readonly type: "AccountId" | "MspId";
  }
  /** @name PalletProofsDealerEvent (152) */
  interface PalletProofsDealerEvent extends Enum {
    readonly isNewChallenge: boolean;
    readonly asNewChallenge: {
      readonly who: AccountId32;
      readonly keyChallenged: H256;
    } & Struct;
    readonly isProofAccepted: boolean;
    readonly asProofAccepted: {
      readonly provider: H256;
      readonly proof: PalletProofsDealerProof;
      readonly lastTickProven: u32;
    } & Struct;
    readonly isNewChallengeSeed: boolean;
    readonly asNewChallengeSeed: {
      readonly challengesTicker: u32;
      readonly seed: H256;
    } & Struct;
    readonly isNewCheckpointChallenge: boolean;
    readonly asNewCheckpointChallenge: {
      readonly challengesTicker: u32;
      readonly challenges: Vec<ITuple<[H256, Option<ShpTraitsTrieRemoveMutation>]>>;
    } & Struct;
    readonly isSlashableProvider: boolean;
    readonly asSlashableProvider: {
      readonly provider: H256;
      readonly nextChallengeDeadline: u32;
    } & Struct;
    readonly isNoRecordOfLastSubmittedProof: boolean;
    readonly asNoRecordOfLastSubmittedProof: {
      readonly provider: H256;
    } & Struct;
    readonly isNewChallengeCycleInitialised: boolean;
    readonly asNewChallengeCycleInitialised: {
      readonly currentTick: u32;
      readonly nextChallengeDeadline: u32;
      readonly provider: H256;
      readonly maybeProviderAccount: Option<AccountId32>;
    } & Struct;
    readonly isMutationsApplied: boolean;
    readonly asMutationsApplied: {
      readonly provider: H256;
      readonly mutations: Vec<ITuple<[H256, ShpTraitsTrieRemoveMutation]>>;
      readonly newRoot: H256;
    } & Struct;
    readonly isChallengesTickerSet: boolean;
    readonly asChallengesTickerSet: {
      readonly paused: bool;
    } & Struct;
    readonly type:
      | "NewChallenge"
      | "ProofAccepted"
      | "NewChallengeSeed"
      | "NewCheckpointChallenge"
      | "SlashableProvider"
      | "NoRecordOfLastSubmittedProof"
      | "NewChallengeCycleInitialised"
      | "MutationsApplied"
      | "ChallengesTickerSet";
  }
  /** @name PalletProofsDealerProof (153) */
  interface PalletProofsDealerProof extends Struct {
    readonly forestProof: SpTrieStorageProofCompactProof;
    readonly keyProofs: BTreeMap<H256, PalletProofsDealerKeyProof>;
  }
  /** @name SpTrieStorageProofCompactProof (154) */
  interface SpTrieStorageProofCompactProof extends Struct {
    readonly encodedNodes: Vec<Bytes>;
  }
  /** @name PalletProofsDealerKeyProof (157) */
  interface PalletProofsDealerKeyProof extends Struct {
    readonly proof: ShpFileKeyVerifierFileKeyProof;
    readonly challengeCount: u32;
  }
  /** @name ShpFileKeyVerifierFileKeyProof (158) */
  interface ShpFileKeyVerifierFileKeyProof extends Struct {
    readonly fileMetadata: ShpFileMetadataFileMetadata;
    readonly proof: SpTrieStorageProofCompactProof;
  }
  /** @name ShpFileMetadataFileMetadata (159) */
  interface ShpFileMetadataFileMetadata extends Struct {
    readonly owner: Bytes;
    readonly bucketId: Bytes;
    readonly location: Bytes;
    readonly fileSize: Compact<u64>;
    readonly fingerprint: ShpFileMetadataFingerprint;
  }
  /** @name ShpFileMetadataFingerprint (160) */
  interface ShpFileMetadataFingerprint extends U8aFixed {}
  /** @name ShpTraitsTrieRemoveMutation (166) */
  type ShpTraitsTrieRemoveMutation = Null;
  /** @name PalletRandomnessEvent (170) */
  interface PalletRandomnessEvent extends Enum {
    readonly isNewOneEpochAgoRandomnessAvailable: boolean;
    readonly asNewOneEpochAgoRandomnessAvailable: {
      readonly randomnessSeed: H256;
      readonly fromEpoch: u64;
      readonly validUntilBlock: u32;
    } & Struct;
    readonly type: "NewOneEpochAgoRandomnessAvailable";
  }
  /** @name PalletPaymentStreamsEvent (171) */
  interface PalletPaymentStreamsEvent extends Enum {
    readonly isFixedRatePaymentStreamCreated: boolean;
    readonly asFixedRatePaymentStreamCreated: {
      readonly userAccount: AccountId32;
      readonly providerId: H256;
      readonly rate: u128;
    } & Struct;
    readonly isFixedRatePaymentStreamUpdated: boolean;
    readonly asFixedRatePaymentStreamUpdated: {
      readonly userAccount: AccountId32;
      readonly providerId: H256;
      readonly newRate: u128;
    } & Struct;
    readonly isFixedRatePaymentStreamDeleted: boolean;
    readonly asFixedRatePaymentStreamDeleted: {
      readonly userAccount: AccountId32;
      readonly providerId: H256;
    } & Struct;
    readonly isDynamicRatePaymentStreamCreated: boolean;
    readonly asDynamicRatePaymentStreamCreated: {
      readonly userAccount: AccountId32;
      readonly providerId: H256;
      readonly amountProvided: u64;
    } & Struct;
    readonly isDynamicRatePaymentStreamUpdated: boolean;
    readonly asDynamicRatePaymentStreamUpdated: {
      readonly userAccount: AccountId32;
      readonly providerId: H256;
      readonly newAmountProvided: u64;
    } & Struct;
    readonly isDynamicRatePaymentStreamDeleted: boolean;
    readonly asDynamicRatePaymentStreamDeleted: {
      readonly userAccount: AccountId32;
      readonly providerId: H256;
    } & Struct;
    readonly isPaymentStreamCharged: boolean;
    readonly asPaymentStreamCharged: {
      readonly userAccount: AccountId32;
      readonly providerId: H256;
      readonly amount: u128;
      readonly lastTickCharged: u32;
      readonly chargedAtTick: u32;
    } & Struct;
    readonly isUsersCharged: boolean;
    readonly asUsersCharged: {
      readonly userAccounts: Vec<AccountId32>;
      readonly providerId: H256;
      readonly chargedAtTick: u32;
    } & Struct;
    readonly isLastChargeableInfoUpdated: boolean;
    readonly asLastChargeableInfoUpdated: {
      readonly providerId: H256;
      readonly lastChargeableTick: u32;
      readonly lastChargeablePriceIndex: u128;
    } & Struct;
    readonly isUserWithoutFunds: boolean;
    readonly asUserWithoutFunds: {
      readonly who: AccountId32;
    } & Struct;
    readonly isUserPaidDebts: boolean;
    readonly asUserPaidDebts: {
      readonly who: AccountId32;
    } & Struct;
    readonly isUserSolvent: boolean;
    readonly asUserSolvent: {
      readonly who: AccountId32;
    } & Struct;
    readonly type:
      | "FixedRatePaymentStreamCreated"
      | "FixedRatePaymentStreamUpdated"
      | "FixedRatePaymentStreamDeleted"
      | "DynamicRatePaymentStreamCreated"
      | "DynamicRatePaymentStreamUpdated"
      | "DynamicRatePaymentStreamDeleted"
      | "PaymentStreamCharged"
      | "UsersCharged"
      | "LastChargeableInfoUpdated"
      | "UserWithoutFunds"
      | "UserPaidDebts"
      | "UserSolvent";
  }
  /** @name PalletBucketNftsEvent (173) */
  interface PalletBucketNftsEvent extends Enum {
    readonly isAccessShared: boolean;
    readonly asAccessShared: {
      readonly issuer: AccountId32;
      readonly recipient: AccountId32;
    } & Struct;
    readonly isItemReadAccessUpdated: boolean;
    readonly asItemReadAccessUpdated: {
      readonly admin: AccountId32;
      readonly bucket: H256;
      readonly itemId: u32;
    } & Struct;
    readonly isItemBurned: boolean;
    readonly asItemBurned: {
      readonly account: AccountId32;
      readonly bucket: H256;
      readonly itemId: u32;
    } & Struct;
    readonly type: "AccessShared" | "ItemReadAccessUpdated" | "ItemBurned";
  }
  /** @name PalletNftsEvent (174) */
  interface PalletNftsEvent extends Enum {
    readonly isCreated: boolean;
    readonly asCreated: {
      readonly collection: u32;
      readonly creator: AccountId32;
      readonly owner: AccountId32;
    } & Struct;
    readonly isForceCreated: boolean;
    readonly asForceCreated: {
      readonly collection: u32;
      readonly owner: AccountId32;
    } & Struct;
    readonly isDestroyed: boolean;
    readonly asDestroyed: {
      readonly collection: u32;
    } & Struct;
    readonly isIssued: boolean;
    readonly asIssued: {
      readonly collection: u32;
      readonly item: u32;
      readonly owner: AccountId32;
    } & Struct;
    readonly isTransferred: boolean;
    readonly asTransferred: {
      readonly collection: u32;
      readonly item: u32;
      readonly from: AccountId32;
      readonly to: AccountId32;
    } & Struct;
    readonly isBurned: boolean;
    readonly asBurned: {
      readonly collection: u32;
      readonly item: u32;
      readonly owner: AccountId32;
    } & Struct;
    readonly isItemTransferLocked: boolean;
    readonly asItemTransferLocked: {
      readonly collection: u32;
      readonly item: u32;
    } & Struct;
    readonly isItemTransferUnlocked: boolean;
    readonly asItemTransferUnlocked: {
      readonly collection: u32;
      readonly item: u32;
    } & Struct;
    readonly isItemPropertiesLocked: boolean;
    readonly asItemPropertiesLocked: {
      readonly collection: u32;
      readonly item: u32;
      readonly lockMetadata: bool;
      readonly lockAttributes: bool;
    } & Struct;
    readonly isCollectionLocked: boolean;
    readonly asCollectionLocked: {
      readonly collection: u32;
    } & Struct;
    readonly isOwnerChanged: boolean;
    readonly asOwnerChanged: {
      readonly collection: u32;
      readonly newOwner: AccountId32;
    } & Struct;
    readonly isTeamChanged: boolean;
    readonly asTeamChanged: {
      readonly collection: u32;
      readonly issuer: Option<AccountId32>;
      readonly admin: Option<AccountId32>;
      readonly freezer: Option<AccountId32>;
    } & Struct;
    readonly isTransferApproved: boolean;
    readonly asTransferApproved: {
      readonly collection: u32;
      readonly item: u32;
      readonly owner: AccountId32;
      readonly delegate: AccountId32;
      readonly deadline: Option<u32>;
    } & Struct;
    readonly isApprovalCancelled: boolean;
    readonly asApprovalCancelled: {
      readonly collection: u32;
      readonly item: u32;
      readonly owner: AccountId32;
      readonly delegate: AccountId32;
    } & Struct;
    readonly isAllApprovalsCancelled: boolean;
    readonly asAllApprovalsCancelled: {
      readonly collection: u32;
      readonly item: u32;
      readonly owner: AccountId32;
    } & Struct;
    readonly isCollectionConfigChanged: boolean;
    readonly asCollectionConfigChanged: {
      readonly collection: u32;
    } & Struct;
    readonly isCollectionMetadataSet: boolean;
    readonly asCollectionMetadataSet: {
      readonly collection: u32;
      readonly data: Bytes;
    } & Struct;
    readonly isCollectionMetadataCleared: boolean;
    readonly asCollectionMetadataCleared: {
      readonly collection: u32;
    } & Struct;
    readonly isItemMetadataSet: boolean;
    readonly asItemMetadataSet: {
      readonly collection: u32;
      readonly item: u32;
      readonly data: Bytes;
    } & Struct;
    readonly isItemMetadataCleared: boolean;
    readonly asItemMetadataCleared: {
      readonly collection: u32;
      readonly item: u32;
    } & Struct;
    readonly isRedeposited: boolean;
    readonly asRedeposited: {
      readonly collection: u32;
      readonly successfulItems: Vec<u32>;
    } & Struct;
    readonly isAttributeSet: boolean;
    readonly asAttributeSet: {
      readonly collection: u32;
      readonly maybeItem: Option<u32>;
      readonly key: Bytes;
      readonly value: Bytes;
      readonly namespace: PalletNftsAttributeNamespace;
    } & Struct;
    readonly isAttributeCleared: boolean;
    readonly asAttributeCleared: {
      readonly collection: u32;
      readonly maybeItem: Option<u32>;
      readonly key: Bytes;
      readonly namespace: PalletNftsAttributeNamespace;
    } & Struct;
    readonly isItemAttributesApprovalAdded: boolean;
    readonly asItemAttributesApprovalAdded: {
      readonly collection: u32;
      readonly item: u32;
      readonly delegate: AccountId32;
    } & Struct;
    readonly isItemAttributesApprovalRemoved: boolean;
    readonly asItemAttributesApprovalRemoved: {
      readonly collection: u32;
      readonly item: u32;
      readonly delegate: AccountId32;
    } & Struct;
    readonly isOwnershipAcceptanceChanged: boolean;
    readonly asOwnershipAcceptanceChanged: {
      readonly who: AccountId32;
      readonly maybeCollection: Option<u32>;
    } & Struct;
    readonly isCollectionMaxSupplySet: boolean;
    readonly asCollectionMaxSupplySet: {
      readonly collection: u32;
      readonly maxSupply: u32;
    } & Struct;
    readonly isCollectionMintSettingsUpdated: boolean;
    readonly asCollectionMintSettingsUpdated: {
      readonly collection: u32;
    } & Struct;
    readonly isNextCollectionIdIncremented: boolean;
    readonly asNextCollectionIdIncremented: {
      readonly nextId: Option<u32>;
    } & Struct;
    readonly isItemPriceSet: boolean;
    readonly asItemPriceSet: {
      readonly collection: u32;
      readonly item: u32;
      readonly price: u128;
      readonly whitelistedBuyer: Option<AccountId32>;
    } & Struct;
    readonly isItemPriceRemoved: boolean;
    readonly asItemPriceRemoved: {
      readonly collection: u32;
      readonly item: u32;
    } & Struct;
    readonly isItemBought: boolean;
    readonly asItemBought: {
      readonly collection: u32;
      readonly item: u32;
      readonly price: u128;
      readonly seller: AccountId32;
      readonly buyer: AccountId32;
    } & Struct;
    readonly isTipSent: boolean;
    readonly asTipSent: {
      readonly collection: u32;
      readonly item: u32;
      readonly sender: AccountId32;
      readonly receiver: AccountId32;
      readonly amount: u128;
    } & Struct;
    readonly isSwapCreated: boolean;
    readonly asSwapCreated: {
      readonly offeredCollection: u32;
      readonly offeredItem: u32;
      readonly desiredCollection: u32;
      readonly desiredItem: Option<u32>;
      readonly price: Option<PalletNftsPriceWithDirection>;
      readonly deadline: u32;
    } & Struct;
    readonly isSwapCancelled: boolean;
    readonly asSwapCancelled: {
      readonly offeredCollection: u32;
      readonly offeredItem: u32;
      readonly desiredCollection: u32;
      readonly desiredItem: Option<u32>;
      readonly price: Option<PalletNftsPriceWithDirection>;
      readonly deadline: u32;
    } & Struct;
    readonly isSwapClaimed: boolean;
    readonly asSwapClaimed: {
      readonly sentCollection: u32;
      readonly sentItem: u32;
      readonly sentItemOwner: AccountId32;
      readonly receivedCollection: u32;
      readonly receivedItem: u32;
      readonly receivedItemOwner: AccountId32;
      readonly price: Option<PalletNftsPriceWithDirection>;
      readonly deadline: u32;
    } & Struct;
    readonly isPreSignedAttributesSet: boolean;
    readonly asPreSignedAttributesSet: {
      readonly collection: u32;
      readonly item: u32;
      readonly namespace: PalletNftsAttributeNamespace;
    } & Struct;
    readonly isPalletAttributeSet: boolean;
    readonly asPalletAttributeSet: {
      readonly collection: u32;
      readonly item: Option<u32>;
      readonly attribute: PalletNftsPalletAttributes;
      readonly value: Bytes;
    } & Struct;
    readonly type:
      | "Created"
      | "ForceCreated"
      | "Destroyed"
      | "Issued"
      | "Transferred"
      | "Burned"
      | "ItemTransferLocked"
      | "ItemTransferUnlocked"
      | "ItemPropertiesLocked"
      | "CollectionLocked"
      | "OwnerChanged"
      | "TeamChanged"
      | "TransferApproved"
      | "ApprovalCancelled"
      | "AllApprovalsCancelled"
      | "CollectionConfigChanged"
      | "CollectionMetadataSet"
      | "CollectionMetadataCleared"
      | "ItemMetadataSet"
      | "ItemMetadataCleared"
      | "Redeposited"
      | "AttributeSet"
      | "AttributeCleared"
      | "ItemAttributesApprovalAdded"
      | "ItemAttributesApprovalRemoved"
      | "OwnershipAcceptanceChanged"
      | "CollectionMaxSupplySet"
      | "CollectionMintSettingsUpdated"
      | "NextCollectionIdIncremented"
      | "ItemPriceSet"
      | "ItemPriceRemoved"
      | "ItemBought"
      | "TipSent"
      | "SwapCreated"
      | "SwapCancelled"
      | "SwapClaimed"
      | "PreSignedAttributesSet"
      | "PalletAttributeSet";
  }
  /** @name PalletNftsAttributeNamespace (178) */
  interface PalletNftsAttributeNamespace extends Enum {
    readonly isPallet: boolean;
    readonly isCollectionOwner: boolean;
    readonly isItemOwner: boolean;
    readonly isAccount: boolean;
    readonly asAccount: AccountId32;
    readonly type: "Pallet" | "CollectionOwner" | "ItemOwner" | "Account";
  }
  /** @name PalletNftsPriceWithDirection (180) */
  interface PalletNftsPriceWithDirection extends Struct {
    readonly amount: u128;
    readonly direction: PalletNftsPriceDirection;
  }
  /** @name PalletNftsPriceDirection (181) */
  interface PalletNftsPriceDirection extends Enum {
    readonly isSend: boolean;
    readonly isReceive: boolean;
    readonly type: "Send" | "Receive";
  }
  /** @name PalletNftsPalletAttributes (182) */
  interface PalletNftsPalletAttributes extends Enum {
    readonly isUsedToClaim: boolean;
    readonly asUsedToClaim: u32;
    readonly isTransferDisabled: boolean;
    readonly type: "UsedToClaim" | "TransferDisabled";
  }
  /** @name PalletParametersEvent (183) */
  interface PalletParametersEvent extends Enum {
    readonly isUpdated: boolean;
    readonly asUpdated: {
      readonly key: StorageHubRuntimeConfigsRuntimeParamsRuntimeParametersKey;
      readonly oldValue: Option<StorageHubRuntimeConfigsRuntimeParamsRuntimeParametersValue>;
      readonly newValue: Option<StorageHubRuntimeConfigsRuntimeParamsRuntimeParametersValue>;
    } & Struct;
    readonly type: "Updated";
  }
  /** @name StorageHubRuntimeConfigsRuntimeParamsRuntimeParametersKey (184) */
  interface StorageHubRuntimeConfigsRuntimeParamsRuntimeParametersKey extends Enum {
    readonly isRuntimeConfig: boolean;
    readonly asRuntimeConfig: StorageHubRuntimeConfigsRuntimeParamsDynamicParamsRuntimeConfigParametersKey;
    readonly type: "RuntimeConfig";
  }
  /** @name StorageHubRuntimeConfigsRuntimeParamsDynamicParamsRuntimeConfigParametersKey (185) */
  interface StorageHubRuntimeConfigsRuntimeParamsDynamicParamsRuntimeConfigParametersKey
    extends Enum {
    readonly isSlashAmountPerMaxFileSize: boolean;
    readonly isStakeToChallengePeriod: boolean;
    readonly isCheckpointChallengePeriod: boolean;
    readonly isMinChallengePeriod: boolean;
    readonly isSystemUtilisationLowerThresholdPercentage: boolean;
    readonly isSystemUtilisationUpperThresholdPercentage: boolean;
    readonly isMostlyStablePrice: boolean;
    readonly isMaxPrice: boolean;
    readonly isMinPrice: boolean;
    readonly isUpperExponentFactor: boolean;
    readonly isLowerExponentFactor: boolean;
    readonly type:
      | "SlashAmountPerMaxFileSize"
      | "StakeToChallengePeriod"
      | "CheckpointChallengePeriod"
      | "MinChallengePeriod"
      | "SystemUtilisationLowerThresholdPercentage"
      | "SystemUtilisationUpperThresholdPercentage"
      | "MostlyStablePrice"
      | "MaxPrice"
      | "MinPrice"
      | "UpperExponentFactor"
      | "LowerExponentFactor";
  }
  /** @name StorageHubRuntimeConfigsRuntimeParamsDynamicParamsRuntimeConfigSlashAmountPerMaxFileSize (186) */
  type StorageHubRuntimeConfigsRuntimeParamsDynamicParamsRuntimeConfigSlashAmountPerMaxFileSize =
    Null;
  /** @name StorageHubRuntimeConfigsRuntimeParamsDynamicParamsRuntimeConfigStakeToChallengePeriod (187) */
  type StorageHubRuntimeConfigsRuntimeParamsDynamicParamsRuntimeConfigStakeToChallengePeriod = Null;
  /** @name StorageHubRuntimeConfigsRuntimeParamsDynamicParamsRuntimeConfigCheckpointChallengePeriod (188) */
  type StorageHubRuntimeConfigsRuntimeParamsDynamicParamsRuntimeConfigCheckpointChallengePeriod =
    Null;
  /** @name StorageHubRuntimeConfigsRuntimeParamsDynamicParamsRuntimeConfigMinChallengePeriod (189) */
  type StorageHubRuntimeConfigsRuntimeParamsDynamicParamsRuntimeConfigMinChallengePeriod = Null;
  /** @name StorageHubRuntimeConfigsRuntimeParamsDynamicParamsRuntimeConfigSystemUtilisationLowerThresholdPercentage (190) */
  type StorageHubRuntimeConfigsRuntimeParamsDynamicParamsRuntimeConfigSystemUtilisationLowerThresholdPercentage =
    Null;
  /** @name StorageHubRuntimeConfigsRuntimeParamsDynamicParamsRuntimeConfigSystemUtilisationUpperThresholdPercentage (191) */
  type StorageHubRuntimeConfigsRuntimeParamsDynamicParamsRuntimeConfigSystemUtilisationUpperThresholdPercentage =
    Null;
  /** @name StorageHubRuntimeConfigsRuntimeParamsDynamicParamsRuntimeConfigMostlyStablePrice (192) */
  type StorageHubRuntimeConfigsRuntimeParamsDynamicParamsRuntimeConfigMostlyStablePrice = Null;
  /** @name StorageHubRuntimeConfigsRuntimeParamsDynamicParamsRuntimeConfigMaxPrice (193) */
  type StorageHubRuntimeConfigsRuntimeParamsDynamicParamsRuntimeConfigMaxPrice = Null;
  /** @name StorageHubRuntimeConfigsRuntimeParamsDynamicParamsRuntimeConfigMinPrice (194) */
  type StorageHubRuntimeConfigsRuntimeParamsDynamicParamsRuntimeConfigMinPrice = Null;
  /** @name StorageHubRuntimeConfigsRuntimeParamsDynamicParamsRuntimeConfigUpperExponentFactor (195) */
  type StorageHubRuntimeConfigsRuntimeParamsDynamicParamsRuntimeConfigUpperExponentFactor = Null;
  /** @name StorageHubRuntimeConfigsRuntimeParamsDynamicParamsRuntimeConfigLowerExponentFactor (196) */
  type StorageHubRuntimeConfigsRuntimeParamsDynamicParamsRuntimeConfigLowerExponentFactor = Null;
  /** @name StorageHubRuntimeConfigsRuntimeParamsRuntimeParametersValue (198) */
  interface StorageHubRuntimeConfigsRuntimeParamsRuntimeParametersValue extends Enum {
    readonly isRuntimeConfig: boolean;
    readonly asRuntimeConfig: StorageHubRuntimeConfigsRuntimeParamsDynamicParamsRuntimeConfigParametersValue;
    readonly type: "RuntimeConfig";
  }
  /** @name StorageHubRuntimeConfigsRuntimeParamsDynamicParamsRuntimeConfigParametersValue (199) */
  interface StorageHubRuntimeConfigsRuntimeParamsDynamicParamsRuntimeConfigParametersValue
    extends Enum {
    readonly isSlashAmountPerMaxFileSize: boolean;
    readonly asSlashAmountPerMaxFileSize: u128;
    readonly isStakeToChallengePeriod: boolean;
    readonly asStakeToChallengePeriod: u128;
    readonly isCheckpointChallengePeriod: boolean;
    readonly asCheckpointChallengePeriod: u32;
    readonly isMinChallengePeriod: boolean;
    readonly asMinChallengePeriod: u32;
    readonly isSystemUtilisationLowerThresholdPercentage: boolean;
    readonly asSystemUtilisationLowerThresholdPercentage: Perbill;
    readonly isSystemUtilisationUpperThresholdPercentage: boolean;
    readonly asSystemUtilisationUpperThresholdPercentage: Perbill;
    readonly isMostlyStablePrice: boolean;
    readonly asMostlyStablePrice: u128;
    readonly isMaxPrice: boolean;
    readonly asMaxPrice: u128;
    readonly isMinPrice: boolean;
    readonly asMinPrice: u128;
    readonly isUpperExponentFactor: boolean;
    readonly asUpperExponentFactor: u32;
    readonly isLowerExponentFactor: boolean;
    readonly asLowerExponentFactor: u32;
    readonly type:
      | "SlashAmountPerMaxFileSize"
      | "StakeToChallengePeriod"
      | "CheckpointChallengePeriod"
      | "MinChallengePeriod"
      | "SystemUtilisationLowerThresholdPercentage"
      | "SystemUtilisationUpperThresholdPercentage"
      | "MostlyStablePrice"
      | "MaxPrice"
      | "MinPrice"
      | "UpperExponentFactor"
      | "LowerExponentFactor";
  }
  /** @name FrameSystemPhase (201) */
  interface FrameSystemPhase extends Enum {
    readonly isApplyExtrinsic: boolean;
    readonly asApplyExtrinsic: u32;
    readonly isFinalization: boolean;
    readonly isInitialization: boolean;
    readonly type: "ApplyExtrinsic" | "Finalization" | "Initialization";
  }
  /** @name FrameSystemLastRuntimeUpgradeInfo (204) */
  interface FrameSystemLastRuntimeUpgradeInfo extends Struct {
    readonly specVersion: Compact<u32>;
    readonly specName: Text;
  }
  /** @name FrameSystemCodeUpgradeAuthorization (206) */
  interface FrameSystemCodeUpgradeAuthorization extends Struct {
    readonly codeHash: H256;
    readonly checkVersion: bool;
  }
  /** @name FrameSystemCall (207) */
  interface FrameSystemCall extends Enum {
    readonly isRemark: boolean;
    readonly asRemark: {
      readonly remark: Bytes;
    } & Struct;
    readonly isSetHeapPages: boolean;
    readonly asSetHeapPages: {
      readonly pages: u64;
    } & Struct;
    readonly isSetCode: boolean;
    readonly asSetCode: {
      readonly code: Bytes;
    } & Struct;
    readonly isSetCodeWithoutChecks: boolean;
    readonly asSetCodeWithoutChecks: {
      readonly code: Bytes;
    } & Struct;
    readonly isSetStorage: boolean;
    readonly asSetStorage: {
      readonly items: Vec<ITuple<[Bytes, Bytes]>>;
    } & Struct;
    readonly isKillStorage: boolean;
    readonly asKillStorage: {
      readonly keys_: Vec<Bytes>;
    } & Struct;
    readonly isKillPrefix: boolean;
    readonly asKillPrefix: {
      readonly prefix: Bytes;
      readonly subkeys: u32;
    } & Struct;
    readonly isRemarkWithEvent: boolean;
    readonly asRemarkWithEvent: {
      readonly remark: Bytes;
    } & Struct;
    readonly isAuthorizeUpgrade: boolean;
    readonly asAuthorizeUpgrade: {
      readonly codeHash: H256;
    } & Struct;
    readonly isAuthorizeUpgradeWithoutChecks: boolean;
    readonly asAuthorizeUpgradeWithoutChecks: {
      readonly codeHash: H256;
    } & Struct;
    readonly isApplyAuthorizedUpgrade: boolean;
    readonly asApplyAuthorizedUpgrade: {
      readonly code: Bytes;
    } & Struct;
    readonly type:
      | "Remark"
      | "SetHeapPages"
      | "SetCode"
      | "SetCodeWithoutChecks"
      | "SetStorage"
      | "KillStorage"
      | "KillPrefix"
      | "RemarkWithEvent"
      | "AuthorizeUpgrade"
      | "AuthorizeUpgradeWithoutChecks"
      | "ApplyAuthorizedUpgrade";
  }
  /** @name FrameSystemLimitsBlockWeights (210) */
  interface FrameSystemLimitsBlockWeights extends Struct {
    readonly baseBlock: SpWeightsWeightV2Weight;
    readonly maxBlock: SpWeightsWeightV2Weight;
    readonly perClass: FrameSupportDispatchPerDispatchClassWeightsPerClass;
  }
  /** @name FrameSupportDispatchPerDispatchClassWeightsPerClass (211) */
  interface FrameSupportDispatchPerDispatchClassWeightsPerClass extends Struct {
    readonly normal: FrameSystemLimitsWeightsPerClass;
    readonly operational: FrameSystemLimitsWeightsPerClass;
    readonly mandatory: FrameSystemLimitsWeightsPerClass;
  }
  /** @name FrameSystemLimitsWeightsPerClass (212) */
  interface FrameSystemLimitsWeightsPerClass extends Struct {
    readonly baseExtrinsic: SpWeightsWeightV2Weight;
    readonly maxExtrinsic: Option<SpWeightsWeightV2Weight>;
    readonly maxTotal: Option<SpWeightsWeightV2Weight>;
    readonly reserved: Option<SpWeightsWeightV2Weight>;
  }
  /** @name FrameSystemLimitsBlockLength (214) */
  interface FrameSystemLimitsBlockLength extends Struct {
    readonly max: FrameSupportDispatchPerDispatchClassU32;
  }
  /** @name FrameSupportDispatchPerDispatchClassU32 (215) */
  interface FrameSupportDispatchPerDispatchClassU32 extends Struct {
    readonly normal: u32;
    readonly operational: u32;
    readonly mandatory: u32;
  }
  /** @name SpWeightsRuntimeDbWeight (216) */
  interface SpWeightsRuntimeDbWeight extends Struct {
    readonly read: u64;
    readonly write: u64;
  }
  /** @name SpVersionRuntimeVersion (217) */
  interface SpVersionRuntimeVersion extends Struct {
    readonly specName: Text;
    readonly implName: Text;
    readonly authoringVersion: u32;
    readonly specVersion: u32;
    readonly implVersion: u32;
    readonly apis: Vec<ITuple<[U8aFixed, u32]>>;
    readonly transactionVersion: u32;
    readonly stateVersion: u8;
  }
  /** @name FrameSystemError (222) */
  interface FrameSystemError extends Enum {
    readonly isInvalidSpecName: boolean;
    readonly isSpecVersionNeedsToIncrease: boolean;
    readonly isFailedToExtractRuntimeVersion: boolean;
    readonly isNonDefaultComposite: boolean;
    readonly isNonZeroRefCount: boolean;
    readonly isCallFiltered: boolean;
    readonly isMultiBlockMigrationsOngoing: boolean;
    readonly isNothingAuthorized: boolean;
    readonly isUnauthorized: boolean;
    readonly type:
      | "InvalidSpecName"
      | "SpecVersionNeedsToIncrease"
      | "FailedToExtractRuntimeVersion"
      | "NonDefaultComposite"
      | "NonZeroRefCount"
      | "CallFiltered"
      | "MultiBlockMigrationsOngoing"
      | "NothingAuthorized"
      | "Unauthorized";
  }
  /** @name CumulusPalletParachainSystemUnincludedSegmentAncestor (224) */
  interface CumulusPalletParachainSystemUnincludedSegmentAncestor extends Struct {
    readonly usedBandwidth: CumulusPalletParachainSystemUnincludedSegmentUsedBandwidth;
    readonly paraHeadHash: Option<H256>;
    readonly consumedGoAheadSignal: Option<PolkadotPrimitivesV8UpgradeGoAhead>;
  }
  /** @name CumulusPalletParachainSystemUnincludedSegmentUsedBandwidth (225) */
  interface CumulusPalletParachainSystemUnincludedSegmentUsedBandwidth extends Struct {
    readonly umpMsgCount: u32;
    readonly umpTotalBytes: u32;
    readonly hrmpOutgoing: BTreeMap<
      u32,
      CumulusPalletParachainSystemUnincludedSegmentHrmpChannelUpdate
    >;
  }
  /** @name CumulusPalletParachainSystemUnincludedSegmentHrmpChannelUpdate (227) */
  interface CumulusPalletParachainSystemUnincludedSegmentHrmpChannelUpdate extends Struct {
    readonly msgCount: u32;
    readonly totalBytes: u32;
  }
  /** @name PolkadotPrimitivesV8UpgradeGoAhead (232) */
  interface PolkadotPrimitivesV8UpgradeGoAhead extends Enum {
    readonly isAbort: boolean;
    readonly isGoAhead: boolean;
    readonly type: "Abort" | "GoAhead";
  }
  /** @name CumulusPalletParachainSystemUnincludedSegmentSegmentTracker (233) */
  interface CumulusPalletParachainSystemUnincludedSegmentSegmentTracker extends Struct {
    readonly usedBandwidth: CumulusPalletParachainSystemUnincludedSegmentUsedBandwidth;
    readonly hrmpWatermark: Option<u32>;
    readonly consumedGoAheadSignal: Option<PolkadotPrimitivesV8UpgradeGoAhead>;
  }
  /** @name PolkadotPrimitivesV8PersistedValidationData (234) */
  interface PolkadotPrimitivesV8PersistedValidationData extends Struct {
    readonly parentHead: Bytes;
    readonly relayParentNumber: u32;
    readonly relayParentStorageRoot: H256;
    readonly maxPovSize: u32;
  }
  /** @name PolkadotPrimitivesV8UpgradeRestriction (237) */
  interface PolkadotPrimitivesV8UpgradeRestriction extends Enum {
    readonly isPresent: boolean;
    readonly type: "Present";
  }
  /** @name SpTrieStorageProof (238) */
  interface SpTrieStorageProof extends Struct {
    readonly trieNodes: BTreeSet<Bytes>;
  }
  /** @name CumulusPalletParachainSystemRelayStateSnapshotMessagingStateSnapshot (240) */
  interface CumulusPalletParachainSystemRelayStateSnapshotMessagingStateSnapshot extends Struct {
    readonly dmqMqcHead: H256;
    readonly relayDispatchQueueRemainingCapacity: CumulusPalletParachainSystemRelayStateSnapshotRelayDispatchQueueRemainingCapacity;
    readonly ingressChannels: Vec<ITuple<[u32, PolkadotPrimitivesV8AbridgedHrmpChannel]>>;
    readonly egressChannels: Vec<ITuple<[u32, PolkadotPrimitivesV8AbridgedHrmpChannel]>>;
  }
  /** @name CumulusPalletParachainSystemRelayStateSnapshotRelayDispatchQueueRemainingCapacity (241) */
  interface CumulusPalletParachainSystemRelayStateSnapshotRelayDispatchQueueRemainingCapacity
    extends Struct {
    readonly remainingCount: u32;
    readonly remainingSize: u32;
  }
  /** @name PolkadotPrimitivesV8AbridgedHrmpChannel (244) */
  interface PolkadotPrimitivesV8AbridgedHrmpChannel extends Struct {
    readonly maxCapacity: u32;
    readonly maxTotalSize: u32;
    readonly maxMessageSize: u32;
    readonly msgCount: u32;
    readonly totalSize: u32;
    readonly mqcHead: Option<H256>;
  }
  /** @name PolkadotPrimitivesV8AbridgedHostConfiguration (245) */
  interface PolkadotPrimitivesV8AbridgedHostConfiguration extends Struct {
    readonly maxCodeSize: u32;
    readonly maxHeadDataSize: u32;
    readonly maxUpwardQueueCount: u32;
    readonly maxUpwardQueueSize: u32;
    readonly maxUpwardMessageSize: u32;
    readonly maxUpwardMessageNumPerCandidate: u32;
    readonly hrmpMaxMessageNumPerCandidate: u32;
    readonly validationUpgradeCooldown: u32;
    readonly validationUpgradeDelay: u32;
    readonly asyncBackingParams: PolkadotPrimitivesV8AsyncBackingAsyncBackingParams;
  }
  /** @name PolkadotPrimitivesV8AsyncBackingAsyncBackingParams (246) */
  interface PolkadotPrimitivesV8AsyncBackingAsyncBackingParams extends Struct {
    readonly maxCandidateDepth: u32;
    readonly allowedAncestryLen: u32;
  }
  /** @name PolkadotCorePrimitivesOutboundHrmpMessage (252) */
  interface PolkadotCorePrimitivesOutboundHrmpMessage extends Struct {
    readonly recipient: u32;
    readonly data: Bytes;
  }
  /** @name CumulusPalletParachainSystemCall (254) */
  interface CumulusPalletParachainSystemCall extends Enum {
    readonly isSetValidationData: boolean;
    readonly asSetValidationData: {
      readonly data: CumulusPrimitivesParachainInherentParachainInherentData;
    } & Struct;
    readonly isSudoSendUpwardMessage: boolean;
    readonly asSudoSendUpwardMessage: {
      readonly message: Bytes;
    } & Struct;
    readonly type: "SetValidationData" | "SudoSendUpwardMessage";
  }
  /** @name CumulusPrimitivesParachainInherentParachainInherentData (255) */
  interface CumulusPrimitivesParachainInherentParachainInherentData extends Struct {
    readonly validationData: PolkadotPrimitivesV8PersistedValidationData;
    readonly relayChainState: SpTrieStorageProof;
    readonly downwardMessages: Vec<PolkadotCorePrimitivesInboundDownwardMessage>;
    readonly horizontalMessages: BTreeMap<u32, Vec<PolkadotCorePrimitivesInboundHrmpMessage>>;
  }
  /** @name PolkadotCorePrimitivesInboundDownwardMessage (257) */
  interface PolkadotCorePrimitivesInboundDownwardMessage extends Struct {
    readonly sentAt: u32;
    readonly msg: Bytes;
  }
  /** @name PolkadotCorePrimitivesInboundHrmpMessage (260) */
  interface PolkadotCorePrimitivesInboundHrmpMessage extends Struct {
    readonly sentAt: u32;
    readonly data: Bytes;
  }
  /** @name CumulusPalletParachainSystemError (263) */
  interface CumulusPalletParachainSystemError extends Enum {
    readonly isOverlappingUpgrades: boolean;
    readonly isProhibitedByPolkadot: boolean;
    readonly isTooBig: boolean;
    readonly isValidationDataNotAvailable: boolean;
    readonly isHostConfigurationNotAvailable: boolean;
    readonly isNotScheduled: boolean;
    readonly isNothingAuthorized: boolean;
    readonly isUnauthorized: boolean;
    readonly type:
      | "OverlappingUpgrades"
      | "ProhibitedByPolkadot"
      | "TooBig"
      | "ValidationDataNotAvailable"
      | "HostConfigurationNotAvailable"
      | "NotScheduled"
      | "NothingAuthorized"
      | "Unauthorized";
  }
  /** @name PalletTimestampCall (264) */
  interface PalletTimestampCall extends Enum {
    readonly isSet: boolean;
    readonly asSet: {
      readonly now: Compact<u64>;
    } & Struct;
    readonly type: "Set";
  }
  /** @name StagingParachainInfoCall (265) */
  type StagingParachainInfoCall = Null;
  /** @name PalletBalancesBalanceLock (267) */
  interface PalletBalancesBalanceLock extends Struct {
    readonly id: U8aFixed;
    readonly amount: u128;
    readonly reasons: PalletBalancesReasons;
  }
  /** @name PalletBalancesReasons (268) */
  interface PalletBalancesReasons extends Enum {
    readonly isFee: boolean;
    readonly isMisc: boolean;
    readonly isAll: boolean;
    readonly type: "Fee" | "Misc" | "All";
  }
  /** @name PalletBalancesReserveData (271) */
  interface PalletBalancesReserveData extends Struct {
    readonly id: U8aFixed;
    readonly amount: u128;
  }
  /** @name StorageHubRuntimeRuntimeHoldReason (275) */
  interface StorageHubRuntimeRuntimeHoldReason extends Enum {
    readonly isProviders: boolean;
    readonly asProviders: PalletStorageProvidersHoldReason;
    readonly isPaymentStreams: boolean;
    readonly asPaymentStreams: PalletPaymentStreamsHoldReason;
    readonly type: "Providers" | "PaymentStreams";
  }
  /** @name PalletStorageProvidersHoldReason (276) */
  interface PalletStorageProvidersHoldReason extends Enum {
    readonly isStorageProviderDeposit: boolean;
    readonly isBucketDeposit: boolean;
    readonly type: "StorageProviderDeposit" | "BucketDeposit";
  }
  /** @name PalletPaymentStreamsHoldReason (277) */
  interface PalletPaymentStreamsHoldReason extends Enum {
    readonly isPaymentStreamDeposit: boolean;
    readonly type: "PaymentStreamDeposit";
  }
  /** @name FrameSupportTokensMiscIdAmount (280) */
  interface FrameSupportTokensMiscIdAmount extends Struct {
    readonly id: Null;
    readonly amount: u128;
  }
  /** @name PalletBalancesCall (282) */
  interface PalletBalancesCall extends Enum {
    readonly isTransferAllowDeath: boolean;
    readonly asTransferAllowDeath: {
      readonly dest: MultiAddress;
      readonly value: Compact<u128>;
    } & Struct;
    readonly isForceTransfer: boolean;
    readonly asForceTransfer: {
      readonly source: MultiAddress;
      readonly dest: MultiAddress;
      readonly value: Compact<u128>;
    } & Struct;
    readonly isTransferKeepAlive: boolean;
    readonly asTransferKeepAlive: {
      readonly dest: MultiAddress;
      readonly value: Compact<u128>;
    } & Struct;
    readonly isTransferAll: boolean;
    readonly asTransferAll: {
      readonly dest: MultiAddress;
      readonly keepAlive: bool;
    } & Struct;
    readonly isForceUnreserve: boolean;
    readonly asForceUnreserve: {
      readonly who: MultiAddress;
      readonly amount: u128;
    } & Struct;
    readonly isUpgradeAccounts: boolean;
    readonly asUpgradeAccounts: {
      readonly who: Vec<AccountId32>;
    } & Struct;
    readonly isForceSetBalance: boolean;
    readonly asForceSetBalance: {
      readonly who: MultiAddress;
      readonly newFree: Compact<u128>;
    } & Struct;
    readonly isForceAdjustTotalIssuance: boolean;
    readonly asForceAdjustTotalIssuance: {
      readonly direction: PalletBalancesAdjustmentDirection;
      readonly delta: Compact<u128>;
    } & Struct;
    readonly isBurn: boolean;
    readonly asBurn: {
      readonly value: Compact<u128>;
      readonly keepAlive: bool;
    } & Struct;
    readonly type:
      | "TransferAllowDeath"
      | "ForceTransfer"
      | "TransferKeepAlive"
      | "TransferAll"
      | "ForceUnreserve"
      | "UpgradeAccounts"
      | "ForceSetBalance"
      | "ForceAdjustTotalIssuance"
      | "Burn";
  }
  /** @name PalletBalancesAdjustmentDirection (285) */
  interface PalletBalancesAdjustmentDirection extends Enum {
    readonly isIncrease: boolean;
    readonly isDecrease: boolean;
    readonly type: "Increase" | "Decrease";
  }
  /** @name PalletBalancesError (286) */
  interface PalletBalancesError extends Enum {
    readonly isVestingBalance: boolean;
    readonly isLiquidityRestrictions: boolean;
    readonly isInsufficientBalance: boolean;
    readonly isExistentialDeposit: boolean;
    readonly isExpendability: boolean;
    readonly isExistingVestingSchedule: boolean;
    readonly isDeadAccount: boolean;
    readonly isTooManyReserves: boolean;
    readonly isTooManyHolds: boolean;
    readonly isTooManyFreezes: boolean;
    readonly isIssuanceDeactivated: boolean;
    readonly isDeltaZero: boolean;
    readonly type:
      | "VestingBalance"
      | "LiquidityRestrictions"
      | "InsufficientBalance"
      | "ExistentialDeposit"
      | "Expendability"
      | "ExistingVestingSchedule"
      | "DeadAccount"
      | "TooManyReserves"
      | "TooManyHolds"
      | "TooManyFreezes"
      | "IssuanceDeactivated"
      | "DeltaZero";
  }
  /** @name PalletTransactionPaymentReleases (287) */
  interface PalletTransactionPaymentReleases extends Enum {
    readonly isV1Ancient: boolean;
    readonly isV2: boolean;
    readonly type: "V1Ancient" | "V2";
  }
  /** @name PalletSudoCall (288) */
  interface PalletSudoCall extends Enum {
    readonly isSudo: boolean;
    readonly asSudo: {
      readonly call: Call;
    } & Struct;
    readonly isSudoUncheckedWeight: boolean;
    readonly asSudoUncheckedWeight: {
      readonly call: Call;
      readonly weight: SpWeightsWeightV2Weight;
    } & Struct;
    readonly isSetKey: boolean;
    readonly asSetKey: {
      readonly new_: MultiAddress;
    } & Struct;
    readonly isSudoAs: boolean;
    readonly asSudoAs: {
      readonly who: MultiAddress;
      readonly call: Call;
    } & Struct;
    readonly isRemoveKey: boolean;
    readonly type: "Sudo" | "SudoUncheckedWeight" | "SetKey" | "SudoAs" | "RemoveKey";
  }
  /** @name PalletCollatorSelectionCall (290) */
  interface PalletCollatorSelectionCall extends Enum {
    readonly isSetInvulnerables: boolean;
    readonly asSetInvulnerables: {
      readonly new_: Vec<AccountId32>;
    } & Struct;
    readonly isSetDesiredCandidates: boolean;
    readonly asSetDesiredCandidates: {
      readonly max: u32;
    } & Struct;
    readonly isSetCandidacyBond: boolean;
    readonly asSetCandidacyBond: {
      readonly bond: u128;
    } & Struct;
    readonly isRegisterAsCandidate: boolean;
    readonly isLeaveIntent: boolean;
    readonly isAddInvulnerable: boolean;
    readonly asAddInvulnerable: {
      readonly who: AccountId32;
    } & Struct;
    readonly isRemoveInvulnerable: boolean;
    readonly asRemoveInvulnerable: {
      readonly who: AccountId32;
    } & Struct;
    readonly isUpdateBond: boolean;
    readonly asUpdateBond: {
      readonly newDeposit: u128;
    } & Struct;
    readonly isTakeCandidateSlot: boolean;
    readonly asTakeCandidateSlot: {
      readonly deposit: u128;
      readonly target: AccountId32;
    } & Struct;
    readonly type:
      | "SetInvulnerables"
      | "SetDesiredCandidates"
      | "SetCandidacyBond"
      | "RegisterAsCandidate"
      | "LeaveIntent"
      | "AddInvulnerable"
      | "RemoveInvulnerable"
      | "UpdateBond"
      | "TakeCandidateSlot";
  }
  /** @name PalletSessionCall (291) */
  interface PalletSessionCall extends Enum {
    readonly isSetKeys: boolean;
    readonly asSetKeys: {
      readonly keys_: StorageHubRuntimeSessionKeys;
      readonly proof: Bytes;
    } & Struct;
    readonly isPurgeKeys: boolean;
    readonly type: "SetKeys" | "PurgeKeys";
  }
  /** @name StorageHubRuntimeSessionKeys (292) */
  interface StorageHubRuntimeSessionKeys extends Struct {
    readonly aura: SpConsensusAuraSr25519AppSr25519Public;
  }
  /** @name SpConsensusAuraSr25519AppSr25519Public (293) */
  interface SpConsensusAuraSr25519AppSr25519Public extends U8aFixed {}
  /** @name CumulusPalletXcmpQueueCall (294) */
  interface CumulusPalletXcmpQueueCall extends Enum {
    readonly isSuspendXcmExecution: boolean;
    readonly isResumeXcmExecution: boolean;
    readonly isUpdateSuspendThreshold: boolean;
    readonly asUpdateSuspendThreshold: {
      readonly new_: u32;
    } & Struct;
    readonly isUpdateDropThreshold: boolean;
    readonly asUpdateDropThreshold: {
      readonly new_: u32;
    } & Struct;
    readonly isUpdateResumeThreshold: boolean;
    readonly asUpdateResumeThreshold: {
      readonly new_: u32;
    } & Struct;
    readonly type:
      | "SuspendXcmExecution"
      | "ResumeXcmExecution"
      | "UpdateSuspendThreshold"
      | "UpdateDropThreshold"
      | "UpdateResumeThreshold";
  }
  /** @name PalletXcmCall (295) */
  interface PalletXcmCall extends Enum {
    readonly isSend: boolean;
    readonly asSend: {
      readonly dest: XcmVersionedLocation;
      readonly message: XcmVersionedXcm;
    } & Struct;
    readonly isTeleportAssets: boolean;
    readonly asTeleportAssets: {
      readonly dest: XcmVersionedLocation;
      readonly beneficiary: XcmVersionedLocation;
      readonly assets: XcmVersionedAssets;
      readonly feeAssetItem: u32;
    } & Struct;
    readonly isReserveTransferAssets: boolean;
    readonly asReserveTransferAssets: {
      readonly dest: XcmVersionedLocation;
      readonly beneficiary: XcmVersionedLocation;
      readonly assets: XcmVersionedAssets;
      readonly feeAssetItem: u32;
    } & Struct;
    readonly isExecute: boolean;
    readonly asExecute: {
      readonly message: XcmVersionedXcm;
      readonly maxWeight: SpWeightsWeightV2Weight;
    } & Struct;
    readonly isForceXcmVersion: boolean;
    readonly asForceXcmVersion: {
      readonly location: StagingXcmV4Location;
      readonly version: u32;
    } & Struct;
    readonly isForceDefaultXcmVersion: boolean;
    readonly asForceDefaultXcmVersion: {
      readonly maybeXcmVersion: Option<u32>;
    } & Struct;
    readonly isForceSubscribeVersionNotify: boolean;
    readonly asForceSubscribeVersionNotify: {
      readonly location: XcmVersionedLocation;
    } & Struct;
    readonly isForceUnsubscribeVersionNotify: boolean;
    readonly asForceUnsubscribeVersionNotify: {
      readonly location: XcmVersionedLocation;
    } & Struct;
    readonly isLimitedReserveTransferAssets: boolean;
    readonly asLimitedReserveTransferAssets: {
      readonly dest: XcmVersionedLocation;
      readonly beneficiary: XcmVersionedLocation;
      readonly assets: XcmVersionedAssets;
      readonly feeAssetItem: u32;
      readonly weightLimit: XcmV3WeightLimit;
    } & Struct;
    readonly isLimitedTeleportAssets: boolean;
    readonly asLimitedTeleportAssets: {
      readonly dest: XcmVersionedLocation;
      readonly beneficiary: XcmVersionedLocation;
      readonly assets: XcmVersionedAssets;
      readonly feeAssetItem: u32;
      readonly weightLimit: XcmV3WeightLimit;
    } & Struct;
    readonly isForceSuspension: boolean;
    readonly asForceSuspension: {
      readonly suspended: bool;
    } & Struct;
    readonly isTransferAssets: boolean;
    readonly asTransferAssets: {
      readonly dest: XcmVersionedLocation;
      readonly beneficiary: XcmVersionedLocation;
      readonly assets: XcmVersionedAssets;
      readonly feeAssetItem: u32;
      readonly weightLimit: XcmV3WeightLimit;
    } & Struct;
    readonly isClaimAssets: boolean;
    readonly asClaimAssets: {
      readonly assets: XcmVersionedAssets;
      readonly beneficiary: XcmVersionedLocation;
    } & Struct;
    readonly isTransferAssetsUsingTypeAndThen: boolean;
    readonly asTransferAssetsUsingTypeAndThen: {
      readonly dest: XcmVersionedLocation;
      readonly assets: XcmVersionedAssets;
      readonly assetsTransferType: StagingXcmExecutorAssetTransferTransferType;
      readonly remoteFeesId: XcmVersionedAssetId;
      readonly feesTransferType: StagingXcmExecutorAssetTransferTransferType;
      readonly customXcmOnDest: XcmVersionedXcm;
      readonly weightLimit: XcmV3WeightLimit;
    } & Struct;
    readonly type:
      | "Send"
      | "TeleportAssets"
      | "ReserveTransferAssets"
      | "Execute"
      | "ForceXcmVersion"
      | "ForceDefaultXcmVersion"
      | "ForceSubscribeVersionNotify"
      | "ForceUnsubscribeVersionNotify"
      | "LimitedReserveTransferAssets"
      | "LimitedTeleportAssets"
      | "ForceSuspension"
      | "TransferAssets"
      | "ClaimAssets"
      | "TransferAssetsUsingTypeAndThen";
  }
  /** @name XcmVersionedXcm (296) */
  interface XcmVersionedXcm extends Enum {
    readonly isV2: boolean;
    readonly asV2: XcmV2Xcm;
    readonly isV3: boolean;
    readonly asV3: XcmV3Xcm;
    readonly isV4: boolean;
    readonly asV4: StagingXcmV4Xcm;
    readonly type: "V2" | "V3" | "V4";
  }
  /** @name XcmV2Xcm (297) */
  interface XcmV2Xcm extends Vec<XcmV2Instruction> {}
  /** @name XcmV2Instruction (299) */
  interface XcmV2Instruction extends Enum {
    readonly isWithdrawAsset: boolean;
    readonly asWithdrawAsset: XcmV2MultiassetMultiAssets;
    readonly isReserveAssetDeposited: boolean;
    readonly asReserveAssetDeposited: XcmV2MultiassetMultiAssets;
    readonly isReceiveTeleportedAsset: boolean;
    readonly asReceiveTeleportedAsset: XcmV2MultiassetMultiAssets;
    readonly isQueryResponse: boolean;
    readonly asQueryResponse: {
      readonly queryId: Compact<u64>;
      readonly response: XcmV2Response;
      readonly maxWeight: Compact<u64>;
    } & Struct;
    readonly isTransferAsset: boolean;
    readonly asTransferAsset: {
      readonly assets: XcmV2MultiassetMultiAssets;
      readonly beneficiary: XcmV2MultiLocation;
    } & Struct;
    readonly isTransferReserveAsset: boolean;
    readonly asTransferReserveAsset: {
      readonly assets: XcmV2MultiassetMultiAssets;
      readonly dest: XcmV2MultiLocation;
      readonly xcm: XcmV2Xcm;
    } & Struct;
    readonly isTransact: boolean;
    readonly asTransact: {
      readonly originType: XcmV2OriginKind;
      readonly requireWeightAtMost: Compact<u64>;
      readonly call: XcmDoubleEncoded;
    } & Struct;
    readonly isHrmpNewChannelOpenRequest: boolean;
    readonly asHrmpNewChannelOpenRequest: {
      readonly sender: Compact<u32>;
      readonly maxMessageSize: Compact<u32>;
      readonly maxCapacity: Compact<u32>;
    } & Struct;
    readonly isHrmpChannelAccepted: boolean;
    readonly asHrmpChannelAccepted: {
      readonly recipient: Compact<u32>;
    } & Struct;
    readonly isHrmpChannelClosing: boolean;
    readonly asHrmpChannelClosing: {
      readonly initiator: Compact<u32>;
      readonly sender: Compact<u32>;
      readonly recipient: Compact<u32>;
    } & Struct;
    readonly isClearOrigin: boolean;
    readonly isDescendOrigin: boolean;
    readonly asDescendOrigin: XcmV2MultilocationJunctions;
    readonly isReportError: boolean;
    readonly asReportError: {
      readonly queryId: Compact<u64>;
      readonly dest: XcmV2MultiLocation;
      readonly maxResponseWeight: Compact<u64>;
    } & Struct;
    readonly isDepositAsset: boolean;
    readonly asDepositAsset: {
      readonly assets: XcmV2MultiassetMultiAssetFilter;
      readonly maxAssets: Compact<u32>;
      readonly beneficiary: XcmV2MultiLocation;
    } & Struct;
    readonly isDepositReserveAsset: boolean;
    readonly asDepositReserveAsset: {
      readonly assets: XcmV2MultiassetMultiAssetFilter;
      readonly maxAssets: Compact<u32>;
      readonly dest: XcmV2MultiLocation;
      readonly xcm: XcmV2Xcm;
    } & Struct;
    readonly isExchangeAsset: boolean;
    readonly asExchangeAsset: {
      readonly give: XcmV2MultiassetMultiAssetFilter;
      readonly receive: XcmV2MultiassetMultiAssets;
    } & Struct;
    readonly isInitiateReserveWithdraw: boolean;
    readonly asInitiateReserveWithdraw: {
      readonly assets: XcmV2MultiassetMultiAssetFilter;
      readonly reserve: XcmV2MultiLocation;
      readonly xcm: XcmV2Xcm;
    } & Struct;
    readonly isInitiateTeleport: boolean;
    readonly asInitiateTeleport: {
      readonly assets: XcmV2MultiassetMultiAssetFilter;
      readonly dest: XcmV2MultiLocation;
      readonly xcm: XcmV2Xcm;
    } & Struct;
    readonly isQueryHolding: boolean;
    readonly asQueryHolding: {
      readonly queryId: Compact<u64>;
      readonly dest: XcmV2MultiLocation;
      readonly assets: XcmV2MultiassetMultiAssetFilter;
      readonly maxResponseWeight: Compact<u64>;
    } & Struct;
    readonly isBuyExecution: boolean;
    readonly asBuyExecution: {
      readonly fees: XcmV2MultiAsset;
      readonly weightLimit: XcmV2WeightLimit;
    } & Struct;
    readonly isRefundSurplus: boolean;
    readonly isSetErrorHandler: boolean;
    readonly asSetErrorHandler: XcmV2Xcm;
    readonly isSetAppendix: boolean;
    readonly asSetAppendix: XcmV2Xcm;
    readonly isClearError: boolean;
    readonly isClaimAsset: boolean;
    readonly asClaimAsset: {
      readonly assets: XcmV2MultiassetMultiAssets;
      readonly ticket: XcmV2MultiLocation;
    } & Struct;
    readonly isTrap: boolean;
    readonly asTrap: Compact<u64>;
    readonly isSubscribeVersion: boolean;
    readonly asSubscribeVersion: {
      readonly queryId: Compact<u64>;
      readonly maxResponseWeight: Compact<u64>;
    } & Struct;
    readonly isUnsubscribeVersion: boolean;
    readonly type:
      | "WithdrawAsset"
      | "ReserveAssetDeposited"
      | "ReceiveTeleportedAsset"
      | "QueryResponse"
      | "TransferAsset"
      | "TransferReserveAsset"
      | "Transact"
      | "HrmpNewChannelOpenRequest"
      | "HrmpChannelAccepted"
      | "HrmpChannelClosing"
      | "ClearOrigin"
      | "DescendOrigin"
      | "ReportError"
      | "DepositAsset"
      | "DepositReserveAsset"
      | "ExchangeAsset"
      | "InitiateReserveWithdraw"
      | "InitiateTeleport"
      | "QueryHolding"
      | "BuyExecution"
      | "RefundSurplus"
      | "SetErrorHandler"
      | "SetAppendix"
      | "ClearError"
      | "ClaimAsset"
      | "Trap"
      | "SubscribeVersion"
      | "UnsubscribeVersion";
  }
  /** @name XcmV2Response (300) */
  interface XcmV2Response extends Enum {
    readonly isNull: boolean;
    readonly isAssets: boolean;
    readonly asAssets: XcmV2MultiassetMultiAssets;
    readonly isExecutionResult: boolean;
    readonly asExecutionResult: Option<ITuple<[u32, XcmV2TraitsError]>>;
    readonly isVersion: boolean;
    readonly asVersion: u32;
    readonly type: "Null" | "Assets" | "ExecutionResult" | "Version";
  }
  /** @name XcmV2TraitsError (303) */
  interface XcmV2TraitsError extends Enum {
    readonly isOverflow: boolean;
    readonly isUnimplemented: boolean;
    readonly isUntrustedReserveLocation: boolean;
    readonly isUntrustedTeleportLocation: boolean;
    readonly isMultiLocationFull: boolean;
    readonly isMultiLocationNotInvertible: boolean;
    readonly isBadOrigin: boolean;
    readonly isInvalidLocation: boolean;
    readonly isAssetNotFound: boolean;
    readonly isFailedToTransactAsset: boolean;
    readonly isNotWithdrawable: boolean;
    readonly isLocationCannotHold: boolean;
    readonly isExceedsMaxMessageSize: boolean;
    readonly isDestinationUnsupported: boolean;
    readonly isTransport: boolean;
    readonly isUnroutable: boolean;
    readonly isUnknownClaim: boolean;
    readonly isFailedToDecode: boolean;
    readonly isMaxWeightInvalid: boolean;
    readonly isNotHoldingFees: boolean;
    readonly isTooExpensive: boolean;
    readonly isTrap: boolean;
    readonly asTrap: u64;
    readonly isUnhandledXcmVersion: boolean;
    readonly isWeightLimitReached: boolean;
    readonly asWeightLimitReached: u64;
    readonly isBarrier: boolean;
    readonly isWeightNotComputable: boolean;
    readonly type:
      | "Overflow"
      | "Unimplemented"
      | "UntrustedReserveLocation"
      | "UntrustedTeleportLocation"
      | "MultiLocationFull"
      | "MultiLocationNotInvertible"
      | "BadOrigin"
      | "InvalidLocation"
      | "AssetNotFound"
      | "FailedToTransactAsset"
      | "NotWithdrawable"
      | "LocationCannotHold"
      | "ExceedsMaxMessageSize"
      | "DestinationUnsupported"
      | "Transport"
      | "Unroutable"
      | "UnknownClaim"
      | "FailedToDecode"
      | "MaxWeightInvalid"
      | "NotHoldingFees"
      | "TooExpensive"
      | "Trap"
      | "UnhandledXcmVersion"
      | "WeightLimitReached"
      | "Barrier"
      | "WeightNotComputable";
  }
  /** @name XcmV2OriginKind (304) */
  interface XcmV2OriginKind extends Enum {
    readonly isNative: boolean;
    readonly isSovereignAccount: boolean;
    readonly isSuperuser: boolean;
    readonly isXcm: boolean;
    readonly type: "Native" | "SovereignAccount" | "Superuser" | "Xcm";
  }
  /** @name XcmV2MultiassetMultiAssetFilter (305) */
  interface XcmV2MultiassetMultiAssetFilter extends Enum {
    readonly isDefinite: boolean;
    readonly asDefinite: XcmV2MultiassetMultiAssets;
    readonly isWild: boolean;
    readonly asWild: XcmV2MultiassetWildMultiAsset;
    readonly type: "Definite" | "Wild";
  }
  /** @name XcmV2MultiassetWildMultiAsset (306) */
  interface XcmV2MultiassetWildMultiAsset extends Enum {
    readonly isAll: boolean;
    readonly isAllOf: boolean;
    readonly asAllOf: {
      readonly id: XcmV2MultiassetAssetId;
      readonly fun: XcmV2MultiassetWildFungibility;
    } & Struct;
    readonly type: "All" | "AllOf";
  }
  /** @name XcmV2MultiassetWildFungibility (307) */
  interface XcmV2MultiassetWildFungibility extends Enum {
    readonly isFungible: boolean;
    readonly isNonFungible: boolean;
    readonly type: "Fungible" | "NonFungible";
  }
  /** @name XcmV2WeightLimit (308) */
  interface XcmV2WeightLimit extends Enum {
    readonly isUnlimited: boolean;
    readonly isLimited: boolean;
    readonly asLimited: Compact<u64>;
    readonly type: "Unlimited" | "Limited";
  }
  /** @name XcmV3Xcm (309) */
  interface XcmV3Xcm extends Vec<XcmV3Instruction> {}
  /** @name XcmV3Instruction (311) */
  interface XcmV3Instruction extends Enum {
    readonly isWithdrawAsset: boolean;
    readonly asWithdrawAsset: XcmV3MultiassetMultiAssets;
    readonly isReserveAssetDeposited: boolean;
    readonly asReserveAssetDeposited: XcmV3MultiassetMultiAssets;
    readonly isReceiveTeleportedAsset: boolean;
    readonly asReceiveTeleportedAsset: XcmV3MultiassetMultiAssets;
    readonly isQueryResponse: boolean;
    readonly asQueryResponse: {
      readonly queryId: Compact<u64>;
      readonly response: XcmV3Response;
      readonly maxWeight: SpWeightsWeightV2Weight;
      readonly querier: Option<StagingXcmV3MultiLocation>;
    } & Struct;
    readonly isTransferAsset: boolean;
    readonly asTransferAsset: {
      readonly assets: XcmV3MultiassetMultiAssets;
      readonly beneficiary: StagingXcmV3MultiLocation;
    } & Struct;
    readonly isTransferReserveAsset: boolean;
    readonly asTransferReserveAsset: {
      readonly assets: XcmV3MultiassetMultiAssets;
      readonly dest: StagingXcmV3MultiLocation;
      readonly xcm: XcmV3Xcm;
    } & Struct;
    readonly isTransact: boolean;
    readonly asTransact: {
      readonly originKind: XcmV3OriginKind;
      readonly requireWeightAtMost: SpWeightsWeightV2Weight;
      readonly call: XcmDoubleEncoded;
    } & Struct;
    readonly isHrmpNewChannelOpenRequest: boolean;
    readonly asHrmpNewChannelOpenRequest: {
      readonly sender: Compact<u32>;
      readonly maxMessageSize: Compact<u32>;
      readonly maxCapacity: Compact<u32>;
    } & Struct;
    readonly isHrmpChannelAccepted: boolean;
    readonly asHrmpChannelAccepted: {
      readonly recipient: Compact<u32>;
    } & Struct;
    readonly isHrmpChannelClosing: boolean;
    readonly asHrmpChannelClosing: {
      readonly initiator: Compact<u32>;
      readonly sender: Compact<u32>;
      readonly recipient: Compact<u32>;
    } & Struct;
    readonly isClearOrigin: boolean;
    readonly isDescendOrigin: boolean;
    readonly asDescendOrigin: XcmV3Junctions;
    readonly isReportError: boolean;
    readonly asReportError: XcmV3QueryResponseInfo;
    readonly isDepositAsset: boolean;
    readonly asDepositAsset: {
      readonly assets: XcmV3MultiassetMultiAssetFilter;
      readonly beneficiary: StagingXcmV3MultiLocation;
    } & Struct;
    readonly isDepositReserveAsset: boolean;
    readonly asDepositReserveAsset: {
      readonly assets: XcmV3MultiassetMultiAssetFilter;
      readonly dest: StagingXcmV3MultiLocation;
      readonly xcm: XcmV3Xcm;
    } & Struct;
    readonly isExchangeAsset: boolean;
    readonly asExchangeAsset: {
      readonly give: XcmV3MultiassetMultiAssetFilter;
      readonly want: XcmV3MultiassetMultiAssets;
      readonly maximal: bool;
    } & Struct;
    readonly isInitiateReserveWithdraw: boolean;
    readonly asInitiateReserveWithdraw: {
      readonly assets: XcmV3MultiassetMultiAssetFilter;
      readonly reserve: StagingXcmV3MultiLocation;
      readonly xcm: XcmV3Xcm;
    } & Struct;
    readonly isInitiateTeleport: boolean;
    readonly asInitiateTeleport: {
      readonly assets: XcmV3MultiassetMultiAssetFilter;
      readonly dest: StagingXcmV3MultiLocation;
      readonly xcm: XcmV3Xcm;
    } & Struct;
    readonly isReportHolding: boolean;
    readonly asReportHolding: {
      readonly responseInfo: XcmV3QueryResponseInfo;
      readonly assets: XcmV3MultiassetMultiAssetFilter;
    } & Struct;
    readonly isBuyExecution: boolean;
    readonly asBuyExecution: {
      readonly fees: XcmV3MultiAsset;
      readonly weightLimit: XcmV3WeightLimit;
    } & Struct;
    readonly isRefundSurplus: boolean;
    readonly isSetErrorHandler: boolean;
    readonly asSetErrorHandler: XcmV3Xcm;
    readonly isSetAppendix: boolean;
    readonly asSetAppendix: XcmV3Xcm;
    readonly isClearError: boolean;
    readonly isClaimAsset: boolean;
    readonly asClaimAsset: {
      readonly assets: XcmV3MultiassetMultiAssets;
      readonly ticket: StagingXcmV3MultiLocation;
    } & Struct;
    readonly isTrap: boolean;
    readonly asTrap: Compact<u64>;
    readonly isSubscribeVersion: boolean;
    readonly asSubscribeVersion: {
      readonly queryId: Compact<u64>;
      readonly maxResponseWeight: SpWeightsWeightV2Weight;
    } & Struct;
    readonly isUnsubscribeVersion: boolean;
    readonly isBurnAsset: boolean;
    readonly asBurnAsset: XcmV3MultiassetMultiAssets;
    readonly isExpectAsset: boolean;
    readonly asExpectAsset: XcmV3MultiassetMultiAssets;
    readonly isExpectOrigin: boolean;
    readonly asExpectOrigin: Option<StagingXcmV3MultiLocation>;
    readonly isExpectError: boolean;
    readonly asExpectError: Option<ITuple<[u32, XcmV3TraitsError]>>;
    readonly isExpectTransactStatus: boolean;
    readonly asExpectTransactStatus: XcmV3MaybeErrorCode;
    readonly isQueryPallet: boolean;
    readonly asQueryPallet: {
      readonly moduleName: Bytes;
      readonly responseInfo: XcmV3QueryResponseInfo;
    } & Struct;
    readonly isExpectPallet: boolean;
    readonly asExpectPallet: {
      readonly index: Compact<u32>;
      readonly name: Bytes;
      readonly moduleName: Bytes;
      readonly crateMajor: Compact<u32>;
      readonly minCrateMinor: Compact<u32>;
    } & Struct;
    readonly isReportTransactStatus: boolean;
    readonly asReportTransactStatus: XcmV3QueryResponseInfo;
    readonly isClearTransactStatus: boolean;
    readonly isUniversalOrigin: boolean;
    readonly asUniversalOrigin: XcmV3Junction;
    readonly isExportMessage: boolean;
    readonly asExportMessage: {
      readonly network: XcmV3JunctionNetworkId;
      readonly destination: XcmV3Junctions;
      readonly xcm: XcmV3Xcm;
    } & Struct;
    readonly isLockAsset: boolean;
    readonly asLockAsset: {
      readonly asset: XcmV3MultiAsset;
      readonly unlocker: StagingXcmV3MultiLocation;
    } & Struct;
    readonly isUnlockAsset: boolean;
    readonly asUnlockAsset: {
      readonly asset: XcmV3MultiAsset;
      readonly target: StagingXcmV3MultiLocation;
    } & Struct;
    readonly isNoteUnlockable: boolean;
    readonly asNoteUnlockable: {
      readonly asset: XcmV3MultiAsset;
      readonly owner: StagingXcmV3MultiLocation;
    } & Struct;
    readonly isRequestUnlock: boolean;
    readonly asRequestUnlock: {
      readonly asset: XcmV3MultiAsset;
      readonly locker: StagingXcmV3MultiLocation;
    } & Struct;
    readonly isSetFeesMode: boolean;
    readonly asSetFeesMode: {
      readonly jitWithdraw: bool;
    } & Struct;
    readonly isSetTopic: boolean;
    readonly asSetTopic: U8aFixed;
    readonly isClearTopic: boolean;
    readonly isAliasOrigin: boolean;
    readonly asAliasOrigin: StagingXcmV3MultiLocation;
    readonly isUnpaidExecution: boolean;
    readonly asUnpaidExecution: {
      readonly weightLimit: XcmV3WeightLimit;
      readonly checkOrigin: Option<StagingXcmV3MultiLocation>;
    } & Struct;
    readonly type:
      | "WithdrawAsset"
      | "ReserveAssetDeposited"
      | "ReceiveTeleportedAsset"
      | "QueryResponse"
      | "TransferAsset"
      | "TransferReserveAsset"
      | "Transact"
      | "HrmpNewChannelOpenRequest"
      | "HrmpChannelAccepted"
      | "HrmpChannelClosing"
      | "ClearOrigin"
      | "DescendOrigin"
      | "ReportError"
      | "DepositAsset"
      | "DepositReserveAsset"
      | "ExchangeAsset"
      | "InitiateReserveWithdraw"
      | "InitiateTeleport"
      | "ReportHolding"
      | "BuyExecution"
      | "RefundSurplus"
      | "SetErrorHandler"
      | "SetAppendix"
      | "ClearError"
      | "ClaimAsset"
      | "Trap"
      | "SubscribeVersion"
      | "UnsubscribeVersion"
      | "BurnAsset"
      | "ExpectAsset"
      | "ExpectOrigin"
      | "ExpectError"
      | "ExpectTransactStatus"
      | "QueryPallet"
      | "ExpectPallet"
      | "ReportTransactStatus"
      | "ClearTransactStatus"
      | "UniversalOrigin"
      | "ExportMessage"
      | "LockAsset"
      | "UnlockAsset"
      | "NoteUnlockable"
      | "RequestUnlock"
      | "SetFeesMode"
      | "SetTopic"
      | "ClearTopic"
      | "AliasOrigin"
      | "UnpaidExecution";
  }
  /** @name XcmV3Response (312) */
  interface XcmV3Response extends Enum {
    readonly isNull: boolean;
    readonly isAssets: boolean;
    readonly asAssets: XcmV3MultiassetMultiAssets;
    readonly isExecutionResult: boolean;
    readonly asExecutionResult: Option<ITuple<[u32, XcmV3TraitsError]>>;
    readonly isVersion: boolean;
    readonly asVersion: u32;
    readonly isPalletsInfo: boolean;
    readonly asPalletsInfo: Vec<XcmV3PalletInfo>;
    readonly isDispatchResult: boolean;
    readonly asDispatchResult: XcmV3MaybeErrorCode;
    readonly type:
      | "Null"
      | "Assets"
      | "ExecutionResult"
      | "Version"
      | "PalletsInfo"
      | "DispatchResult";
  }
  /** @name XcmV3PalletInfo (314) */
  interface XcmV3PalletInfo extends Struct {
    readonly index: Compact<u32>;
    readonly name: Bytes;
    readonly moduleName: Bytes;
    readonly major: Compact<u32>;
    readonly minor: Compact<u32>;
    readonly patch: Compact<u32>;
  }
  /** @name XcmV3QueryResponseInfo (318) */
  interface XcmV3QueryResponseInfo extends Struct {
    readonly destination: StagingXcmV3MultiLocation;
    readonly queryId: Compact<u64>;
    readonly maxWeight: SpWeightsWeightV2Weight;
  }
  /** @name XcmV3MultiassetMultiAssetFilter (319) */
  interface XcmV3MultiassetMultiAssetFilter extends Enum {
    readonly isDefinite: boolean;
    readonly asDefinite: XcmV3MultiassetMultiAssets;
    readonly isWild: boolean;
    readonly asWild: XcmV3MultiassetWildMultiAsset;
    readonly type: "Definite" | "Wild";
  }
  /** @name XcmV3MultiassetWildMultiAsset (320) */
  interface XcmV3MultiassetWildMultiAsset extends Enum {
    readonly isAll: boolean;
    readonly isAllOf: boolean;
    readonly asAllOf: {
      readonly id: XcmV3MultiassetAssetId;
      readonly fun: XcmV3MultiassetWildFungibility;
    } & Struct;
    readonly isAllCounted: boolean;
    readonly asAllCounted: Compact<u32>;
    readonly isAllOfCounted: boolean;
    readonly asAllOfCounted: {
      readonly id: XcmV3MultiassetAssetId;
      readonly fun: XcmV3MultiassetWildFungibility;
      readonly count: Compact<u32>;
    } & Struct;
    readonly type: "All" | "AllOf" | "AllCounted" | "AllOfCounted";
  }
  /** @name XcmV3MultiassetWildFungibility (321) */
  interface XcmV3MultiassetWildFungibility extends Enum {
    readonly isFungible: boolean;
    readonly isNonFungible: boolean;
    readonly type: "Fungible" | "NonFungible";
  }
  /** @name StagingXcmExecutorAssetTransferTransferType (333) */
  interface StagingXcmExecutorAssetTransferTransferType extends Enum {
    readonly isTeleport: boolean;
    readonly isLocalReserve: boolean;
    readonly isDestinationReserve: boolean;
    readonly isRemoteReserve: boolean;
    readonly asRemoteReserve: XcmVersionedLocation;
    readonly type: "Teleport" | "LocalReserve" | "DestinationReserve" | "RemoteReserve";
  }
  /** @name XcmVersionedAssetId (334) */
  interface XcmVersionedAssetId extends Enum {
    readonly isV3: boolean;
    readonly asV3: XcmV3MultiassetAssetId;
    readonly isV4: boolean;
    readonly asV4: StagingXcmV4AssetAssetId;
    readonly type: "V3" | "V4";
  }
  /** @name CumulusPalletXcmCall (335) */
  type CumulusPalletXcmCall = Null;
  /** @name PalletMessageQueueCall (336) */
  interface PalletMessageQueueCall extends Enum {
    readonly isReapPage: boolean;
    readonly asReapPage: {
      readonly messageOrigin: CumulusPrimitivesCoreAggregateMessageOrigin;
      readonly pageIndex: u32;
    } & Struct;
    readonly isExecuteOverweight: boolean;
    readonly asExecuteOverweight: {
      readonly messageOrigin: CumulusPrimitivesCoreAggregateMessageOrigin;
      readonly page: u32;
      readonly index: u32;
      readonly weightLimit: SpWeightsWeightV2Weight;
    } & Struct;
    readonly type: "ReapPage" | "ExecuteOverweight";
  }
  /** @name PalletStorageProvidersCall (337) */
  interface PalletStorageProvidersCall extends Enum {
    readonly isRequestMspSignUp: boolean;
    readonly asRequestMspSignUp: {
      readonly capacity: u64;
      readonly multiaddresses: Vec<Bytes>;
      readonly valuePropPricePerUnitOfDataPerBlock: u128;
      readonly commitment: Bytes;
      readonly valuePropMaxDataLimit: u64;
      readonly paymentAccount: AccountId32;
    } & Struct;
    readonly isRequestBspSignUp: boolean;
    readonly asRequestBspSignUp: {
      readonly capacity: u64;
      readonly multiaddresses: Vec<Bytes>;
      readonly paymentAccount: AccountId32;
    } & Struct;
    readonly isConfirmSignUp: boolean;
    readonly asConfirmSignUp: {
      readonly providerAccount: Option<AccountId32>;
    } & Struct;
    readonly isCancelSignUp: boolean;
    readonly isMspSignOff: boolean;
    readonly isBspSignOff: boolean;
    readonly isChangeCapacity: boolean;
    readonly asChangeCapacity: {
      readonly newCapacity: u64;
    } & Struct;
    readonly isAddValueProp: boolean;
    readonly asAddValueProp: {
      readonly pricePerUnitOfDataPerBlock: u128;
      readonly commitment: Bytes;
      readonly bucketDataLimit: u64;
    } & Struct;
    readonly isMakeValuePropUnavailable: boolean;
    readonly asMakeValuePropUnavailable: {
      readonly valuePropId: H256;
    } & Struct;
    readonly isAddMultiaddress: boolean;
    readonly asAddMultiaddress: {
      readonly newMultiaddress: Bytes;
    } & Struct;
    readonly isRemoveMultiaddress: boolean;
    readonly asRemoveMultiaddress: {
      readonly multiaddress: Bytes;
    } & Struct;
    readonly isForceMspSignUp: boolean;
    readonly asForceMspSignUp: {
      readonly who: AccountId32;
      readonly mspId: H256;
      readonly capacity: u64;
      readonly multiaddresses: Vec<Bytes>;
      readonly valuePropPricePerUnitOfDataPerBlock: u128;
      readonly commitment: Bytes;
      readonly valuePropMaxDataLimit: u64;
      readonly paymentAccount: AccountId32;
    } & Struct;
    readonly isForceBspSignUp: boolean;
    readonly asForceBspSignUp: {
      readonly who: AccountId32;
      readonly bspId: H256;
      readonly capacity: u64;
      readonly multiaddresses: Vec<Bytes>;
      readonly paymentAccount: AccountId32;
      readonly weight: Option<u32>;
    } & Struct;
    readonly isSlash: boolean;
    readonly asSlash: {
      readonly providerId: H256;
    } & Struct;
    readonly type:
      | "RequestMspSignUp"
      | "RequestBspSignUp"
      | "ConfirmSignUp"
      | "CancelSignUp"
      | "MspSignOff"
      | "BspSignOff"
      | "ChangeCapacity"
      | "AddValueProp"
<<<<<<< HEAD
      | "AddMultiaddress"
      | "RemoveMultiaddress"
=======
      | "MakeValuePropUnavailable"
>>>>>>> 6be2d6b7
      | "ForceMspSignUp"
      | "ForceBspSignUp"
      | "Slash";
  }
  /** @name PalletFileSystemCall (338) */
  interface PalletFileSystemCall extends Enum {
    readonly isCreateBucket: boolean;
    readonly asCreateBucket: {
      readonly mspId: H256;
      readonly name: Bytes;
      readonly private: bool;
      readonly valuePropId: H256;
    } & Struct;
    readonly isRequestMoveBucket: boolean;
    readonly asRequestMoveBucket: {
      readonly bucketId: H256;
      readonly newMspId: H256;
    } & Struct;
    readonly isMspRespondMoveBucketRequest: boolean;
    readonly asMspRespondMoveBucketRequest: {
      readonly bucketId: H256;
      readonly response: PalletFileSystemBucketMoveRequestResponse;
    } & Struct;
    readonly isUpdateBucketPrivacy: boolean;
    readonly asUpdateBucketPrivacy: {
      readonly bucketId: H256;
      readonly private: bool;
    } & Struct;
    readonly isCreateAndAssociateCollectionWithBucket: boolean;
    readonly asCreateAndAssociateCollectionWithBucket: {
      readonly bucketId: H256;
    } & Struct;
    readonly isIssueStorageRequest: boolean;
    readonly asIssueStorageRequest: {
      readonly bucketId: H256;
      readonly location: Bytes;
      readonly fingerprint: H256;
      readonly size_: u64;
      readonly mspId: H256;
      readonly peerIds: Vec<Bytes>;
    } & Struct;
    readonly isRevokeStorageRequest: boolean;
    readonly asRevokeStorageRequest: {
      readonly fileKey: H256;
    } & Struct;
    readonly isBspAddDataServerForMoveBucketRequest: boolean;
    readonly asBspAddDataServerForMoveBucketRequest: {
      readonly bucketId: H256;
    } & Struct;
    readonly isMspRespondStorageRequestsMultipleBuckets: boolean;
    readonly asMspRespondStorageRequestsMultipleBuckets: {
      readonly fileKeyResponsesInput: Vec<
        ITuple<[H256, PalletFileSystemMspStorageRequestResponse]>
      >;
    } & Struct;
    readonly isBspVolunteer: boolean;
    readonly asBspVolunteer: {
      readonly fileKey: H256;
    } & Struct;
    readonly isBspConfirmStoring: boolean;
    readonly asBspConfirmStoring: {
      readonly nonInclusionForestProof: SpTrieStorageProofCompactProof;
      readonly fileKeysAndProofs: Vec<ITuple<[H256, ShpFileKeyVerifierFileKeyProof]>>;
    } & Struct;
    readonly isBspRequestStopStoring: boolean;
    readonly asBspRequestStopStoring: {
      readonly fileKey: H256;
      readonly bucketId: H256;
      readonly location: Bytes;
      readonly owner: AccountId32;
      readonly fingerprint: H256;
      readonly size_: u64;
      readonly canServe: bool;
      readonly inclusionForestProof: SpTrieStorageProofCompactProof;
    } & Struct;
    readonly isBspConfirmStopStoring: boolean;
    readonly asBspConfirmStopStoring: {
      readonly fileKey: H256;
      readonly inclusionForestProof: SpTrieStorageProofCompactProof;
    } & Struct;
    readonly isStopStoringForInsolventUser: boolean;
    readonly asStopStoringForInsolventUser: {
      readonly fileKey: H256;
      readonly bucketId: H256;
      readonly location: Bytes;
      readonly owner: AccountId32;
      readonly fingerprint: H256;
      readonly size_: u64;
      readonly inclusionForestProof: SpTrieStorageProofCompactProof;
    } & Struct;
    readonly isDeleteFile: boolean;
    readonly asDeleteFile: {
      readonly bucketId: H256;
      readonly fileKey: H256;
      readonly location: Bytes;
      readonly size_: u64;
      readonly fingerprint: H256;
      readonly maybeInclusionForestProof: Option<SpTrieStorageProofCompactProof>;
    } & Struct;
    readonly isPendingFileDeletionRequestSubmitProof: boolean;
    readonly asPendingFileDeletionRequestSubmitProof: {
      readonly user: AccountId32;
      readonly fileKey: H256;
      readonly bucketId: H256;
      readonly forestProof: SpTrieStorageProofCompactProof;
    } & Struct;
    readonly isSetGlobalParameters: boolean;
    readonly asSetGlobalParameters: {
      readonly replicationTarget: Option<u32>;
      readonly tickRangeToMaximumThreshold: Option<u32>;
    } & Struct;
    readonly type:
      | "CreateBucket"
      | "RequestMoveBucket"
      | "MspRespondMoveBucketRequest"
      | "UpdateBucketPrivacy"
      | "CreateAndAssociateCollectionWithBucket"
      | "IssueStorageRequest"
      | "RevokeStorageRequest"
      | "BspAddDataServerForMoveBucketRequest"
      | "MspRespondStorageRequestsMultipleBuckets"
      | "BspVolunteer"
      | "BspConfirmStoring"
      | "BspRequestStopStoring"
      | "BspConfirmStopStoring"
      | "StopStoringForInsolventUser"
      | "DeleteFile"
      | "PendingFileDeletionRequestSubmitProof"
      | "SetGlobalParameters";
  }
  /** @name PalletFileSystemBucketMoveRequestResponse (339) */
  interface PalletFileSystemBucketMoveRequestResponse extends Enum {
    readonly isAccepted: boolean;
    readonly isRejected: boolean;
    readonly type: "Accepted" | "Rejected";
  }
  /** @name PalletFileSystemMspStorageRequestResponse (342) */
  interface PalletFileSystemMspStorageRequestResponse extends Struct {
    readonly accept: Option<PalletFileSystemAcceptedStorageRequestParameters>;
    readonly reject: Option<Vec<ITuple<[H256, PalletFileSystemRejectedStorageRequestReason]>>>;
  }
  /** @name PalletFileSystemAcceptedStorageRequestParameters (344) */
  interface PalletFileSystemAcceptedStorageRequestParameters extends Struct {
    readonly fileKeysAndProofs: Vec<ITuple<[H256, ShpFileKeyVerifierFileKeyProof]>>;
    readonly nonInclusionForestProof: SpTrieStorageProofCompactProof;
  }
  /** @name PalletProofsDealerCall (351) */
  interface PalletProofsDealerCall extends Enum {
    readonly isChallenge: boolean;
    readonly asChallenge: {
      readonly key: H256;
    } & Struct;
    readonly isSubmitProof: boolean;
    readonly asSubmitProof: {
      readonly proof: PalletProofsDealerProof;
      readonly provider: Option<H256>;
    } & Struct;
    readonly isForceInitialiseChallengeCycle: boolean;
    readonly asForceInitialiseChallengeCycle: {
      readonly provider: H256;
    } & Struct;
    readonly isSetPaused: boolean;
    readonly asSetPaused: {
      readonly paused: bool;
    } & Struct;
    readonly type: "Challenge" | "SubmitProof" | "ForceInitialiseChallengeCycle" | "SetPaused";
  }
  /** @name PalletRandomnessCall (352) */
  interface PalletRandomnessCall extends Enum {
    readonly isSetBabeRandomness: boolean;
    readonly type: "SetBabeRandomness";
  }
  /** @name PalletPaymentStreamsCall (353) */
  interface PalletPaymentStreamsCall extends Enum {
    readonly isCreateFixedRatePaymentStream: boolean;
    readonly asCreateFixedRatePaymentStream: {
      readonly providerId: H256;
      readonly userAccount: AccountId32;
      readonly rate: u128;
    } & Struct;
    readonly isUpdateFixedRatePaymentStream: boolean;
    readonly asUpdateFixedRatePaymentStream: {
      readonly providerId: H256;
      readonly userAccount: AccountId32;
      readonly newRate: u128;
    } & Struct;
    readonly isDeleteFixedRatePaymentStream: boolean;
    readonly asDeleteFixedRatePaymentStream: {
      readonly providerId: H256;
      readonly userAccount: AccountId32;
    } & Struct;
    readonly isCreateDynamicRatePaymentStream: boolean;
    readonly asCreateDynamicRatePaymentStream: {
      readonly providerId: H256;
      readonly userAccount: AccountId32;
      readonly amountProvided: u64;
    } & Struct;
    readonly isUpdateDynamicRatePaymentStream: boolean;
    readonly asUpdateDynamicRatePaymentStream: {
      readonly providerId: H256;
      readonly userAccount: AccountId32;
      readonly newAmountProvided: u64;
    } & Struct;
    readonly isDeleteDynamicRatePaymentStream: boolean;
    readonly asDeleteDynamicRatePaymentStream: {
      readonly providerId: H256;
      readonly userAccount: AccountId32;
    } & Struct;
    readonly isChargePaymentStreams: boolean;
    readonly asChargePaymentStreams: {
      readonly userAccount: AccountId32;
    } & Struct;
    readonly isChargeMultipleUsersPaymentStreams: boolean;
    readonly asChargeMultipleUsersPaymentStreams: {
      readonly userAccounts: Vec<AccountId32>;
    } & Struct;
    readonly isPayOutstandingDebt: boolean;
    readonly isClearInsolventFlag: boolean;
    readonly type:
      | "CreateFixedRatePaymentStream"
      | "UpdateFixedRatePaymentStream"
      | "DeleteFixedRatePaymentStream"
      | "CreateDynamicRatePaymentStream"
      | "UpdateDynamicRatePaymentStream"
      | "DeleteDynamicRatePaymentStream"
      | "ChargePaymentStreams"
      | "ChargeMultipleUsersPaymentStreams"
      | "PayOutstandingDebt"
      | "ClearInsolventFlag";
  }
  /** @name PalletBucketNftsCall (354) */
  interface PalletBucketNftsCall extends Enum {
    readonly isShareAccess: boolean;
    readonly asShareAccess: {
      readonly recipient: MultiAddress;
      readonly bucket: H256;
      readonly itemId: u32;
      readonly readAccessRegex: Option<Bytes>;
    } & Struct;
    readonly isUpdateReadAccess: boolean;
    readonly asUpdateReadAccess: {
      readonly bucket: H256;
      readonly itemId: u32;
      readonly readAccessRegex: Option<Bytes>;
    } & Struct;
    readonly type: "ShareAccess" | "UpdateReadAccess";
  }
  /** @name PalletNftsCall (356) */
  interface PalletNftsCall extends Enum {
    readonly isCreate: boolean;
    readonly asCreate: {
      readonly admin: MultiAddress;
      readonly config: PalletNftsCollectionConfig;
    } & Struct;
    readonly isForceCreate: boolean;
    readonly asForceCreate: {
      readonly owner: MultiAddress;
      readonly config: PalletNftsCollectionConfig;
    } & Struct;
    readonly isDestroy: boolean;
    readonly asDestroy: {
      readonly collection: u32;
      readonly witness: PalletNftsDestroyWitness;
    } & Struct;
    readonly isMint: boolean;
    readonly asMint: {
      readonly collection: u32;
      readonly item: u32;
      readonly mintTo: MultiAddress;
      readonly witnessData: Option<PalletNftsMintWitness>;
    } & Struct;
    readonly isForceMint: boolean;
    readonly asForceMint: {
      readonly collection: u32;
      readonly item: u32;
      readonly mintTo: MultiAddress;
      readonly itemConfig: PalletNftsItemConfig;
    } & Struct;
    readonly isBurn: boolean;
    readonly asBurn: {
      readonly collection: u32;
      readonly item: u32;
    } & Struct;
    readonly isTransfer: boolean;
    readonly asTransfer: {
      readonly collection: u32;
      readonly item: u32;
      readonly dest: MultiAddress;
    } & Struct;
    readonly isRedeposit: boolean;
    readonly asRedeposit: {
      readonly collection: u32;
      readonly items: Vec<u32>;
    } & Struct;
    readonly isLockItemTransfer: boolean;
    readonly asLockItemTransfer: {
      readonly collection: u32;
      readonly item: u32;
    } & Struct;
    readonly isUnlockItemTransfer: boolean;
    readonly asUnlockItemTransfer: {
      readonly collection: u32;
      readonly item: u32;
    } & Struct;
    readonly isLockCollection: boolean;
    readonly asLockCollection: {
      readonly collection: u32;
      readonly lockSettings: u64;
    } & Struct;
    readonly isTransferOwnership: boolean;
    readonly asTransferOwnership: {
      readonly collection: u32;
      readonly newOwner: MultiAddress;
    } & Struct;
    readonly isSetTeam: boolean;
    readonly asSetTeam: {
      readonly collection: u32;
      readonly issuer: Option<MultiAddress>;
      readonly admin: Option<MultiAddress>;
      readonly freezer: Option<MultiAddress>;
    } & Struct;
    readonly isForceCollectionOwner: boolean;
    readonly asForceCollectionOwner: {
      readonly collection: u32;
      readonly owner: MultiAddress;
    } & Struct;
    readonly isForceCollectionConfig: boolean;
    readonly asForceCollectionConfig: {
      readonly collection: u32;
      readonly config: PalletNftsCollectionConfig;
    } & Struct;
    readonly isApproveTransfer: boolean;
    readonly asApproveTransfer: {
      readonly collection: u32;
      readonly item: u32;
      readonly delegate: MultiAddress;
      readonly maybeDeadline: Option<u32>;
    } & Struct;
    readonly isCancelApproval: boolean;
    readonly asCancelApproval: {
      readonly collection: u32;
      readonly item: u32;
      readonly delegate: MultiAddress;
    } & Struct;
    readonly isClearAllTransferApprovals: boolean;
    readonly asClearAllTransferApprovals: {
      readonly collection: u32;
      readonly item: u32;
    } & Struct;
    readonly isLockItemProperties: boolean;
    readonly asLockItemProperties: {
      readonly collection: u32;
      readonly item: u32;
      readonly lockMetadata: bool;
      readonly lockAttributes: bool;
    } & Struct;
    readonly isSetAttribute: boolean;
    readonly asSetAttribute: {
      readonly collection: u32;
      readonly maybeItem: Option<u32>;
      readonly namespace: PalletNftsAttributeNamespace;
      readonly key: Bytes;
      readonly value: Bytes;
    } & Struct;
    readonly isForceSetAttribute: boolean;
    readonly asForceSetAttribute: {
      readonly setAs: Option<AccountId32>;
      readonly collection: u32;
      readonly maybeItem: Option<u32>;
      readonly namespace: PalletNftsAttributeNamespace;
      readonly key: Bytes;
      readonly value: Bytes;
    } & Struct;
    readonly isClearAttribute: boolean;
    readonly asClearAttribute: {
      readonly collection: u32;
      readonly maybeItem: Option<u32>;
      readonly namespace: PalletNftsAttributeNamespace;
      readonly key: Bytes;
    } & Struct;
    readonly isApproveItemAttributes: boolean;
    readonly asApproveItemAttributes: {
      readonly collection: u32;
      readonly item: u32;
      readonly delegate: MultiAddress;
    } & Struct;
    readonly isCancelItemAttributesApproval: boolean;
    readonly asCancelItemAttributesApproval: {
      readonly collection: u32;
      readonly item: u32;
      readonly delegate: MultiAddress;
      readonly witness: PalletNftsCancelAttributesApprovalWitness;
    } & Struct;
    readonly isSetMetadata: boolean;
    readonly asSetMetadata: {
      readonly collection: u32;
      readonly item: u32;
      readonly data: Bytes;
    } & Struct;
    readonly isClearMetadata: boolean;
    readonly asClearMetadata: {
      readonly collection: u32;
      readonly item: u32;
    } & Struct;
    readonly isSetCollectionMetadata: boolean;
    readonly asSetCollectionMetadata: {
      readonly collection: u32;
      readonly data: Bytes;
    } & Struct;
    readonly isClearCollectionMetadata: boolean;
    readonly asClearCollectionMetadata: {
      readonly collection: u32;
    } & Struct;
    readonly isSetAcceptOwnership: boolean;
    readonly asSetAcceptOwnership: {
      readonly maybeCollection: Option<u32>;
    } & Struct;
    readonly isSetCollectionMaxSupply: boolean;
    readonly asSetCollectionMaxSupply: {
      readonly collection: u32;
      readonly maxSupply: u32;
    } & Struct;
    readonly isUpdateMintSettings: boolean;
    readonly asUpdateMintSettings: {
      readonly collection: u32;
      readonly mintSettings: PalletNftsMintSettings;
    } & Struct;
    readonly isSetPrice: boolean;
    readonly asSetPrice: {
      readonly collection: u32;
      readonly item: u32;
      readonly price: Option<u128>;
      readonly whitelistedBuyer: Option<MultiAddress>;
    } & Struct;
    readonly isBuyItem: boolean;
    readonly asBuyItem: {
      readonly collection: u32;
      readonly item: u32;
      readonly bidPrice: u128;
    } & Struct;
    readonly isPayTips: boolean;
    readonly asPayTips: {
      readonly tips: Vec<PalletNftsItemTip>;
    } & Struct;
    readonly isCreateSwap: boolean;
    readonly asCreateSwap: {
      readonly offeredCollection: u32;
      readonly offeredItem: u32;
      readonly desiredCollection: u32;
      readonly maybeDesiredItem: Option<u32>;
      readonly maybePrice: Option<PalletNftsPriceWithDirection>;
      readonly duration: u32;
    } & Struct;
    readonly isCancelSwap: boolean;
    readonly asCancelSwap: {
      readonly offeredCollection: u32;
      readonly offeredItem: u32;
    } & Struct;
    readonly isClaimSwap: boolean;
    readonly asClaimSwap: {
      readonly sendCollection: u32;
      readonly sendItem: u32;
      readonly receiveCollection: u32;
      readonly receiveItem: u32;
      readonly witnessPrice: Option<PalletNftsPriceWithDirection>;
    } & Struct;
    readonly isMintPreSigned: boolean;
    readonly asMintPreSigned: {
      readonly mintData: PalletNftsPreSignedMint;
      readonly signature: SpRuntimeMultiSignature;
      readonly signer: AccountId32;
    } & Struct;
    readonly isSetAttributesPreSigned: boolean;
    readonly asSetAttributesPreSigned: {
      readonly data: PalletNftsPreSignedAttributes;
      readonly signature: SpRuntimeMultiSignature;
      readonly signer: AccountId32;
    } & Struct;
    readonly type:
      | "Create"
      | "ForceCreate"
      | "Destroy"
      | "Mint"
      | "ForceMint"
      | "Burn"
      | "Transfer"
      | "Redeposit"
      | "LockItemTransfer"
      | "UnlockItemTransfer"
      | "LockCollection"
      | "TransferOwnership"
      | "SetTeam"
      | "ForceCollectionOwner"
      | "ForceCollectionConfig"
      | "ApproveTransfer"
      | "CancelApproval"
      | "ClearAllTransferApprovals"
      | "LockItemProperties"
      | "SetAttribute"
      | "ForceSetAttribute"
      | "ClearAttribute"
      | "ApproveItemAttributes"
      | "CancelItemAttributesApproval"
      | "SetMetadata"
      | "ClearMetadata"
      | "SetCollectionMetadata"
      | "ClearCollectionMetadata"
      | "SetAcceptOwnership"
      | "SetCollectionMaxSupply"
      | "UpdateMintSettings"
      | "SetPrice"
      | "BuyItem"
      | "PayTips"
      | "CreateSwap"
      | "CancelSwap"
      | "ClaimSwap"
      | "MintPreSigned"
      | "SetAttributesPreSigned";
  }
  /** @name PalletNftsCollectionConfig (357) */
  interface PalletNftsCollectionConfig extends Struct {
    readonly settings: u64;
    readonly maxSupply: Option<u32>;
    readonly mintSettings: PalletNftsMintSettings;
  }
  /** @name PalletNftsCollectionSetting (359) */
  interface PalletNftsCollectionSetting extends Enum {
    readonly isTransferableItems: boolean;
    readonly isUnlockedMetadata: boolean;
    readonly isUnlockedAttributes: boolean;
    readonly isUnlockedMaxSupply: boolean;
    readonly isDepositRequired: boolean;
    readonly type:
      | "TransferableItems"
      | "UnlockedMetadata"
      | "UnlockedAttributes"
      | "UnlockedMaxSupply"
      | "DepositRequired";
  }
  /** @name PalletNftsMintSettings (360) */
  interface PalletNftsMintSettings extends Struct {
    readonly mintType: PalletNftsMintType;
    readonly price: Option<u128>;
    readonly startBlock: Option<u32>;
    readonly endBlock: Option<u32>;
    readonly defaultItemSettings: u64;
  }
  /** @name PalletNftsMintType (361) */
  interface PalletNftsMintType extends Enum {
    readonly isIssuer: boolean;
    readonly isPublic: boolean;
    readonly isHolderOf: boolean;
    readonly asHolderOf: u32;
    readonly type: "Issuer" | "Public" | "HolderOf";
  }
  /** @name PalletNftsItemSetting (364) */
  interface PalletNftsItemSetting extends Enum {
    readonly isTransferable: boolean;
    readonly isUnlockedMetadata: boolean;
    readonly isUnlockedAttributes: boolean;
    readonly type: "Transferable" | "UnlockedMetadata" | "UnlockedAttributes";
  }
  /** @name PalletNftsDestroyWitness (365) */
  interface PalletNftsDestroyWitness extends Struct {
    readonly itemMetadatas: Compact<u32>;
    readonly itemConfigs: Compact<u32>;
    readonly attributes: Compact<u32>;
  }
  /** @name PalletNftsMintWitness (367) */
  interface PalletNftsMintWitness extends Struct {
    readonly ownedItem: Option<u32>;
    readonly mintPrice: Option<u128>;
  }
  /** @name PalletNftsItemConfig (368) */
  interface PalletNftsItemConfig extends Struct {
    readonly settings: u64;
  }
  /** @name PalletNftsCancelAttributesApprovalWitness (370) */
  interface PalletNftsCancelAttributesApprovalWitness extends Struct {
    readonly accountAttributes: u32;
  }
  /** @name PalletNftsItemTip (372) */
  interface PalletNftsItemTip extends Struct {
    readonly collection: u32;
    readonly item: u32;
    readonly receiver: AccountId32;
    readonly amount: u128;
  }
  /** @name PalletNftsPreSignedMint (374) */
  interface PalletNftsPreSignedMint extends Struct {
    readonly collection: u32;
    readonly item: u32;
    readonly attributes: Vec<ITuple<[Bytes, Bytes]>>;
    readonly metadata: Bytes;
    readonly onlyAccount: Option<AccountId32>;
    readonly deadline: u32;
    readonly mintPrice: Option<u128>;
  }
  /** @name SpRuntimeMultiSignature (375) */
  interface SpRuntimeMultiSignature extends Enum {
    readonly isEd25519: boolean;
    readonly asEd25519: U8aFixed;
    readonly isSr25519: boolean;
    readonly asSr25519: U8aFixed;
    readonly isEcdsa: boolean;
    readonly asEcdsa: U8aFixed;
    readonly type: "Ed25519" | "Sr25519" | "Ecdsa";
  }
  /** @name PalletNftsPreSignedAttributes (378) */
  interface PalletNftsPreSignedAttributes extends Struct {
    readonly collection: u32;
    readonly item: u32;
    readonly attributes: Vec<ITuple<[Bytes, Bytes]>>;
    readonly namespace: PalletNftsAttributeNamespace;
    readonly deadline: u32;
  }
  /** @name PalletParametersCall (379) */
  interface PalletParametersCall extends Enum {
    readonly isSetParameter: boolean;
    readonly asSetParameter: {
      readonly keyValue: StorageHubRuntimeConfigsRuntimeParamsRuntimeParameters;
    } & Struct;
    readonly type: "SetParameter";
  }
  /** @name StorageHubRuntimeConfigsRuntimeParamsRuntimeParameters (380) */
  interface StorageHubRuntimeConfigsRuntimeParamsRuntimeParameters extends Enum {
    readonly isRuntimeConfig: boolean;
    readonly asRuntimeConfig: StorageHubRuntimeConfigsRuntimeParamsDynamicParamsRuntimeConfigParameters;
    readonly type: "RuntimeConfig";
  }
  /** @name StorageHubRuntimeConfigsRuntimeParamsDynamicParamsRuntimeConfigParameters (381) */
  interface StorageHubRuntimeConfigsRuntimeParamsDynamicParamsRuntimeConfigParameters extends Enum {
    readonly isSlashAmountPerMaxFileSize: boolean;
    readonly asSlashAmountPerMaxFileSize: ITuple<
      [
        StorageHubRuntimeConfigsRuntimeParamsDynamicParamsRuntimeConfigSlashAmountPerMaxFileSize,
        Option<u128>
      ]
    >;
    readonly isStakeToChallengePeriod: boolean;
    readonly asStakeToChallengePeriod: ITuple<
      [
        StorageHubRuntimeConfigsRuntimeParamsDynamicParamsRuntimeConfigStakeToChallengePeriod,
        Option<u128>
      ]
    >;
    readonly isCheckpointChallengePeriod: boolean;
    readonly asCheckpointChallengePeriod: ITuple<
      [
        StorageHubRuntimeConfigsRuntimeParamsDynamicParamsRuntimeConfigCheckpointChallengePeriod,
        Option<u32>
      ]
    >;
    readonly isMinChallengePeriod: boolean;
    readonly asMinChallengePeriod: ITuple<
      [
        StorageHubRuntimeConfigsRuntimeParamsDynamicParamsRuntimeConfigMinChallengePeriod,
        Option<u32>
      ]
    >;
    readonly isSystemUtilisationLowerThresholdPercentage: boolean;
    readonly asSystemUtilisationLowerThresholdPercentage: ITuple<
      [
        StorageHubRuntimeConfigsRuntimeParamsDynamicParamsRuntimeConfigSystemUtilisationLowerThresholdPercentage,
        Option<Perbill>
      ]
    >;
    readonly isSystemUtilisationUpperThresholdPercentage: boolean;
    readonly asSystemUtilisationUpperThresholdPercentage: ITuple<
      [
        StorageHubRuntimeConfigsRuntimeParamsDynamicParamsRuntimeConfigSystemUtilisationUpperThresholdPercentage,
        Option<Perbill>
      ]
    >;
    readonly isMostlyStablePrice: boolean;
    readonly asMostlyStablePrice: ITuple<
      [
        StorageHubRuntimeConfigsRuntimeParamsDynamicParamsRuntimeConfigMostlyStablePrice,
        Option<u128>
      ]
    >;
    readonly isMaxPrice: boolean;
    readonly asMaxPrice: ITuple<
      [StorageHubRuntimeConfigsRuntimeParamsDynamicParamsRuntimeConfigMaxPrice, Option<u128>]
    >;
    readonly isMinPrice: boolean;
    readonly asMinPrice: ITuple<
      [StorageHubRuntimeConfigsRuntimeParamsDynamicParamsRuntimeConfigMinPrice, Option<u128>]
    >;
    readonly isUpperExponentFactor: boolean;
    readonly asUpperExponentFactor: ITuple<
      [
        StorageHubRuntimeConfigsRuntimeParamsDynamicParamsRuntimeConfigUpperExponentFactor,
        Option<u32>
      ]
    >;
    readonly isLowerExponentFactor: boolean;
    readonly asLowerExponentFactor: ITuple<
      [
        StorageHubRuntimeConfigsRuntimeParamsDynamicParamsRuntimeConfigLowerExponentFactor,
        Option<u32>
      ]
    >;
    readonly type:
      | "SlashAmountPerMaxFileSize"
      | "StakeToChallengePeriod"
      | "CheckpointChallengePeriod"
      | "MinChallengePeriod"
      | "SystemUtilisationLowerThresholdPercentage"
      | "SystemUtilisationUpperThresholdPercentage"
      | "MostlyStablePrice"
      | "MaxPrice"
      | "MinPrice"
      | "UpperExponentFactor"
      | "LowerExponentFactor";
  }
  /** @name PalletSudoError (383) */
  interface PalletSudoError extends Enum {
    readonly isRequireSudo: boolean;
    readonly type: "RequireSudo";
  }
  /** @name PalletCollatorSelectionCandidateInfo (386) */
  interface PalletCollatorSelectionCandidateInfo extends Struct {
    readonly who: AccountId32;
    readonly deposit: u128;
  }
  /** @name PalletCollatorSelectionError (388) */
  interface PalletCollatorSelectionError extends Enum {
    readonly isTooManyCandidates: boolean;
    readonly isTooFewEligibleCollators: boolean;
    readonly isAlreadyCandidate: boolean;
    readonly isNotCandidate: boolean;
    readonly isTooManyInvulnerables: boolean;
    readonly isAlreadyInvulnerable: boolean;
    readonly isNotInvulnerable: boolean;
    readonly isNoAssociatedValidatorId: boolean;
    readonly isValidatorNotRegistered: boolean;
    readonly isInsertToCandidateListFailed: boolean;
    readonly isRemoveFromCandidateListFailed: boolean;
    readonly isDepositTooLow: boolean;
    readonly isUpdateCandidateListFailed: boolean;
    readonly isInsufficientBond: boolean;
    readonly isTargetIsNotCandidate: boolean;
    readonly isIdenticalDeposit: boolean;
    readonly isInvalidUnreserve: boolean;
    readonly type:
      | "TooManyCandidates"
      | "TooFewEligibleCollators"
      | "AlreadyCandidate"
      | "NotCandidate"
      | "TooManyInvulnerables"
      | "AlreadyInvulnerable"
      | "NotInvulnerable"
      | "NoAssociatedValidatorId"
      | "ValidatorNotRegistered"
      | "InsertToCandidateListFailed"
      | "RemoveFromCandidateListFailed"
      | "DepositTooLow"
      | "UpdateCandidateListFailed"
      | "InsufficientBond"
      | "TargetIsNotCandidate"
      | "IdenticalDeposit"
      | "InvalidUnreserve";
  }
  /** @name SpCoreCryptoKeyTypeId (392) */
  interface SpCoreCryptoKeyTypeId extends U8aFixed {}
  /** @name PalletSessionError (393) */
  interface PalletSessionError extends Enum {
    readonly isInvalidProof: boolean;
    readonly isNoAssociatedValidatorId: boolean;
    readonly isDuplicatedKey: boolean;
    readonly isNoKeys: boolean;
    readonly isNoAccount: boolean;
    readonly type:
      | "InvalidProof"
      | "NoAssociatedValidatorId"
      | "DuplicatedKey"
      | "NoKeys"
      | "NoAccount";
  }
  /** @name CumulusPalletXcmpQueueOutboundChannelDetails (402) */
  interface CumulusPalletXcmpQueueOutboundChannelDetails extends Struct {
    readonly recipient: u32;
    readonly state: CumulusPalletXcmpQueueOutboundState;
    readonly signalsExist: bool;
    readonly firstIndex: u16;
    readonly lastIndex: u16;
  }
  /** @name CumulusPalletXcmpQueueOutboundState (403) */
  interface CumulusPalletXcmpQueueOutboundState extends Enum {
    readonly isOk: boolean;
    readonly isSuspended: boolean;
    readonly type: "Ok" | "Suspended";
  }
  /** @name CumulusPalletXcmpQueueQueueConfigData (407) */
  interface CumulusPalletXcmpQueueQueueConfigData extends Struct {
    readonly suspendThreshold: u32;
    readonly dropThreshold: u32;
    readonly resumeThreshold: u32;
  }
  /** @name CumulusPalletXcmpQueueError (408) */
  interface CumulusPalletXcmpQueueError extends Enum {
    readonly isBadQueueConfig: boolean;
    readonly isAlreadySuspended: boolean;
    readonly isAlreadyResumed: boolean;
    readonly isTooManyActiveOutboundChannels: boolean;
    readonly isTooBig: boolean;
    readonly type:
      | "BadQueueConfig"
      | "AlreadySuspended"
      | "AlreadyResumed"
      | "TooManyActiveOutboundChannels"
      | "TooBig";
  }
  /** @name PalletXcmQueryStatus (409) */
  interface PalletXcmQueryStatus extends Enum {
    readonly isPending: boolean;
    readonly asPending: {
      readonly responder: XcmVersionedLocation;
      readonly maybeMatchQuerier: Option<XcmVersionedLocation>;
      readonly maybeNotify: Option<ITuple<[u8, u8]>>;
      readonly timeout: u32;
    } & Struct;
    readonly isVersionNotifier: boolean;
    readonly asVersionNotifier: {
      readonly origin: XcmVersionedLocation;
      readonly isActive: bool;
    } & Struct;
    readonly isReady: boolean;
    readonly asReady: {
      readonly response: XcmVersionedResponse;
      readonly at: u32;
    } & Struct;
    readonly type: "Pending" | "VersionNotifier" | "Ready";
  }
  /** @name XcmVersionedResponse (413) */
  interface XcmVersionedResponse extends Enum {
    readonly isV2: boolean;
    readonly asV2: XcmV2Response;
    readonly isV3: boolean;
    readonly asV3: XcmV3Response;
    readonly isV4: boolean;
    readonly asV4: StagingXcmV4Response;
    readonly type: "V2" | "V3" | "V4";
  }
  /** @name PalletXcmVersionMigrationStage (419) */
  interface PalletXcmVersionMigrationStage extends Enum {
    readonly isMigrateSupportedVersion: boolean;
    readonly isMigrateVersionNotifiers: boolean;
    readonly isNotifyCurrentTargets: boolean;
    readonly asNotifyCurrentTargets: Option<Bytes>;
    readonly isMigrateAndNotifyOldTargets: boolean;
    readonly type:
      | "MigrateSupportedVersion"
      | "MigrateVersionNotifiers"
      | "NotifyCurrentTargets"
      | "MigrateAndNotifyOldTargets";
  }
  /** @name PalletXcmRemoteLockedFungibleRecord (422) */
  interface PalletXcmRemoteLockedFungibleRecord extends Struct {
    readonly amount: u128;
    readonly owner: XcmVersionedLocation;
    readonly locker: XcmVersionedLocation;
    readonly consumers: Vec<ITuple<[Null, u128]>>;
  }
  /** @name PalletXcmError (429) */
  interface PalletXcmError extends Enum {
    readonly isUnreachable: boolean;
    readonly isSendFailure: boolean;
    readonly isFiltered: boolean;
    readonly isUnweighableMessage: boolean;
    readonly isDestinationNotInvertible: boolean;
    readonly isEmpty: boolean;
    readonly isCannotReanchor: boolean;
    readonly isTooManyAssets: boolean;
    readonly isInvalidOrigin: boolean;
    readonly isBadVersion: boolean;
    readonly isBadLocation: boolean;
    readonly isNoSubscription: boolean;
    readonly isAlreadySubscribed: boolean;
    readonly isCannotCheckOutTeleport: boolean;
    readonly isLowBalance: boolean;
    readonly isTooManyLocks: boolean;
    readonly isAccountNotSovereign: boolean;
    readonly isFeesNotMet: boolean;
    readonly isLockNotFound: boolean;
    readonly isInUse: boolean;
    readonly isInvalidAssetUnknownReserve: boolean;
    readonly isInvalidAssetUnsupportedReserve: boolean;
    readonly isTooManyReserves: boolean;
    readonly isLocalExecutionIncomplete: boolean;
    readonly type:
      | "Unreachable"
      | "SendFailure"
      | "Filtered"
      | "UnweighableMessage"
      | "DestinationNotInvertible"
      | "Empty"
      | "CannotReanchor"
      | "TooManyAssets"
      | "InvalidOrigin"
      | "BadVersion"
      | "BadLocation"
      | "NoSubscription"
      | "AlreadySubscribed"
      | "CannotCheckOutTeleport"
      | "LowBalance"
      | "TooManyLocks"
      | "AccountNotSovereign"
      | "FeesNotMet"
      | "LockNotFound"
      | "InUse"
      | "InvalidAssetUnknownReserve"
      | "InvalidAssetUnsupportedReserve"
      | "TooManyReserves"
      | "LocalExecutionIncomplete";
  }
  /** @name PalletMessageQueueBookState (430) */
  interface PalletMessageQueueBookState extends Struct {
    readonly begin: u32;
    readonly end: u32;
    readonly count: u32;
    readonly readyNeighbours: Option<PalletMessageQueueNeighbours>;
    readonly messageCount: u64;
    readonly size_: u64;
  }
  /** @name PalletMessageQueueNeighbours (432) */
  interface PalletMessageQueueNeighbours extends Struct {
    readonly prev: CumulusPrimitivesCoreAggregateMessageOrigin;
    readonly next: CumulusPrimitivesCoreAggregateMessageOrigin;
  }
  /** @name PalletMessageQueuePage (434) */
  interface PalletMessageQueuePage extends Struct {
    readonly remaining: u32;
    readonly remainingSize: u32;
    readonly firstIndex: u32;
    readonly first: u32;
    readonly last: u32;
    readonly heap: Bytes;
  }
  /** @name PalletMessageQueueError (436) */
  interface PalletMessageQueueError extends Enum {
    readonly isNotReapable: boolean;
    readonly isNoPage: boolean;
    readonly isNoMessage: boolean;
    readonly isAlreadyProcessed: boolean;
    readonly isQueued: boolean;
    readonly isInsufficientWeight: boolean;
    readonly isTemporarilyUnprocessable: boolean;
    readonly isQueuePaused: boolean;
    readonly isRecursiveDisallowed: boolean;
    readonly type:
      | "NotReapable"
      | "NoPage"
      | "NoMessage"
      | "AlreadyProcessed"
      | "Queued"
      | "InsufficientWeight"
      | "TemporarilyUnprocessable"
      | "QueuePaused"
      | "RecursiveDisallowed";
  }
  /** @name PalletStorageProvidersSignUpRequest (437) */
  interface PalletStorageProvidersSignUpRequest extends Struct {
    readonly spSignUpRequest: PalletStorageProvidersSignUpRequestSpParams;
    readonly at: u32;
  }
  /** @name PalletStorageProvidersSignUpRequestSpParams (438) */
  interface PalletStorageProvidersSignUpRequestSpParams extends Enum {
    readonly isBackupStorageProvider: boolean;
    readonly asBackupStorageProvider: PalletStorageProvidersBackupStorageProvider;
    readonly isMainStorageProvider: boolean;
    readonly asMainStorageProvider: PalletStorageProvidersMainStorageProviderSignUpRequest;
    readonly type: "BackupStorageProvider" | "MainStorageProvider";
  }
  /** @name PalletStorageProvidersBackupStorageProvider (439) */
  interface PalletStorageProvidersBackupStorageProvider extends Struct {
    readonly capacity: u64;
    readonly capacityUsed: u64;
    readonly multiaddresses: Vec<Bytes>;
    readonly root: H256;
    readonly lastCapacityChange: u32;
    readonly ownerAccount: AccountId32;
    readonly paymentAccount: AccountId32;
    readonly reputationWeight: u32;
    readonly signUpBlock: u32;
  }
  /** @name PalletStorageProvidersMainStorageProviderSignUpRequest (440) */
  interface PalletStorageProvidersMainStorageProviderSignUpRequest extends Struct {
    readonly mspInfo: PalletStorageProvidersMainStorageProvider;
    readonly valueProp: PalletStorageProvidersValueProposition;
  }
  /** @name PalletStorageProvidersMainStorageProvider (441) */
  interface PalletStorageProvidersMainStorageProvider extends Struct {
    readonly buckets: Vec<PalletStorageProvidersBucket>;
    readonly capacity: u64;
    readonly capacityUsed: u64;
    readonly multiaddresses: Vec<Bytes>;
    readonly lastCapacityChange: u32;
    readonly ownerAccount: AccountId32;
    readonly paymentAccount: AccountId32;
    readonly signUpBlock: u32;
  }
  /** @name PalletStorageProvidersBucket (443) */
  interface PalletStorageProvidersBucket extends Struct {
    readonly root: H256;
    readonly userId: AccountId32;
    readonly mspId: H256;
    readonly private: bool;
    readonly readAccessGroupId: Option<u32>;
    readonly size_: u64;
    readonly valuePropId: H256;
  }
  /** @name PalletStorageProvidersError (447) */
  interface PalletStorageProvidersError extends Enum {
    readonly isAlreadyRegistered: boolean;
    readonly isSignUpNotRequested: boolean;
    readonly isSignUpRequestPending: boolean;
    readonly isNoMultiAddress: boolean;
    readonly isInvalidMultiAddress: boolean;
    readonly isStorageTooLow: boolean;
    readonly isNotEnoughBalance: boolean;
    readonly isCannotHoldDeposit: boolean;
    readonly isStorageStillInUse: boolean;
    readonly isSignOffPeriodNotPassed: boolean;
    readonly isRandomnessNotValidYet: boolean;
    readonly isSignUpRequestExpired: boolean;
    readonly isNewCapacityLessThanUsedStorage: boolean;
    readonly isNewCapacityEqualsCurrentCapacity: boolean;
    readonly isNewCapacityCantBeZero: boolean;
    readonly isNotEnoughTimePassed: boolean;
    readonly isNewUsedCapacityExceedsStorageCapacity: boolean;
    readonly isNotRegistered: boolean;
    readonly isNoUserId: boolean;
    readonly isNoBucketId: boolean;
    readonly isSpRegisteredButDataNotFound: boolean;
    readonly isBucketNotFound: boolean;
    readonly isBucketAlreadyExists: boolean;
    readonly isAppendBucketToMspFailed: boolean;
    readonly isProviderNotSlashable: boolean;
<<<<<<< HEAD
    readonly isMultiAddressesMaxAmountReached: boolean;
    readonly isMultiAddressNotFound: boolean;
    readonly isMultiAddressAlreadyExists: boolean;
    readonly isLastMultiAddressCantBeRemoved: boolean;
=======
    readonly isValuePropositionNotFound: boolean;
    readonly isValuePropositionAlreadyExists: boolean;
    readonly isValuePropositionNotAvailable: boolean;
>>>>>>> 6be2d6b7
    readonly isInvalidEncodedFileMetadata: boolean;
    readonly isInvalidEncodedAccountId: boolean;
    readonly isPaymentStreamNotFound: boolean;
    readonly type:
      | "AlreadyRegistered"
      | "SignUpNotRequested"
      | "SignUpRequestPending"
      | "NoMultiAddress"
      | "InvalidMultiAddress"
      | "StorageTooLow"
      | "NotEnoughBalance"
      | "CannotHoldDeposit"
      | "StorageStillInUse"
      | "SignOffPeriodNotPassed"
      | "RandomnessNotValidYet"
      | "SignUpRequestExpired"
      | "NewCapacityLessThanUsedStorage"
      | "NewCapacityEqualsCurrentCapacity"
      | "NewCapacityCantBeZero"
      | "NotEnoughTimePassed"
      | "NewUsedCapacityExceedsStorageCapacity"
      | "NotRegistered"
      | "NoUserId"
      | "NoBucketId"
      | "SpRegisteredButDataNotFound"
      | "BucketNotFound"
      | "BucketAlreadyExists"
      | "AppendBucketToMspFailed"
      | "ProviderNotSlashable"
<<<<<<< HEAD
      | "MultiAddressesMaxAmountReached"
      | "MultiAddressNotFound"
      | "MultiAddressAlreadyExists"
      | "LastMultiAddressCantBeRemoved"
=======
      | "ValuePropositionNotFound"
      | "ValuePropositionAlreadyExists"
      | "ValuePropositionNotAvailable"
>>>>>>> 6be2d6b7
      | "InvalidEncodedFileMetadata"
      | "InvalidEncodedAccountId"
      | "PaymentStreamNotFound";
  }
  /** @name PalletFileSystemStorageRequestMetadata (448) */
  interface PalletFileSystemStorageRequestMetadata extends Struct {
    readonly requestedAt: u32;
    readonly owner: AccountId32;
    readonly bucketId: H256;
    readonly location: Bytes;
    readonly fingerprint: H256;
    readonly size_: u64;
    readonly msp: Option<ITuple<[H256, bool]>>;
    readonly userPeerIds: Vec<Bytes>;
    readonly dataServerSps: Vec<H256>;
    readonly bspsRequired: u32;
    readonly bspsConfirmed: u32;
    readonly bspsVolunteered: u32;
  }
  /** @name PalletFileSystemStorageRequestBspsMetadata (452) */
  interface PalletFileSystemStorageRequestBspsMetadata extends Struct {
    readonly confirmed: bool;
  }
  /** @name PalletFileSystemMoveBucketRequestMetadata (461) */
  interface PalletFileSystemMoveBucketRequestMetadata extends Struct {
    readonly requester: AccountId32;
  }
  /** @name PalletFileSystemError (462) */
  interface PalletFileSystemError extends Enum {
    readonly isStorageRequestAlreadyRegistered: boolean;
    readonly isStorageRequestNotFound: boolean;
    readonly isStorageRequestNotRevoked: boolean;
    readonly isStorageRequestExists: boolean;
    readonly isReplicationTargetCannotBeZero: boolean;
    readonly isBspsRequiredExceedsTarget: boolean;
    readonly isNotABsp: boolean;
    readonly isNotAMsp: boolean;
    readonly isNotASp: boolean;
    readonly isBspNotVolunteered: boolean;
    readonly isBspNotConfirmed: boolean;
    readonly isBspAlreadyConfirmed: boolean;
    readonly isStorageRequestBspsRequiredFulfilled: boolean;
    readonly isBspAlreadyVolunteered: boolean;
    readonly isInsufficientAvailableCapacity: boolean;
    readonly isUnexpectedNumberOfRemovedVolunteeredBsps: boolean;
    readonly isStorageRequestExpiredNoSlotAvailable: boolean;
    readonly isStorageRequestNotAuthorized: boolean;
    readonly isMaxBlockNumberReached: boolean;
    readonly isFailedToEncodeBsp: boolean;
    readonly isFailedToEncodeFingerprint: boolean;
    readonly isFailedToDecodeThreshold: boolean;
    readonly isAboveThreshold: boolean;
    readonly isThresholdArithmeticError: boolean;
    readonly isFailedTypeConversion: boolean;
    readonly isDividedByZero: boolean;
    readonly isImpossibleFailedToGetValue: boolean;
    readonly isBucketIsNotPrivate: boolean;
    readonly isBucketNotFound: boolean;
    readonly isNotBucketOwner: boolean;
    readonly isProviderRootNotFound: boolean;
    readonly isExpectedNonInclusionProof: boolean;
    readonly isExpectedInclusionProof: boolean;
    readonly isInvalidFileKeyMetadata: boolean;
    readonly isThresholdBelowAsymptote: boolean;
    readonly isNotFileOwner: boolean;
    readonly isFileKeyAlreadyPendingDeletion: boolean;
    readonly isMaxUserPendingDeletionRequestsReached: boolean;
    readonly isMspNotStoringBucket: boolean;
    readonly isFileKeyNotPendingDeletion: boolean;
    readonly isFileSizeCannotBeZero: boolean;
    readonly isNoGlobalReputationWeightSet: boolean;
    readonly isMaximumThresholdCannotBeZero: boolean;
    readonly isTickRangeToMaximumThresholdCannotBeZero: boolean;
    readonly isPendingStopStoringRequestNotFound: boolean;
    readonly isMinWaitForStopStoringNotReached: boolean;
    readonly isPendingStopStoringRequestAlreadyExists: boolean;
    readonly isUserNotInsolvent: boolean;
    readonly isNotSelectedMsp: boolean;
    readonly isMspAlreadyConfirmed: boolean;
    readonly isRequestWithoutMsp: boolean;
    readonly isMspAlreadyStoringBucket: boolean;
    readonly isMoveBucketRequestNotFound: boolean;
    readonly isBucketIsBeingMoved: boolean;
    readonly isBspAlreadyDataServer: boolean;
    readonly isBspDataServersExceeded: boolean;
    readonly isFileMetadataProcessingQueueFull: boolean;
    readonly isTooManyBatchResponses: boolean;
    readonly isTooManyStorageRequestResponses: boolean;
    readonly isInvalidBucketIdFileKeyPair: boolean;
    readonly isInconsistentStateKeyAlreadyExists: boolean;
    readonly type:
      | "StorageRequestAlreadyRegistered"
      | "StorageRequestNotFound"
      | "StorageRequestNotRevoked"
      | "StorageRequestExists"
      | "ReplicationTargetCannotBeZero"
      | "BspsRequiredExceedsTarget"
      | "NotABsp"
      | "NotAMsp"
      | "NotASp"
      | "BspNotVolunteered"
      | "BspNotConfirmed"
      | "BspAlreadyConfirmed"
      | "StorageRequestBspsRequiredFulfilled"
      | "BspAlreadyVolunteered"
      | "InsufficientAvailableCapacity"
      | "UnexpectedNumberOfRemovedVolunteeredBsps"
      | "StorageRequestExpiredNoSlotAvailable"
      | "StorageRequestNotAuthorized"
      | "MaxBlockNumberReached"
      | "FailedToEncodeBsp"
      | "FailedToEncodeFingerprint"
      | "FailedToDecodeThreshold"
      | "AboveThreshold"
      | "ThresholdArithmeticError"
      | "FailedTypeConversion"
      | "DividedByZero"
      | "ImpossibleFailedToGetValue"
      | "BucketIsNotPrivate"
      | "BucketNotFound"
      | "NotBucketOwner"
      | "ProviderRootNotFound"
      | "ExpectedNonInclusionProof"
      | "ExpectedInclusionProof"
      | "InvalidFileKeyMetadata"
      | "ThresholdBelowAsymptote"
      | "NotFileOwner"
      | "FileKeyAlreadyPendingDeletion"
      | "MaxUserPendingDeletionRequestsReached"
      | "MspNotStoringBucket"
      | "FileKeyNotPendingDeletion"
      | "FileSizeCannotBeZero"
      | "NoGlobalReputationWeightSet"
      | "MaximumThresholdCannotBeZero"
      | "TickRangeToMaximumThresholdCannotBeZero"
      | "PendingStopStoringRequestNotFound"
      | "MinWaitForStopStoringNotReached"
      | "PendingStopStoringRequestAlreadyExists"
      | "UserNotInsolvent"
      | "NotSelectedMsp"
      | "MspAlreadyConfirmed"
      | "RequestWithoutMsp"
      | "MspAlreadyStoringBucket"
      | "MoveBucketRequestNotFound"
      | "BucketIsBeingMoved"
      | "BspAlreadyDataServer"
      | "BspDataServersExceeded"
      | "FileMetadataProcessingQueueFull"
      | "TooManyBatchResponses"
      | "TooManyStorageRequestResponses"
      | "InvalidBucketIdFileKeyPair"
      | "InconsistentStateKeyAlreadyExists";
  }
  /** @name PalletProofsDealerError (468) */
  interface PalletProofsDealerError extends Enum {
    readonly isNotProvider: boolean;
    readonly isChallengesQueueOverflow: boolean;
    readonly isPriorityChallengesQueueOverflow: boolean;
    readonly isFeeChargeFailed: boolean;
    readonly isEmptyKeyProofs: boolean;
    readonly isProviderRootNotFound: boolean;
    readonly isZeroRoot: boolean;
    readonly isNoRecordOfLastSubmittedProof: boolean;
    readonly isProviderStakeNotFound: boolean;
    readonly isZeroStake: boolean;
    readonly isStakeCouldNotBeConverted: boolean;
    readonly isChallengesTickNotReached: boolean;
    readonly isChallengesTickTooOld: boolean;
    readonly isChallengesTickTooLate: boolean;
    readonly isSeedNotFound: boolean;
    readonly isCheckpointChallengesNotFound: boolean;
    readonly isForestProofVerificationFailed: boolean;
    readonly isKeyProofNotFound: boolean;
    readonly isKeyProofVerificationFailed: boolean;
    readonly isFailedToApplyDelta: boolean;
    readonly isFailedToUpdateProviderAfterKeyRemoval: boolean;
    readonly isTooManyValidProofSubmitters: boolean;
    readonly type:
      | "NotProvider"
      | "ChallengesQueueOverflow"
      | "PriorityChallengesQueueOverflow"
      | "FeeChargeFailed"
      | "EmptyKeyProofs"
      | "ProviderRootNotFound"
      | "ZeroRoot"
      | "NoRecordOfLastSubmittedProof"
      | "ProviderStakeNotFound"
      | "ZeroStake"
      | "StakeCouldNotBeConverted"
      | "ChallengesTickNotReached"
      | "ChallengesTickTooOld"
      | "ChallengesTickTooLate"
      | "SeedNotFound"
      | "CheckpointChallengesNotFound"
      | "ForestProofVerificationFailed"
      | "KeyProofNotFound"
      | "KeyProofVerificationFailed"
      | "FailedToApplyDelta"
      | "FailedToUpdateProviderAfterKeyRemoval"
      | "TooManyValidProofSubmitters";
  }
  /** @name PalletPaymentStreamsFixedRatePaymentStream (471) */
  interface PalletPaymentStreamsFixedRatePaymentStream extends Struct {
    readonly rate: u128;
    readonly lastChargedTick: u32;
    readonly userDeposit: u128;
    readonly outOfFundsTick: Option<u32>;
  }
  /** @name PalletPaymentStreamsDynamicRatePaymentStream (472) */
  interface PalletPaymentStreamsDynamicRatePaymentStream extends Struct {
    readonly amountProvided: u64;
    readonly priceIndexWhenLastCharged: u128;
    readonly userDeposit: u128;
    readonly outOfFundsTick: Option<u32>;
  }
  /** @name PalletPaymentStreamsProviderLastChargeableInfo (473) */
  interface PalletPaymentStreamsProviderLastChargeableInfo extends Struct {
    readonly lastChargeableTick: u32;
    readonly priceIndex: u128;
  }
  /** @name PalletPaymentStreamsError (474) */
  interface PalletPaymentStreamsError extends Enum {
    readonly isPaymentStreamAlreadyExists: boolean;
    readonly isPaymentStreamNotFound: boolean;
    readonly isNotAProvider: boolean;
    readonly isProviderInconsistencyError: boolean;
    readonly isCannotHoldDeposit: boolean;
    readonly isUpdateRateToSameRate: boolean;
    readonly isUpdateAmountToSameAmount: boolean;
    readonly isRateCantBeZero: boolean;
    readonly isAmountProvidedCantBeZero: boolean;
    readonly isLastChargedGreaterThanLastChargeable: boolean;
    readonly isInvalidLastChargeableBlockNumber: boolean;
    readonly isInvalidLastChargeablePriceIndex: boolean;
    readonly isChargeOverflow: boolean;
    readonly isUserWithoutFunds: boolean;
    readonly isUserNotFlaggedAsWithoutFunds: boolean;
    readonly isCooldownPeriodNotPassed: boolean;
    readonly type:
      | "PaymentStreamAlreadyExists"
      | "PaymentStreamNotFound"
      | "NotAProvider"
      | "ProviderInconsistencyError"
      | "CannotHoldDeposit"
      | "UpdateRateToSameRate"
      | "UpdateAmountToSameAmount"
      | "RateCantBeZero"
      | "AmountProvidedCantBeZero"
      | "LastChargedGreaterThanLastChargeable"
      | "InvalidLastChargeableBlockNumber"
      | "InvalidLastChargeablePriceIndex"
      | "ChargeOverflow"
      | "UserWithoutFunds"
      | "UserNotFlaggedAsWithoutFunds"
      | "CooldownPeriodNotPassed";
  }
  /** @name PalletBucketNftsError (475) */
  interface PalletBucketNftsError extends Enum {
    readonly isBucketIsNotPrivate: boolean;
    readonly isNotBucketOwner: boolean;
    readonly isNoCorrespondingCollection: boolean;
    readonly isConvertBytesToBoundedVec: boolean;
    readonly type:
      | "BucketIsNotPrivate"
      | "NotBucketOwner"
      | "NoCorrespondingCollection"
      | "ConvertBytesToBoundedVec";
  }
  /** @name PalletNftsCollectionDetails (476) */
  interface PalletNftsCollectionDetails extends Struct {
    readonly owner: AccountId32;
    readonly ownerDeposit: u128;
    readonly items: u32;
    readonly itemMetadatas: u32;
    readonly itemConfigs: u32;
    readonly attributes: u32;
  }
  /** @name PalletNftsCollectionRole (481) */
  interface PalletNftsCollectionRole extends Enum {
    readonly isIssuer: boolean;
    readonly isFreezer: boolean;
    readonly isAdmin: boolean;
    readonly type: "Issuer" | "Freezer" | "Admin";
  }
  /** @name PalletNftsItemDetails (482) */
  interface PalletNftsItemDetails extends Struct {
    readonly owner: AccountId32;
    readonly approvals: BTreeMap<AccountId32, Option<u32>>;
    readonly deposit: PalletNftsItemDeposit;
  }
  /** @name PalletNftsItemDeposit (483) */
  interface PalletNftsItemDeposit extends Struct {
    readonly account: AccountId32;
    readonly amount: u128;
  }
  /** @name PalletNftsCollectionMetadata (488) */
  interface PalletNftsCollectionMetadata extends Struct {
    readonly deposit: u128;
    readonly data: Bytes;
  }
  /** @name PalletNftsItemMetadata (489) */
  interface PalletNftsItemMetadata extends Struct {
    readonly deposit: PalletNftsItemMetadataDeposit;
    readonly data: Bytes;
  }
  /** @name PalletNftsItemMetadataDeposit (490) */
  interface PalletNftsItemMetadataDeposit extends Struct {
    readonly account: Option<AccountId32>;
    readonly amount: u128;
  }
  /** @name PalletNftsAttributeDeposit (493) */
  interface PalletNftsAttributeDeposit extends Struct {
    readonly account: Option<AccountId32>;
    readonly amount: u128;
  }
  /** @name PalletNftsPendingSwap (497) */
  interface PalletNftsPendingSwap extends Struct {
    readonly desiredCollection: u32;
    readonly desiredItem: Option<u32>;
    readonly price: Option<PalletNftsPriceWithDirection>;
    readonly deadline: u32;
  }
  /** @name PalletNftsPalletFeature (499) */
  interface PalletNftsPalletFeature extends Enum {
    readonly isTrading: boolean;
    readonly isAttributes: boolean;
    readonly isApprovals: boolean;
    readonly isSwaps: boolean;
    readonly type: "Trading" | "Attributes" | "Approvals" | "Swaps";
  }
  /** @name PalletNftsError (500) */
  interface PalletNftsError extends Enum {
    readonly isNoPermission: boolean;
    readonly isUnknownCollection: boolean;
    readonly isAlreadyExists: boolean;
    readonly isApprovalExpired: boolean;
    readonly isWrongOwner: boolean;
    readonly isBadWitness: boolean;
    readonly isCollectionIdInUse: boolean;
    readonly isItemsNonTransferable: boolean;
    readonly isNotDelegate: boolean;
    readonly isWrongDelegate: boolean;
    readonly isUnapproved: boolean;
    readonly isUnaccepted: boolean;
    readonly isItemLocked: boolean;
    readonly isLockedItemAttributes: boolean;
    readonly isLockedCollectionAttributes: boolean;
    readonly isLockedItemMetadata: boolean;
    readonly isLockedCollectionMetadata: boolean;
    readonly isMaxSupplyReached: boolean;
    readonly isMaxSupplyLocked: boolean;
    readonly isMaxSupplyTooSmall: boolean;
    readonly isUnknownItem: boolean;
    readonly isUnknownSwap: boolean;
    readonly isMetadataNotFound: boolean;
    readonly isAttributeNotFound: boolean;
    readonly isNotForSale: boolean;
    readonly isBidTooLow: boolean;
    readonly isReachedApprovalLimit: boolean;
    readonly isDeadlineExpired: boolean;
    readonly isWrongDuration: boolean;
    readonly isMethodDisabled: boolean;
    readonly isWrongSetting: boolean;
    readonly isInconsistentItemConfig: boolean;
    readonly isNoConfig: boolean;
    readonly isRolesNotCleared: boolean;
    readonly isMintNotStarted: boolean;
    readonly isMintEnded: boolean;
    readonly isAlreadyClaimed: boolean;
    readonly isIncorrectData: boolean;
    readonly isWrongOrigin: boolean;
    readonly isWrongSignature: boolean;
    readonly isIncorrectMetadata: boolean;
    readonly isMaxAttributesLimitReached: boolean;
    readonly isWrongNamespace: boolean;
    readonly isCollectionNotEmpty: boolean;
    readonly isWitnessRequired: boolean;
    readonly type:
      | "NoPermission"
      | "UnknownCollection"
      | "AlreadyExists"
      | "ApprovalExpired"
      | "WrongOwner"
      | "BadWitness"
      | "CollectionIdInUse"
      | "ItemsNonTransferable"
      | "NotDelegate"
      | "WrongDelegate"
      | "Unapproved"
      | "Unaccepted"
      | "ItemLocked"
      | "LockedItemAttributes"
      | "LockedCollectionAttributes"
      | "LockedItemMetadata"
      | "LockedCollectionMetadata"
      | "MaxSupplyReached"
      | "MaxSupplyLocked"
      | "MaxSupplyTooSmall"
      | "UnknownItem"
      | "UnknownSwap"
      | "MetadataNotFound"
      | "AttributeNotFound"
      | "NotForSale"
      | "BidTooLow"
      | "ReachedApprovalLimit"
      | "DeadlineExpired"
      | "WrongDuration"
      | "MethodDisabled"
      | "WrongSetting"
      | "InconsistentItemConfig"
      | "NoConfig"
      | "RolesNotCleared"
      | "MintNotStarted"
      | "MintEnded"
      | "AlreadyClaimed"
      | "IncorrectData"
      | "WrongOrigin"
      | "WrongSignature"
      | "IncorrectMetadata"
      | "MaxAttributesLimitReached"
      | "WrongNamespace"
      | "CollectionNotEmpty"
      | "WitnessRequired";
  }
  /** @name FrameSystemExtensionsCheckNonZeroSender (503) */
  type FrameSystemExtensionsCheckNonZeroSender = Null;
  /** @name FrameSystemExtensionsCheckSpecVersion (504) */
  type FrameSystemExtensionsCheckSpecVersion = Null;
  /** @name FrameSystemExtensionsCheckTxVersion (505) */
  type FrameSystemExtensionsCheckTxVersion = Null;
  /** @name FrameSystemExtensionsCheckGenesis (506) */
  type FrameSystemExtensionsCheckGenesis = Null;
  /** @name FrameSystemExtensionsCheckNonce (509) */
  interface FrameSystemExtensionsCheckNonce extends Compact<u32> {}
  /** @name FrameSystemExtensionsCheckWeight (510) */
  type FrameSystemExtensionsCheckWeight = Null;
  /** @name PalletTransactionPaymentChargeTransactionPayment (511) */
  interface PalletTransactionPaymentChargeTransactionPayment extends Compact<u128> {}
  /** @name CumulusPrimitivesStorageWeightReclaimStorageWeightReclaim (512) */
  type CumulusPrimitivesStorageWeightReclaimStorageWeightReclaim = Null;
  /** @name FrameMetadataHashExtensionCheckMetadataHash (513) */
  interface FrameMetadataHashExtensionCheckMetadataHash extends Struct {
    readonly mode: FrameMetadataHashExtensionMode;
  }
  /** @name FrameMetadataHashExtensionMode (514) */
  interface FrameMetadataHashExtensionMode extends Enum {
    readonly isDisabled: boolean;
    readonly isEnabled: boolean;
    readonly type: "Disabled" | "Enabled";
  }
  /** @name StorageHubRuntimeRuntime (515) */
  type StorageHubRuntimeRuntime = Null;
}<|MERGE_RESOLUTION|>--- conflicted
+++ resolved
@@ -1774,17 +1774,6 @@
       readonly providerId: H256;
       readonly amountSlashed: u128;
     } & Struct;
-<<<<<<< HEAD
-    readonly isMultiAddressAdded: boolean;
-    readonly asMultiAddressAdded: {
-      readonly providerId: H256;
-      readonly newMultiaddress: Bytes;
-    } & Struct;
-    readonly isMultiAddressRemoved: boolean;
-    readonly asMultiAddressRemoved: {
-      readonly providerId: H256;
-      readonly removedMultiaddress: Bytes;
-=======
     readonly isValuePropAdded: boolean;
     readonly asValuePropAdded: {
       readonly mspId: H256;
@@ -1795,7 +1784,6 @@
     readonly asValuePropUnavailable: {
       readonly mspId: H256;
       readonly valuePropId: H256;
->>>>>>> 6be2d6b7
     } & Struct;
     readonly type:
       | "MspRequestSignUpSuccess"
@@ -1807,13 +1795,8 @@
       | "BspSignOffSuccess"
       | "CapacityChanged"
       | "Slashed"
-<<<<<<< HEAD
-      | "MultiAddressAdded"
-      | "MultiAddressRemoved";
-=======
       | "ValuePropAdded"
       | "ValuePropUnavailable";
->>>>>>> 6be2d6b7
   }
   /** @name PalletStorageProvidersValuePropositionWithId (128) */
   interface PalletStorageProvidersValuePropositionWithId extends Struct {
@@ -3962,14 +3945,6 @@
     readonly asMakeValuePropUnavailable: {
       readonly valuePropId: H256;
     } & Struct;
-    readonly isAddMultiaddress: boolean;
-    readonly asAddMultiaddress: {
-      readonly newMultiaddress: Bytes;
-    } & Struct;
-    readonly isRemoveMultiaddress: boolean;
-    readonly asRemoveMultiaddress: {
-      readonly multiaddress: Bytes;
-    } & Struct;
     readonly isForceMspSignUp: boolean;
     readonly asForceMspSignUp: {
       readonly who: AccountId32;
@@ -4003,12 +3978,7 @@
       | "BspSignOff"
       | "ChangeCapacity"
       | "AddValueProp"
-<<<<<<< HEAD
-      | "AddMultiaddress"
-      | "RemoveMultiaddress"
-=======
       | "MakeValuePropUnavailable"
->>>>>>> 6be2d6b7
       | "ForceMspSignUp"
       | "ForceBspSignUp"
       | "Slash";
@@ -5049,16 +5019,9 @@
     readonly isBucketAlreadyExists: boolean;
     readonly isAppendBucketToMspFailed: boolean;
     readonly isProviderNotSlashable: boolean;
-<<<<<<< HEAD
-    readonly isMultiAddressesMaxAmountReached: boolean;
-    readonly isMultiAddressNotFound: boolean;
-    readonly isMultiAddressAlreadyExists: boolean;
-    readonly isLastMultiAddressCantBeRemoved: boolean;
-=======
     readonly isValuePropositionNotFound: boolean;
     readonly isValuePropositionAlreadyExists: boolean;
     readonly isValuePropositionNotAvailable: boolean;
->>>>>>> 6be2d6b7
     readonly isInvalidEncodedFileMetadata: boolean;
     readonly isInvalidEncodedAccountId: boolean;
     readonly isPaymentStreamNotFound: boolean;
@@ -5088,16 +5051,9 @@
       | "BucketAlreadyExists"
       | "AppendBucketToMspFailed"
       | "ProviderNotSlashable"
-<<<<<<< HEAD
-      | "MultiAddressesMaxAmountReached"
-      | "MultiAddressNotFound"
-      | "MultiAddressAlreadyExists"
-      | "LastMultiAddressCantBeRemoved"
-=======
       | "ValuePropositionNotFound"
       | "ValuePropositionAlreadyExists"
       | "ValuePropositionNotAvailable"
->>>>>>> 6be2d6b7
       | "InvalidEncodedFileMetadata"
       | "InvalidEncodedAccountId"
       | "PaymentStreamNotFound";
