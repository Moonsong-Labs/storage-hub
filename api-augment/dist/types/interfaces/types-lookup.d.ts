import "@polkadot/types/lookup";
import type {
  BTreeMap,
  BTreeSet,
  Bytes,
  Compact,
  Enum,
  Null,
  Option,
  Result,
  Struct,
  Text,
  U8aFixed,
  Vec,
  bool,
  u128,
  u16,
  u32,
  u64,
  u8
} from "@polkadot/types-codec";
import type { ITuple } from "@polkadot/types-codec/types";
import type {
  AccountId32,
  Call,
  H256,
  MultiAddress,
  Perbill
} from "@polkadot/types/interfaces/runtime";
import type { Event } from "@polkadot/types/interfaces/system";
declare module "@polkadot/types/lookup" {
  /** @name FrameSystemAccountInfo (3) */
  interface FrameSystemAccountInfo extends Struct {
    readonly nonce: u32;
    readonly consumers: u32;
    readonly providers: u32;
    readonly sufficients: u32;
    readonly data: PalletBalancesAccountData;
  }
  /** @name PalletBalancesAccountData (5) */
  interface PalletBalancesAccountData extends Struct {
    readonly free: u128;
    readonly reserved: u128;
    readonly frozen: u128;
    readonly flags: u128;
  }
  /** @name FrameSupportDispatchPerDispatchClassWeight (9) */
  interface FrameSupportDispatchPerDispatchClassWeight extends Struct {
    readonly normal: SpWeightsWeightV2Weight;
    readonly operational: SpWeightsWeightV2Weight;
    readonly mandatory: SpWeightsWeightV2Weight;
  }
  /** @name SpWeightsWeightV2Weight (10) */
  interface SpWeightsWeightV2Weight extends Struct {
    readonly refTime: Compact<u64>;
    readonly proofSize: Compact<u64>;
  }
  /** @name SpRuntimeDigest (15) */
  interface SpRuntimeDigest extends Struct {
    readonly logs: Vec<SpRuntimeDigestDigestItem>;
  }
  /** @name SpRuntimeDigestDigestItem (17) */
  interface SpRuntimeDigestDigestItem extends Enum {
    readonly isOther: boolean;
    readonly asOther: Bytes;
    readonly isConsensus: boolean;
    readonly asConsensus: ITuple<[U8aFixed, Bytes]>;
    readonly isSeal: boolean;
    readonly asSeal: ITuple<[U8aFixed, Bytes]>;
    readonly isPreRuntime: boolean;
    readonly asPreRuntime: ITuple<[U8aFixed, Bytes]>;
    readonly isRuntimeEnvironmentUpdated: boolean;
    readonly type: "Other" | "Consensus" | "Seal" | "PreRuntime" | "RuntimeEnvironmentUpdated";
  }
  /** @name FrameSystemEventRecord (20) */
  interface FrameSystemEventRecord extends Struct {
    readonly phase: FrameSystemPhase;
    readonly event: Event;
    readonly topics: Vec<H256>;
  }
  /** @name FrameSystemEvent (22) */
  interface FrameSystemEvent extends Enum {
    readonly isExtrinsicSuccess: boolean;
    readonly asExtrinsicSuccess: {
      readonly dispatchInfo: FrameSupportDispatchDispatchInfo;
    } & Struct;
    readonly isExtrinsicFailed: boolean;
    readonly asExtrinsicFailed: {
      readonly dispatchError: SpRuntimeDispatchError;
      readonly dispatchInfo: FrameSupportDispatchDispatchInfo;
    } & Struct;
    readonly isCodeUpdated: boolean;
    readonly isNewAccount: boolean;
    readonly asNewAccount: {
      readonly account: AccountId32;
    } & Struct;
    readonly isKilledAccount: boolean;
    readonly asKilledAccount: {
      readonly account: AccountId32;
    } & Struct;
    readonly isRemarked: boolean;
    readonly asRemarked: {
      readonly sender: AccountId32;
      readonly hash_: H256;
    } & Struct;
    readonly isUpgradeAuthorized: boolean;
    readonly asUpgradeAuthorized: {
      readonly codeHash: H256;
      readonly checkVersion: bool;
    } & Struct;
    readonly type:
      | "ExtrinsicSuccess"
      | "ExtrinsicFailed"
      | "CodeUpdated"
      | "NewAccount"
      | "KilledAccount"
      | "Remarked"
      | "UpgradeAuthorized";
  }
  /** @name FrameSupportDispatchDispatchInfo (23) */
  interface FrameSupportDispatchDispatchInfo extends Struct {
    readonly weight: SpWeightsWeightV2Weight;
    readonly class: FrameSupportDispatchDispatchClass;
    readonly paysFee: FrameSupportDispatchPays;
  }
  /** @name FrameSupportDispatchDispatchClass (24) */
  interface FrameSupportDispatchDispatchClass extends Enum {
    readonly isNormal: boolean;
    readonly isOperational: boolean;
    readonly isMandatory: boolean;
    readonly type: "Normal" | "Operational" | "Mandatory";
  }
  /** @name FrameSupportDispatchPays (25) */
  interface FrameSupportDispatchPays extends Enum {
    readonly isYes: boolean;
    readonly isNo: boolean;
    readonly type: "Yes" | "No";
  }
  /** @name SpRuntimeDispatchError (26) */
  interface SpRuntimeDispatchError extends Enum {
    readonly isOther: boolean;
    readonly isCannotLookup: boolean;
    readonly isBadOrigin: boolean;
    readonly isModule: boolean;
    readonly asModule: SpRuntimeModuleError;
    readonly isConsumerRemaining: boolean;
    readonly isNoProviders: boolean;
    readonly isTooManyConsumers: boolean;
    readonly isToken: boolean;
    readonly asToken: SpRuntimeTokenError;
    readonly isArithmetic: boolean;
    readonly asArithmetic: SpArithmeticArithmeticError;
    readonly isTransactional: boolean;
    readonly asTransactional: SpRuntimeTransactionalError;
    readonly isExhausted: boolean;
    readonly isCorruption: boolean;
    readonly isUnavailable: boolean;
    readonly isRootNotAllowed: boolean;
    readonly type:
      | "Other"
      | "CannotLookup"
      | "BadOrigin"
      | "Module"
      | "ConsumerRemaining"
      | "NoProviders"
      | "TooManyConsumers"
      | "Token"
      | "Arithmetic"
      | "Transactional"
      | "Exhausted"
      | "Corruption"
      | "Unavailable"
      | "RootNotAllowed";
  }
  /** @name SpRuntimeModuleError (27) */
  interface SpRuntimeModuleError extends Struct {
    readonly index: u8;
    readonly error: U8aFixed;
  }
  /** @name SpRuntimeTokenError (28) */
  interface SpRuntimeTokenError extends Enum {
    readonly isFundsUnavailable: boolean;
    readonly isOnlyProvider: boolean;
    readonly isBelowMinimum: boolean;
    readonly isCannotCreate: boolean;
    readonly isUnknownAsset: boolean;
    readonly isFrozen: boolean;
    readonly isUnsupported: boolean;
    readonly isCannotCreateHold: boolean;
    readonly isNotExpendable: boolean;
    readonly isBlocked: boolean;
    readonly type:
      | "FundsUnavailable"
      | "OnlyProvider"
      | "BelowMinimum"
      | "CannotCreate"
      | "UnknownAsset"
      | "Frozen"
      | "Unsupported"
      | "CannotCreateHold"
      | "NotExpendable"
      | "Blocked";
  }
  /** @name SpArithmeticArithmeticError (29) */
  interface SpArithmeticArithmeticError extends Enum {
    readonly isUnderflow: boolean;
    readonly isOverflow: boolean;
    readonly isDivisionByZero: boolean;
    readonly type: "Underflow" | "Overflow" | "DivisionByZero";
  }
  /** @name SpRuntimeTransactionalError (30) */
  interface SpRuntimeTransactionalError extends Enum {
    readonly isLimitReached: boolean;
    readonly isNoLayer: boolean;
    readonly type: "LimitReached" | "NoLayer";
  }
  /** @name CumulusPalletParachainSystemEvent (31) */
  interface CumulusPalletParachainSystemEvent extends Enum {
    readonly isValidationFunctionStored: boolean;
    readonly isValidationFunctionApplied: boolean;
    readonly asValidationFunctionApplied: {
      readonly relayChainBlockNum: u32;
    } & Struct;
    readonly isValidationFunctionDiscarded: boolean;
    readonly isDownwardMessagesReceived: boolean;
    readonly asDownwardMessagesReceived: {
      readonly count: u32;
    } & Struct;
    readonly isDownwardMessagesProcessed: boolean;
    readonly asDownwardMessagesProcessed: {
      readonly weightUsed: SpWeightsWeightV2Weight;
      readonly dmqHead: H256;
    } & Struct;
    readonly isUpwardMessageSent: boolean;
    readonly asUpwardMessageSent: {
      readonly messageHash: Option<U8aFixed>;
    } & Struct;
    readonly type:
      | "ValidationFunctionStored"
      | "ValidationFunctionApplied"
      | "ValidationFunctionDiscarded"
      | "DownwardMessagesReceived"
      | "DownwardMessagesProcessed"
      | "UpwardMessageSent";
  }
  /** @name PalletBalancesEvent (33) */
  interface PalletBalancesEvent extends Enum {
    readonly isEndowed: boolean;
    readonly asEndowed: {
      readonly account: AccountId32;
      readonly freeBalance: u128;
    } & Struct;
    readonly isDustLost: boolean;
    readonly asDustLost: {
      readonly account: AccountId32;
      readonly amount: u128;
    } & Struct;
    readonly isTransfer: boolean;
    readonly asTransfer: {
      readonly from: AccountId32;
      readonly to: AccountId32;
      readonly amount: u128;
    } & Struct;
    readonly isBalanceSet: boolean;
    readonly asBalanceSet: {
      readonly who: AccountId32;
      readonly free: u128;
    } & Struct;
    readonly isReserved: boolean;
    readonly asReserved: {
      readonly who: AccountId32;
      readonly amount: u128;
    } & Struct;
    readonly isUnreserved: boolean;
    readonly asUnreserved: {
      readonly who: AccountId32;
      readonly amount: u128;
    } & Struct;
    readonly isReserveRepatriated: boolean;
    readonly asReserveRepatriated: {
      readonly from: AccountId32;
      readonly to: AccountId32;
      readonly amount: u128;
      readonly destinationStatus: FrameSupportTokensMiscBalanceStatus;
    } & Struct;
    readonly isDeposit: boolean;
    readonly asDeposit: {
      readonly who: AccountId32;
      readonly amount: u128;
    } & Struct;
    readonly isWithdraw: boolean;
    readonly asWithdraw: {
      readonly who: AccountId32;
      readonly amount: u128;
    } & Struct;
    readonly isSlashed: boolean;
    readonly asSlashed: {
      readonly who: AccountId32;
      readonly amount: u128;
    } & Struct;
    readonly isMinted: boolean;
    readonly asMinted: {
      readonly who: AccountId32;
      readonly amount: u128;
    } & Struct;
    readonly isBurned: boolean;
    readonly asBurned: {
      readonly who: AccountId32;
      readonly amount: u128;
    } & Struct;
    readonly isSuspended: boolean;
    readonly asSuspended: {
      readonly who: AccountId32;
      readonly amount: u128;
    } & Struct;
    readonly isRestored: boolean;
    readonly asRestored: {
      readonly who: AccountId32;
      readonly amount: u128;
    } & Struct;
    readonly isUpgraded: boolean;
    readonly asUpgraded: {
      readonly who: AccountId32;
    } & Struct;
    readonly isIssued: boolean;
    readonly asIssued: {
      readonly amount: u128;
    } & Struct;
    readonly isRescinded: boolean;
    readonly asRescinded: {
      readonly amount: u128;
    } & Struct;
    readonly isLocked: boolean;
    readonly asLocked: {
      readonly who: AccountId32;
      readonly amount: u128;
    } & Struct;
    readonly isUnlocked: boolean;
    readonly asUnlocked: {
      readonly who: AccountId32;
      readonly amount: u128;
    } & Struct;
    readonly isFrozen: boolean;
    readonly asFrozen: {
      readonly who: AccountId32;
      readonly amount: u128;
    } & Struct;
    readonly isThawed: boolean;
    readonly asThawed: {
      readonly who: AccountId32;
      readonly amount: u128;
    } & Struct;
    readonly isTotalIssuanceForced: boolean;
    readonly asTotalIssuanceForced: {
      readonly old: u128;
      readonly new_: u128;
    } & Struct;
    readonly type:
      | "Endowed"
      | "DustLost"
      | "Transfer"
      | "BalanceSet"
      | "Reserved"
      | "Unreserved"
      | "ReserveRepatriated"
      | "Deposit"
      | "Withdraw"
      | "Slashed"
      | "Minted"
      | "Burned"
      | "Suspended"
      | "Restored"
      | "Upgraded"
      | "Issued"
      | "Rescinded"
      | "Locked"
      | "Unlocked"
      | "Frozen"
      | "Thawed"
      | "TotalIssuanceForced";
  }
  /** @name FrameSupportTokensMiscBalanceStatus (34) */
  interface FrameSupportTokensMiscBalanceStatus extends Enum {
    readonly isFree: boolean;
    readonly isReserved: boolean;
    readonly type: "Free" | "Reserved";
  }
  /** @name PalletTransactionPaymentEvent (35) */
  interface PalletTransactionPaymentEvent extends Enum {
    readonly isTransactionFeePaid: boolean;
    readonly asTransactionFeePaid: {
      readonly who: AccountId32;
      readonly actualFee: u128;
      readonly tip: u128;
    } & Struct;
    readonly type: "TransactionFeePaid";
  }
  /** @name PalletSudoEvent (36) */
  interface PalletSudoEvent extends Enum {
    readonly isSudid: boolean;
    readonly asSudid: {
      readonly sudoResult: Result<Null, SpRuntimeDispatchError>;
    } & Struct;
    readonly isKeyChanged: boolean;
    readonly asKeyChanged: {
      readonly old: Option<AccountId32>;
      readonly new_: AccountId32;
    } & Struct;
    readonly isKeyRemoved: boolean;
    readonly isSudoAsDone: boolean;
    readonly asSudoAsDone: {
      readonly sudoResult: Result<Null, SpRuntimeDispatchError>;
    } & Struct;
    readonly type: "Sudid" | "KeyChanged" | "KeyRemoved" | "SudoAsDone";
  }
  /** @name PalletCollatorSelectionEvent (40) */
  interface PalletCollatorSelectionEvent extends Enum {
    readonly isNewInvulnerables: boolean;
    readonly asNewInvulnerables: {
      readonly invulnerables: Vec<AccountId32>;
    } & Struct;
    readonly isInvulnerableAdded: boolean;
    readonly asInvulnerableAdded: {
      readonly accountId: AccountId32;
    } & Struct;
    readonly isInvulnerableRemoved: boolean;
    readonly asInvulnerableRemoved: {
      readonly accountId: AccountId32;
    } & Struct;
    readonly isNewDesiredCandidates: boolean;
    readonly asNewDesiredCandidates: {
      readonly desiredCandidates: u32;
    } & Struct;
    readonly isNewCandidacyBond: boolean;
    readonly asNewCandidacyBond: {
      readonly bondAmount: u128;
    } & Struct;
    readonly isCandidateAdded: boolean;
    readonly asCandidateAdded: {
      readonly accountId: AccountId32;
      readonly deposit: u128;
    } & Struct;
    readonly isCandidateBondUpdated: boolean;
    readonly asCandidateBondUpdated: {
      readonly accountId: AccountId32;
      readonly deposit: u128;
    } & Struct;
    readonly isCandidateRemoved: boolean;
    readonly asCandidateRemoved: {
      readonly accountId: AccountId32;
    } & Struct;
    readonly isCandidateReplaced: boolean;
    readonly asCandidateReplaced: {
      readonly old: AccountId32;
      readonly new_: AccountId32;
      readonly deposit: u128;
    } & Struct;
    readonly isInvalidInvulnerableSkipped: boolean;
    readonly asInvalidInvulnerableSkipped: {
      readonly accountId: AccountId32;
    } & Struct;
    readonly type:
      | "NewInvulnerables"
      | "InvulnerableAdded"
      | "InvulnerableRemoved"
      | "NewDesiredCandidates"
      | "NewCandidacyBond"
      | "CandidateAdded"
      | "CandidateBondUpdated"
      | "CandidateRemoved"
      | "CandidateReplaced"
      | "InvalidInvulnerableSkipped";
  }
  /** @name PalletSessionEvent (42) */
  interface PalletSessionEvent extends Enum {
    readonly isNewSession: boolean;
    readonly asNewSession: {
      readonly sessionIndex: u32;
    } & Struct;
    readonly type: "NewSession";
  }
  /** @name CumulusPalletXcmpQueueEvent (43) */
  interface CumulusPalletXcmpQueueEvent extends Enum {
    readonly isXcmpMessageSent: boolean;
    readonly asXcmpMessageSent: {
      readonly messageHash: U8aFixed;
    } & Struct;
    readonly type: "XcmpMessageSent";
  }
  /** @name PalletXcmEvent (44) */
  interface PalletXcmEvent extends Enum {
    readonly isAttempted: boolean;
    readonly asAttempted: {
      readonly outcome: StagingXcmV4TraitsOutcome;
    } & Struct;
    readonly isSent: boolean;
    readonly asSent: {
      readonly origin: StagingXcmV4Location;
      readonly destination: StagingXcmV4Location;
      readonly message: StagingXcmV4Xcm;
      readonly messageId: U8aFixed;
    } & Struct;
    readonly isUnexpectedResponse: boolean;
    readonly asUnexpectedResponse: {
      readonly origin: StagingXcmV4Location;
      readonly queryId: u64;
    } & Struct;
    readonly isResponseReady: boolean;
    readonly asResponseReady: {
      readonly queryId: u64;
      readonly response: StagingXcmV4Response;
    } & Struct;
    readonly isNotified: boolean;
    readonly asNotified: {
      readonly queryId: u64;
      readonly palletIndex: u8;
      readonly callIndex: u8;
    } & Struct;
    readonly isNotifyOverweight: boolean;
    readonly asNotifyOverweight: {
      readonly queryId: u64;
      readonly palletIndex: u8;
      readonly callIndex: u8;
      readonly actualWeight: SpWeightsWeightV2Weight;
      readonly maxBudgetedWeight: SpWeightsWeightV2Weight;
    } & Struct;
    readonly isNotifyDispatchError: boolean;
    readonly asNotifyDispatchError: {
      readonly queryId: u64;
      readonly palletIndex: u8;
      readonly callIndex: u8;
    } & Struct;
    readonly isNotifyDecodeFailed: boolean;
    readonly asNotifyDecodeFailed: {
      readonly queryId: u64;
      readonly palletIndex: u8;
      readonly callIndex: u8;
    } & Struct;
    readonly isInvalidResponder: boolean;
    readonly asInvalidResponder: {
      readonly origin: StagingXcmV4Location;
      readonly queryId: u64;
      readonly expectedLocation: Option<StagingXcmV4Location>;
    } & Struct;
    readonly isInvalidResponderVersion: boolean;
    readonly asInvalidResponderVersion: {
      readonly origin: StagingXcmV4Location;
      readonly queryId: u64;
    } & Struct;
    readonly isResponseTaken: boolean;
    readonly asResponseTaken: {
      readonly queryId: u64;
    } & Struct;
    readonly isAssetsTrapped: boolean;
    readonly asAssetsTrapped: {
      readonly hash_: H256;
      readonly origin: StagingXcmV4Location;
      readonly assets: XcmVersionedAssets;
    } & Struct;
    readonly isVersionChangeNotified: boolean;
    readonly asVersionChangeNotified: {
      readonly destination: StagingXcmV4Location;
      readonly result: u32;
      readonly cost: StagingXcmV4AssetAssets;
      readonly messageId: U8aFixed;
    } & Struct;
    readonly isSupportedVersionChanged: boolean;
    readonly asSupportedVersionChanged: {
      readonly location: StagingXcmV4Location;
      readonly version: u32;
    } & Struct;
    readonly isNotifyTargetSendFail: boolean;
    readonly asNotifyTargetSendFail: {
      readonly location: StagingXcmV4Location;
      readonly queryId: u64;
      readonly error: XcmV3TraitsError;
    } & Struct;
    readonly isNotifyTargetMigrationFail: boolean;
    readonly asNotifyTargetMigrationFail: {
      readonly location: XcmVersionedLocation;
      readonly queryId: u64;
    } & Struct;
    readonly isInvalidQuerierVersion: boolean;
    readonly asInvalidQuerierVersion: {
      readonly origin: StagingXcmV4Location;
      readonly queryId: u64;
    } & Struct;
    readonly isInvalidQuerier: boolean;
    readonly asInvalidQuerier: {
      readonly origin: StagingXcmV4Location;
      readonly queryId: u64;
      readonly expectedQuerier: StagingXcmV4Location;
      readonly maybeActualQuerier: Option<StagingXcmV4Location>;
    } & Struct;
    readonly isVersionNotifyStarted: boolean;
    readonly asVersionNotifyStarted: {
      readonly destination: StagingXcmV4Location;
      readonly cost: StagingXcmV4AssetAssets;
      readonly messageId: U8aFixed;
    } & Struct;
    readonly isVersionNotifyRequested: boolean;
    readonly asVersionNotifyRequested: {
      readonly destination: StagingXcmV4Location;
      readonly cost: StagingXcmV4AssetAssets;
      readonly messageId: U8aFixed;
    } & Struct;
    readonly isVersionNotifyUnrequested: boolean;
    readonly asVersionNotifyUnrequested: {
      readonly destination: StagingXcmV4Location;
      readonly cost: StagingXcmV4AssetAssets;
      readonly messageId: U8aFixed;
    } & Struct;
    readonly isFeesPaid: boolean;
    readonly asFeesPaid: {
      readonly paying: StagingXcmV4Location;
      readonly fees: StagingXcmV4AssetAssets;
    } & Struct;
    readonly isAssetsClaimed: boolean;
    readonly asAssetsClaimed: {
      readonly hash_: H256;
      readonly origin: StagingXcmV4Location;
      readonly assets: XcmVersionedAssets;
    } & Struct;
    readonly isVersionMigrationFinished: boolean;
    readonly asVersionMigrationFinished: {
      readonly version: u32;
    } & Struct;
    readonly type:
      | "Attempted"
      | "Sent"
      | "UnexpectedResponse"
      | "ResponseReady"
      | "Notified"
      | "NotifyOverweight"
      | "NotifyDispatchError"
      | "NotifyDecodeFailed"
      | "InvalidResponder"
      | "InvalidResponderVersion"
      | "ResponseTaken"
      | "AssetsTrapped"
      | "VersionChangeNotified"
      | "SupportedVersionChanged"
      | "NotifyTargetSendFail"
      | "NotifyTargetMigrationFail"
      | "InvalidQuerierVersion"
      | "InvalidQuerier"
      | "VersionNotifyStarted"
      | "VersionNotifyRequested"
      | "VersionNotifyUnrequested"
      | "FeesPaid"
      | "AssetsClaimed"
      | "VersionMigrationFinished";
  }
  /** @name StagingXcmV4TraitsOutcome (45) */
  interface StagingXcmV4TraitsOutcome extends Enum {
    readonly isComplete: boolean;
    readonly asComplete: {
      readonly used: SpWeightsWeightV2Weight;
    } & Struct;
    readonly isIncomplete: boolean;
    readonly asIncomplete: {
      readonly used: SpWeightsWeightV2Weight;
      readonly error: XcmV3TraitsError;
    } & Struct;
    readonly isError: boolean;
    readonly asError: {
      readonly error: XcmV3TraitsError;
    } & Struct;
    readonly type: "Complete" | "Incomplete" | "Error";
  }
  /** @name XcmV3TraitsError (46) */
  interface XcmV3TraitsError extends Enum {
    readonly isOverflow: boolean;
    readonly isUnimplemented: boolean;
    readonly isUntrustedReserveLocation: boolean;
    readonly isUntrustedTeleportLocation: boolean;
    readonly isLocationFull: boolean;
    readonly isLocationNotInvertible: boolean;
    readonly isBadOrigin: boolean;
    readonly isInvalidLocation: boolean;
    readonly isAssetNotFound: boolean;
    readonly isFailedToTransactAsset: boolean;
    readonly isNotWithdrawable: boolean;
    readonly isLocationCannotHold: boolean;
    readonly isExceedsMaxMessageSize: boolean;
    readonly isDestinationUnsupported: boolean;
    readonly isTransport: boolean;
    readonly isUnroutable: boolean;
    readonly isUnknownClaim: boolean;
    readonly isFailedToDecode: boolean;
    readonly isMaxWeightInvalid: boolean;
    readonly isNotHoldingFees: boolean;
    readonly isTooExpensive: boolean;
    readonly isTrap: boolean;
    readonly asTrap: u64;
    readonly isExpectationFalse: boolean;
    readonly isPalletNotFound: boolean;
    readonly isNameMismatch: boolean;
    readonly isVersionIncompatible: boolean;
    readonly isHoldingWouldOverflow: boolean;
    readonly isExportError: boolean;
    readonly isReanchorFailed: boolean;
    readonly isNoDeal: boolean;
    readonly isFeesNotMet: boolean;
    readonly isLockError: boolean;
    readonly isNoPermission: boolean;
    readonly isUnanchored: boolean;
    readonly isNotDepositable: boolean;
    readonly isUnhandledXcmVersion: boolean;
    readonly isWeightLimitReached: boolean;
    readonly asWeightLimitReached: SpWeightsWeightV2Weight;
    readonly isBarrier: boolean;
    readonly isWeightNotComputable: boolean;
    readonly isExceedsStackLimit: boolean;
    readonly type:
      | "Overflow"
      | "Unimplemented"
      | "UntrustedReserveLocation"
      | "UntrustedTeleportLocation"
      | "LocationFull"
      | "LocationNotInvertible"
      | "BadOrigin"
      | "InvalidLocation"
      | "AssetNotFound"
      | "FailedToTransactAsset"
      | "NotWithdrawable"
      | "LocationCannotHold"
      | "ExceedsMaxMessageSize"
      | "DestinationUnsupported"
      | "Transport"
      | "Unroutable"
      | "UnknownClaim"
      | "FailedToDecode"
      | "MaxWeightInvalid"
      | "NotHoldingFees"
      | "TooExpensive"
      | "Trap"
      | "ExpectationFalse"
      | "PalletNotFound"
      | "NameMismatch"
      | "VersionIncompatible"
      | "HoldingWouldOverflow"
      | "ExportError"
      | "ReanchorFailed"
      | "NoDeal"
      | "FeesNotMet"
      | "LockError"
      | "NoPermission"
      | "Unanchored"
      | "NotDepositable"
      | "UnhandledXcmVersion"
      | "WeightLimitReached"
      | "Barrier"
      | "WeightNotComputable"
      | "ExceedsStackLimit";
  }
  /** @name StagingXcmV4Location (47) */
  interface StagingXcmV4Location extends Struct {
    readonly parents: u8;
    readonly interior: StagingXcmV4Junctions;
  }
  /** @name StagingXcmV4Junctions (48) */
  interface StagingXcmV4Junctions extends Enum {
    readonly isHere: boolean;
    readonly isX1: boolean;
    readonly asX1: StagingXcmV4Junction;
    readonly isX2: boolean;
    readonly asX2: StagingXcmV4Junction;
    readonly isX3: boolean;
    readonly asX3: StagingXcmV4Junction;
    readonly isX4: boolean;
    readonly asX4: StagingXcmV4Junction;
    readonly isX5: boolean;
    readonly asX5: StagingXcmV4Junction;
    readonly isX6: boolean;
    readonly asX6: StagingXcmV4Junction;
    readonly isX7: boolean;
    readonly asX7: StagingXcmV4Junction;
    readonly isX8: boolean;
    readonly asX8: StagingXcmV4Junction;
    readonly type: "Here" | "X1" | "X2" | "X3" | "X4" | "X5" | "X6" | "X7" | "X8";
  }
  /** @name StagingXcmV4Junction (50) */
  interface StagingXcmV4Junction extends Enum {
    readonly isParachain: boolean;
    readonly asParachain: Compact<u32>;
    readonly isAccountId32: boolean;
    readonly asAccountId32: {
      readonly network: Option<StagingXcmV4JunctionNetworkId>;
      readonly id: U8aFixed;
    } & Struct;
    readonly isAccountIndex64: boolean;
    readonly asAccountIndex64: {
      readonly network: Option<StagingXcmV4JunctionNetworkId>;
      readonly index: Compact<u64>;
    } & Struct;
    readonly isAccountKey20: boolean;
    readonly asAccountKey20: {
      readonly network: Option<StagingXcmV4JunctionNetworkId>;
      readonly key: U8aFixed;
    } & Struct;
    readonly isPalletInstance: boolean;
    readonly asPalletInstance: u8;
    readonly isGeneralIndex: boolean;
    readonly asGeneralIndex: Compact<u128>;
    readonly isGeneralKey: boolean;
    readonly asGeneralKey: {
      readonly length: u8;
      readonly data: U8aFixed;
    } & Struct;
    readonly isOnlyChild: boolean;
    readonly isPlurality: boolean;
    readonly asPlurality: {
      readonly id: XcmV3JunctionBodyId;
      readonly part: XcmV3JunctionBodyPart;
    } & Struct;
    readonly isGlobalConsensus: boolean;
    readonly asGlobalConsensus: StagingXcmV4JunctionNetworkId;
    readonly type:
      | "Parachain"
      | "AccountId32"
      | "AccountIndex64"
      | "AccountKey20"
      | "PalletInstance"
      | "GeneralIndex"
      | "GeneralKey"
      | "OnlyChild"
      | "Plurality"
      | "GlobalConsensus";
  }
  /** @name StagingXcmV4JunctionNetworkId (53) */
  interface StagingXcmV4JunctionNetworkId extends Enum {
    readonly isByGenesis: boolean;
    readonly asByGenesis: U8aFixed;
    readonly isByFork: boolean;
    readonly asByFork: {
      readonly blockNumber: u64;
      readonly blockHash: U8aFixed;
    } & Struct;
    readonly isPolkadot: boolean;
    readonly isKusama: boolean;
    readonly isWestend: boolean;
    readonly isRococo: boolean;
    readonly isWococo: boolean;
    readonly isEthereum: boolean;
    readonly asEthereum: {
      readonly chainId: Compact<u64>;
    } & Struct;
    readonly isBitcoinCore: boolean;
    readonly isBitcoinCash: boolean;
    readonly isPolkadotBulletin: boolean;
    readonly type:
      | "ByGenesis"
      | "ByFork"
      | "Polkadot"
      | "Kusama"
      | "Westend"
      | "Rococo"
      | "Wococo"
      | "Ethereum"
      | "BitcoinCore"
      | "BitcoinCash"
      | "PolkadotBulletin";
  }
  /** @name XcmV3JunctionBodyId (56) */
  interface XcmV3JunctionBodyId extends Enum {
    readonly isUnit: boolean;
    readonly isMoniker: boolean;
    readonly asMoniker: U8aFixed;
    readonly isIndex: boolean;
    readonly asIndex: Compact<u32>;
    readonly isExecutive: boolean;
    readonly isTechnical: boolean;
    readonly isLegislative: boolean;
    readonly isJudicial: boolean;
    readonly isDefense: boolean;
    readonly isAdministration: boolean;
    readonly isTreasury: boolean;
    readonly type:
      | "Unit"
      | "Moniker"
      | "Index"
      | "Executive"
      | "Technical"
      | "Legislative"
      | "Judicial"
      | "Defense"
      | "Administration"
      | "Treasury";
  }
  /** @name XcmV3JunctionBodyPart (57) */
  interface XcmV3JunctionBodyPart extends Enum {
    readonly isVoice: boolean;
    readonly isMembers: boolean;
    readonly asMembers: {
      readonly count: Compact<u32>;
    } & Struct;
    readonly isFraction: boolean;
    readonly asFraction: {
      readonly nom: Compact<u32>;
      readonly denom: Compact<u32>;
    } & Struct;
    readonly isAtLeastProportion: boolean;
    readonly asAtLeastProportion: {
      readonly nom: Compact<u32>;
      readonly denom: Compact<u32>;
    } & Struct;
    readonly isMoreThanProportion: boolean;
    readonly asMoreThanProportion: {
      readonly nom: Compact<u32>;
      readonly denom: Compact<u32>;
    } & Struct;
    readonly type: "Voice" | "Members" | "Fraction" | "AtLeastProportion" | "MoreThanProportion";
  }
  /** @name StagingXcmV4Xcm (65) */
  interface StagingXcmV4Xcm extends Vec<StagingXcmV4Instruction> {}
  /** @name StagingXcmV4Instruction (67) */
  interface StagingXcmV4Instruction extends Enum {
    readonly isWithdrawAsset: boolean;
    readonly asWithdrawAsset: StagingXcmV4AssetAssets;
    readonly isReserveAssetDeposited: boolean;
    readonly asReserveAssetDeposited: StagingXcmV4AssetAssets;
    readonly isReceiveTeleportedAsset: boolean;
    readonly asReceiveTeleportedAsset: StagingXcmV4AssetAssets;
    readonly isQueryResponse: boolean;
    readonly asQueryResponse: {
      readonly queryId: Compact<u64>;
      readonly response: StagingXcmV4Response;
      readonly maxWeight: SpWeightsWeightV2Weight;
      readonly querier: Option<StagingXcmV4Location>;
    } & Struct;
    readonly isTransferAsset: boolean;
    readonly asTransferAsset: {
      readonly assets: StagingXcmV4AssetAssets;
      readonly beneficiary: StagingXcmV4Location;
    } & Struct;
    readonly isTransferReserveAsset: boolean;
    readonly asTransferReserveAsset: {
      readonly assets: StagingXcmV4AssetAssets;
      readonly dest: StagingXcmV4Location;
      readonly xcm: StagingXcmV4Xcm;
    } & Struct;
    readonly isTransact: boolean;
    readonly asTransact: {
      readonly originKind: XcmV3OriginKind;
      readonly requireWeightAtMost: SpWeightsWeightV2Weight;
      readonly call: XcmDoubleEncoded;
    } & Struct;
    readonly isHrmpNewChannelOpenRequest: boolean;
    readonly asHrmpNewChannelOpenRequest: {
      readonly sender: Compact<u32>;
      readonly maxMessageSize: Compact<u32>;
      readonly maxCapacity: Compact<u32>;
    } & Struct;
    readonly isHrmpChannelAccepted: boolean;
    readonly asHrmpChannelAccepted: {
      readonly recipient: Compact<u32>;
    } & Struct;
    readonly isHrmpChannelClosing: boolean;
    readonly asHrmpChannelClosing: {
      readonly initiator: Compact<u32>;
      readonly sender: Compact<u32>;
      readonly recipient: Compact<u32>;
    } & Struct;
    readonly isClearOrigin: boolean;
    readonly isDescendOrigin: boolean;
    readonly asDescendOrigin: StagingXcmV4Junctions;
    readonly isReportError: boolean;
    readonly asReportError: StagingXcmV4QueryResponseInfo;
    readonly isDepositAsset: boolean;
    readonly asDepositAsset: {
      readonly assets: StagingXcmV4AssetAssetFilter;
      readonly beneficiary: StagingXcmV4Location;
    } & Struct;
    readonly isDepositReserveAsset: boolean;
    readonly asDepositReserveAsset: {
      readonly assets: StagingXcmV4AssetAssetFilter;
      readonly dest: StagingXcmV4Location;
      readonly xcm: StagingXcmV4Xcm;
    } & Struct;
    readonly isExchangeAsset: boolean;
    readonly asExchangeAsset: {
      readonly give: StagingXcmV4AssetAssetFilter;
      readonly want: StagingXcmV4AssetAssets;
      readonly maximal: bool;
    } & Struct;
    readonly isInitiateReserveWithdraw: boolean;
    readonly asInitiateReserveWithdraw: {
      readonly assets: StagingXcmV4AssetAssetFilter;
      readonly reserve: StagingXcmV4Location;
      readonly xcm: StagingXcmV4Xcm;
    } & Struct;
    readonly isInitiateTeleport: boolean;
    readonly asInitiateTeleport: {
      readonly assets: StagingXcmV4AssetAssetFilter;
      readonly dest: StagingXcmV4Location;
      readonly xcm: StagingXcmV4Xcm;
    } & Struct;
    readonly isReportHolding: boolean;
    readonly asReportHolding: {
      readonly responseInfo: StagingXcmV4QueryResponseInfo;
      readonly assets: StagingXcmV4AssetAssetFilter;
    } & Struct;
    readonly isBuyExecution: boolean;
    readonly asBuyExecution: {
      readonly fees: StagingXcmV4Asset;
      readonly weightLimit: XcmV3WeightLimit;
    } & Struct;
    readonly isRefundSurplus: boolean;
    readonly isSetErrorHandler: boolean;
    readonly asSetErrorHandler: StagingXcmV4Xcm;
    readonly isSetAppendix: boolean;
    readonly asSetAppendix: StagingXcmV4Xcm;
    readonly isClearError: boolean;
    readonly isClaimAsset: boolean;
    readonly asClaimAsset: {
      readonly assets: StagingXcmV4AssetAssets;
      readonly ticket: StagingXcmV4Location;
    } & Struct;
    readonly isTrap: boolean;
    readonly asTrap: Compact<u64>;
    readonly isSubscribeVersion: boolean;
    readonly asSubscribeVersion: {
      readonly queryId: Compact<u64>;
      readonly maxResponseWeight: SpWeightsWeightV2Weight;
    } & Struct;
    readonly isUnsubscribeVersion: boolean;
    readonly isBurnAsset: boolean;
    readonly asBurnAsset: StagingXcmV4AssetAssets;
    readonly isExpectAsset: boolean;
    readonly asExpectAsset: StagingXcmV4AssetAssets;
    readonly isExpectOrigin: boolean;
    readonly asExpectOrigin: Option<StagingXcmV4Location>;
    readonly isExpectError: boolean;
    readonly asExpectError: Option<ITuple<[u32, XcmV3TraitsError]>>;
    readonly isExpectTransactStatus: boolean;
    readonly asExpectTransactStatus: XcmV3MaybeErrorCode;
    readonly isQueryPallet: boolean;
    readonly asQueryPallet: {
      readonly moduleName: Bytes;
      readonly responseInfo: StagingXcmV4QueryResponseInfo;
    } & Struct;
    readonly isExpectPallet: boolean;
    readonly asExpectPallet: {
      readonly index: Compact<u32>;
      readonly name: Bytes;
      readonly moduleName: Bytes;
      readonly crateMajor: Compact<u32>;
      readonly minCrateMinor: Compact<u32>;
    } & Struct;
    readonly isReportTransactStatus: boolean;
    readonly asReportTransactStatus: StagingXcmV4QueryResponseInfo;
    readonly isClearTransactStatus: boolean;
    readonly isUniversalOrigin: boolean;
    readonly asUniversalOrigin: StagingXcmV4Junction;
    readonly isExportMessage: boolean;
    readonly asExportMessage: {
      readonly network: StagingXcmV4JunctionNetworkId;
      readonly destination: StagingXcmV4Junctions;
      readonly xcm: StagingXcmV4Xcm;
    } & Struct;
    readonly isLockAsset: boolean;
    readonly asLockAsset: {
      readonly asset: StagingXcmV4Asset;
      readonly unlocker: StagingXcmV4Location;
    } & Struct;
    readonly isUnlockAsset: boolean;
    readonly asUnlockAsset: {
      readonly asset: StagingXcmV4Asset;
      readonly target: StagingXcmV4Location;
    } & Struct;
    readonly isNoteUnlockable: boolean;
    readonly asNoteUnlockable: {
      readonly asset: StagingXcmV4Asset;
      readonly owner: StagingXcmV4Location;
    } & Struct;
    readonly isRequestUnlock: boolean;
    readonly asRequestUnlock: {
      readonly asset: StagingXcmV4Asset;
      readonly locker: StagingXcmV4Location;
    } & Struct;
    readonly isSetFeesMode: boolean;
    readonly asSetFeesMode: {
      readonly jitWithdraw: bool;
    } & Struct;
    readonly isSetTopic: boolean;
    readonly asSetTopic: U8aFixed;
    readonly isClearTopic: boolean;
    readonly isAliasOrigin: boolean;
    readonly asAliasOrigin: StagingXcmV4Location;
    readonly isUnpaidExecution: boolean;
    readonly asUnpaidExecution: {
      readonly weightLimit: XcmV3WeightLimit;
      readonly checkOrigin: Option<StagingXcmV4Location>;
    } & Struct;
    readonly type:
      | "WithdrawAsset"
      | "ReserveAssetDeposited"
      | "ReceiveTeleportedAsset"
      | "QueryResponse"
      | "TransferAsset"
      | "TransferReserveAsset"
      | "Transact"
      | "HrmpNewChannelOpenRequest"
      | "HrmpChannelAccepted"
      | "HrmpChannelClosing"
      | "ClearOrigin"
      | "DescendOrigin"
      | "ReportError"
      | "DepositAsset"
      | "DepositReserveAsset"
      | "ExchangeAsset"
      | "InitiateReserveWithdraw"
      | "InitiateTeleport"
      | "ReportHolding"
      | "BuyExecution"
      | "RefundSurplus"
      | "SetErrorHandler"
      | "SetAppendix"
      | "ClearError"
      | "ClaimAsset"
      | "Trap"
      | "SubscribeVersion"
      | "UnsubscribeVersion"
      | "BurnAsset"
      | "ExpectAsset"
      | "ExpectOrigin"
      | "ExpectError"
      | "ExpectTransactStatus"
      | "QueryPallet"
      | "ExpectPallet"
      | "ReportTransactStatus"
      | "ClearTransactStatus"
      | "UniversalOrigin"
      | "ExportMessage"
      | "LockAsset"
      | "UnlockAsset"
      | "NoteUnlockable"
      | "RequestUnlock"
      | "SetFeesMode"
      | "SetTopic"
      | "ClearTopic"
      | "AliasOrigin"
      | "UnpaidExecution";
  }
  /** @name StagingXcmV4AssetAssets (68) */
  interface StagingXcmV4AssetAssets extends Vec<StagingXcmV4Asset> {}
  /** @name StagingXcmV4Asset (70) */
  interface StagingXcmV4Asset extends Struct {
    readonly id: StagingXcmV4AssetAssetId;
    readonly fun: StagingXcmV4AssetFungibility;
  }
  /** @name StagingXcmV4AssetAssetId (71) */
  interface StagingXcmV4AssetAssetId extends StagingXcmV4Location {}
  /** @name StagingXcmV4AssetFungibility (72) */
  interface StagingXcmV4AssetFungibility extends Enum {
    readonly isFungible: boolean;
    readonly asFungible: Compact<u128>;
    readonly isNonFungible: boolean;
    readonly asNonFungible: StagingXcmV4AssetAssetInstance;
    readonly type: "Fungible" | "NonFungible";
  }
  /** @name StagingXcmV4AssetAssetInstance (73) */
  interface StagingXcmV4AssetAssetInstance extends Enum {
    readonly isUndefined: boolean;
    readonly isIndex: boolean;
    readonly asIndex: Compact<u128>;
    readonly isArray4: boolean;
    readonly asArray4: U8aFixed;
    readonly isArray8: boolean;
    readonly asArray8: U8aFixed;
    readonly isArray16: boolean;
    readonly asArray16: U8aFixed;
    readonly isArray32: boolean;
    readonly asArray32: U8aFixed;
    readonly type: "Undefined" | "Index" | "Array4" | "Array8" | "Array16" | "Array32";
  }
  /** @name StagingXcmV4Response (76) */
  interface StagingXcmV4Response extends Enum {
    readonly isNull: boolean;
    readonly isAssets: boolean;
    readonly asAssets: StagingXcmV4AssetAssets;
    readonly isExecutionResult: boolean;
    readonly asExecutionResult: Option<ITuple<[u32, XcmV3TraitsError]>>;
    readonly isVersion: boolean;
    readonly asVersion: u32;
    readonly isPalletsInfo: boolean;
    readonly asPalletsInfo: Vec<StagingXcmV4PalletInfo>;
    readonly isDispatchResult: boolean;
    readonly asDispatchResult: XcmV3MaybeErrorCode;
    readonly type:
      | "Null"
      | "Assets"
      | "ExecutionResult"
      | "Version"
      | "PalletsInfo"
      | "DispatchResult";
  }
  /** @name StagingXcmV4PalletInfo (80) */
  interface StagingXcmV4PalletInfo extends Struct {
    readonly index: Compact<u32>;
    readonly name: Bytes;
    readonly moduleName: Bytes;
    readonly major: Compact<u32>;
    readonly minor: Compact<u32>;
    readonly patch: Compact<u32>;
  }
  /** @name XcmV3MaybeErrorCode (83) */
  interface XcmV3MaybeErrorCode extends Enum {
    readonly isSuccess: boolean;
    readonly isError: boolean;
    readonly asError: Bytes;
    readonly isTruncatedError: boolean;
    readonly asTruncatedError: Bytes;
    readonly type: "Success" | "Error" | "TruncatedError";
  }
  /** @name XcmV3OriginKind (86) */
  interface XcmV3OriginKind extends Enum {
    readonly isNative: boolean;
    readonly isSovereignAccount: boolean;
    readonly isSuperuser: boolean;
    readonly isXcm: boolean;
    readonly type: "Native" | "SovereignAccount" | "Superuser" | "Xcm";
  }
  /** @name XcmDoubleEncoded (87) */
  interface XcmDoubleEncoded extends Struct {
    readonly encoded: Bytes;
  }
  /** @name StagingXcmV4QueryResponseInfo (88) */
  interface StagingXcmV4QueryResponseInfo extends Struct {
    readonly destination: StagingXcmV4Location;
    readonly queryId: Compact<u64>;
    readonly maxWeight: SpWeightsWeightV2Weight;
  }
  /** @name StagingXcmV4AssetAssetFilter (89) */
  interface StagingXcmV4AssetAssetFilter extends Enum {
    readonly isDefinite: boolean;
    readonly asDefinite: StagingXcmV4AssetAssets;
    readonly isWild: boolean;
    readonly asWild: StagingXcmV4AssetWildAsset;
    readonly type: "Definite" | "Wild";
  }
  /** @name StagingXcmV4AssetWildAsset (90) */
  interface StagingXcmV4AssetWildAsset extends Enum {
    readonly isAll: boolean;
    readonly isAllOf: boolean;
    readonly asAllOf: {
      readonly id: StagingXcmV4AssetAssetId;
      readonly fun: StagingXcmV4AssetWildFungibility;
    } & Struct;
    readonly isAllCounted: boolean;
    readonly asAllCounted: Compact<u32>;
    readonly isAllOfCounted: boolean;
    readonly asAllOfCounted: {
      readonly id: StagingXcmV4AssetAssetId;
      readonly fun: StagingXcmV4AssetWildFungibility;
      readonly count: Compact<u32>;
    } & Struct;
    readonly type: "All" | "AllOf" | "AllCounted" | "AllOfCounted";
  }
  /** @name StagingXcmV4AssetWildFungibility (91) */
  interface StagingXcmV4AssetWildFungibility extends Enum {
    readonly isFungible: boolean;
    readonly isNonFungible: boolean;
    readonly type: "Fungible" | "NonFungible";
  }
  /** @name XcmV3WeightLimit (92) */
  interface XcmV3WeightLimit extends Enum {
    readonly isUnlimited: boolean;
    readonly isLimited: boolean;
    readonly asLimited: SpWeightsWeightV2Weight;
    readonly type: "Unlimited" | "Limited";
  }
  /** @name XcmVersionedAssets (93) */
  interface XcmVersionedAssets extends Enum {
    readonly isV2: boolean;
    readonly asV2: XcmV2MultiassetMultiAssets;
    readonly isV3: boolean;
    readonly asV3: XcmV3MultiassetMultiAssets;
    readonly isV4: boolean;
    readonly asV4: StagingXcmV4AssetAssets;
    readonly type: "V2" | "V3" | "V4";
  }
  /** @name XcmV2MultiassetMultiAssets (94) */
  interface XcmV2MultiassetMultiAssets extends Vec<XcmV2MultiAsset> {}
  /** @name XcmV2MultiAsset (96) */
  interface XcmV2MultiAsset extends Struct {
    readonly id: XcmV2MultiassetAssetId;
    readonly fun: XcmV2MultiassetFungibility;
  }
  /** @name XcmV2MultiassetAssetId (97) */
  interface XcmV2MultiassetAssetId extends Enum {
    readonly isConcrete: boolean;
    readonly asConcrete: XcmV2MultiLocation;
    readonly isAbstract: boolean;
    readonly asAbstract: Bytes;
    readonly type: "Concrete" | "Abstract";
  }
  /** @name XcmV2MultiLocation (98) */
  interface XcmV2MultiLocation extends Struct {
    readonly parents: u8;
    readonly interior: XcmV2MultilocationJunctions;
  }
  /** @name XcmV2MultilocationJunctions (99) */
  interface XcmV2MultilocationJunctions extends Enum {
    readonly isHere: boolean;
    readonly isX1: boolean;
    readonly asX1: XcmV2Junction;
    readonly isX2: boolean;
    readonly asX2: ITuple<[XcmV2Junction, XcmV2Junction]>;
    readonly isX3: boolean;
    readonly asX3: ITuple<[XcmV2Junction, XcmV2Junction, XcmV2Junction]>;
    readonly isX4: boolean;
    readonly asX4: ITuple<[XcmV2Junction, XcmV2Junction, XcmV2Junction, XcmV2Junction]>;
    readonly isX5: boolean;
    readonly asX5: ITuple<
      [XcmV2Junction, XcmV2Junction, XcmV2Junction, XcmV2Junction, XcmV2Junction]
    >;
    readonly isX6: boolean;
    readonly asX6: ITuple<
      [XcmV2Junction, XcmV2Junction, XcmV2Junction, XcmV2Junction, XcmV2Junction, XcmV2Junction]
    >;
    readonly isX7: boolean;
    readonly asX7: ITuple<
      [
        XcmV2Junction,
        XcmV2Junction,
        XcmV2Junction,
        XcmV2Junction,
        XcmV2Junction,
        XcmV2Junction,
        XcmV2Junction
      ]
    >;
    readonly isX8: boolean;
    readonly asX8: ITuple<
      [
        XcmV2Junction,
        XcmV2Junction,
        XcmV2Junction,
        XcmV2Junction,
        XcmV2Junction,
        XcmV2Junction,
        XcmV2Junction,
        XcmV2Junction
      ]
    >;
    readonly type: "Here" | "X1" | "X2" | "X3" | "X4" | "X5" | "X6" | "X7" | "X8";
  }
  /** @name XcmV2Junction (100) */
  interface XcmV2Junction extends Enum {
    readonly isParachain: boolean;
    readonly asParachain: Compact<u32>;
    readonly isAccountId32: boolean;
    readonly asAccountId32: {
      readonly network: XcmV2NetworkId;
      readonly id: U8aFixed;
    } & Struct;
    readonly isAccountIndex64: boolean;
    readonly asAccountIndex64: {
      readonly network: XcmV2NetworkId;
      readonly index: Compact<u64>;
    } & Struct;
    readonly isAccountKey20: boolean;
    readonly asAccountKey20: {
      readonly network: XcmV2NetworkId;
      readonly key: U8aFixed;
    } & Struct;
    readonly isPalletInstance: boolean;
    readonly asPalletInstance: u8;
    readonly isGeneralIndex: boolean;
    readonly asGeneralIndex: Compact<u128>;
    readonly isGeneralKey: boolean;
    readonly asGeneralKey: Bytes;
    readonly isOnlyChild: boolean;
    readonly isPlurality: boolean;
    readonly asPlurality: {
      readonly id: XcmV2BodyId;
      readonly part: XcmV2BodyPart;
    } & Struct;
    readonly type:
      | "Parachain"
      | "AccountId32"
      | "AccountIndex64"
      | "AccountKey20"
      | "PalletInstance"
      | "GeneralIndex"
      | "GeneralKey"
      | "OnlyChild"
      | "Plurality";
  }
  /** @name XcmV2NetworkId (101) */
  interface XcmV2NetworkId extends Enum {
    readonly isAny: boolean;
    readonly isNamed: boolean;
    readonly asNamed: Bytes;
    readonly isPolkadot: boolean;
    readonly isKusama: boolean;
    readonly type: "Any" | "Named" | "Polkadot" | "Kusama";
  }
  /** @name XcmV2BodyId (103) */
  interface XcmV2BodyId extends Enum {
    readonly isUnit: boolean;
    readonly isNamed: boolean;
    readonly asNamed: Bytes;
    readonly isIndex: boolean;
    readonly asIndex: Compact<u32>;
    readonly isExecutive: boolean;
    readonly isTechnical: boolean;
    readonly isLegislative: boolean;
    readonly isJudicial: boolean;
    readonly isDefense: boolean;
    readonly isAdministration: boolean;
    readonly isTreasury: boolean;
    readonly type:
      | "Unit"
      | "Named"
      | "Index"
      | "Executive"
      | "Technical"
      | "Legislative"
      | "Judicial"
      | "Defense"
      | "Administration"
      | "Treasury";
  }
  /** @name XcmV2BodyPart (104) */
  interface XcmV2BodyPart extends Enum {
    readonly isVoice: boolean;
    readonly isMembers: boolean;
    readonly asMembers: {
      readonly count: Compact<u32>;
    } & Struct;
    readonly isFraction: boolean;
    readonly asFraction: {
      readonly nom: Compact<u32>;
      readonly denom: Compact<u32>;
    } & Struct;
    readonly isAtLeastProportion: boolean;
    readonly asAtLeastProportion: {
      readonly nom: Compact<u32>;
      readonly denom: Compact<u32>;
    } & Struct;
    readonly isMoreThanProportion: boolean;
    readonly asMoreThanProportion: {
      readonly nom: Compact<u32>;
      readonly denom: Compact<u32>;
    } & Struct;
    readonly type: "Voice" | "Members" | "Fraction" | "AtLeastProportion" | "MoreThanProportion";
  }
  /** @name XcmV2MultiassetFungibility (105) */
  interface XcmV2MultiassetFungibility extends Enum {
    readonly isFungible: boolean;
    readonly asFungible: Compact<u128>;
    readonly isNonFungible: boolean;
    readonly asNonFungible: XcmV2MultiassetAssetInstance;
    readonly type: "Fungible" | "NonFungible";
  }
  /** @name XcmV2MultiassetAssetInstance (106) */
  interface XcmV2MultiassetAssetInstance extends Enum {
    readonly isUndefined: boolean;
    readonly isIndex: boolean;
    readonly asIndex: Compact<u128>;
    readonly isArray4: boolean;
    readonly asArray4: U8aFixed;
    readonly isArray8: boolean;
    readonly asArray8: U8aFixed;
    readonly isArray16: boolean;
    readonly asArray16: U8aFixed;
    readonly isArray32: boolean;
    readonly asArray32: U8aFixed;
    readonly isBlob: boolean;
    readonly asBlob: Bytes;
    readonly type: "Undefined" | "Index" | "Array4" | "Array8" | "Array16" | "Array32" | "Blob";
  }
  /** @name XcmV3MultiassetMultiAssets (107) */
  interface XcmV3MultiassetMultiAssets extends Vec<XcmV3MultiAsset> {}
  /** @name XcmV3MultiAsset (109) */
  interface XcmV3MultiAsset extends Struct {
    readonly id: XcmV3MultiassetAssetId;
    readonly fun: XcmV3MultiassetFungibility;
  }
  /** @name XcmV3MultiassetAssetId (110) */
  interface XcmV3MultiassetAssetId extends Enum {
    readonly isConcrete: boolean;
    readonly asConcrete: StagingXcmV3MultiLocation;
    readonly isAbstract: boolean;
    readonly asAbstract: U8aFixed;
    readonly type: "Concrete" | "Abstract";
  }
  /** @name StagingXcmV3MultiLocation (111) */
  interface StagingXcmV3MultiLocation extends Struct {
    readonly parents: u8;
    readonly interior: XcmV3Junctions;
  }
  /** @name XcmV3Junctions (112) */
  interface XcmV3Junctions extends Enum {
    readonly isHere: boolean;
    readonly isX1: boolean;
    readonly asX1: XcmV3Junction;
    readonly isX2: boolean;
    readonly asX2: ITuple<[XcmV3Junction, XcmV3Junction]>;
    readonly isX3: boolean;
    readonly asX3: ITuple<[XcmV3Junction, XcmV3Junction, XcmV3Junction]>;
    readonly isX4: boolean;
    readonly asX4: ITuple<[XcmV3Junction, XcmV3Junction, XcmV3Junction, XcmV3Junction]>;
    readonly isX5: boolean;
    readonly asX5: ITuple<
      [XcmV3Junction, XcmV3Junction, XcmV3Junction, XcmV3Junction, XcmV3Junction]
    >;
    readonly isX6: boolean;
    readonly asX6: ITuple<
      [XcmV3Junction, XcmV3Junction, XcmV3Junction, XcmV3Junction, XcmV3Junction, XcmV3Junction]
    >;
    readonly isX7: boolean;
    readonly asX7: ITuple<
      [
        XcmV3Junction,
        XcmV3Junction,
        XcmV3Junction,
        XcmV3Junction,
        XcmV3Junction,
        XcmV3Junction,
        XcmV3Junction
      ]
    >;
    readonly isX8: boolean;
    readonly asX8: ITuple<
      [
        XcmV3Junction,
        XcmV3Junction,
        XcmV3Junction,
        XcmV3Junction,
        XcmV3Junction,
        XcmV3Junction,
        XcmV3Junction,
        XcmV3Junction
      ]
    >;
    readonly type: "Here" | "X1" | "X2" | "X3" | "X4" | "X5" | "X6" | "X7" | "X8";
  }
  /** @name XcmV3Junction (113) */
  interface XcmV3Junction extends Enum {
    readonly isParachain: boolean;
    readonly asParachain: Compact<u32>;
    readonly isAccountId32: boolean;
    readonly asAccountId32: {
      readonly network: Option<XcmV3JunctionNetworkId>;
      readonly id: U8aFixed;
    } & Struct;
    readonly isAccountIndex64: boolean;
    readonly asAccountIndex64: {
      readonly network: Option<XcmV3JunctionNetworkId>;
      readonly index: Compact<u64>;
    } & Struct;
    readonly isAccountKey20: boolean;
    readonly asAccountKey20: {
      readonly network: Option<XcmV3JunctionNetworkId>;
      readonly key: U8aFixed;
    } & Struct;
    readonly isPalletInstance: boolean;
    readonly asPalletInstance: u8;
    readonly isGeneralIndex: boolean;
    readonly asGeneralIndex: Compact<u128>;
    readonly isGeneralKey: boolean;
    readonly asGeneralKey: {
      readonly length: u8;
      readonly data: U8aFixed;
    } & Struct;
    readonly isOnlyChild: boolean;
    readonly isPlurality: boolean;
    readonly asPlurality: {
      readonly id: XcmV3JunctionBodyId;
      readonly part: XcmV3JunctionBodyPart;
    } & Struct;
    readonly isGlobalConsensus: boolean;
    readonly asGlobalConsensus: XcmV3JunctionNetworkId;
    readonly type:
      | "Parachain"
      | "AccountId32"
      | "AccountIndex64"
      | "AccountKey20"
      | "PalletInstance"
      | "GeneralIndex"
      | "GeneralKey"
      | "OnlyChild"
      | "Plurality"
      | "GlobalConsensus";
  }
  /** @name XcmV3JunctionNetworkId (115) */
  interface XcmV3JunctionNetworkId extends Enum {
    readonly isByGenesis: boolean;
    readonly asByGenesis: U8aFixed;
    readonly isByFork: boolean;
    readonly asByFork: {
      readonly blockNumber: u64;
      readonly blockHash: U8aFixed;
    } & Struct;
    readonly isPolkadot: boolean;
    readonly isKusama: boolean;
    readonly isWestend: boolean;
    readonly isRococo: boolean;
    readonly isWococo: boolean;
    readonly isEthereum: boolean;
    readonly asEthereum: {
      readonly chainId: Compact<u64>;
    } & Struct;
    readonly isBitcoinCore: boolean;
    readonly isBitcoinCash: boolean;
    readonly isPolkadotBulletin: boolean;
    readonly type:
      | "ByGenesis"
      | "ByFork"
      | "Polkadot"
      | "Kusama"
      | "Westend"
      | "Rococo"
      | "Wococo"
      | "Ethereum"
      | "BitcoinCore"
      | "BitcoinCash"
      | "PolkadotBulletin";
  }
  /** @name XcmV3MultiassetFungibility (116) */
  interface XcmV3MultiassetFungibility extends Enum {
    readonly isFungible: boolean;
    readonly asFungible: Compact<u128>;
    readonly isNonFungible: boolean;
    readonly asNonFungible: XcmV3MultiassetAssetInstance;
    readonly type: "Fungible" | "NonFungible";
  }
  /** @name XcmV3MultiassetAssetInstance (117) */
  interface XcmV3MultiassetAssetInstance extends Enum {
    readonly isUndefined: boolean;
    readonly isIndex: boolean;
    readonly asIndex: Compact<u128>;
    readonly isArray4: boolean;
    readonly asArray4: U8aFixed;
    readonly isArray8: boolean;
    readonly asArray8: U8aFixed;
    readonly isArray16: boolean;
    readonly asArray16: U8aFixed;
    readonly isArray32: boolean;
    readonly asArray32: U8aFixed;
    readonly type: "Undefined" | "Index" | "Array4" | "Array8" | "Array16" | "Array32";
  }
  /** @name XcmVersionedLocation (118) */
  interface XcmVersionedLocation extends Enum {
    readonly isV2: boolean;
    readonly asV2: XcmV2MultiLocation;
    readonly isV3: boolean;
    readonly asV3: StagingXcmV3MultiLocation;
    readonly isV4: boolean;
    readonly asV4: StagingXcmV4Location;
    readonly type: "V2" | "V3" | "V4";
  }
  /** @name CumulusPalletXcmEvent (119) */
  interface CumulusPalletXcmEvent extends Enum {
    readonly isInvalidFormat: boolean;
    readonly asInvalidFormat: U8aFixed;
    readonly isUnsupportedVersion: boolean;
    readonly asUnsupportedVersion: U8aFixed;
    readonly isExecutedDownward: boolean;
    readonly asExecutedDownward: ITuple<[U8aFixed, StagingXcmV4TraitsOutcome]>;
    readonly type: "InvalidFormat" | "UnsupportedVersion" | "ExecutedDownward";
  }
  /** @name PalletMessageQueueEvent (120) */
  interface PalletMessageQueueEvent extends Enum {
    readonly isProcessingFailed: boolean;
    readonly asProcessingFailed: {
      readonly id: H256;
      readonly origin: CumulusPrimitivesCoreAggregateMessageOrigin;
      readonly error: FrameSupportMessagesProcessMessageError;
    } & Struct;
    readonly isProcessed: boolean;
    readonly asProcessed: {
      readonly id: H256;
      readonly origin: CumulusPrimitivesCoreAggregateMessageOrigin;
      readonly weightUsed: SpWeightsWeightV2Weight;
      readonly success: bool;
    } & Struct;
    readonly isOverweightEnqueued: boolean;
    readonly asOverweightEnqueued: {
      readonly id: U8aFixed;
      readonly origin: CumulusPrimitivesCoreAggregateMessageOrigin;
      readonly pageIndex: u32;
      readonly messageIndex: u32;
    } & Struct;
    readonly isPageReaped: boolean;
    readonly asPageReaped: {
      readonly origin: CumulusPrimitivesCoreAggregateMessageOrigin;
      readonly index: u32;
    } & Struct;
    readonly type: "ProcessingFailed" | "Processed" | "OverweightEnqueued" | "PageReaped";
  }
  /** @name CumulusPrimitivesCoreAggregateMessageOrigin (121) */
  interface CumulusPrimitivesCoreAggregateMessageOrigin extends Enum {
    readonly isHere: boolean;
    readonly isParent: boolean;
    readonly isSibling: boolean;
    readonly asSibling: u32;
    readonly type: "Here" | "Parent" | "Sibling";
  }
  /** @name FrameSupportMessagesProcessMessageError (123) */
  interface FrameSupportMessagesProcessMessageError extends Enum {
    readonly isBadFormat: boolean;
    readonly isCorrupt: boolean;
    readonly isUnsupported: boolean;
    readonly isOverweight: boolean;
    readonly asOverweight: SpWeightsWeightV2Weight;
    readonly isYield: boolean;
    readonly isStackLimitReached: boolean;
    readonly type:
      | "BadFormat"
      | "Corrupt"
      | "Unsupported"
      | "Overweight"
      | "Yield"
      | "StackLimitReached";
  }
  /** @name PalletStorageProvidersEvent (124) */
  interface PalletStorageProvidersEvent extends Enum {
    readonly isMspRequestSignUpSuccess: boolean;
    readonly asMspRequestSignUpSuccess: {
      readonly who: AccountId32;
      readonly multiaddresses: Vec<Bytes>;
      readonly capacity: u64;
    } & Struct;
    readonly isMspSignUpSuccess: boolean;
    readonly asMspSignUpSuccess: {
      readonly who: AccountId32;
      readonly mspId: H256;
      readonly multiaddresses: Vec<Bytes>;
      readonly capacity: u64;
      readonly valueProp: PalletStorageProvidersValuePropositionWithId;
    } & Struct;
    readonly isBspRequestSignUpSuccess: boolean;
    readonly asBspRequestSignUpSuccess: {
      readonly who: AccountId32;
      readonly multiaddresses: Vec<Bytes>;
      readonly capacity: u64;
    } & Struct;
    readonly isBspSignUpSuccess: boolean;
    readonly asBspSignUpSuccess: {
      readonly who: AccountId32;
      readonly bspId: H256;
      readonly root: H256;
      readonly multiaddresses: Vec<Bytes>;
      readonly capacity: u64;
    } & Struct;
    readonly isSignUpRequestCanceled: boolean;
    readonly asSignUpRequestCanceled: {
      readonly who: AccountId32;
    } & Struct;
    readonly isMspSignOffSuccess: boolean;
    readonly asMspSignOffSuccess: {
      readonly who: AccountId32;
      readonly mspId: H256;
    } & Struct;
    readonly isBspSignOffSuccess: boolean;
    readonly asBspSignOffSuccess: {
      readonly who: AccountId32;
      readonly bspId: H256;
    } & Struct;
    readonly isCapacityChanged: boolean;
    readonly asCapacityChanged: {
      readonly who: AccountId32;
      readonly providerId: PalletStorageProvidersStorageProviderId;
      readonly oldCapacity: u64;
      readonly newCapacity: u64;
      readonly nextBlockWhenChangeAllowed: u32;
    } & Struct;
    readonly isSlashed: boolean;
    readonly asSlashed: {
      readonly providerId: H256;
      readonly amount: u128;
    } & Struct;
    readonly isAwaitingTopUp: boolean;
    readonly asAwaitingTopUp: {
      readonly providerId: H256;
      readonly topUpMetadata: PalletStorageProvidersTopUpMetadata;
    } & Struct;
    readonly isTopUpFulfilled: boolean;
    readonly asTopUpFulfilled: {
      readonly providerId: H256;
      readonly amount: u128;
    } & Struct;
    readonly isProviderInsolvent: boolean;
    readonly asProviderInsolvent: {
      readonly providerId: H256;
    } & Struct;
    readonly isBucketRootChanged: boolean;
    readonly asBucketRootChanged: {
      readonly bucketId: H256;
      readonly oldRoot: H256;
      readonly newRoot: H256;
    } & Struct;
    readonly isMultiAddressAdded: boolean;
    readonly asMultiAddressAdded: {
      readonly providerId: H256;
      readonly newMultiaddress: Bytes;
    } & Struct;
    readonly isMultiAddressRemoved: boolean;
    readonly asMultiAddressRemoved: {
      readonly providerId: H256;
      readonly removedMultiaddress: Bytes;
    } & Struct;
    readonly isValuePropAdded: boolean;
    readonly asValuePropAdded: {
      readonly mspId: H256;
      readonly valuePropId: H256;
      readonly valueProp: PalletStorageProvidersValueProposition;
    } & Struct;
    readonly isValuePropUnavailable: boolean;
    readonly asValuePropUnavailable: {
      readonly mspId: H256;
      readonly valuePropId: H256;
    } & Struct;
    readonly isMspDeleted: boolean;
    readonly asMspDeleted: {
      readonly providerId: H256;
    } & Struct;
    readonly isBspDeleted: boolean;
    readonly asBspDeleted: {
      readonly providerId: H256;
    } & Struct;
    readonly type:
      | "MspRequestSignUpSuccess"
      | "MspSignUpSuccess"
      | "BspRequestSignUpSuccess"
      | "BspSignUpSuccess"
      | "SignUpRequestCanceled"
      | "MspSignOffSuccess"
      | "BspSignOffSuccess"
      | "CapacityChanged"
      | "Slashed"
      | "AwaitingTopUp"
      | "TopUpFulfilled"
      | "ProviderInsolvent"
      | "BucketRootChanged"
      | "MultiAddressAdded"
      | "MultiAddressRemoved"
      | "ValuePropAdded"
      | "ValuePropUnavailable"
      | "MspDeleted"
      | "BspDeleted";
  }
  /** @name PalletStorageProvidersValuePropositionWithId (128) */
  interface PalletStorageProvidersValuePropositionWithId extends Struct {
    readonly id: H256;
    readonly valueProp: PalletStorageProvidersValueProposition;
  }
  /** @name PalletStorageProvidersValueProposition (129) */
  interface PalletStorageProvidersValueProposition extends Struct {
    readonly pricePerGigaUnitOfDataPerBlock: u128;
    readonly commitment: Bytes;
    readonly bucketDataLimit: u64;
    readonly available: bool;
  }
  /** @name PalletStorageProvidersStorageProviderId (131) */
  interface PalletStorageProvidersStorageProviderId extends Enum {
    readonly isBackupStorageProvider: boolean;
    readonly asBackupStorageProvider: H256;
    readonly isMainStorageProvider: boolean;
    readonly asMainStorageProvider: H256;
    readonly type: "BackupStorageProvider" | "MainStorageProvider";
  }
  /** @name PalletStorageProvidersTopUpMetadata (132) */
  interface PalletStorageProvidersTopUpMetadata extends Struct {
    readonly startedAt: u32;
    readonly endBlockGracePeriod: u32;
  }
  /** @name PalletFileSystemEvent (133) */
  interface PalletFileSystemEvent extends Enum {
    readonly isNewBucket: boolean;
    readonly asNewBucket: {
      readonly who: AccountId32;
      readonly mspId: H256;
      readonly bucketId: H256;
      readonly name: Bytes;
      readonly root: H256;
      readonly collectionId: Option<u32>;
      readonly private: bool;
      readonly valuePropId: Option<H256>;
    } & Struct;
    readonly isBucketDeleted: boolean;
    readonly asBucketDeleted: {
      readonly who: AccountId32;
      readonly bucketId: H256;
      readonly maybeCollectionId: Option<u32>;
    } & Struct;
    readonly isMoveBucketRequested: boolean;
    readonly asMoveBucketRequested: {
      readonly who: AccountId32;
      readonly bucketId: H256;
      readonly newMspId: H256;
    } & Struct;
    readonly isBucketPrivacyUpdated: boolean;
    readonly asBucketPrivacyUpdated: {
      readonly who: AccountId32;
      readonly bucketId: H256;
      readonly collectionId: Option<u32>;
      readonly private: bool;
    } & Struct;
    readonly isNewCollectionAndAssociation: boolean;
    readonly asNewCollectionAndAssociation: {
      readonly who: AccountId32;
      readonly bucketId: H256;
      readonly collectionId: u32;
    } & Struct;
    readonly isNewStorageRequest: boolean;
    readonly asNewStorageRequest: {
      readonly who: AccountId32;
      readonly fileKey: H256;
      readonly bucketId: H256;
      readonly location: Bytes;
      readonly fingerprint: H256;
      readonly size_: u64;
      readonly peerIds: Vec<Bytes>;
      readonly expiresAt: u32;
    } & Struct;
    readonly isMspAcceptedStorageRequest: boolean;
    readonly asMspAcceptedStorageRequest: {
      readonly fileKey: H256;
    } & Struct;
    readonly isAcceptedBspVolunteer: boolean;
    readonly asAcceptedBspVolunteer: {
      readonly bspId: H256;
      readonly bucketId: H256;
      readonly location: Bytes;
      readonly fingerprint: H256;
      readonly multiaddresses: Vec<Bytes>;
      readonly owner: AccountId32;
      readonly size_: u64;
    } & Struct;
    readonly isBspConfirmedStoring: boolean;
    readonly asBspConfirmedStoring: {
      readonly who: AccountId32;
      readonly bspId: H256;
      readonly confirmedFileKeys: Vec<H256>;
      readonly skippedFileKeys: Vec<H256>;
      readonly newRoot: H256;
    } & Struct;
    readonly isStorageRequestFulfilled: boolean;
    readonly asStorageRequestFulfilled: {
      readonly fileKey: H256;
    } & Struct;
    readonly isStorageRequestExpired: boolean;
    readonly asStorageRequestExpired: {
      readonly fileKey: H256;
    } & Struct;
    readonly isStorageRequestRevoked: boolean;
    readonly asStorageRequestRevoked: {
      readonly fileKey: H256;
    } & Struct;
    readonly isStorageRequestRejected: boolean;
    readonly asStorageRequestRejected: {
      readonly fileKey: H256;
      readonly reason: PalletFileSystemRejectedStorageRequestReason;
    } & Struct;
    readonly isBspRequestedToStopStoring: boolean;
    readonly asBspRequestedToStopStoring: {
      readonly bspId: H256;
      readonly fileKey: H256;
      readonly owner: AccountId32;
      readonly location: Bytes;
    } & Struct;
    readonly isBspConfirmStoppedStoring: boolean;
    readonly asBspConfirmStoppedStoring: {
      readonly bspId: H256;
      readonly fileKey: H256;
      readonly newRoot: H256;
    } & Struct;
    readonly isPriorityChallengeForFileDeletionQueued: boolean;
    readonly asPriorityChallengeForFileDeletionQueued: {
      readonly issuer: PalletFileSystemEitherAccountIdOrMspId;
      readonly fileKey: H256;
    } & Struct;
    readonly isSpStopStoringInsolventUser: boolean;
    readonly asSpStopStoringInsolventUser: {
      readonly spId: H256;
      readonly fileKey: H256;
      readonly owner: AccountId32;
      readonly location: Bytes;
      readonly newRoot: H256;
    } & Struct;
    readonly isFailedToQueuePriorityChallenge: boolean;
    readonly asFailedToQueuePriorityChallenge: {
      readonly fileKey: H256;
      readonly error: SpRuntimeDispatchError;
    } & Struct;
    readonly isFileDeletionRequest: boolean;
    readonly asFileDeletionRequest: {
      readonly user: AccountId32;
      readonly fileKey: H256;
      readonly fileSize: u64;
      readonly bucketId: H256;
      readonly mspId: H256;
      readonly proofOfInclusion: bool;
    } & Struct;
    readonly isProofSubmittedForPendingFileDeletionRequest: boolean;
    readonly asProofSubmittedForPendingFileDeletionRequest: {
      readonly user: AccountId32;
      readonly fileKey: H256;
      readonly fileSize: u64;
      readonly bucketId: H256;
      readonly mspId: H256;
      readonly proofOfInclusion: bool;
    } & Struct;
    readonly isBspChallengeCycleInitialised: boolean;
    readonly asBspChallengeCycleInitialised: {
      readonly who: AccountId32;
      readonly bspId: H256;
    } & Struct;
    readonly isMoveBucketRequestExpired: boolean;
    readonly asMoveBucketRequestExpired: {
      readonly mspId: H256;
      readonly bucketId: H256;
    } & Struct;
    readonly isMoveBucketAccepted: boolean;
    readonly asMoveBucketAccepted: {
      readonly bucketId: H256;
      readonly mspId: H256;
    } & Struct;
    readonly isMoveBucketRejected: boolean;
    readonly asMoveBucketRejected: {
      readonly bucketId: H256;
      readonly mspId: H256;
    } & Struct;
    readonly isMspStoppedStoringBucket: boolean;
    readonly asMspStoppedStoringBucket: {
      readonly mspId: H256;
      readonly owner: AccountId32;
      readonly bucketId: H256;
    } & Struct;
<<<<<<< HEAD
=======
    readonly isFailedToDecreaseBucketSize: boolean;
    readonly asFailedToDecreaseBucketSize: {
      readonly user: AccountId32;
      readonly bucketId: H256;
      readonly fileKey: H256;
      readonly fileSize: u64;
      readonly error: SpRuntimeDispatchError;
    } & Struct;
    readonly isFailedToGetMspOfBucket: boolean;
    readonly asFailedToGetMspOfBucket: {
      readonly bucketId: H256;
      readonly error: SpRuntimeDispatchError;
    } & Struct;
    readonly isFailedToDecreaseMspUsedCapacity: boolean;
    readonly asFailedToDecreaseMspUsedCapacity: {
      readonly user: AccountId32;
      readonly mspId: H256;
      readonly fileKey: H256;
      readonly fileSize: u64;
      readonly error: SpRuntimeDispatchError;
    } & Struct;
>>>>>>> 9c96a05f
    readonly isUsedCapacityShouldBeZero: boolean;
    readonly asUsedCapacityShouldBeZero: {
      readonly actualUsedCapacity: u64;
    } & Struct;
    readonly isFailedToReleaseStorageRequestCreationDeposit: boolean;
    readonly asFailedToReleaseStorageRequestCreationDeposit: {
      readonly fileKey: H256;
      readonly owner: AccountId32;
      readonly amountToReturn: u128;
      readonly error: SpRuntimeDispatchError;
    } & Struct;
    readonly type:
      | "NewBucket"
      | "BucketDeleted"
      | "MoveBucketRequested"
      | "BucketPrivacyUpdated"
      | "NewCollectionAndAssociation"
      | "NewStorageRequest"
      | "MspAcceptedStorageRequest"
      | "AcceptedBspVolunteer"
      | "BspConfirmedStoring"
      | "StorageRequestFulfilled"
      | "StorageRequestExpired"
      | "StorageRequestRevoked"
      | "StorageRequestRejected"
      | "BspRequestedToStopStoring"
      | "BspConfirmStoppedStoring"
      | "PriorityChallengeForFileDeletionQueued"
      | "SpStopStoringInsolventUser"
      | "FailedToQueuePriorityChallenge"
      | "FileDeletionRequest"
      | "ProofSubmittedForPendingFileDeletionRequest"
      | "BspChallengeCycleInitialised"
      | "MoveBucketRequestExpired"
      | "MoveBucketAccepted"
      | "MoveBucketRejected"
      | "MspStoppedStoringBucket"
<<<<<<< HEAD
      | "UsedCapacityShouldBeZero";
=======
      | "FailedToDecreaseBucketSize"
      | "FailedToGetMspOfBucket"
      | "FailedToDecreaseMspUsedCapacity"
      | "UsedCapacityShouldBeZero"
      | "FailedToReleaseStorageRequestCreationDeposit";
>>>>>>> 9c96a05f
  }
  /** @name PalletFileSystemRejectedStorageRequestReason (139) */
  interface PalletFileSystemRejectedStorageRequestReason extends Enum {
    readonly isReachedMaximumCapacity: boolean;
    readonly isReceivedInvalidProof: boolean;
    readonly isFileKeyAlreadyStored: boolean;
    readonly isRequestExpired: boolean;
    readonly isInternalError: boolean;
    readonly type:
      | "ReachedMaximumCapacity"
      | "ReceivedInvalidProof"
      | "FileKeyAlreadyStored"
      | "RequestExpired"
      | "InternalError";
  }
  /** @name PalletFileSystemEitherAccountIdOrMspId (140) */
  interface PalletFileSystemEitherAccountIdOrMspId extends Enum {
    readonly isAccountId: boolean;
    readonly asAccountId: AccountId32;
    readonly isMspId: boolean;
    readonly asMspId: H256;
    readonly type: "AccountId" | "MspId";
  }
  /** @name PalletProofsDealerEvent (141) */
  interface PalletProofsDealerEvent extends Enum {
    readonly isNewChallenge: boolean;
    readonly asNewChallenge: {
      readonly who: AccountId32;
      readonly keyChallenged: H256;
    } & Struct;
    readonly isProofAccepted: boolean;
    readonly asProofAccepted: {
      readonly providerId: H256;
      readonly proof: PalletProofsDealerProof;
      readonly lastTickProven: u32;
    } & Struct;
    readonly isNewChallengeSeed: boolean;
    readonly asNewChallengeSeed: {
      readonly challengesTicker: u32;
      readonly seed: H256;
    } & Struct;
    readonly isNewCheckpointChallenge: boolean;
    readonly asNewCheckpointChallenge: {
      readonly challengesTicker: u32;
      readonly challenges: Vec<PalletProofsDealerCustomChallenge>;
    } & Struct;
    readonly isSlashableProvider: boolean;
    readonly asSlashableProvider: {
      readonly provider: H256;
      readonly nextChallengeDeadline: u32;
    } & Struct;
    readonly isNoRecordOfLastSubmittedProof: boolean;
    readonly asNoRecordOfLastSubmittedProof: {
      readonly provider: H256;
    } & Struct;
    readonly isNewChallengeCycleInitialised: boolean;
    readonly asNewChallengeCycleInitialised: {
      readonly currentTick: u32;
      readonly nextChallengeDeadline: u32;
      readonly provider: H256;
      readonly maybeProviderAccount: Option<AccountId32>;
    } & Struct;
    readonly isMutationsAppliedForProvider: boolean;
    readonly asMutationsAppliedForProvider: {
      readonly providerId: H256;
      readonly mutations: Vec<ITuple<[H256, ShpTraitsTrieMutation]>>;
      readonly oldRoot: H256;
      readonly newRoot: H256;
    } & Struct;
    readonly isMutationsApplied: boolean;
    readonly asMutationsApplied: {
      readonly mutations: Vec<ITuple<[H256, ShpTraitsTrieMutation]>>;
      readonly oldRoot: H256;
      readonly newRoot: H256;
    } & Struct;
    readonly isChallengesTickerSet: boolean;
    readonly asChallengesTickerSet: {
      readonly paused: bool;
    } & Struct;
    readonly type:
      | "NewChallenge"
      | "ProofAccepted"
      | "NewChallengeSeed"
      | "NewCheckpointChallenge"
      | "SlashableProvider"
      | "NoRecordOfLastSubmittedProof"
      | "NewChallengeCycleInitialised"
      | "MutationsAppliedForProvider"
      | "MutationsApplied"
      | "ChallengesTickerSet";
  }
  /** @name PalletProofsDealerProof (142) */
  interface PalletProofsDealerProof extends Struct {
    readonly forestProof: SpTrieStorageProofCompactProof;
    readonly keyProofs: BTreeMap<H256, PalletProofsDealerKeyProof>;
  }
  /** @name SpTrieStorageProofCompactProof (143) */
  interface SpTrieStorageProofCompactProof extends Struct {
    readonly encodedNodes: Vec<Bytes>;
  }
  /** @name PalletProofsDealerKeyProof (146) */
  interface PalletProofsDealerKeyProof extends Struct {
    readonly proof: ShpFileKeyVerifierFileKeyProof;
    readonly challengeCount: u32;
  }
  /** @name ShpFileKeyVerifierFileKeyProof (147) */
  interface ShpFileKeyVerifierFileKeyProof extends Struct {
    readonly fileMetadata: ShpFileMetadataFileMetadata;
    readonly proof: SpTrieStorageProofCompactProof;
  }
  /** @name ShpFileMetadataFileMetadata (148) */
  interface ShpFileMetadataFileMetadata extends Struct {
    readonly owner: Bytes;
    readonly bucketId: Bytes;
    readonly location: Bytes;
    readonly fileSize: Compact<u64>;
    readonly fingerprint: ShpFileMetadataFingerprint;
  }
  /** @name ShpFileMetadataFingerprint (149) */
  interface ShpFileMetadataFingerprint extends U8aFixed {}
  /** @name PalletProofsDealerCustomChallenge (153) */
  interface PalletProofsDealerCustomChallenge extends Struct {
    readonly key: H256;
    readonly shouldRemoveKey: bool;
  }
  /** @name ShpTraitsTrieMutation (157) */
  interface ShpTraitsTrieMutation extends Enum {
    readonly isAdd: boolean;
    readonly asAdd: ShpTraitsTrieAddMutation;
    readonly isRemove: boolean;
    readonly asRemove: ShpTraitsTrieRemoveMutation;
    readonly type: "Add" | "Remove";
  }
  /** @name ShpTraitsTrieAddMutation (158) */
  interface ShpTraitsTrieAddMutation extends Struct {
    readonly value: Bytes;
  }
  /** @name ShpTraitsTrieRemoveMutation (159) */
  interface ShpTraitsTrieRemoveMutation extends Struct {
    readonly maybeValue: Option<Bytes>;
  }
  /** @name PalletRandomnessEvent (161) */
  interface PalletRandomnessEvent extends Enum {
    readonly isNewOneEpochAgoRandomnessAvailable: boolean;
    readonly asNewOneEpochAgoRandomnessAvailable: {
      readonly randomnessSeed: H256;
      readonly fromEpoch: u64;
      readonly validUntilBlock: u32;
    } & Struct;
    readonly type: "NewOneEpochAgoRandomnessAvailable";
  }
  /** @name PalletPaymentStreamsEvent (162) */
  interface PalletPaymentStreamsEvent extends Enum {
    readonly isFixedRatePaymentStreamCreated: boolean;
    readonly asFixedRatePaymentStreamCreated: {
      readonly userAccount: AccountId32;
      readonly providerId: H256;
      readonly rate: u128;
    } & Struct;
    readonly isFixedRatePaymentStreamUpdated: boolean;
    readonly asFixedRatePaymentStreamUpdated: {
      readonly userAccount: AccountId32;
      readonly providerId: H256;
      readonly newRate: u128;
    } & Struct;
    readonly isFixedRatePaymentStreamDeleted: boolean;
    readonly asFixedRatePaymentStreamDeleted: {
      readonly userAccount: AccountId32;
      readonly providerId: H256;
    } & Struct;
    readonly isDynamicRatePaymentStreamCreated: boolean;
    readonly asDynamicRatePaymentStreamCreated: {
      readonly userAccount: AccountId32;
      readonly providerId: H256;
      readonly amountProvided: u64;
    } & Struct;
    readonly isDynamicRatePaymentStreamUpdated: boolean;
    readonly asDynamicRatePaymentStreamUpdated: {
      readonly userAccount: AccountId32;
      readonly providerId: H256;
      readonly newAmountProvided: u64;
    } & Struct;
    readonly isDynamicRatePaymentStreamDeleted: boolean;
    readonly asDynamicRatePaymentStreamDeleted: {
      readonly userAccount: AccountId32;
      readonly providerId: H256;
    } & Struct;
    readonly isPaymentStreamCharged: boolean;
    readonly asPaymentStreamCharged: {
      readonly userAccount: AccountId32;
      readonly providerId: H256;
      readonly amount: u128;
      readonly lastTickCharged: u32;
      readonly chargedAtTick: u32;
    } & Struct;
    readonly isUsersCharged: boolean;
    readonly asUsersCharged: {
      readonly userAccounts: Vec<AccountId32>;
      readonly providerId: H256;
      readonly chargedAtTick: u32;
    } & Struct;
    readonly isLastChargeableInfoUpdated: boolean;
    readonly asLastChargeableInfoUpdated: {
      readonly providerId: H256;
      readonly lastChargeableTick: u32;
      readonly lastChargeablePriceIndex: u128;
    } & Struct;
    readonly isUserWithoutFunds: boolean;
    readonly asUserWithoutFunds: {
      readonly who: AccountId32;
    } & Struct;
    readonly isUserPaidAllDebts: boolean;
    readonly asUserPaidAllDebts: {
      readonly who: AccountId32;
    } & Struct;
    readonly isUserPaidSomeDebts: boolean;
    readonly asUserPaidSomeDebts: {
      readonly who: AccountId32;
    } & Struct;
    readonly isUserSolvent: boolean;
    readonly asUserSolvent: {
      readonly who: AccountId32;
    } & Struct;
    readonly isInconsistentTickProcessing: boolean;
    readonly asInconsistentTickProcessing: {
      readonly lastProcessedTick: u32;
      readonly tickToProcess: u32;
    } & Struct;
    readonly type:
      | "FixedRatePaymentStreamCreated"
      | "FixedRatePaymentStreamUpdated"
      | "FixedRatePaymentStreamDeleted"
      | "DynamicRatePaymentStreamCreated"
      | "DynamicRatePaymentStreamUpdated"
      | "DynamicRatePaymentStreamDeleted"
      | "PaymentStreamCharged"
      | "UsersCharged"
      | "LastChargeableInfoUpdated"
      | "UserWithoutFunds"
      | "UserPaidAllDebts"
      | "UserPaidSomeDebts"
      | "UserSolvent"
      | "InconsistentTickProcessing";
  }
  /** @name PalletBucketNftsEvent (164) */
  interface PalletBucketNftsEvent extends Enum {
    readonly isAccessShared: boolean;
    readonly asAccessShared: {
      readonly issuer: AccountId32;
      readonly recipient: AccountId32;
    } & Struct;
    readonly isItemReadAccessUpdated: boolean;
    readonly asItemReadAccessUpdated: {
      readonly admin: AccountId32;
      readonly bucket: H256;
      readonly itemId: u32;
    } & Struct;
    readonly isItemBurned: boolean;
    readonly asItemBurned: {
      readonly account: AccountId32;
      readonly bucket: H256;
      readonly itemId: u32;
    } & Struct;
    readonly type: "AccessShared" | "ItemReadAccessUpdated" | "ItemBurned";
  }
  /** @name PalletNftsEvent (165) */
  interface PalletNftsEvent extends Enum {
    readonly isCreated: boolean;
    readonly asCreated: {
      readonly collection: u32;
      readonly creator: AccountId32;
      readonly owner: AccountId32;
    } & Struct;
    readonly isForceCreated: boolean;
    readonly asForceCreated: {
      readonly collection: u32;
      readonly owner: AccountId32;
    } & Struct;
    readonly isDestroyed: boolean;
    readonly asDestroyed: {
      readonly collection: u32;
    } & Struct;
    readonly isIssued: boolean;
    readonly asIssued: {
      readonly collection: u32;
      readonly item: u32;
      readonly owner: AccountId32;
    } & Struct;
    readonly isTransferred: boolean;
    readonly asTransferred: {
      readonly collection: u32;
      readonly item: u32;
      readonly from: AccountId32;
      readonly to: AccountId32;
    } & Struct;
    readonly isBurned: boolean;
    readonly asBurned: {
      readonly collection: u32;
      readonly item: u32;
      readonly owner: AccountId32;
    } & Struct;
    readonly isItemTransferLocked: boolean;
    readonly asItemTransferLocked: {
      readonly collection: u32;
      readonly item: u32;
    } & Struct;
    readonly isItemTransferUnlocked: boolean;
    readonly asItemTransferUnlocked: {
      readonly collection: u32;
      readonly item: u32;
    } & Struct;
    readonly isItemPropertiesLocked: boolean;
    readonly asItemPropertiesLocked: {
      readonly collection: u32;
      readonly item: u32;
      readonly lockMetadata: bool;
      readonly lockAttributes: bool;
    } & Struct;
    readonly isCollectionLocked: boolean;
    readonly asCollectionLocked: {
      readonly collection: u32;
    } & Struct;
    readonly isOwnerChanged: boolean;
    readonly asOwnerChanged: {
      readonly collection: u32;
      readonly newOwner: AccountId32;
    } & Struct;
    readonly isTeamChanged: boolean;
    readonly asTeamChanged: {
      readonly collection: u32;
      readonly issuer: Option<AccountId32>;
      readonly admin: Option<AccountId32>;
      readonly freezer: Option<AccountId32>;
    } & Struct;
    readonly isTransferApproved: boolean;
    readonly asTransferApproved: {
      readonly collection: u32;
      readonly item: u32;
      readonly owner: AccountId32;
      readonly delegate: AccountId32;
      readonly deadline: Option<u32>;
    } & Struct;
    readonly isApprovalCancelled: boolean;
    readonly asApprovalCancelled: {
      readonly collection: u32;
      readonly item: u32;
      readonly owner: AccountId32;
      readonly delegate: AccountId32;
    } & Struct;
    readonly isAllApprovalsCancelled: boolean;
    readonly asAllApprovalsCancelled: {
      readonly collection: u32;
      readonly item: u32;
      readonly owner: AccountId32;
    } & Struct;
    readonly isCollectionConfigChanged: boolean;
    readonly asCollectionConfigChanged: {
      readonly collection: u32;
    } & Struct;
    readonly isCollectionMetadataSet: boolean;
    readonly asCollectionMetadataSet: {
      readonly collection: u32;
      readonly data: Bytes;
    } & Struct;
    readonly isCollectionMetadataCleared: boolean;
    readonly asCollectionMetadataCleared: {
      readonly collection: u32;
    } & Struct;
    readonly isItemMetadataSet: boolean;
    readonly asItemMetadataSet: {
      readonly collection: u32;
      readonly item: u32;
      readonly data: Bytes;
    } & Struct;
    readonly isItemMetadataCleared: boolean;
    readonly asItemMetadataCleared: {
      readonly collection: u32;
      readonly item: u32;
    } & Struct;
    readonly isRedeposited: boolean;
    readonly asRedeposited: {
      readonly collection: u32;
      readonly successfulItems: Vec<u32>;
    } & Struct;
    readonly isAttributeSet: boolean;
    readonly asAttributeSet: {
      readonly collection: u32;
      readonly maybeItem: Option<u32>;
      readonly key: Bytes;
      readonly value: Bytes;
      readonly namespace: PalletNftsAttributeNamespace;
    } & Struct;
    readonly isAttributeCleared: boolean;
    readonly asAttributeCleared: {
      readonly collection: u32;
      readonly maybeItem: Option<u32>;
      readonly key: Bytes;
      readonly namespace: PalletNftsAttributeNamespace;
    } & Struct;
    readonly isItemAttributesApprovalAdded: boolean;
    readonly asItemAttributesApprovalAdded: {
      readonly collection: u32;
      readonly item: u32;
      readonly delegate: AccountId32;
    } & Struct;
    readonly isItemAttributesApprovalRemoved: boolean;
    readonly asItemAttributesApprovalRemoved: {
      readonly collection: u32;
      readonly item: u32;
      readonly delegate: AccountId32;
    } & Struct;
    readonly isOwnershipAcceptanceChanged: boolean;
    readonly asOwnershipAcceptanceChanged: {
      readonly who: AccountId32;
      readonly maybeCollection: Option<u32>;
    } & Struct;
    readonly isCollectionMaxSupplySet: boolean;
    readonly asCollectionMaxSupplySet: {
      readonly collection: u32;
      readonly maxSupply: u32;
    } & Struct;
    readonly isCollectionMintSettingsUpdated: boolean;
    readonly asCollectionMintSettingsUpdated: {
      readonly collection: u32;
    } & Struct;
    readonly isNextCollectionIdIncremented: boolean;
    readonly asNextCollectionIdIncremented: {
      readonly nextId: Option<u32>;
    } & Struct;
    readonly isItemPriceSet: boolean;
    readonly asItemPriceSet: {
      readonly collection: u32;
      readonly item: u32;
      readonly price: u128;
      readonly whitelistedBuyer: Option<AccountId32>;
    } & Struct;
    readonly isItemPriceRemoved: boolean;
    readonly asItemPriceRemoved: {
      readonly collection: u32;
      readonly item: u32;
    } & Struct;
    readonly isItemBought: boolean;
    readonly asItemBought: {
      readonly collection: u32;
      readonly item: u32;
      readonly price: u128;
      readonly seller: AccountId32;
      readonly buyer: AccountId32;
    } & Struct;
    readonly isTipSent: boolean;
    readonly asTipSent: {
      readonly collection: u32;
      readonly item: u32;
      readonly sender: AccountId32;
      readonly receiver: AccountId32;
      readonly amount: u128;
    } & Struct;
    readonly isSwapCreated: boolean;
    readonly asSwapCreated: {
      readonly offeredCollection: u32;
      readonly offeredItem: u32;
      readonly desiredCollection: u32;
      readonly desiredItem: Option<u32>;
      readonly price: Option<PalletNftsPriceWithDirection>;
      readonly deadline: u32;
    } & Struct;
    readonly isSwapCancelled: boolean;
    readonly asSwapCancelled: {
      readonly offeredCollection: u32;
      readonly offeredItem: u32;
      readonly desiredCollection: u32;
      readonly desiredItem: Option<u32>;
      readonly price: Option<PalletNftsPriceWithDirection>;
      readonly deadline: u32;
    } & Struct;
    readonly isSwapClaimed: boolean;
    readonly asSwapClaimed: {
      readonly sentCollection: u32;
      readonly sentItem: u32;
      readonly sentItemOwner: AccountId32;
      readonly receivedCollection: u32;
      readonly receivedItem: u32;
      readonly receivedItemOwner: AccountId32;
      readonly price: Option<PalletNftsPriceWithDirection>;
      readonly deadline: u32;
    } & Struct;
    readonly isPreSignedAttributesSet: boolean;
    readonly asPreSignedAttributesSet: {
      readonly collection: u32;
      readonly item: u32;
      readonly namespace: PalletNftsAttributeNamespace;
    } & Struct;
    readonly isPalletAttributeSet: boolean;
    readonly asPalletAttributeSet: {
      readonly collection: u32;
      readonly item: Option<u32>;
      readonly attribute: PalletNftsPalletAttributes;
      readonly value: Bytes;
    } & Struct;
    readonly type:
      | "Created"
      | "ForceCreated"
      | "Destroyed"
      | "Issued"
      | "Transferred"
      | "Burned"
      | "ItemTransferLocked"
      | "ItemTransferUnlocked"
      | "ItemPropertiesLocked"
      | "CollectionLocked"
      | "OwnerChanged"
      | "TeamChanged"
      | "TransferApproved"
      | "ApprovalCancelled"
      | "AllApprovalsCancelled"
      | "CollectionConfigChanged"
      | "CollectionMetadataSet"
      | "CollectionMetadataCleared"
      | "ItemMetadataSet"
      | "ItemMetadataCleared"
      | "Redeposited"
      | "AttributeSet"
      | "AttributeCleared"
      | "ItemAttributesApprovalAdded"
      | "ItemAttributesApprovalRemoved"
      | "OwnershipAcceptanceChanged"
      | "CollectionMaxSupplySet"
      | "CollectionMintSettingsUpdated"
      | "NextCollectionIdIncremented"
      | "ItemPriceSet"
      | "ItemPriceRemoved"
      | "ItemBought"
      | "TipSent"
      | "SwapCreated"
      | "SwapCancelled"
      | "SwapClaimed"
      | "PreSignedAttributesSet"
      | "PalletAttributeSet";
  }
  /** @name PalletNftsAttributeNamespace (169) */
  interface PalletNftsAttributeNamespace extends Enum {
    readonly isPallet: boolean;
    readonly isCollectionOwner: boolean;
    readonly isItemOwner: boolean;
    readonly isAccount: boolean;
    readonly asAccount: AccountId32;
    readonly type: "Pallet" | "CollectionOwner" | "ItemOwner" | "Account";
  }
  /** @name PalletNftsPriceWithDirection (171) */
  interface PalletNftsPriceWithDirection extends Struct {
    readonly amount: u128;
    readonly direction: PalletNftsPriceDirection;
  }
  /** @name PalletNftsPriceDirection (172) */
  interface PalletNftsPriceDirection extends Enum {
    readonly isSend: boolean;
    readonly isReceive: boolean;
    readonly type: "Send" | "Receive";
  }
  /** @name PalletNftsPalletAttributes (173) */
  interface PalletNftsPalletAttributes extends Enum {
    readonly isUsedToClaim: boolean;
    readonly asUsedToClaim: u32;
    readonly isTransferDisabled: boolean;
    readonly type: "UsedToClaim" | "TransferDisabled";
  }
  /** @name PalletParametersEvent (174) */
  interface PalletParametersEvent extends Enum {
    readonly isUpdated: boolean;
    readonly asUpdated: {
      readonly key: StorageHubRuntimeConfigsRuntimeParamsRuntimeParametersKey;
      readonly oldValue: Option<StorageHubRuntimeConfigsRuntimeParamsRuntimeParametersValue>;
      readonly newValue: Option<StorageHubRuntimeConfigsRuntimeParamsRuntimeParametersValue>;
    } & Struct;
    readonly type: "Updated";
  }
  /** @name StorageHubRuntimeConfigsRuntimeParamsRuntimeParametersKey (175) */
  interface StorageHubRuntimeConfigsRuntimeParamsRuntimeParametersKey extends Enum {
    readonly isRuntimeConfig: boolean;
    readonly asRuntimeConfig: StorageHubRuntimeConfigsRuntimeParamsDynamicParamsRuntimeConfigParametersKey;
    readonly type: "RuntimeConfig";
  }
  /** @name StorageHubRuntimeConfigsRuntimeParamsDynamicParamsRuntimeConfigParametersKey (176) */
  interface StorageHubRuntimeConfigsRuntimeParamsDynamicParamsRuntimeConfigParametersKey
    extends Enum {
    readonly isSlashAmountPerMaxFileSize: boolean;
    readonly isStakeToChallengePeriod: boolean;
    readonly isCheckpointChallengePeriod: boolean;
    readonly isMinChallengePeriod: boolean;
    readonly isSystemUtilisationLowerThresholdPercentage: boolean;
    readonly isSystemUtilisationUpperThresholdPercentage: boolean;
    readonly isMostlyStablePrice: boolean;
    readonly isMaxPrice: boolean;
    readonly isMinPrice: boolean;
    readonly isUpperExponentFactor: boolean;
    readonly isLowerExponentFactor: boolean;
    readonly isZeroSizeBucketFixedRate: boolean;
    readonly isIdealUtilisationRate: boolean;
    readonly isDecayRate: boolean;
    readonly isMinimumTreasuryCut: boolean;
    readonly isMaximumTreasuryCut: boolean;
    readonly isBspStopStoringFilePenalty: boolean;
    readonly isProviderTopUpTtl: boolean;
    readonly isDefaultReplicationTarget: boolean;
    readonly isMaxReplicationTarget: boolean;
    readonly isTickRangeToMaximumThreshold: boolean;
    readonly isStorageRequestTtl: boolean;
    readonly isMinWaitForStopStoring: boolean;
    readonly isMinSeedPeriod: boolean;
    readonly isStakeToSeedPeriod: boolean;
    readonly type:
      | "SlashAmountPerMaxFileSize"
      | "StakeToChallengePeriod"
      | "CheckpointChallengePeriod"
      | "MinChallengePeriod"
      | "SystemUtilisationLowerThresholdPercentage"
      | "SystemUtilisationUpperThresholdPercentage"
      | "MostlyStablePrice"
      | "MaxPrice"
      | "MinPrice"
      | "UpperExponentFactor"
      | "LowerExponentFactor"
      | "ZeroSizeBucketFixedRate"
      | "IdealUtilisationRate"
      | "DecayRate"
      | "MinimumTreasuryCut"
      | "MaximumTreasuryCut"
      | "BspStopStoringFilePenalty"
      | "ProviderTopUpTtl"
      | "DefaultReplicationTarget"
      | "MaxReplicationTarget"
      | "TickRangeToMaximumThreshold"
      | "StorageRequestTtl"
      | "MinWaitForStopStoring"
      | "MinSeedPeriod"
      | "StakeToSeedPeriod";
  }
  /** @name StorageHubRuntimeConfigsRuntimeParamsDynamicParamsRuntimeConfigSlashAmountPerMaxFileSize (177) */
  type StorageHubRuntimeConfigsRuntimeParamsDynamicParamsRuntimeConfigSlashAmountPerMaxFileSize =
    Null;
  /** @name StorageHubRuntimeConfigsRuntimeParamsDynamicParamsRuntimeConfigStakeToChallengePeriod (178) */
  type StorageHubRuntimeConfigsRuntimeParamsDynamicParamsRuntimeConfigStakeToChallengePeriod = Null;
  /** @name StorageHubRuntimeConfigsRuntimeParamsDynamicParamsRuntimeConfigCheckpointChallengePeriod (179) */
  type StorageHubRuntimeConfigsRuntimeParamsDynamicParamsRuntimeConfigCheckpointChallengePeriod =
    Null;
  /** @name StorageHubRuntimeConfigsRuntimeParamsDynamicParamsRuntimeConfigMinChallengePeriod (180) */
  type StorageHubRuntimeConfigsRuntimeParamsDynamicParamsRuntimeConfigMinChallengePeriod = Null;
  /** @name StorageHubRuntimeConfigsRuntimeParamsDynamicParamsRuntimeConfigSystemUtilisationLowerThresholdPercentage (181) */
  type StorageHubRuntimeConfigsRuntimeParamsDynamicParamsRuntimeConfigSystemUtilisationLowerThresholdPercentage =
    Null;
  /** @name StorageHubRuntimeConfigsRuntimeParamsDynamicParamsRuntimeConfigSystemUtilisationUpperThresholdPercentage (182) */
  type StorageHubRuntimeConfigsRuntimeParamsDynamicParamsRuntimeConfigSystemUtilisationUpperThresholdPercentage =
    Null;
  /** @name StorageHubRuntimeConfigsRuntimeParamsDynamicParamsRuntimeConfigMostlyStablePrice (183) */
  type StorageHubRuntimeConfigsRuntimeParamsDynamicParamsRuntimeConfigMostlyStablePrice = Null;
  /** @name StorageHubRuntimeConfigsRuntimeParamsDynamicParamsRuntimeConfigMaxPrice (184) */
  type StorageHubRuntimeConfigsRuntimeParamsDynamicParamsRuntimeConfigMaxPrice = Null;
  /** @name StorageHubRuntimeConfigsRuntimeParamsDynamicParamsRuntimeConfigMinPrice (185) */
  type StorageHubRuntimeConfigsRuntimeParamsDynamicParamsRuntimeConfigMinPrice = Null;
  /** @name StorageHubRuntimeConfigsRuntimeParamsDynamicParamsRuntimeConfigUpperExponentFactor (186) */
  type StorageHubRuntimeConfigsRuntimeParamsDynamicParamsRuntimeConfigUpperExponentFactor = Null;
  /** @name StorageHubRuntimeConfigsRuntimeParamsDynamicParamsRuntimeConfigLowerExponentFactor (187) */
  type StorageHubRuntimeConfigsRuntimeParamsDynamicParamsRuntimeConfigLowerExponentFactor = Null;
  /** @name StorageHubRuntimeConfigsRuntimeParamsDynamicParamsRuntimeConfigZeroSizeBucketFixedRate (188) */
  type StorageHubRuntimeConfigsRuntimeParamsDynamicParamsRuntimeConfigZeroSizeBucketFixedRate =
    Null;
  /** @name StorageHubRuntimeConfigsRuntimeParamsDynamicParamsRuntimeConfigIdealUtilisationRate (189) */
  type StorageHubRuntimeConfigsRuntimeParamsDynamicParamsRuntimeConfigIdealUtilisationRate = Null;
  /** @name StorageHubRuntimeConfigsRuntimeParamsDynamicParamsRuntimeConfigDecayRate (190) */
  type StorageHubRuntimeConfigsRuntimeParamsDynamicParamsRuntimeConfigDecayRate = Null;
  /** @name StorageHubRuntimeConfigsRuntimeParamsDynamicParamsRuntimeConfigMinimumTreasuryCut (191) */
  type StorageHubRuntimeConfigsRuntimeParamsDynamicParamsRuntimeConfigMinimumTreasuryCut = Null;
  /** @name StorageHubRuntimeConfigsRuntimeParamsDynamicParamsRuntimeConfigMaximumTreasuryCut (192) */
  type StorageHubRuntimeConfigsRuntimeParamsDynamicParamsRuntimeConfigMaximumTreasuryCut = Null;
  /** @name StorageHubRuntimeConfigsRuntimeParamsDynamicParamsRuntimeConfigBspStopStoringFilePenalty (193) */
  type StorageHubRuntimeConfigsRuntimeParamsDynamicParamsRuntimeConfigBspStopStoringFilePenalty =
    Null;
  /** @name StorageHubRuntimeConfigsRuntimeParamsDynamicParamsRuntimeConfigProviderTopUpTtl (194) */
  type StorageHubRuntimeConfigsRuntimeParamsDynamicParamsRuntimeConfigProviderTopUpTtl = Null;
  /** @name StorageHubRuntimeConfigsRuntimeParamsDynamicParamsRuntimeConfigDefaultReplicationTarget (195) */
  type StorageHubRuntimeConfigsRuntimeParamsDynamicParamsRuntimeConfigDefaultReplicationTarget =
    Null;
  /** @name StorageHubRuntimeConfigsRuntimeParamsDynamicParamsRuntimeConfigMaxReplicationTarget (196) */
  type StorageHubRuntimeConfigsRuntimeParamsDynamicParamsRuntimeConfigMaxReplicationTarget = Null;
  /** @name StorageHubRuntimeConfigsRuntimeParamsDynamicParamsRuntimeConfigTickRangeToMaximumThreshold (197) */
  type StorageHubRuntimeConfigsRuntimeParamsDynamicParamsRuntimeConfigTickRangeToMaximumThreshold =
    Null;
  /** @name StorageHubRuntimeConfigsRuntimeParamsDynamicParamsRuntimeConfigStorageRequestTtl (198) */
  type StorageHubRuntimeConfigsRuntimeParamsDynamicParamsRuntimeConfigStorageRequestTtl = Null;
  /** @name StorageHubRuntimeConfigsRuntimeParamsDynamicParamsRuntimeConfigMinWaitForStopStoring (199) */
  type StorageHubRuntimeConfigsRuntimeParamsDynamicParamsRuntimeConfigMinWaitForStopStoring = Null;
  /** @name StorageHubRuntimeConfigsRuntimeParamsDynamicParamsRuntimeConfigMinSeedPeriod (200) */
  type StorageHubRuntimeConfigsRuntimeParamsDynamicParamsRuntimeConfigMinSeedPeriod = Null;
  /** @name StorageHubRuntimeConfigsRuntimeParamsDynamicParamsRuntimeConfigStakeToSeedPeriod (201) */
  type StorageHubRuntimeConfigsRuntimeParamsDynamicParamsRuntimeConfigStakeToSeedPeriod = Null;
  /** @name StorageHubRuntimeConfigsRuntimeParamsRuntimeParametersValue (203) */
  interface StorageHubRuntimeConfigsRuntimeParamsRuntimeParametersValue extends Enum {
    readonly isRuntimeConfig: boolean;
    readonly asRuntimeConfig: StorageHubRuntimeConfigsRuntimeParamsDynamicParamsRuntimeConfigParametersValue;
    readonly type: "RuntimeConfig";
  }
  /** @name StorageHubRuntimeConfigsRuntimeParamsDynamicParamsRuntimeConfigParametersValue (204) */
  interface StorageHubRuntimeConfigsRuntimeParamsDynamicParamsRuntimeConfigParametersValue
    extends Enum {
    readonly isSlashAmountPerMaxFileSize: boolean;
    readonly asSlashAmountPerMaxFileSize: u128;
    readonly isStakeToChallengePeriod: boolean;
    readonly asStakeToChallengePeriod: u128;
    readonly isCheckpointChallengePeriod: boolean;
    readonly asCheckpointChallengePeriod: u32;
    readonly isMinChallengePeriod: boolean;
    readonly asMinChallengePeriod: u32;
    readonly isSystemUtilisationLowerThresholdPercentage: boolean;
    readonly asSystemUtilisationLowerThresholdPercentage: Perbill;
    readonly isSystemUtilisationUpperThresholdPercentage: boolean;
    readonly asSystemUtilisationUpperThresholdPercentage: Perbill;
    readonly isMostlyStablePrice: boolean;
    readonly asMostlyStablePrice: u128;
    readonly isMaxPrice: boolean;
    readonly asMaxPrice: u128;
    readonly isMinPrice: boolean;
    readonly asMinPrice: u128;
    readonly isUpperExponentFactor: boolean;
    readonly asUpperExponentFactor: u32;
    readonly isLowerExponentFactor: boolean;
    readonly asLowerExponentFactor: u32;
    readonly isZeroSizeBucketFixedRate: boolean;
    readonly asZeroSizeBucketFixedRate: u128;
    readonly isIdealUtilisationRate: boolean;
    readonly asIdealUtilisationRate: Perbill;
    readonly isDecayRate: boolean;
    readonly asDecayRate: Perbill;
    readonly isMinimumTreasuryCut: boolean;
    readonly asMinimumTreasuryCut: Perbill;
    readonly isMaximumTreasuryCut: boolean;
    readonly asMaximumTreasuryCut: Perbill;
    readonly isBspStopStoringFilePenalty: boolean;
    readonly asBspStopStoringFilePenalty: u128;
    readonly isProviderTopUpTtl: boolean;
    readonly asProviderTopUpTtl: u32;
    readonly isDefaultReplicationTarget: boolean;
    readonly asDefaultReplicationTarget: u32;
    readonly isMaxReplicationTarget: boolean;
    readonly asMaxReplicationTarget: u32;
    readonly isTickRangeToMaximumThreshold: boolean;
    readonly asTickRangeToMaximumThreshold: u32;
    readonly isStorageRequestTtl: boolean;
    readonly asStorageRequestTtl: u32;
    readonly isMinWaitForStopStoring: boolean;
    readonly asMinWaitForStopStoring: u32;
    readonly isMinSeedPeriod: boolean;
    readonly asMinSeedPeriod: u32;
    readonly isStakeToSeedPeriod: boolean;
    readonly asStakeToSeedPeriod: u128;
    readonly type:
      | "SlashAmountPerMaxFileSize"
      | "StakeToChallengePeriod"
      | "CheckpointChallengePeriod"
      | "MinChallengePeriod"
      | "SystemUtilisationLowerThresholdPercentage"
      | "SystemUtilisationUpperThresholdPercentage"
      | "MostlyStablePrice"
      | "MaxPrice"
      | "MinPrice"
      | "UpperExponentFactor"
      | "LowerExponentFactor"
      | "ZeroSizeBucketFixedRate"
      | "IdealUtilisationRate"
      | "DecayRate"
      | "MinimumTreasuryCut"
      | "MaximumTreasuryCut"
      | "BspStopStoringFilePenalty"
      | "ProviderTopUpTtl"
      | "DefaultReplicationTarget"
      | "MaxReplicationTarget"
      | "TickRangeToMaximumThreshold"
      | "StorageRequestTtl"
      | "MinWaitForStopStoring"
      | "MinSeedPeriod"
      | "StakeToSeedPeriod";
  }
  /** @name FrameSystemPhase (206) */
  interface FrameSystemPhase extends Enum {
    readonly isApplyExtrinsic: boolean;
    readonly asApplyExtrinsic: u32;
    readonly isFinalization: boolean;
    readonly isInitialization: boolean;
    readonly type: "ApplyExtrinsic" | "Finalization" | "Initialization";
  }
  /** @name FrameSystemLastRuntimeUpgradeInfo (209) */
  interface FrameSystemLastRuntimeUpgradeInfo extends Struct {
    readonly specVersion: Compact<u32>;
    readonly specName: Text;
  }
  /** @name FrameSystemCodeUpgradeAuthorization (211) */
  interface FrameSystemCodeUpgradeAuthorization extends Struct {
    readonly codeHash: H256;
    readonly checkVersion: bool;
  }
  /** @name FrameSystemCall (212) */
  interface FrameSystemCall extends Enum {
    readonly isRemark: boolean;
    readonly asRemark: {
      readonly remark: Bytes;
    } & Struct;
    readonly isSetHeapPages: boolean;
    readonly asSetHeapPages: {
      readonly pages: u64;
    } & Struct;
    readonly isSetCode: boolean;
    readonly asSetCode: {
      readonly code: Bytes;
    } & Struct;
    readonly isSetCodeWithoutChecks: boolean;
    readonly asSetCodeWithoutChecks: {
      readonly code: Bytes;
    } & Struct;
    readonly isSetStorage: boolean;
    readonly asSetStorage: {
      readonly items: Vec<ITuple<[Bytes, Bytes]>>;
    } & Struct;
    readonly isKillStorage: boolean;
    readonly asKillStorage: {
      readonly keys_: Vec<Bytes>;
    } & Struct;
    readonly isKillPrefix: boolean;
    readonly asKillPrefix: {
      readonly prefix: Bytes;
      readonly subkeys: u32;
    } & Struct;
    readonly isRemarkWithEvent: boolean;
    readonly asRemarkWithEvent: {
      readonly remark: Bytes;
    } & Struct;
    readonly isAuthorizeUpgrade: boolean;
    readonly asAuthorizeUpgrade: {
      readonly codeHash: H256;
    } & Struct;
    readonly isAuthorizeUpgradeWithoutChecks: boolean;
    readonly asAuthorizeUpgradeWithoutChecks: {
      readonly codeHash: H256;
    } & Struct;
    readonly isApplyAuthorizedUpgrade: boolean;
    readonly asApplyAuthorizedUpgrade: {
      readonly code: Bytes;
    } & Struct;
    readonly type:
      | "Remark"
      | "SetHeapPages"
      | "SetCode"
      | "SetCodeWithoutChecks"
      | "SetStorage"
      | "KillStorage"
      | "KillPrefix"
      | "RemarkWithEvent"
      | "AuthorizeUpgrade"
      | "AuthorizeUpgradeWithoutChecks"
      | "ApplyAuthorizedUpgrade";
  }
  /** @name FrameSystemLimitsBlockWeights (215) */
  interface FrameSystemLimitsBlockWeights extends Struct {
    readonly baseBlock: SpWeightsWeightV2Weight;
    readonly maxBlock: SpWeightsWeightV2Weight;
    readonly perClass: FrameSupportDispatchPerDispatchClassWeightsPerClass;
  }
  /** @name FrameSupportDispatchPerDispatchClassWeightsPerClass (216) */
  interface FrameSupportDispatchPerDispatchClassWeightsPerClass extends Struct {
    readonly normal: FrameSystemLimitsWeightsPerClass;
    readonly operational: FrameSystemLimitsWeightsPerClass;
    readonly mandatory: FrameSystemLimitsWeightsPerClass;
  }
  /** @name FrameSystemLimitsWeightsPerClass (217) */
  interface FrameSystemLimitsWeightsPerClass extends Struct {
    readonly baseExtrinsic: SpWeightsWeightV2Weight;
    readonly maxExtrinsic: Option<SpWeightsWeightV2Weight>;
    readonly maxTotal: Option<SpWeightsWeightV2Weight>;
    readonly reserved: Option<SpWeightsWeightV2Weight>;
  }
  /** @name FrameSystemLimitsBlockLength (219) */
  interface FrameSystemLimitsBlockLength extends Struct {
    readonly max: FrameSupportDispatchPerDispatchClassU32;
  }
  /** @name FrameSupportDispatchPerDispatchClassU32 (220) */
  interface FrameSupportDispatchPerDispatchClassU32 extends Struct {
    readonly normal: u32;
    readonly operational: u32;
    readonly mandatory: u32;
  }
  /** @name SpWeightsRuntimeDbWeight (221) */
  interface SpWeightsRuntimeDbWeight extends Struct {
    readonly read: u64;
    readonly write: u64;
  }
  /** @name SpVersionRuntimeVersion (222) */
  interface SpVersionRuntimeVersion extends Struct {
    readonly specName: Text;
    readonly implName: Text;
    readonly authoringVersion: u32;
    readonly specVersion: u32;
    readonly implVersion: u32;
    readonly apis: Vec<ITuple<[U8aFixed, u32]>>;
    readonly transactionVersion: u32;
    readonly stateVersion: u8;
  }
  /** @name FrameSystemError (227) */
  interface FrameSystemError extends Enum {
    readonly isInvalidSpecName: boolean;
    readonly isSpecVersionNeedsToIncrease: boolean;
    readonly isFailedToExtractRuntimeVersion: boolean;
    readonly isNonDefaultComposite: boolean;
    readonly isNonZeroRefCount: boolean;
    readonly isCallFiltered: boolean;
    readonly isMultiBlockMigrationsOngoing: boolean;
    readonly isNothingAuthorized: boolean;
    readonly isUnauthorized: boolean;
    readonly type:
      | "InvalidSpecName"
      | "SpecVersionNeedsToIncrease"
      | "FailedToExtractRuntimeVersion"
      | "NonDefaultComposite"
      | "NonZeroRefCount"
      | "CallFiltered"
      | "MultiBlockMigrationsOngoing"
      | "NothingAuthorized"
      | "Unauthorized";
  }
  /** @name CumulusPalletParachainSystemUnincludedSegmentAncestor (229) */
  interface CumulusPalletParachainSystemUnincludedSegmentAncestor extends Struct {
    readonly usedBandwidth: CumulusPalletParachainSystemUnincludedSegmentUsedBandwidth;
    readonly paraHeadHash: Option<H256>;
    readonly consumedGoAheadSignal: Option<PolkadotPrimitivesV8UpgradeGoAhead>;
  }
  /** @name CumulusPalletParachainSystemUnincludedSegmentUsedBandwidth (230) */
  interface CumulusPalletParachainSystemUnincludedSegmentUsedBandwidth extends Struct {
    readonly umpMsgCount: u32;
    readonly umpTotalBytes: u32;
    readonly hrmpOutgoing: BTreeMap<
      u32,
      CumulusPalletParachainSystemUnincludedSegmentHrmpChannelUpdate
    >;
  }
  /** @name CumulusPalletParachainSystemUnincludedSegmentHrmpChannelUpdate (232) */
  interface CumulusPalletParachainSystemUnincludedSegmentHrmpChannelUpdate extends Struct {
    readonly msgCount: u32;
    readonly totalBytes: u32;
  }
  /** @name PolkadotPrimitivesV8UpgradeGoAhead (236) */
  interface PolkadotPrimitivesV8UpgradeGoAhead extends Enum {
    readonly isAbort: boolean;
    readonly isGoAhead: boolean;
    readonly type: "Abort" | "GoAhead";
  }
  /** @name CumulusPalletParachainSystemUnincludedSegmentSegmentTracker (237) */
  interface CumulusPalletParachainSystemUnincludedSegmentSegmentTracker extends Struct {
    readonly usedBandwidth: CumulusPalletParachainSystemUnincludedSegmentUsedBandwidth;
    readonly hrmpWatermark: Option<u32>;
    readonly consumedGoAheadSignal: Option<PolkadotPrimitivesV8UpgradeGoAhead>;
  }
  /** @name PolkadotPrimitivesV8PersistedValidationData (238) */
  interface PolkadotPrimitivesV8PersistedValidationData extends Struct {
    readonly parentHead: Bytes;
    readonly relayParentNumber: u32;
    readonly relayParentStorageRoot: H256;
    readonly maxPovSize: u32;
  }
  /** @name PolkadotPrimitivesV8UpgradeRestriction (241) */
  interface PolkadotPrimitivesV8UpgradeRestriction extends Enum {
    readonly isPresent: boolean;
    readonly type: "Present";
  }
  /** @name SpTrieStorageProof (242) */
  interface SpTrieStorageProof extends Struct {
    readonly trieNodes: BTreeSet<Bytes>;
  }
  /** @name CumulusPalletParachainSystemRelayStateSnapshotMessagingStateSnapshot (244) */
  interface CumulusPalletParachainSystemRelayStateSnapshotMessagingStateSnapshot extends Struct {
    readonly dmqMqcHead: H256;
    readonly relayDispatchQueueRemainingCapacity: CumulusPalletParachainSystemRelayStateSnapshotRelayDispatchQueueRemainingCapacity;
    readonly ingressChannels: Vec<ITuple<[u32, PolkadotPrimitivesV8AbridgedHrmpChannel]>>;
    readonly egressChannels: Vec<ITuple<[u32, PolkadotPrimitivesV8AbridgedHrmpChannel]>>;
  }
  /** @name CumulusPalletParachainSystemRelayStateSnapshotRelayDispatchQueueRemainingCapacity (245) */
  interface CumulusPalletParachainSystemRelayStateSnapshotRelayDispatchQueueRemainingCapacity
    extends Struct {
    readonly remainingCount: u32;
    readonly remainingSize: u32;
  }
  /** @name PolkadotPrimitivesV8AbridgedHrmpChannel (248) */
  interface PolkadotPrimitivesV8AbridgedHrmpChannel extends Struct {
    readonly maxCapacity: u32;
    readonly maxTotalSize: u32;
    readonly maxMessageSize: u32;
    readonly msgCount: u32;
    readonly totalSize: u32;
    readonly mqcHead: Option<H256>;
  }
  /** @name PolkadotPrimitivesV8AbridgedHostConfiguration (249) */
  interface PolkadotPrimitivesV8AbridgedHostConfiguration extends Struct {
    readonly maxCodeSize: u32;
    readonly maxHeadDataSize: u32;
    readonly maxUpwardQueueCount: u32;
    readonly maxUpwardQueueSize: u32;
    readonly maxUpwardMessageSize: u32;
    readonly maxUpwardMessageNumPerCandidate: u32;
    readonly hrmpMaxMessageNumPerCandidate: u32;
    readonly validationUpgradeCooldown: u32;
    readonly validationUpgradeDelay: u32;
    readonly asyncBackingParams: PolkadotPrimitivesV8AsyncBackingAsyncBackingParams;
  }
  /** @name PolkadotPrimitivesV8AsyncBackingAsyncBackingParams (250) */
  interface PolkadotPrimitivesV8AsyncBackingAsyncBackingParams extends Struct {
    readonly maxCandidateDepth: u32;
    readonly allowedAncestryLen: u32;
  }
  /** @name PolkadotCorePrimitivesOutboundHrmpMessage (256) */
  interface PolkadotCorePrimitivesOutboundHrmpMessage extends Struct {
    readonly recipient: u32;
    readonly data: Bytes;
  }
  /** @name CumulusPalletParachainSystemCall (258) */
  interface CumulusPalletParachainSystemCall extends Enum {
    readonly isSetValidationData: boolean;
    readonly asSetValidationData: {
      readonly data: CumulusPrimitivesParachainInherentParachainInherentData;
    } & Struct;
    readonly isSudoSendUpwardMessage: boolean;
    readonly asSudoSendUpwardMessage: {
      readonly message: Bytes;
    } & Struct;
    readonly type: "SetValidationData" | "SudoSendUpwardMessage";
  }
  /** @name CumulusPrimitivesParachainInherentParachainInherentData (259) */
  interface CumulusPrimitivesParachainInherentParachainInherentData extends Struct {
    readonly validationData: PolkadotPrimitivesV8PersistedValidationData;
    readonly relayChainState: SpTrieStorageProof;
    readonly downwardMessages: Vec<PolkadotCorePrimitivesInboundDownwardMessage>;
    readonly horizontalMessages: BTreeMap<u32, Vec<PolkadotCorePrimitivesInboundHrmpMessage>>;
  }
  /** @name PolkadotCorePrimitivesInboundDownwardMessage (261) */
  interface PolkadotCorePrimitivesInboundDownwardMessage extends Struct {
    readonly sentAt: u32;
    readonly msg: Bytes;
  }
  /** @name PolkadotCorePrimitivesInboundHrmpMessage (264) */
  interface PolkadotCorePrimitivesInboundHrmpMessage extends Struct {
    readonly sentAt: u32;
    readonly data: Bytes;
  }
  /** @name CumulusPalletParachainSystemError (267) */
  interface CumulusPalletParachainSystemError extends Enum {
    readonly isOverlappingUpgrades: boolean;
    readonly isProhibitedByPolkadot: boolean;
    readonly isTooBig: boolean;
    readonly isValidationDataNotAvailable: boolean;
    readonly isHostConfigurationNotAvailable: boolean;
    readonly isNotScheduled: boolean;
    readonly isNothingAuthorized: boolean;
    readonly isUnauthorized: boolean;
    readonly type:
      | "OverlappingUpgrades"
      | "ProhibitedByPolkadot"
      | "TooBig"
      | "ValidationDataNotAvailable"
      | "HostConfigurationNotAvailable"
      | "NotScheduled"
      | "NothingAuthorized"
      | "Unauthorized";
  }
  /** @name PalletTimestampCall (268) */
  interface PalletTimestampCall extends Enum {
    readonly isSet: boolean;
    readonly asSet: {
      readonly now: Compact<u64>;
    } & Struct;
    readonly type: "Set";
  }
  /** @name StagingParachainInfoCall (269) */
  type StagingParachainInfoCall = Null;
  /** @name PalletBalancesBalanceLock (271) */
  interface PalletBalancesBalanceLock extends Struct {
    readonly id: U8aFixed;
    readonly amount: u128;
    readonly reasons: PalletBalancesReasons;
  }
  /** @name PalletBalancesReasons (272) */
  interface PalletBalancesReasons extends Enum {
    readonly isFee: boolean;
    readonly isMisc: boolean;
    readonly isAll: boolean;
    readonly type: "Fee" | "Misc" | "All";
  }
  /** @name PalletBalancesReserveData (275) */
  interface PalletBalancesReserveData extends Struct {
    readonly id: U8aFixed;
    readonly amount: u128;
  }
  /** @name StorageHubRuntimeRuntimeHoldReason (279) */
  interface StorageHubRuntimeRuntimeHoldReason extends Enum {
    readonly isProviders: boolean;
    readonly asProviders: PalletStorageProvidersHoldReason;
    readonly isFileSystem: boolean;
    readonly asFileSystem: PalletFileSystemHoldReason;
    readonly isPaymentStreams: boolean;
    readonly asPaymentStreams: PalletPaymentStreamsHoldReason;
    readonly type: "Providers" | "FileSystem" | "PaymentStreams";
  }
  /** @name PalletStorageProvidersHoldReason (280) */
  interface PalletStorageProvidersHoldReason extends Enum {
    readonly isStorageProviderDeposit: boolean;
    readonly isBucketDeposit: boolean;
    readonly type: "StorageProviderDeposit" | "BucketDeposit";
  }
  /** @name PalletFileSystemHoldReason (281) */
  interface PalletFileSystemHoldReason extends Enum {
    readonly isStorageRequestCreationHold: boolean;
    readonly type: "StorageRequestCreationHold";
  }
  /** @name PalletPaymentStreamsHoldReason (282) */
  interface PalletPaymentStreamsHoldReason extends Enum {
    readonly isPaymentStreamDeposit: boolean;
    readonly type: "PaymentStreamDeposit";
  }
  /** @name FrameSupportTokensMiscIdAmount (285) */
  interface FrameSupportTokensMiscIdAmount extends Struct {
    readonly id: Null;
    readonly amount: u128;
  }
  /** @name PalletBalancesCall (287) */
  interface PalletBalancesCall extends Enum {
    readonly isTransferAllowDeath: boolean;
    readonly asTransferAllowDeath: {
      readonly dest: MultiAddress;
      readonly value: Compact<u128>;
    } & Struct;
    readonly isForceTransfer: boolean;
    readonly asForceTransfer: {
      readonly source: MultiAddress;
      readonly dest: MultiAddress;
      readonly value: Compact<u128>;
    } & Struct;
    readonly isTransferKeepAlive: boolean;
    readonly asTransferKeepAlive: {
      readonly dest: MultiAddress;
      readonly value: Compact<u128>;
    } & Struct;
    readonly isTransferAll: boolean;
    readonly asTransferAll: {
      readonly dest: MultiAddress;
      readonly keepAlive: bool;
    } & Struct;
    readonly isForceUnreserve: boolean;
    readonly asForceUnreserve: {
      readonly who: MultiAddress;
      readonly amount: u128;
    } & Struct;
    readonly isUpgradeAccounts: boolean;
    readonly asUpgradeAccounts: {
      readonly who: Vec<AccountId32>;
    } & Struct;
    readonly isForceSetBalance: boolean;
    readonly asForceSetBalance: {
      readonly who: MultiAddress;
      readonly newFree: Compact<u128>;
    } & Struct;
    readonly isForceAdjustTotalIssuance: boolean;
    readonly asForceAdjustTotalIssuance: {
      readonly direction: PalletBalancesAdjustmentDirection;
      readonly delta: Compact<u128>;
    } & Struct;
    readonly isBurn: boolean;
    readonly asBurn: {
      readonly value: Compact<u128>;
      readonly keepAlive: bool;
    } & Struct;
    readonly type:
      | "TransferAllowDeath"
      | "ForceTransfer"
      | "TransferKeepAlive"
      | "TransferAll"
      | "ForceUnreserve"
      | "UpgradeAccounts"
      | "ForceSetBalance"
      | "ForceAdjustTotalIssuance"
      | "Burn";
  }
  /** @name PalletBalancesAdjustmentDirection (290) */
  interface PalletBalancesAdjustmentDirection extends Enum {
    readonly isIncrease: boolean;
    readonly isDecrease: boolean;
    readonly type: "Increase" | "Decrease";
  }
  /** @name PalletBalancesError (291) */
  interface PalletBalancesError extends Enum {
    readonly isVestingBalance: boolean;
    readonly isLiquidityRestrictions: boolean;
    readonly isInsufficientBalance: boolean;
    readonly isExistentialDeposit: boolean;
    readonly isExpendability: boolean;
    readonly isExistingVestingSchedule: boolean;
    readonly isDeadAccount: boolean;
    readonly isTooManyReserves: boolean;
    readonly isTooManyHolds: boolean;
    readonly isTooManyFreezes: boolean;
    readonly isIssuanceDeactivated: boolean;
    readonly isDeltaZero: boolean;
    readonly type:
      | "VestingBalance"
      | "LiquidityRestrictions"
      | "InsufficientBalance"
      | "ExistentialDeposit"
      | "Expendability"
      | "ExistingVestingSchedule"
      | "DeadAccount"
      | "TooManyReserves"
      | "TooManyHolds"
      | "TooManyFreezes"
      | "IssuanceDeactivated"
      | "DeltaZero";
  }
  /** @name PalletTransactionPaymentReleases (292) */
  interface PalletTransactionPaymentReleases extends Enum {
    readonly isV1Ancient: boolean;
    readonly isV2: boolean;
    readonly type: "V1Ancient" | "V2";
  }
  /** @name PalletSudoCall (293) */
  interface PalletSudoCall extends Enum {
    readonly isSudo: boolean;
    readonly asSudo: {
      readonly call: Call;
    } & Struct;
    readonly isSudoUncheckedWeight: boolean;
    readonly asSudoUncheckedWeight: {
      readonly call: Call;
      readonly weight: SpWeightsWeightV2Weight;
    } & Struct;
    readonly isSetKey: boolean;
    readonly asSetKey: {
      readonly new_: MultiAddress;
    } & Struct;
    readonly isSudoAs: boolean;
    readonly asSudoAs: {
      readonly who: MultiAddress;
      readonly call: Call;
    } & Struct;
    readonly isRemoveKey: boolean;
    readonly type: "Sudo" | "SudoUncheckedWeight" | "SetKey" | "SudoAs" | "RemoveKey";
  }
  /** @name PalletCollatorSelectionCall (295) */
  interface PalletCollatorSelectionCall extends Enum {
    readonly isSetInvulnerables: boolean;
    readonly asSetInvulnerables: {
      readonly new_: Vec<AccountId32>;
    } & Struct;
    readonly isSetDesiredCandidates: boolean;
    readonly asSetDesiredCandidates: {
      readonly max: u32;
    } & Struct;
    readonly isSetCandidacyBond: boolean;
    readonly asSetCandidacyBond: {
      readonly bond: u128;
    } & Struct;
    readonly isRegisterAsCandidate: boolean;
    readonly isLeaveIntent: boolean;
    readonly isAddInvulnerable: boolean;
    readonly asAddInvulnerable: {
      readonly who: AccountId32;
    } & Struct;
    readonly isRemoveInvulnerable: boolean;
    readonly asRemoveInvulnerable: {
      readonly who: AccountId32;
    } & Struct;
    readonly isUpdateBond: boolean;
    readonly asUpdateBond: {
      readonly newDeposit: u128;
    } & Struct;
    readonly isTakeCandidateSlot: boolean;
    readonly asTakeCandidateSlot: {
      readonly deposit: u128;
      readonly target: AccountId32;
    } & Struct;
    readonly type:
      | "SetInvulnerables"
      | "SetDesiredCandidates"
      | "SetCandidacyBond"
      | "RegisterAsCandidate"
      | "LeaveIntent"
      | "AddInvulnerable"
      | "RemoveInvulnerable"
      | "UpdateBond"
      | "TakeCandidateSlot";
  }
  /** @name PalletSessionCall (296) */
  interface PalletSessionCall extends Enum {
    readonly isSetKeys: boolean;
    readonly asSetKeys: {
      readonly keys_: StorageHubRuntimeSessionKeys;
      readonly proof: Bytes;
    } & Struct;
    readonly isPurgeKeys: boolean;
    readonly type: "SetKeys" | "PurgeKeys";
  }
  /** @name StorageHubRuntimeSessionKeys (297) */
  interface StorageHubRuntimeSessionKeys extends Struct {
    readonly aura: SpConsensusAuraSr25519AppSr25519Public;
  }
  /** @name SpConsensusAuraSr25519AppSr25519Public (298) */
  interface SpConsensusAuraSr25519AppSr25519Public extends U8aFixed {}
  /** @name CumulusPalletXcmpQueueCall (299) */
  interface CumulusPalletXcmpQueueCall extends Enum {
    readonly isSuspendXcmExecution: boolean;
    readonly isResumeXcmExecution: boolean;
    readonly isUpdateSuspendThreshold: boolean;
    readonly asUpdateSuspendThreshold: {
      readonly new_: u32;
    } & Struct;
    readonly isUpdateDropThreshold: boolean;
    readonly asUpdateDropThreshold: {
      readonly new_: u32;
    } & Struct;
    readonly isUpdateResumeThreshold: boolean;
    readonly asUpdateResumeThreshold: {
      readonly new_: u32;
    } & Struct;
    readonly type:
      | "SuspendXcmExecution"
      | "ResumeXcmExecution"
      | "UpdateSuspendThreshold"
      | "UpdateDropThreshold"
      | "UpdateResumeThreshold";
  }
  /** @name PalletXcmCall (300) */
  interface PalletXcmCall extends Enum {
    readonly isSend: boolean;
    readonly asSend: {
      readonly dest: XcmVersionedLocation;
      readonly message: XcmVersionedXcm;
    } & Struct;
    readonly isTeleportAssets: boolean;
    readonly asTeleportAssets: {
      readonly dest: XcmVersionedLocation;
      readonly beneficiary: XcmVersionedLocation;
      readonly assets: XcmVersionedAssets;
      readonly feeAssetItem: u32;
    } & Struct;
    readonly isReserveTransferAssets: boolean;
    readonly asReserveTransferAssets: {
      readonly dest: XcmVersionedLocation;
      readonly beneficiary: XcmVersionedLocation;
      readonly assets: XcmVersionedAssets;
      readonly feeAssetItem: u32;
    } & Struct;
    readonly isExecute: boolean;
    readonly asExecute: {
      readonly message: XcmVersionedXcm;
      readonly maxWeight: SpWeightsWeightV2Weight;
    } & Struct;
    readonly isForceXcmVersion: boolean;
    readonly asForceXcmVersion: {
      readonly location: StagingXcmV4Location;
      readonly version: u32;
    } & Struct;
    readonly isForceDefaultXcmVersion: boolean;
    readonly asForceDefaultXcmVersion: {
      readonly maybeXcmVersion: Option<u32>;
    } & Struct;
    readonly isForceSubscribeVersionNotify: boolean;
    readonly asForceSubscribeVersionNotify: {
      readonly location: XcmVersionedLocation;
    } & Struct;
    readonly isForceUnsubscribeVersionNotify: boolean;
    readonly asForceUnsubscribeVersionNotify: {
      readonly location: XcmVersionedLocation;
    } & Struct;
    readonly isLimitedReserveTransferAssets: boolean;
    readonly asLimitedReserveTransferAssets: {
      readonly dest: XcmVersionedLocation;
      readonly beneficiary: XcmVersionedLocation;
      readonly assets: XcmVersionedAssets;
      readonly feeAssetItem: u32;
      readonly weightLimit: XcmV3WeightLimit;
    } & Struct;
    readonly isLimitedTeleportAssets: boolean;
    readonly asLimitedTeleportAssets: {
      readonly dest: XcmVersionedLocation;
      readonly beneficiary: XcmVersionedLocation;
      readonly assets: XcmVersionedAssets;
      readonly feeAssetItem: u32;
      readonly weightLimit: XcmV3WeightLimit;
    } & Struct;
    readonly isForceSuspension: boolean;
    readonly asForceSuspension: {
      readonly suspended: bool;
    } & Struct;
    readonly isTransferAssets: boolean;
    readonly asTransferAssets: {
      readonly dest: XcmVersionedLocation;
      readonly beneficiary: XcmVersionedLocation;
      readonly assets: XcmVersionedAssets;
      readonly feeAssetItem: u32;
      readonly weightLimit: XcmV3WeightLimit;
    } & Struct;
    readonly isClaimAssets: boolean;
    readonly asClaimAssets: {
      readonly assets: XcmVersionedAssets;
      readonly beneficiary: XcmVersionedLocation;
    } & Struct;
    readonly isTransferAssetsUsingTypeAndThen: boolean;
    readonly asTransferAssetsUsingTypeAndThen: {
      readonly dest: XcmVersionedLocation;
      readonly assets: XcmVersionedAssets;
      readonly assetsTransferType: StagingXcmExecutorAssetTransferTransferType;
      readonly remoteFeesId: XcmVersionedAssetId;
      readonly feesTransferType: StagingXcmExecutorAssetTransferTransferType;
      readonly customXcmOnDest: XcmVersionedXcm;
      readonly weightLimit: XcmV3WeightLimit;
    } & Struct;
    readonly type:
      | "Send"
      | "TeleportAssets"
      | "ReserveTransferAssets"
      | "Execute"
      | "ForceXcmVersion"
      | "ForceDefaultXcmVersion"
      | "ForceSubscribeVersionNotify"
      | "ForceUnsubscribeVersionNotify"
      | "LimitedReserveTransferAssets"
      | "LimitedTeleportAssets"
      | "ForceSuspension"
      | "TransferAssets"
      | "ClaimAssets"
      | "TransferAssetsUsingTypeAndThen";
  }
  /** @name XcmVersionedXcm (301) */
  interface XcmVersionedXcm extends Enum {
    readonly isV2: boolean;
    readonly asV2: XcmV2Xcm;
    readonly isV3: boolean;
    readonly asV3: XcmV3Xcm;
    readonly isV4: boolean;
    readonly asV4: StagingXcmV4Xcm;
    readonly type: "V2" | "V3" | "V4";
  }
  /** @name XcmV2Xcm (302) */
  interface XcmV2Xcm extends Vec<XcmV2Instruction> {}
  /** @name XcmV2Instruction (304) */
  interface XcmV2Instruction extends Enum {
    readonly isWithdrawAsset: boolean;
    readonly asWithdrawAsset: XcmV2MultiassetMultiAssets;
    readonly isReserveAssetDeposited: boolean;
    readonly asReserveAssetDeposited: XcmV2MultiassetMultiAssets;
    readonly isReceiveTeleportedAsset: boolean;
    readonly asReceiveTeleportedAsset: XcmV2MultiassetMultiAssets;
    readonly isQueryResponse: boolean;
    readonly asQueryResponse: {
      readonly queryId: Compact<u64>;
      readonly response: XcmV2Response;
      readonly maxWeight: Compact<u64>;
    } & Struct;
    readonly isTransferAsset: boolean;
    readonly asTransferAsset: {
      readonly assets: XcmV2MultiassetMultiAssets;
      readonly beneficiary: XcmV2MultiLocation;
    } & Struct;
    readonly isTransferReserveAsset: boolean;
    readonly asTransferReserveAsset: {
      readonly assets: XcmV2MultiassetMultiAssets;
      readonly dest: XcmV2MultiLocation;
      readonly xcm: XcmV2Xcm;
    } & Struct;
    readonly isTransact: boolean;
    readonly asTransact: {
      readonly originType: XcmV2OriginKind;
      readonly requireWeightAtMost: Compact<u64>;
      readonly call: XcmDoubleEncoded;
    } & Struct;
    readonly isHrmpNewChannelOpenRequest: boolean;
    readonly asHrmpNewChannelOpenRequest: {
      readonly sender: Compact<u32>;
      readonly maxMessageSize: Compact<u32>;
      readonly maxCapacity: Compact<u32>;
    } & Struct;
    readonly isHrmpChannelAccepted: boolean;
    readonly asHrmpChannelAccepted: {
      readonly recipient: Compact<u32>;
    } & Struct;
    readonly isHrmpChannelClosing: boolean;
    readonly asHrmpChannelClosing: {
      readonly initiator: Compact<u32>;
      readonly sender: Compact<u32>;
      readonly recipient: Compact<u32>;
    } & Struct;
    readonly isClearOrigin: boolean;
    readonly isDescendOrigin: boolean;
    readonly asDescendOrigin: XcmV2MultilocationJunctions;
    readonly isReportError: boolean;
    readonly asReportError: {
      readonly queryId: Compact<u64>;
      readonly dest: XcmV2MultiLocation;
      readonly maxResponseWeight: Compact<u64>;
    } & Struct;
    readonly isDepositAsset: boolean;
    readonly asDepositAsset: {
      readonly assets: XcmV2MultiassetMultiAssetFilter;
      readonly maxAssets: Compact<u32>;
      readonly beneficiary: XcmV2MultiLocation;
    } & Struct;
    readonly isDepositReserveAsset: boolean;
    readonly asDepositReserveAsset: {
      readonly assets: XcmV2MultiassetMultiAssetFilter;
      readonly maxAssets: Compact<u32>;
      readonly dest: XcmV2MultiLocation;
      readonly xcm: XcmV2Xcm;
    } & Struct;
    readonly isExchangeAsset: boolean;
    readonly asExchangeAsset: {
      readonly give: XcmV2MultiassetMultiAssetFilter;
      readonly receive: XcmV2MultiassetMultiAssets;
    } & Struct;
    readonly isInitiateReserveWithdraw: boolean;
    readonly asInitiateReserveWithdraw: {
      readonly assets: XcmV2MultiassetMultiAssetFilter;
      readonly reserve: XcmV2MultiLocation;
      readonly xcm: XcmV2Xcm;
    } & Struct;
    readonly isInitiateTeleport: boolean;
    readonly asInitiateTeleport: {
      readonly assets: XcmV2MultiassetMultiAssetFilter;
      readonly dest: XcmV2MultiLocation;
      readonly xcm: XcmV2Xcm;
    } & Struct;
    readonly isQueryHolding: boolean;
    readonly asQueryHolding: {
      readonly queryId: Compact<u64>;
      readonly dest: XcmV2MultiLocation;
      readonly assets: XcmV2MultiassetMultiAssetFilter;
      readonly maxResponseWeight: Compact<u64>;
    } & Struct;
    readonly isBuyExecution: boolean;
    readonly asBuyExecution: {
      readonly fees: XcmV2MultiAsset;
      readonly weightLimit: XcmV2WeightLimit;
    } & Struct;
    readonly isRefundSurplus: boolean;
    readonly isSetErrorHandler: boolean;
    readonly asSetErrorHandler: XcmV2Xcm;
    readonly isSetAppendix: boolean;
    readonly asSetAppendix: XcmV2Xcm;
    readonly isClearError: boolean;
    readonly isClaimAsset: boolean;
    readonly asClaimAsset: {
      readonly assets: XcmV2MultiassetMultiAssets;
      readonly ticket: XcmV2MultiLocation;
    } & Struct;
    readonly isTrap: boolean;
    readonly asTrap: Compact<u64>;
    readonly isSubscribeVersion: boolean;
    readonly asSubscribeVersion: {
      readonly queryId: Compact<u64>;
      readonly maxResponseWeight: Compact<u64>;
    } & Struct;
    readonly isUnsubscribeVersion: boolean;
    readonly type:
      | "WithdrawAsset"
      | "ReserveAssetDeposited"
      | "ReceiveTeleportedAsset"
      | "QueryResponse"
      | "TransferAsset"
      | "TransferReserveAsset"
      | "Transact"
      | "HrmpNewChannelOpenRequest"
      | "HrmpChannelAccepted"
      | "HrmpChannelClosing"
      | "ClearOrigin"
      | "DescendOrigin"
      | "ReportError"
      | "DepositAsset"
      | "DepositReserveAsset"
      | "ExchangeAsset"
      | "InitiateReserveWithdraw"
      | "InitiateTeleport"
      | "QueryHolding"
      | "BuyExecution"
      | "RefundSurplus"
      | "SetErrorHandler"
      | "SetAppendix"
      | "ClearError"
      | "ClaimAsset"
      | "Trap"
      | "SubscribeVersion"
      | "UnsubscribeVersion";
  }
  /** @name XcmV2Response (305) */
  interface XcmV2Response extends Enum {
    readonly isNull: boolean;
    readonly isAssets: boolean;
    readonly asAssets: XcmV2MultiassetMultiAssets;
    readonly isExecutionResult: boolean;
    readonly asExecutionResult: Option<ITuple<[u32, XcmV2TraitsError]>>;
    readonly isVersion: boolean;
    readonly asVersion: u32;
    readonly type: "Null" | "Assets" | "ExecutionResult" | "Version";
  }
  /** @name XcmV2TraitsError (308) */
  interface XcmV2TraitsError extends Enum {
    readonly isOverflow: boolean;
    readonly isUnimplemented: boolean;
    readonly isUntrustedReserveLocation: boolean;
    readonly isUntrustedTeleportLocation: boolean;
    readonly isMultiLocationFull: boolean;
    readonly isMultiLocationNotInvertible: boolean;
    readonly isBadOrigin: boolean;
    readonly isInvalidLocation: boolean;
    readonly isAssetNotFound: boolean;
    readonly isFailedToTransactAsset: boolean;
    readonly isNotWithdrawable: boolean;
    readonly isLocationCannotHold: boolean;
    readonly isExceedsMaxMessageSize: boolean;
    readonly isDestinationUnsupported: boolean;
    readonly isTransport: boolean;
    readonly isUnroutable: boolean;
    readonly isUnknownClaim: boolean;
    readonly isFailedToDecode: boolean;
    readonly isMaxWeightInvalid: boolean;
    readonly isNotHoldingFees: boolean;
    readonly isTooExpensive: boolean;
    readonly isTrap: boolean;
    readonly asTrap: u64;
    readonly isUnhandledXcmVersion: boolean;
    readonly isWeightLimitReached: boolean;
    readonly asWeightLimitReached: u64;
    readonly isBarrier: boolean;
    readonly isWeightNotComputable: boolean;
    readonly type:
      | "Overflow"
      | "Unimplemented"
      | "UntrustedReserveLocation"
      | "UntrustedTeleportLocation"
      | "MultiLocationFull"
      | "MultiLocationNotInvertible"
      | "BadOrigin"
      | "InvalidLocation"
      | "AssetNotFound"
      | "FailedToTransactAsset"
      | "NotWithdrawable"
      | "LocationCannotHold"
      | "ExceedsMaxMessageSize"
      | "DestinationUnsupported"
      | "Transport"
      | "Unroutable"
      | "UnknownClaim"
      | "FailedToDecode"
      | "MaxWeightInvalid"
      | "NotHoldingFees"
      | "TooExpensive"
      | "Trap"
      | "UnhandledXcmVersion"
      | "WeightLimitReached"
      | "Barrier"
      | "WeightNotComputable";
  }
  /** @name XcmV2OriginKind (309) */
  interface XcmV2OriginKind extends Enum {
    readonly isNative: boolean;
    readonly isSovereignAccount: boolean;
    readonly isSuperuser: boolean;
    readonly isXcm: boolean;
    readonly type: "Native" | "SovereignAccount" | "Superuser" | "Xcm";
  }
  /** @name XcmV2MultiassetMultiAssetFilter (310) */
  interface XcmV2MultiassetMultiAssetFilter extends Enum {
    readonly isDefinite: boolean;
    readonly asDefinite: XcmV2MultiassetMultiAssets;
    readonly isWild: boolean;
    readonly asWild: XcmV2MultiassetWildMultiAsset;
    readonly type: "Definite" | "Wild";
  }
  /** @name XcmV2MultiassetWildMultiAsset (311) */
  interface XcmV2MultiassetWildMultiAsset extends Enum {
    readonly isAll: boolean;
    readonly isAllOf: boolean;
    readonly asAllOf: {
      readonly id: XcmV2MultiassetAssetId;
      readonly fun: XcmV2MultiassetWildFungibility;
    } & Struct;
    readonly type: "All" | "AllOf";
  }
  /** @name XcmV2MultiassetWildFungibility (312) */
  interface XcmV2MultiassetWildFungibility extends Enum {
    readonly isFungible: boolean;
    readonly isNonFungible: boolean;
    readonly type: "Fungible" | "NonFungible";
  }
  /** @name XcmV2WeightLimit (313) */
  interface XcmV2WeightLimit extends Enum {
    readonly isUnlimited: boolean;
    readonly isLimited: boolean;
    readonly asLimited: Compact<u64>;
    readonly type: "Unlimited" | "Limited";
  }
  /** @name XcmV3Xcm (314) */
  interface XcmV3Xcm extends Vec<XcmV3Instruction> {}
  /** @name XcmV3Instruction (316) */
  interface XcmV3Instruction extends Enum {
    readonly isWithdrawAsset: boolean;
    readonly asWithdrawAsset: XcmV3MultiassetMultiAssets;
    readonly isReserveAssetDeposited: boolean;
    readonly asReserveAssetDeposited: XcmV3MultiassetMultiAssets;
    readonly isReceiveTeleportedAsset: boolean;
    readonly asReceiveTeleportedAsset: XcmV3MultiassetMultiAssets;
    readonly isQueryResponse: boolean;
    readonly asQueryResponse: {
      readonly queryId: Compact<u64>;
      readonly response: XcmV3Response;
      readonly maxWeight: SpWeightsWeightV2Weight;
      readonly querier: Option<StagingXcmV3MultiLocation>;
    } & Struct;
    readonly isTransferAsset: boolean;
    readonly asTransferAsset: {
      readonly assets: XcmV3MultiassetMultiAssets;
      readonly beneficiary: StagingXcmV3MultiLocation;
    } & Struct;
    readonly isTransferReserveAsset: boolean;
    readonly asTransferReserveAsset: {
      readonly assets: XcmV3MultiassetMultiAssets;
      readonly dest: StagingXcmV3MultiLocation;
      readonly xcm: XcmV3Xcm;
    } & Struct;
    readonly isTransact: boolean;
    readonly asTransact: {
      readonly originKind: XcmV3OriginKind;
      readonly requireWeightAtMost: SpWeightsWeightV2Weight;
      readonly call: XcmDoubleEncoded;
    } & Struct;
    readonly isHrmpNewChannelOpenRequest: boolean;
    readonly asHrmpNewChannelOpenRequest: {
      readonly sender: Compact<u32>;
      readonly maxMessageSize: Compact<u32>;
      readonly maxCapacity: Compact<u32>;
    } & Struct;
    readonly isHrmpChannelAccepted: boolean;
    readonly asHrmpChannelAccepted: {
      readonly recipient: Compact<u32>;
    } & Struct;
    readonly isHrmpChannelClosing: boolean;
    readonly asHrmpChannelClosing: {
      readonly initiator: Compact<u32>;
      readonly sender: Compact<u32>;
      readonly recipient: Compact<u32>;
    } & Struct;
    readonly isClearOrigin: boolean;
    readonly isDescendOrigin: boolean;
    readonly asDescendOrigin: XcmV3Junctions;
    readonly isReportError: boolean;
    readonly asReportError: XcmV3QueryResponseInfo;
    readonly isDepositAsset: boolean;
    readonly asDepositAsset: {
      readonly assets: XcmV3MultiassetMultiAssetFilter;
      readonly beneficiary: StagingXcmV3MultiLocation;
    } & Struct;
    readonly isDepositReserveAsset: boolean;
    readonly asDepositReserveAsset: {
      readonly assets: XcmV3MultiassetMultiAssetFilter;
      readonly dest: StagingXcmV3MultiLocation;
      readonly xcm: XcmV3Xcm;
    } & Struct;
    readonly isExchangeAsset: boolean;
    readonly asExchangeAsset: {
      readonly give: XcmV3MultiassetMultiAssetFilter;
      readonly want: XcmV3MultiassetMultiAssets;
      readonly maximal: bool;
    } & Struct;
    readonly isInitiateReserveWithdraw: boolean;
    readonly asInitiateReserveWithdraw: {
      readonly assets: XcmV3MultiassetMultiAssetFilter;
      readonly reserve: StagingXcmV3MultiLocation;
      readonly xcm: XcmV3Xcm;
    } & Struct;
    readonly isInitiateTeleport: boolean;
    readonly asInitiateTeleport: {
      readonly assets: XcmV3MultiassetMultiAssetFilter;
      readonly dest: StagingXcmV3MultiLocation;
      readonly xcm: XcmV3Xcm;
    } & Struct;
    readonly isReportHolding: boolean;
    readonly asReportHolding: {
      readonly responseInfo: XcmV3QueryResponseInfo;
      readonly assets: XcmV3MultiassetMultiAssetFilter;
    } & Struct;
    readonly isBuyExecution: boolean;
    readonly asBuyExecution: {
      readonly fees: XcmV3MultiAsset;
      readonly weightLimit: XcmV3WeightLimit;
    } & Struct;
    readonly isRefundSurplus: boolean;
    readonly isSetErrorHandler: boolean;
    readonly asSetErrorHandler: XcmV3Xcm;
    readonly isSetAppendix: boolean;
    readonly asSetAppendix: XcmV3Xcm;
    readonly isClearError: boolean;
    readonly isClaimAsset: boolean;
    readonly asClaimAsset: {
      readonly assets: XcmV3MultiassetMultiAssets;
      readonly ticket: StagingXcmV3MultiLocation;
    } & Struct;
    readonly isTrap: boolean;
    readonly asTrap: Compact<u64>;
    readonly isSubscribeVersion: boolean;
    readonly asSubscribeVersion: {
      readonly queryId: Compact<u64>;
      readonly maxResponseWeight: SpWeightsWeightV2Weight;
    } & Struct;
    readonly isUnsubscribeVersion: boolean;
    readonly isBurnAsset: boolean;
    readonly asBurnAsset: XcmV3MultiassetMultiAssets;
    readonly isExpectAsset: boolean;
    readonly asExpectAsset: XcmV3MultiassetMultiAssets;
    readonly isExpectOrigin: boolean;
    readonly asExpectOrigin: Option<StagingXcmV3MultiLocation>;
    readonly isExpectError: boolean;
    readonly asExpectError: Option<ITuple<[u32, XcmV3TraitsError]>>;
    readonly isExpectTransactStatus: boolean;
    readonly asExpectTransactStatus: XcmV3MaybeErrorCode;
    readonly isQueryPallet: boolean;
    readonly asQueryPallet: {
      readonly moduleName: Bytes;
      readonly responseInfo: XcmV3QueryResponseInfo;
    } & Struct;
    readonly isExpectPallet: boolean;
    readonly asExpectPallet: {
      readonly index: Compact<u32>;
      readonly name: Bytes;
      readonly moduleName: Bytes;
      readonly crateMajor: Compact<u32>;
      readonly minCrateMinor: Compact<u32>;
    } & Struct;
    readonly isReportTransactStatus: boolean;
    readonly asReportTransactStatus: XcmV3QueryResponseInfo;
    readonly isClearTransactStatus: boolean;
    readonly isUniversalOrigin: boolean;
    readonly asUniversalOrigin: XcmV3Junction;
    readonly isExportMessage: boolean;
    readonly asExportMessage: {
      readonly network: XcmV3JunctionNetworkId;
      readonly destination: XcmV3Junctions;
      readonly xcm: XcmV3Xcm;
    } & Struct;
    readonly isLockAsset: boolean;
    readonly asLockAsset: {
      readonly asset: XcmV3MultiAsset;
      readonly unlocker: StagingXcmV3MultiLocation;
    } & Struct;
    readonly isUnlockAsset: boolean;
    readonly asUnlockAsset: {
      readonly asset: XcmV3MultiAsset;
      readonly target: StagingXcmV3MultiLocation;
    } & Struct;
    readonly isNoteUnlockable: boolean;
    readonly asNoteUnlockable: {
      readonly asset: XcmV3MultiAsset;
      readonly owner: StagingXcmV3MultiLocation;
    } & Struct;
    readonly isRequestUnlock: boolean;
    readonly asRequestUnlock: {
      readonly asset: XcmV3MultiAsset;
      readonly locker: StagingXcmV3MultiLocation;
    } & Struct;
    readonly isSetFeesMode: boolean;
    readonly asSetFeesMode: {
      readonly jitWithdraw: bool;
    } & Struct;
    readonly isSetTopic: boolean;
    readonly asSetTopic: U8aFixed;
    readonly isClearTopic: boolean;
    readonly isAliasOrigin: boolean;
    readonly asAliasOrigin: StagingXcmV3MultiLocation;
    readonly isUnpaidExecution: boolean;
    readonly asUnpaidExecution: {
      readonly weightLimit: XcmV3WeightLimit;
      readonly checkOrigin: Option<StagingXcmV3MultiLocation>;
    } & Struct;
    readonly type:
      | "WithdrawAsset"
      | "ReserveAssetDeposited"
      | "ReceiveTeleportedAsset"
      | "QueryResponse"
      | "TransferAsset"
      | "TransferReserveAsset"
      | "Transact"
      | "HrmpNewChannelOpenRequest"
      | "HrmpChannelAccepted"
      | "HrmpChannelClosing"
      | "ClearOrigin"
      | "DescendOrigin"
      | "ReportError"
      | "DepositAsset"
      | "DepositReserveAsset"
      | "ExchangeAsset"
      | "InitiateReserveWithdraw"
      | "InitiateTeleport"
      | "ReportHolding"
      | "BuyExecution"
      | "RefundSurplus"
      | "SetErrorHandler"
      | "SetAppendix"
      | "ClearError"
      | "ClaimAsset"
      | "Trap"
      | "SubscribeVersion"
      | "UnsubscribeVersion"
      | "BurnAsset"
      | "ExpectAsset"
      | "ExpectOrigin"
      | "ExpectError"
      | "ExpectTransactStatus"
      | "QueryPallet"
      | "ExpectPallet"
      | "ReportTransactStatus"
      | "ClearTransactStatus"
      | "UniversalOrigin"
      | "ExportMessage"
      | "LockAsset"
      | "UnlockAsset"
      | "NoteUnlockable"
      | "RequestUnlock"
      | "SetFeesMode"
      | "SetTopic"
      | "ClearTopic"
      | "AliasOrigin"
      | "UnpaidExecution";
  }
  /** @name XcmV3Response (317) */
  interface XcmV3Response extends Enum {
    readonly isNull: boolean;
    readonly isAssets: boolean;
    readonly asAssets: XcmV3MultiassetMultiAssets;
    readonly isExecutionResult: boolean;
    readonly asExecutionResult: Option<ITuple<[u32, XcmV3TraitsError]>>;
    readonly isVersion: boolean;
    readonly asVersion: u32;
    readonly isPalletsInfo: boolean;
    readonly asPalletsInfo: Vec<XcmV3PalletInfo>;
    readonly isDispatchResult: boolean;
    readonly asDispatchResult: XcmV3MaybeErrorCode;
    readonly type:
      | "Null"
      | "Assets"
      | "ExecutionResult"
      | "Version"
      | "PalletsInfo"
      | "DispatchResult";
  }
  /** @name XcmV3PalletInfo (319) */
  interface XcmV3PalletInfo extends Struct {
    readonly index: Compact<u32>;
    readonly name: Bytes;
    readonly moduleName: Bytes;
    readonly major: Compact<u32>;
    readonly minor: Compact<u32>;
    readonly patch: Compact<u32>;
  }
  /** @name XcmV3QueryResponseInfo (323) */
  interface XcmV3QueryResponseInfo extends Struct {
    readonly destination: StagingXcmV3MultiLocation;
    readonly queryId: Compact<u64>;
    readonly maxWeight: SpWeightsWeightV2Weight;
  }
  /** @name XcmV3MultiassetMultiAssetFilter (324) */
  interface XcmV3MultiassetMultiAssetFilter extends Enum {
    readonly isDefinite: boolean;
    readonly asDefinite: XcmV3MultiassetMultiAssets;
    readonly isWild: boolean;
    readonly asWild: XcmV3MultiassetWildMultiAsset;
    readonly type: "Definite" | "Wild";
  }
  /** @name XcmV3MultiassetWildMultiAsset (325) */
  interface XcmV3MultiassetWildMultiAsset extends Enum {
    readonly isAll: boolean;
    readonly isAllOf: boolean;
    readonly asAllOf: {
      readonly id: XcmV3MultiassetAssetId;
      readonly fun: XcmV3MultiassetWildFungibility;
    } & Struct;
    readonly isAllCounted: boolean;
    readonly asAllCounted: Compact<u32>;
    readonly isAllOfCounted: boolean;
    readonly asAllOfCounted: {
      readonly id: XcmV3MultiassetAssetId;
      readonly fun: XcmV3MultiassetWildFungibility;
      readonly count: Compact<u32>;
    } & Struct;
    readonly type: "All" | "AllOf" | "AllCounted" | "AllOfCounted";
  }
  /** @name XcmV3MultiassetWildFungibility (326) */
  interface XcmV3MultiassetWildFungibility extends Enum {
    readonly isFungible: boolean;
    readonly isNonFungible: boolean;
    readonly type: "Fungible" | "NonFungible";
  }
  /** @name StagingXcmExecutorAssetTransferTransferType (338) */
  interface StagingXcmExecutorAssetTransferTransferType extends Enum {
    readonly isTeleport: boolean;
    readonly isLocalReserve: boolean;
    readonly isDestinationReserve: boolean;
    readonly isRemoteReserve: boolean;
    readonly asRemoteReserve: XcmVersionedLocation;
    readonly type: "Teleport" | "LocalReserve" | "DestinationReserve" | "RemoteReserve";
  }
  /** @name XcmVersionedAssetId (339) */
  interface XcmVersionedAssetId extends Enum {
    readonly isV3: boolean;
    readonly asV3: XcmV3MultiassetAssetId;
    readonly isV4: boolean;
    readonly asV4: StagingXcmV4AssetAssetId;
    readonly type: "V3" | "V4";
  }
  /** @name CumulusPalletXcmCall (340) */
  type CumulusPalletXcmCall = Null;
  /** @name PalletMessageQueueCall (341) */
  interface PalletMessageQueueCall extends Enum {
    readonly isReapPage: boolean;
    readonly asReapPage: {
      readonly messageOrigin: CumulusPrimitivesCoreAggregateMessageOrigin;
      readonly pageIndex: u32;
    } & Struct;
    readonly isExecuteOverweight: boolean;
    readonly asExecuteOverweight: {
      readonly messageOrigin: CumulusPrimitivesCoreAggregateMessageOrigin;
      readonly page: u32;
      readonly index: u32;
      readonly weightLimit: SpWeightsWeightV2Weight;
    } & Struct;
    readonly type: "ReapPage" | "ExecuteOverweight";
  }
  /** @name PalletStorageProvidersCall (342) */
  interface PalletStorageProvidersCall extends Enum {
    readonly isRequestMspSignUp: boolean;
    readonly asRequestMspSignUp: {
      readonly capacity: u64;
      readonly multiaddresses: Vec<Bytes>;
      readonly valuePropPricePerGigaUnitOfDataPerBlock: u128;
      readonly commitment: Bytes;
      readonly valuePropMaxDataLimit: u64;
      readonly paymentAccount: AccountId32;
    } & Struct;
    readonly isRequestBspSignUp: boolean;
    readonly asRequestBspSignUp: {
      readonly capacity: u64;
      readonly multiaddresses: Vec<Bytes>;
      readonly paymentAccount: AccountId32;
    } & Struct;
    readonly isConfirmSignUp: boolean;
    readonly asConfirmSignUp: {
      readonly providerAccount: Option<AccountId32>;
    } & Struct;
    readonly isCancelSignUp: boolean;
    readonly isMspSignOff: boolean;
    readonly isBspSignOff: boolean;
    readonly isChangeCapacity: boolean;
    readonly asChangeCapacity: {
      readonly newCapacity: u64;
    } & Struct;
    readonly isAddValueProp: boolean;
    readonly asAddValueProp: {
      readonly pricePerGigaUnitOfDataPerBlock: u128;
      readonly commitment: Bytes;
      readonly bucketDataLimit: u64;
    } & Struct;
    readonly isMakeValuePropUnavailable: boolean;
    readonly asMakeValuePropUnavailable: {
      readonly valuePropId: H256;
    } & Struct;
    readonly isAddMultiaddress: boolean;
    readonly asAddMultiaddress: {
      readonly newMultiaddress: Bytes;
    } & Struct;
    readonly isRemoveMultiaddress: boolean;
    readonly asRemoveMultiaddress: {
      readonly multiaddress: Bytes;
    } & Struct;
    readonly isForceMspSignUp: boolean;
    readonly asForceMspSignUp: {
      readonly who: AccountId32;
      readonly mspId: H256;
      readonly capacity: u64;
      readonly multiaddresses: Vec<Bytes>;
      readonly valuePropPricePerGigaUnitOfDataPerBlock: u128;
      readonly commitment: Bytes;
      readonly valuePropMaxDataLimit: u64;
      readonly paymentAccount: AccountId32;
    } & Struct;
    readonly isForceBspSignUp: boolean;
    readonly asForceBspSignUp: {
      readonly who: AccountId32;
      readonly bspId: H256;
      readonly capacity: u64;
      readonly multiaddresses: Vec<Bytes>;
      readonly paymentAccount: AccountId32;
      readonly weight: Option<u32>;
    } & Struct;
    readonly isSlash: boolean;
    readonly asSlash: {
      readonly providerId: H256;
    } & Struct;
    readonly isTopUpDeposit: boolean;
    readonly isDeleteProvider: boolean;
    readonly asDeleteProvider: {
      readonly providerId: H256;
    } & Struct;
    readonly isStopAllCycles: boolean;
    readonly type:
      | "RequestMspSignUp"
      | "RequestBspSignUp"
      | "ConfirmSignUp"
      | "CancelSignUp"
      | "MspSignOff"
      | "BspSignOff"
      | "ChangeCapacity"
      | "AddValueProp"
      | "MakeValuePropUnavailable"
      | "AddMultiaddress"
      | "RemoveMultiaddress"
      | "ForceMspSignUp"
      | "ForceBspSignUp"
      | "Slash"
      | "TopUpDeposit"
      | "DeleteProvider"
      | "StopAllCycles";
  }
  /** @name PalletFileSystemCall (343) */
  interface PalletFileSystemCall extends Enum {
    readonly isCreateBucket: boolean;
    readonly asCreateBucket: {
      readonly mspId: H256;
      readonly name: Bytes;
      readonly private: bool;
      readonly valuePropId: Option<H256>;
    } & Struct;
    readonly isRequestMoveBucket: boolean;
    readonly asRequestMoveBucket: {
      readonly bucketId: H256;
      readonly newMspId: H256;
    } & Struct;
    readonly isMspRespondMoveBucketRequest: boolean;
    readonly asMspRespondMoveBucketRequest: {
      readonly bucketId: H256;
      readonly response: PalletFileSystemBucketMoveRequestResponse;
    } & Struct;
    readonly isUpdateBucketPrivacy: boolean;
    readonly asUpdateBucketPrivacy: {
      readonly bucketId: H256;
      readonly private: bool;
    } & Struct;
    readonly isCreateAndAssociateCollectionWithBucket: boolean;
    readonly asCreateAndAssociateCollectionWithBucket: {
      readonly bucketId: H256;
    } & Struct;
    readonly isDeleteBucket: boolean;
    readonly asDeleteBucket: {
      readonly bucketId: H256;
    } & Struct;
    readonly isIssueStorageRequest: boolean;
    readonly asIssueStorageRequest: {
      readonly bucketId: H256;
      readonly location: Bytes;
      readonly fingerprint: H256;
      readonly size_: u64;
      readonly mspId: H256;
      readonly peerIds: Vec<Bytes>;
      readonly replicationTarget: Option<u32>;
    } & Struct;
    readonly isRevokeStorageRequest: boolean;
    readonly asRevokeStorageRequest: {
      readonly fileKey: H256;
    } & Struct;
    readonly isMspRespondStorageRequestsMultipleBuckets: boolean;
    readonly asMspRespondStorageRequestsMultipleBuckets: {
      readonly storageRequestMspResponse: Vec<PalletFileSystemStorageRequestMspBucketResponse>;
    } & Struct;
    readonly isMspStopStoringBucket: boolean;
    readonly asMspStopStoringBucket: {
      readonly bucketId: H256;
    } & Struct;
    readonly isBspVolunteer: boolean;
    readonly asBspVolunteer: {
      readonly fileKey: H256;
    } & Struct;
    readonly isBspConfirmStoring: boolean;
    readonly asBspConfirmStoring: {
      readonly nonInclusionForestProof: SpTrieStorageProofCompactProof;
      readonly fileKeysAndProofs: Vec<PalletFileSystemFileKeyWithProof>;
    } & Struct;
    readonly isBspRequestStopStoring: boolean;
    readonly asBspRequestStopStoring: {
      readonly fileKey: H256;
      readonly bucketId: H256;
      readonly location: Bytes;
      readonly owner: AccountId32;
      readonly fingerprint: H256;
      readonly size_: u64;
      readonly canServe: bool;
      readonly inclusionForestProof: SpTrieStorageProofCompactProof;
    } & Struct;
    readonly isBspConfirmStopStoring: boolean;
    readonly asBspConfirmStopStoring: {
      readonly fileKey: H256;
      readonly inclusionForestProof: SpTrieStorageProofCompactProof;
    } & Struct;
    readonly isStopStoringForInsolventUser: boolean;
    readonly asStopStoringForInsolventUser: {
      readonly fileKey: H256;
      readonly bucketId: H256;
      readonly location: Bytes;
      readonly owner: AccountId32;
      readonly fingerprint: H256;
      readonly size_: u64;
      readonly inclusionForestProof: SpTrieStorageProofCompactProof;
    } & Struct;
    readonly isDeleteFile: boolean;
    readonly asDeleteFile: {
      readonly bucketId: H256;
      readonly fileKey: H256;
      readonly location: Bytes;
      readonly size_: u64;
      readonly fingerprint: H256;
      readonly maybeInclusionForestProof: Option<SpTrieStorageProofCompactProof>;
    } & Struct;
    readonly isPendingFileDeletionRequestSubmitProof: boolean;
    readonly asPendingFileDeletionRequestSubmitProof: {
      readonly user: AccountId32;
      readonly fileKey: H256;
      readonly fileSize: u64;
      readonly bucketId: H256;
      readonly forestProof: SpTrieStorageProofCompactProof;
    } & Struct;
    readonly type:
      | "CreateBucket"
      | "RequestMoveBucket"
      | "MspRespondMoveBucketRequest"
      | "UpdateBucketPrivacy"
      | "CreateAndAssociateCollectionWithBucket"
      | "DeleteBucket"
      | "IssueStorageRequest"
      | "RevokeStorageRequest"
      | "MspRespondStorageRequestsMultipleBuckets"
      | "MspStopStoringBucket"
      | "BspVolunteer"
      | "BspConfirmStoring"
      | "BspRequestStopStoring"
      | "BspConfirmStopStoring"
      | "StopStoringForInsolventUser"
      | "DeleteFile"
      | "PendingFileDeletionRequestSubmitProof";
  }
  /** @name PalletFileSystemBucketMoveRequestResponse (344) */
  interface PalletFileSystemBucketMoveRequestResponse extends Enum {
    readonly isAccepted: boolean;
    readonly isRejected: boolean;
    readonly type: "Accepted" | "Rejected";
  }
  /** @name PalletFileSystemStorageRequestMspBucketResponse (346) */
  interface PalletFileSystemStorageRequestMspBucketResponse extends Struct {
    readonly bucketId: H256;
    readonly accept: Option<PalletFileSystemStorageRequestMspAcceptedFileKeys>;
    readonly reject: Vec<PalletFileSystemRejectedStorageRequest>;
  }
  /** @name PalletFileSystemStorageRequestMspAcceptedFileKeys (348) */
  interface PalletFileSystemStorageRequestMspAcceptedFileKeys extends Struct {
    readonly fileKeysAndProofs: Vec<PalletFileSystemFileKeyWithProof>;
    readonly forestProof: SpTrieStorageProofCompactProof;
  }
  /** @name PalletFileSystemFileKeyWithProof (350) */
  interface PalletFileSystemFileKeyWithProof extends Struct {
    readonly fileKey: H256;
    readonly proof: ShpFileKeyVerifierFileKeyProof;
  }
  /** @name PalletFileSystemRejectedStorageRequest (352) */
  interface PalletFileSystemRejectedStorageRequest extends Struct {
    readonly fileKey: H256;
    readonly reason: PalletFileSystemRejectedStorageRequestReason;
  }
<<<<<<< HEAD
  /** @name PalletProofsDealerCall (353) */
=======
  /** @name PalletProofsDealerCall (355) */
>>>>>>> 9c96a05f
  interface PalletProofsDealerCall extends Enum {
    readonly isChallenge: boolean;
    readonly asChallenge: {
      readonly key: H256;
    } & Struct;
    readonly isSubmitProof: boolean;
    readonly asSubmitProof: {
      readonly proof: PalletProofsDealerProof;
      readonly provider: Option<H256>;
    } & Struct;
    readonly isForceInitialiseChallengeCycle: boolean;
    readonly asForceInitialiseChallengeCycle: {
      readonly provider: H256;
    } & Struct;
    readonly isSetPaused: boolean;
    readonly asSetPaused: {
      readonly paused: bool;
    } & Struct;
    readonly type: "Challenge" | "SubmitProof" | "ForceInitialiseChallengeCycle" | "SetPaused";
  }
<<<<<<< HEAD
  /** @name PalletRandomnessCall (354) */
=======
  /** @name PalletRandomnessCall (356) */
>>>>>>> 9c96a05f
  interface PalletRandomnessCall extends Enum {
    readonly isSetBabeRandomness: boolean;
    readonly type: "SetBabeRandomness";
  }
<<<<<<< HEAD
  /** @name PalletPaymentStreamsCall (355) */
=======
  /** @name PalletPaymentStreamsCall (357) */
>>>>>>> 9c96a05f
  interface PalletPaymentStreamsCall extends Enum {
    readonly isCreateFixedRatePaymentStream: boolean;
    readonly asCreateFixedRatePaymentStream: {
      readonly providerId: H256;
      readonly userAccount: AccountId32;
      readonly rate: u128;
    } & Struct;
    readonly isUpdateFixedRatePaymentStream: boolean;
    readonly asUpdateFixedRatePaymentStream: {
      readonly providerId: H256;
      readonly userAccount: AccountId32;
      readonly newRate: u128;
    } & Struct;
    readonly isDeleteFixedRatePaymentStream: boolean;
    readonly asDeleteFixedRatePaymentStream: {
      readonly providerId: H256;
      readonly userAccount: AccountId32;
    } & Struct;
    readonly isCreateDynamicRatePaymentStream: boolean;
    readonly asCreateDynamicRatePaymentStream: {
      readonly providerId: H256;
      readonly userAccount: AccountId32;
      readonly amountProvided: u64;
    } & Struct;
    readonly isUpdateDynamicRatePaymentStream: boolean;
    readonly asUpdateDynamicRatePaymentStream: {
      readonly providerId: H256;
      readonly userAccount: AccountId32;
      readonly newAmountProvided: u64;
    } & Struct;
    readonly isDeleteDynamicRatePaymentStream: boolean;
    readonly asDeleteDynamicRatePaymentStream: {
      readonly providerId: H256;
      readonly userAccount: AccountId32;
    } & Struct;
    readonly isChargePaymentStreams: boolean;
    readonly asChargePaymentStreams: {
      readonly userAccount: AccountId32;
    } & Struct;
    readonly isChargeMultipleUsersPaymentStreams: boolean;
    readonly asChargeMultipleUsersPaymentStreams: {
      readonly userAccounts: Vec<AccountId32>;
    } & Struct;
    readonly isPayOutstandingDebt: boolean;
    readonly asPayOutstandingDebt: {
      readonly providers: Vec<H256>;
    } & Struct;
    readonly isClearInsolventFlag: boolean;
    readonly type:
      | "CreateFixedRatePaymentStream"
      | "UpdateFixedRatePaymentStream"
      | "DeleteFixedRatePaymentStream"
      | "CreateDynamicRatePaymentStream"
      | "UpdateDynamicRatePaymentStream"
      | "DeleteDynamicRatePaymentStream"
      | "ChargePaymentStreams"
      | "ChargeMultipleUsersPaymentStreams"
      | "PayOutstandingDebt"
      | "ClearInsolventFlag";
  }
<<<<<<< HEAD
  /** @name PalletBucketNftsCall (356) */
=======
  /** @name PalletBucketNftsCall (358) */
>>>>>>> 9c96a05f
  interface PalletBucketNftsCall extends Enum {
    readonly isShareAccess: boolean;
    readonly asShareAccess: {
      readonly recipient: MultiAddress;
      readonly bucket: H256;
      readonly itemId: u32;
      readonly readAccessRegex: Option<Bytes>;
    } & Struct;
    readonly isUpdateReadAccess: boolean;
    readonly asUpdateReadAccess: {
      readonly bucket: H256;
      readonly itemId: u32;
      readonly readAccessRegex: Option<Bytes>;
    } & Struct;
    readonly type: "ShareAccess" | "UpdateReadAccess";
  }
<<<<<<< HEAD
  /** @name PalletNftsCall (358) */
=======
  /** @name PalletNftsCall (360) */
>>>>>>> 9c96a05f
  interface PalletNftsCall extends Enum {
    readonly isCreate: boolean;
    readonly asCreate: {
      readonly admin: MultiAddress;
      readonly config: PalletNftsCollectionConfig;
    } & Struct;
    readonly isForceCreate: boolean;
    readonly asForceCreate: {
      readonly owner: MultiAddress;
      readonly config: PalletNftsCollectionConfig;
    } & Struct;
    readonly isDestroy: boolean;
    readonly asDestroy: {
      readonly collection: u32;
      readonly witness: PalletNftsDestroyWitness;
    } & Struct;
    readonly isMint: boolean;
    readonly asMint: {
      readonly collection: u32;
      readonly item: u32;
      readonly mintTo: MultiAddress;
      readonly witnessData: Option<PalletNftsMintWitness>;
    } & Struct;
    readonly isForceMint: boolean;
    readonly asForceMint: {
      readonly collection: u32;
      readonly item: u32;
      readonly mintTo: MultiAddress;
      readonly itemConfig: PalletNftsItemConfig;
    } & Struct;
    readonly isBurn: boolean;
    readonly asBurn: {
      readonly collection: u32;
      readonly item: u32;
    } & Struct;
    readonly isTransfer: boolean;
    readonly asTransfer: {
      readonly collection: u32;
      readonly item: u32;
      readonly dest: MultiAddress;
    } & Struct;
    readonly isRedeposit: boolean;
    readonly asRedeposit: {
      readonly collection: u32;
      readonly items: Vec<u32>;
    } & Struct;
    readonly isLockItemTransfer: boolean;
    readonly asLockItemTransfer: {
      readonly collection: u32;
      readonly item: u32;
    } & Struct;
    readonly isUnlockItemTransfer: boolean;
    readonly asUnlockItemTransfer: {
      readonly collection: u32;
      readonly item: u32;
    } & Struct;
    readonly isLockCollection: boolean;
    readonly asLockCollection: {
      readonly collection: u32;
      readonly lockSettings: u64;
    } & Struct;
    readonly isTransferOwnership: boolean;
    readonly asTransferOwnership: {
      readonly collection: u32;
      readonly newOwner: MultiAddress;
    } & Struct;
    readonly isSetTeam: boolean;
    readonly asSetTeam: {
      readonly collection: u32;
      readonly issuer: Option<MultiAddress>;
      readonly admin: Option<MultiAddress>;
      readonly freezer: Option<MultiAddress>;
    } & Struct;
    readonly isForceCollectionOwner: boolean;
    readonly asForceCollectionOwner: {
      readonly collection: u32;
      readonly owner: MultiAddress;
    } & Struct;
    readonly isForceCollectionConfig: boolean;
    readonly asForceCollectionConfig: {
      readonly collection: u32;
      readonly config: PalletNftsCollectionConfig;
    } & Struct;
    readonly isApproveTransfer: boolean;
    readonly asApproveTransfer: {
      readonly collection: u32;
      readonly item: u32;
      readonly delegate: MultiAddress;
      readonly maybeDeadline: Option<u32>;
    } & Struct;
    readonly isCancelApproval: boolean;
    readonly asCancelApproval: {
      readonly collection: u32;
      readonly item: u32;
      readonly delegate: MultiAddress;
    } & Struct;
    readonly isClearAllTransferApprovals: boolean;
    readonly asClearAllTransferApprovals: {
      readonly collection: u32;
      readonly item: u32;
    } & Struct;
    readonly isLockItemProperties: boolean;
    readonly asLockItemProperties: {
      readonly collection: u32;
      readonly item: u32;
      readonly lockMetadata: bool;
      readonly lockAttributes: bool;
    } & Struct;
    readonly isSetAttribute: boolean;
    readonly asSetAttribute: {
      readonly collection: u32;
      readonly maybeItem: Option<u32>;
      readonly namespace: PalletNftsAttributeNamespace;
      readonly key: Bytes;
      readonly value: Bytes;
    } & Struct;
    readonly isForceSetAttribute: boolean;
    readonly asForceSetAttribute: {
      readonly setAs: Option<AccountId32>;
      readonly collection: u32;
      readonly maybeItem: Option<u32>;
      readonly namespace: PalletNftsAttributeNamespace;
      readonly key: Bytes;
      readonly value: Bytes;
    } & Struct;
    readonly isClearAttribute: boolean;
    readonly asClearAttribute: {
      readonly collection: u32;
      readonly maybeItem: Option<u32>;
      readonly namespace: PalletNftsAttributeNamespace;
      readonly key: Bytes;
    } & Struct;
    readonly isApproveItemAttributes: boolean;
    readonly asApproveItemAttributes: {
      readonly collection: u32;
      readonly item: u32;
      readonly delegate: MultiAddress;
    } & Struct;
    readonly isCancelItemAttributesApproval: boolean;
    readonly asCancelItemAttributesApproval: {
      readonly collection: u32;
      readonly item: u32;
      readonly delegate: MultiAddress;
      readonly witness: PalletNftsCancelAttributesApprovalWitness;
    } & Struct;
    readonly isSetMetadata: boolean;
    readonly asSetMetadata: {
      readonly collection: u32;
      readonly item: u32;
      readonly data: Bytes;
    } & Struct;
    readonly isClearMetadata: boolean;
    readonly asClearMetadata: {
      readonly collection: u32;
      readonly item: u32;
    } & Struct;
    readonly isSetCollectionMetadata: boolean;
    readonly asSetCollectionMetadata: {
      readonly collection: u32;
      readonly data: Bytes;
    } & Struct;
    readonly isClearCollectionMetadata: boolean;
    readonly asClearCollectionMetadata: {
      readonly collection: u32;
    } & Struct;
    readonly isSetAcceptOwnership: boolean;
    readonly asSetAcceptOwnership: {
      readonly maybeCollection: Option<u32>;
    } & Struct;
    readonly isSetCollectionMaxSupply: boolean;
    readonly asSetCollectionMaxSupply: {
      readonly collection: u32;
      readonly maxSupply: u32;
    } & Struct;
    readonly isUpdateMintSettings: boolean;
    readonly asUpdateMintSettings: {
      readonly collection: u32;
      readonly mintSettings: PalletNftsMintSettings;
    } & Struct;
    readonly isSetPrice: boolean;
    readonly asSetPrice: {
      readonly collection: u32;
      readonly item: u32;
      readonly price: Option<u128>;
      readonly whitelistedBuyer: Option<MultiAddress>;
    } & Struct;
    readonly isBuyItem: boolean;
    readonly asBuyItem: {
      readonly collection: u32;
      readonly item: u32;
      readonly bidPrice: u128;
    } & Struct;
    readonly isPayTips: boolean;
    readonly asPayTips: {
      readonly tips: Vec<PalletNftsItemTip>;
    } & Struct;
    readonly isCreateSwap: boolean;
    readonly asCreateSwap: {
      readonly offeredCollection: u32;
      readonly offeredItem: u32;
      readonly desiredCollection: u32;
      readonly maybeDesiredItem: Option<u32>;
      readonly maybePrice: Option<PalletNftsPriceWithDirection>;
      readonly duration: u32;
    } & Struct;
    readonly isCancelSwap: boolean;
    readonly asCancelSwap: {
      readonly offeredCollection: u32;
      readonly offeredItem: u32;
    } & Struct;
    readonly isClaimSwap: boolean;
    readonly asClaimSwap: {
      readonly sendCollection: u32;
      readonly sendItem: u32;
      readonly receiveCollection: u32;
      readonly receiveItem: u32;
      readonly witnessPrice: Option<PalletNftsPriceWithDirection>;
    } & Struct;
    readonly isMintPreSigned: boolean;
    readonly asMintPreSigned: {
      readonly mintData: PalletNftsPreSignedMint;
      readonly signature: SpRuntimeMultiSignature;
      readonly signer: AccountId32;
    } & Struct;
    readonly isSetAttributesPreSigned: boolean;
    readonly asSetAttributesPreSigned: {
      readonly data: PalletNftsPreSignedAttributes;
      readonly signature: SpRuntimeMultiSignature;
      readonly signer: AccountId32;
    } & Struct;
    readonly type:
      | "Create"
      | "ForceCreate"
      | "Destroy"
      | "Mint"
      | "ForceMint"
      | "Burn"
      | "Transfer"
      | "Redeposit"
      | "LockItemTransfer"
      | "UnlockItemTransfer"
      | "LockCollection"
      | "TransferOwnership"
      | "SetTeam"
      | "ForceCollectionOwner"
      | "ForceCollectionConfig"
      | "ApproveTransfer"
      | "CancelApproval"
      | "ClearAllTransferApprovals"
      | "LockItemProperties"
      | "SetAttribute"
      | "ForceSetAttribute"
      | "ClearAttribute"
      | "ApproveItemAttributes"
      | "CancelItemAttributesApproval"
      | "SetMetadata"
      | "ClearMetadata"
      | "SetCollectionMetadata"
      | "ClearCollectionMetadata"
      | "SetAcceptOwnership"
      | "SetCollectionMaxSupply"
      | "UpdateMintSettings"
      | "SetPrice"
      | "BuyItem"
      | "PayTips"
      | "CreateSwap"
      | "CancelSwap"
      | "ClaimSwap"
      | "MintPreSigned"
      | "SetAttributesPreSigned";
  }
<<<<<<< HEAD
  /** @name PalletNftsCollectionConfig (359) */
=======
  /** @name PalletNftsCollectionConfig (361) */
>>>>>>> 9c96a05f
  interface PalletNftsCollectionConfig extends Struct {
    readonly settings: u64;
    readonly maxSupply: Option<u32>;
    readonly mintSettings: PalletNftsMintSettings;
  }
<<<<<<< HEAD
  /** @name PalletNftsCollectionSetting (361) */
=======
  /** @name PalletNftsCollectionSetting (363) */
>>>>>>> 9c96a05f
  interface PalletNftsCollectionSetting extends Enum {
    readonly isTransferableItems: boolean;
    readonly isUnlockedMetadata: boolean;
    readonly isUnlockedAttributes: boolean;
    readonly isUnlockedMaxSupply: boolean;
    readonly isDepositRequired: boolean;
    readonly type:
      | "TransferableItems"
      | "UnlockedMetadata"
      | "UnlockedAttributes"
      | "UnlockedMaxSupply"
      | "DepositRequired";
  }
<<<<<<< HEAD
  /** @name PalletNftsMintSettings (362) */
=======
  /** @name PalletNftsMintSettings (364) */
>>>>>>> 9c96a05f
  interface PalletNftsMintSettings extends Struct {
    readonly mintType: PalletNftsMintType;
    readonly price: Option<u128>;
    readonly startBlock: Option<u32>;
    readonly endBlock: Option<u32>;
    readonly defaultItemSettings: u64;
  }
<<<<<<< HEAD
  /** @name PalletNftsMintType (363) */
=======
  /** @name PalletNftsMintType (365) */
>>>>>>> 9c96a05f
  interface PalletNftsMintType extends Enum {
    readonly isIssuer: boolean;
    readonly isPublic: boolean;
    readonly isHolderOf: boolean;
    readonly asHolderOf: u32;
    readonly type: "Issuer" | "Public" | "HolderOf";
  }
<<<<<<< HEAD
  /** @name PalletNftsItemSetting (366) */
=======
  /** @name PalletNftsItemSetting (368) */
>>>>>>> 9c96a05f
  interface PalletNftsItemSetting extends Enum {
    readonly isTransferable: boolean;
    readonly isUnlockedMetadata: boolean;
    readonly isUnlockedAttributes: boolean;
    readonly type: "Transferable" | "UnlockedMetadata" | "UnlockedAttributes";
  }
<<<<<<< HEAD
  /** @name PalletNftsDestroyWitness (367) */
=======
  /** @name PalletNftsDestroyWitness (369) */
>>>>>>> 9c96a05f
  interface PalletNftsDestroyWitness extends Struct {
    readonly itemMetadatas: Compact<u32>;
    readonly itemConfigs: Compact<u32>;
    readonly attributes: Compact<u32>;
  }
<<<<<<< HEAD
  /** @name PalletNftsMintWitness (369) */
=======
  /** @name PalletNftsMintWitness (371) */
>>>>>>> 9c96a05f
  interface PalletNftsMintWitness extends Struct {
    readonly ownedItem: Option<u32>;
    readonly mintPrice: Option<u128>;
  }
<<<<<<< HEAD
  /** @name PalletNftsItemConfig (370) */
  interface PalletNftsItemConfig extends Struct {
    readonly settings: u64;
  }
  /** @name PalletNftsCancelAttributesApprovalWitness (372) */
  interface PalletNftsCancelAttributesApprovalWitness extends Struct {
    readonly accountAttributes: u32;
  }
  /** @name PalletNftsItemTip (374) */
=======
  /** @name PalletNftsItemConfig (372) */
  interface PalletNftsItemConfig extends Struct {
    readonly settings: u64;
  }
  /** @name PalletNftsCancelAttributesApprovalWitness (374) */
  interface PalletNftsCancelAttributesApprovalWitness extends Struct {
    readonly accountAttributes: u32;
  }
  /** @name PalletNftsItemTip (376) */
>>>>>>> 9c96a05f
  interface PalletNftsItemTip extends Struct {
    readonly collection: u32;
    readonly item: u32;
    readonly receiver: AccountId32;
    readonly amount: u128;
  }
<<<<<<< HEAD
  /** @name PalletNftsPreSignedMint (376) */
=======
  /** @name PalletNftsPreSignedMint (378) */
>>>>>>> 9c96a05f
  interface PalletNftsPreSignedMint extends Struct {
    readonly collection: u32;
    readonly item: u32;
    readonly attributes: Vec<ITuple<[Bytes, Bytes]>>;
    readonly metadata: Bytes;
    readonly onlyAccount: Option<AccountId32>;
    readonly deadline: u32;
    readonly mintPrice: Option<u128>;
  }
<<<<<<< HEAD
  /** @name SpRuntimeMultiSignature (377) */
=======
  /** @name SpRuntimeMultiSignature (379) */
>>>>>>> 9c96a05f
  interface SpRuntimeMultiSignature extends Enum {
    readonly isEd25519: boolean;
    readonly asEd25519: U8aFixed;
    readonly isSr25519: boolean;
    readonly asSr25519: U8aFixed;
    readonly isEcdsa: boolean;
    readonly asEcdsa: U8aFixed;
    readonly type: "Ed25519" | "Sr25519" | "Ecdsa";
  }
<<<<<<< HEAD
  /** @name PalletNftsPreSignedAttributes (380) */
=======
  /** @name PalletNftsPreSignedAttributes (382) */
>>>>>>> 9c96a05f
  interface PalletNftsPreSignedAttributes extends Struct {
    readonly collection: u32;
    readonly item: u32;
    readonly attributes: Vec<ITuple<[Bytes, Bytes]>>;
    readonly namespace: PalletNftsAttributeNamespace;
    readonly deadline: u32;
  }
<<<<<<< HEAD
  /** @name PalletParametersCall (381) */
=======
  /** @name PalletParametersCall (383) */
>>>>>>> 9c96a05f
  interface PalletParametersCall extends Enum {
    readonly isSetParameter: boolean;
    readonly asSetParameter: {
      readonly keyValue: StorageHubRuntimeConfigsRuntimeParamsRuntimeParameters;
    } & Struct;
    readonly type: "SetParameter";
  }
<<<<<<< HEAD
  /** @name StorageHubRuntimeConfigsRuntimeParamsRuntimeParameters (382) */
=======
  /** @name StorageHubRuntimeConfigsRuntimeParamsRuntimeParameters (384) */
>>>>>>> 9c96a05f
  interface StorageHubRuntimeConfigsRuntimeParamsRuntimeParameters extends Enum {
    readonly isRuntimeConfig: boolean;
    readonly asRuntimeConfig: StorageHubRuntimeConfigsRuntimeParamsDynamicParamsRuntimeConfigParameters;
    readonly type: "RuntimeConfig";
  }
<<<<<<< HEAD
  /** @name StorageHubRuntimeConfigsRuntimeParamsDynamicParamsRuntimeConfigParameters (383) */
=======
  /** @name StorageHubRuntimeConfigsRuntimeParamsDynamicParamsRuntimeConfigParameters (385) */
>>>>>>> 9c96a05f
  interface StorageHubRuntimeConfigsRuntimeParamsDynamicParamsRuntimeConfigParameters extends Enum {
    readonly isSlashAmountPerMaxFileSize: boolean;
    readonly asSlashAmountPerMaxFileSize: ITuple<
      [
        StorageHubRuntimeConfigsRuntimeParamsDynamicParamsRuntimeConfigSlashAmountPerMaxFileSize,
        Option<u128>
      ]
    >;
    readonly isStakeToChallengePeriod: boolean;
    readonly asStakeToChallengePeriod: ITuple<
      [
        StorageHubRuntimeConfigsRuntimeParamsDynamicParamsRuntimeConfigStakeToChallengePeriod,
        Option<u128>
      ]
    >;
    readonly isCheckpointChallengePeriod: boolean;
    readonly asCheckpointChallengePeriod: ITuple<
      [
        StorageHubRuntimeConfigsRuntimeParamsDynamicParamsRuntimeConfigCheckpointChallengePeriod,
        Option<u32>
      ]
    >;
    readonly isMinChallengePeriod: boolean;
    readonly asMinChallengePeriod: ITuple<
      [
        StorageHubRuntimeConfigsRuntimeParamsDynamicParamsRuntimeConfigMinChallengePeriod,
        Option<u32>
      ]
    >;
    readonly isSystemUtilisationLowerThresholdPercentage: boolean;
    readonly asSystemUtilisationLowerThresholdPercentage: ITuple<
      [
        StorageHubRuntimeConfigsRuntimeParamsDynamicParamsRuntimeConfigSystemUtilisationLowerThresholdPercentage,
        Option<Perbill>
      ]
    >;
    readonly isSystemUtilisationUpperThresholdPercentage: boolean;
    readonly asSystemUtilisationUpperThresholdPercentage: ITuple<
      [
        StorageHubRuntimeConfigsRuntimeParamsDynamicParamsRuntimeConfigSystemUtilisationUpperThresholdPercentage,
        Option<Perbill>
      ]
    >;
    readonly isMostlyStablePrice: boolean;
    readonly asMostlyStablePrice: ITuple<
      [
        StorageHubRuntimeConfigsRuntimeParamsDynamicParamsRuntimeConfigMostlyStablePrice,
        Option<u128>
      ]
    >;
    readonly isMaxPrice: boolean;
    readonly asMaxPrice: ITuple<
      [StorageHubRuntimeConfigsRuntimeParamsDynamicParamsRuntimeConfigMaxPrice, Option<u128>]
    >;
    readonly isMinPrice: boolean;
    readonly asMinPrice: ITuple<
      [StorageHubRuntimeConfigsRuntimeParamsDynamicParamsRuntimeConfigMinPrice, Option<u128>]
    >;
    readonly isUpperExponentFactor: boolean;
    readonly asUpperExponentFactor: ITuple<
      [
        StorageHubRuntimeConfigsRuntimeParamsDynamicParamsRuntimeConfigUpperExponentFactor,
        Option<u32>
      ]
    >;
    readonly isLowerExponentFactor: boolean;
    readonly asLowerExponentFactor: ITuple<
      [
        StorageHubRuntimeConfigsRuntimeParamsDynamicParamsRuntimeConfigLowerExponentFactor,
        Option<u32>
      ]
    >;
    readonly isZeroSizeBucketFixedRate: boolean;
    readonly asZeroSizeBucketFixedRate: ITuple<
      [
        StorageHubRuntimeConfigsRuntimeParamsDynamicParamsRuntimeConfigZeroSizeBucketFixedRate,
        Option<u128>
      ]
    >;
    readonly isIdealUtilisationRate: boolean;
    readonly asIdealUtilisationRate: ITuple<
      [
        StorageHubRuntimeConfigsRuntimeParamsDynamicParamsRuntimeConfigIdealUtilisationRate,
        Option<Perbill>
      ]
    >;
    readonly isDecayRate: boolean;
    readonly asDecayRate: ITuple<
      [StorageHubRuntimeConfigsRuntimeParamsDynamicParamsRuntimeConfigDecayRate, Option<Perbill>]
    >;
    readonly isMinimumTreasuryCut: boolean;
    readonly asMinimumTreasuryCut: ITuple<
      [
        StorageHubRuntimeConfigsRuntimeParamsDynamicParamsRuntimeConfigMinimumTreasuryCut,
        Option<Perbill>
      ]
    >;
    readonly isMaximumTreasuryCut: boolean;
    readonly asMaximumTreasuryCut: ITuple<
      [
        StorageHubRuntimeConfigsRuntimeParamsDynamicParamsRuntimeConfigMaximumTreasuryCut,
        Option<Perbill>
      ]
    >;
    readonly isBspStopStoringFilePenalty: boolean;
    readonly asBspStopStoringFilePenalty: ITuple<
      [
        StorageHubRuntimeConfigsRuntimeParamsDynamicParamsRuntimeConfigBspStopStoringFilePenalty,
        Option<u128>
      ]
    >;
    readonly isProviderTopUpTtl: boolean;
    readonly asProviderTopUpTtl: ITuple<
      [StorageHubRuntimeConfigsRuntimeParamsDynamicParamsRuntimeConfigProviderTopUpTtl, Option<u32>]
    >;
    readonly isDefaultReplicationTarget: boolean;
    readonly asDefaultReplicationTarget: ITuple<
      [
        StorageHubRuntimeConfigsRuntimeParamsDynamicParamsRuntimeConfigDefaultReplicationTarget,
        Option<u32>
      ]
    >;
    readonly isMaxReplicationTarget: boolean;
    readonly asMaxReplicationTarget: ITuple<
      [
        StorageHubRuntimeConfigsRuntimeParamsDynamicParamsRuntimeConfigMaxReplicationTarget,
        Option<u32>
      ]
    >;
    readonly isTickRangeToMaximumThreshold: boolean;
    readonly asTickRangeToMaximumThreshold: ITuple<
      [
        StorageHubRuntimeConfigsRuntimeParamsDynamicParamsRuntimeConfigTickRangeToMaximumThreshold,
        Option<u32>
      ]
    >;
    readonly isStorageRequestTtl: boolean;
    readonly asStorageRequestTtl: ITuple<
      [
        StorageHubRuntimeConfigsRuntimeParamsDynamicParamsRuntimeConfigStorageRequestTtl,
        Option<u32>
      ]
    >;
    readonly isMinWaitForStopStoring: boolean;
    readonly asMinWaitForStopStoring: ITuple<
      [
        StorageHubRuntimeConfigsRuntimeParamsDynamicParamsRuntimeConfigMinWaitForStopStoring,
        Option<u32>
      ]
    >;
    readonly isMinSeedPeriod: boolean;
    readonly asMinSeedPeriod: ITuple<
      [StorageHubRuntimeConfigsRuntimeParamsDynamicParamsRuntimeConfigMinSeedPeriod, Option<u32>]
    >;
    readonly isStakeToSeedPeriod: boolean;
    readonly asStakeToSeedPeriod: ITuple<
      [
        StorageHubRuntimeConfigsRuntimeParamsDynamicParamsRuntimeConfigStakeToSeedPeriod,
        Option<u128>
      ]
    >;
    readonly type:
      | "SlashAmountPerMaxFileSize"
      | "StakeToChallengePeriod"
      | "CheckpointChallengePeriod"
      | "MinChallengePeriod"
      | "SystemUtilisationLowerThresholdPercentage"
      | "SystemUtilisationUpperThresholdPercentage"
      | "MostlyStablePrice"
      | "MaxPrice"
      | "MinPrice"
      | "UpperExponentFactor"
      | "LowerExponentFactor"
      | "ZeroSizeBucketFixedRate"
      | "IdealUtilisationRate"
      | "DecayRate"
      | "MinimumTreasuryCut"
      | "MaximumTreasuryCut"
      | "BspStopStoringFilePenalty"
      | "ProviderTopUpTtl"
      | "DefaultReplicationTarget"
      | "MaxReplicationTarget"
      | "TickRangeToMaximumThreshold"
      | "StorageRequestTtl"
      | "MinWaitForStopStoring"
      | "MinSeedPeriod"
      | "StakeToSeedPeriod";
  }
<<<<<<< HEAD
  /** @name PalletSudoError (385) */
=======
  /** @name PalletSudoError (387) */
>>>>>>> 9c96a05f
  interface PalletSudoError extends Enum {
    readonly isRequireSudo: boolean;
    readonly type: "RequireSudo";
  }
<<<<<<< HEAD
  /** @name PalletCollatorSelectionCandidateInfo (388) */
=======
  /** @name PalletCollatorSelectionCandidateInfo (390) */
>>>>>>> 9c96a05f
  interface PalletCollatorSelectionCandidateInfo extends Struct {
    readonly who: AccountId32;
    readonly deposit: u128;
  }
<<<<<<< HEAD
  /** @name PalletCollatorSelectionError (390) */
=======
  /** @name PalletCollatorSelectionError (392) */
>>>>>>> 9c96a05f
  interface PalletCollatorSelectionError extends Enum {
    readonly isTooManyCandidates: boolean;
    readonly isTooFewEligibleCollators: boolean;
    readonly isAlreadyCandidate: boolean;
    readonly isNotCandidate: boolean;
    readonly isTooManyInvulnerables: boolean;
    readonly isAlreadyInvulnerable: boolean;
    readonly isNotInvulnerable: boolean;
    readonly isNoAssociatedValidatorId: boolean;
    readonly isValidatorNotRegistered: boolean;
    readonly isInsertToCandidateListFailed: boolean;
    readonly isRemoveFromCandidateListFailed: boolean;
    readonly isDepositTooLow: boolean;
    readonly isUpdateCandidateListFailed: boolean;
    readonly isInsufficientBond: boolean;
    readonly isTargetIsNotCandidate: boolean;
    readonly isIdenticalDeposit: boolean;
    readonly isInvalidUnreserve: boolean;
    readonly type:
      | "TooManyCandidates"
      | "TooFewEligibleCollators"
      | "AlreadyCandidate"
      | "NotCandidate"
      | "TooManyInvulnerables"
      | "AlreadyInvulnerable"
      | "NotInvulnerable"
      | "NoAssociatedValidatorId"
      | "ValidatorNotRegistered"
      | "InsertToCandidateListFailed"
      | "RemoveFromCandidateListFailed"
      | "DepositTooLow"
      | "UpdateCandidateListFailed"
      | "InsufficientBond"
      | "TargetIsNotCandidate"
      | "IdenticalDeposit"
      | "InvalidUnreserve";
  }
<<<<<<< HEAD
  /** @name SpCoreCryptoKeyTypeId (394) */
  interface SpCoreCryptoKeyTypeId extends U8aFixed {}
  /** @name PalletSessionError (395) */
=======
  /** @name SpCoreCryptoKeyTypeId (396) */
  interface SpCoreCryptoKeyTypeId extends U8aFixed {}
  /** @name PalletSessionError (397) */
>>>>>>> 9c96a05f
  interface PalletSessionError extends Enum {
    readonly isInvalidProof: boolean;
    readonly isNoAssociatedValidatorId: boolean;
    readonly isDuplicatedKey: boolean;
    readonly isNoKeys: boolean;
    readonly isNoAccount: boolean;
    readonly type:
      | "InvalidProof"
      | "NoAssociatedValidatorId"
      | "DuplicatedKey"
      | "NoKeys"
      | "NoAccount";
  }
<<<<<<< HEAD
  /** @name CumulusPalletXcmpQueueOutboundChannelDetails (404) */
=======
  /** @name CumulusPalletXcmpQueueOutboundChannelDetails (406) */
>>>>>>> 9c96a05f
  interface CumulusPalletXcmpQueueOutboundChannelDetails extends Struct {
    readonly recipient: u32;
    readonly state: CumulusPalletXcmpQueueOutboundState;
    readonly signalsExist: bool;
    readonly firstIndex: u16;
    readonly lastIndex: u16;
  }
<<<<<<< HEAD
  /** @name CumulusPalletXcmpQueueOutboundState (405) */
=======
  /** @name CumulusPalletXcmpQueueOutboundState (407) */
>>>>>>> 9c96a05f
  interface CumulusPalletXcmpQueueOutboundState extends Enum {
    readonly isOk: boolean;
    readonly isSuspended: boolean;
    readonly type: "Ok" | "Suspended";
  }
<<<<<<< HEAD
  /** @name CumulusPalletXcmpQueueQueueConfigData (409) */
=======
  /** @name CumulusPalletXcmpQueueQueueConfigData (411) */
>>>>>>> 9c96a05f
  interface CumulusPalletXcmpQueueQueueConfigData extends Struct {
    readonly suspendThreshold: u32;
    readonly dropThreshold: u32;
    readonly resumeThreshold: u32;
  }
<<<<<<< HEAD
  /** @name CumulusPalletXcmpQueueError (410) */
=======
  /** @name CumulusPalletXcmpQueueError (412) */
>>>>>>> 9c96a05f
  interface CumulusPalletXcmpQueueError extends Enum {
    readonly isBadQueueConfig: boolean;
    readonly isAlreadySuspended: boolean;
    readonly isAlreadyResumed: boolean;
    readonly isTooManyActiveOutboundChannels: boolean;
    readonly isTooBig: boolean;
    readonly type:
      | "BadQueueConfig"
      | "AlreadySuspended"
      | "AlreadyResumed"
      | "TooManyActiveOutboundChannels"
      | "TooBig";
  }
<<<<<<< HEAD
  /** @name PalletXcmQueryStatus (411) */
=======
  /** @name PalletXcmQueryStatus (413) */
>>>>>>> 9c96a05f
  interface PalletXcmQueryStatus extends Enum {
    readonly isPending: boolean;
    readonly asPending: {
      readonly responder: XcmVersionedLocation;
      readonly maybeMatchQuerier: Option<XcmVersionedLocation>;
      readonly maybeNotify: Option<ITuple<[u8, u8]>>;
      readonly timeout: u32;
    } & Struct;
    readonly isVersionNotifier: boolean;
    readonly asVersionNotifier: {
      readonly origin: XcmVersionedLocation;
      readonly isActive: bool;
    } & Struct;
    readonly isReady: boolean;
    readonly asReady: {
      readonly response: XcmVersionedResponse;
      readonly at: u32;
    } & Struct;
    readonly type: "Pending" | "VersionNotifier" | "Ready";
  }
<<<<<<< HEAD
  /** @name XcmVersionedResponse (415) */
=======
  /** @name XcmVersionedResponse (417) */
>>>>>>> 9c96a05f
  interface XcmVersionedResponse extends Enum {
    readonly isV2: boolean;
    readonly asV2: XcmV2Response;
    readonly isV3: boolean;
    readonly asV3: XcmV3Response;
    readonly isV4: boolean;
    readonly asV4: StagingXcmV4Response;
    readonly type: "V2" | "V3" | "V4";
  }
<<<<<<< HEAD
  /** @name PalletXcmVersionMigrationStage (421) */
=======
  /** @name PalletXcmVersionMigrationStage (423) */
>>>>>>> 9c96a05f
  interface PalletXcmVersionMigrationStage extends Enum {
    readonly isMigrateSupportedVersion: boolean;
    readonly isMigrateVersionNotifiers: boolean;
    readonly isNotifyCurrentTargets: boolean;
    readonly asNotifyCurrentTargets: Option<Bytes>;
    readonly isMigrateAndNotifyOldTargets: boolean;
    readonly type:
      | "MigrateSupportedVersion"
      | "MigrateVersionNotifiers"
      | "NotifyCurrentTargets"
      | "MigrateAndNotifyOldTargets";
  }
<<<<<<< HEAD
  /** @name PalletXcmRemoteLockedFungibleRecord (423) */
=======
  /** @name PalletXcmRemoteLockedFungibleRecord (425) */
>>>>>>> 9c96a05f
  interface PalletXcmRemoteLockedFungibleRecord extends Struct {
    readonly amount: u128;
    readonly owner: XcmVersionedLocation;
    readonly locker: XcmVersionedLocation;
    readonly consumers: Vec<ITuple<[Null, u128]>>;
  }
<<<<<<< HEAD
  /** @name PalletXcmError (430) */
=======
  /** @name PalletXcmError (432) */
>>>>>>> 9c96a05f
  interface PalletXcmError extends Enum {
    readonly isUnreachable: boolean;
    readonly isSendFailure: boolean;
    readonly isFiltered: boolean;
    readonly isUnweighableMessage: boolean;
    readonly isDestinationNotInvertible: boolean;
    readonly isEmpty: boolean;
    readonly isCannotReanchor: boolean;
    readonly isTooManyAssets: boolean;
    readonly isInvalidOrigin: boolean;
    readonly isBadVersion: boolean;
    readonly isBadLocation: boolean;
    readonly isNoSubscription: boolean;
    readonly isAlreadySubscribed: boolean;
    readonly isCannotCheckOutTeleport: boolean;
    readonly isLowBalance: boolean;
    readonly isTooManyLocks: boolean;
    readonly isAccountNotSovereign: boolean;
    readonly isFeesNotMet: boolean;
    readonly isLockNotFound: boolean;
    readonly isInUse: boolean;
    readonly isInvalidAssetUnknownReserve: boolean;
    readonly isInvalidAssetUnsupportedReserve: boolean;
    readonly isTooManyReserves: boolean;
    readonly isLocalExecutionIncomplete: boolean;
    readonly type:
      | "Unreachable"
      | "SendFailure"
      | "Filtered"
      | "UnweighableMessage"
      | "DestinationNotInvertible"
      | "Empty"
      | "CannotReanchor"
      | "TooManyAssets"
      | "InvalidOrigin"
      | "BadVersion"
      | "BadLocation"
      | "NoSubscription"
      | "AlreadySubscribed"
      | "CannotCheckOutTeleport"
      | "LowBalance"
      | "TooManyLocks"
      | "AccountNotSovereign"
      | "FeesNotMet"
      | "LockNotFound"
      | "InUse"
      | "InvalidAssetUnknownReserve"
      | "InvalidAssetUnsupportedReserve"
      | "TooManyReserves"
      | "LocalExecutionIncomplete";
  }
<<<<<<< HEAD
  /** @name PalletMessageQueueBookState (431) */
=======
  /** @name PalletMessageQueueBookState (433) */
>>>>>>> 9c96a05f
  interface PalletMessageQueueBookState extends Struct {
    readonly begin: u32;
    readonly end: u32;
    readonly count: u32;
    readonly readyNeighbours: Option<PalletMessageQueueNeighbours>;
    readonly messageCount: u64;
    readonly size_: u64;
  }
<<<<<<< HEAD
  /** @name PalletMessageQueueNeighbours (433) */
=======
  /** @name PalletMessageQueueNeighbours (435) */
>>>>>>> 9c96a05f
  interface PalletMessageQueueNeighbours extends Struct {
    readonly prev: CumulusPrimitivesCoreAggregateMessageOrigin;
    readonly next: CumulusPrimitivesCoreAggregateMessageOrigin;
  }
<<<<<<< HEAD
  /** @name PalletMessageQueuePage (435) */
=======
  /** @name PalletMessageQueuePage (437) */
>>>>>>> 9c96a05f
  interface PalletMessageQueuePage extends Struct {
    readonly remaining: u32;
    readonly remainingSize: u32;
    readonly firstIndex: u32;
    readonly first: u32;
    readonly last: u32;
    readonly heap: Bytes;
  }
<<<<<<< HEAD
  /** @name PalletMessageQueueError (437) */
=======
  /** @name PalletMessageQueueError (439) */
>>>>>>> 9c96a05f
  interface PalletMessageQueueError extends Enum {
    readonly isNotReapable: boolean;
    readonly isNoPage: boolean;
    readonly isNoMessage: boolean;
    readonly isAlreadyProcessed: boolean;
    readonly isQueued: boolean;
    readonly isInsufficientWeight: boolean;
    readonly isTemporarilyUnprocessable: boolean;
    readonly isQueuePaused: boolean;
    readonly isRecursiveDisallowed: boolean;
    readonly type:
      | "NotReapable"
      | "NoPage"
      | "NoMessage"
      | "AlreadyProcessed"
      | "Queued"
      | "InsufficientWeight"
      | "TemporarilyUnprocessable"
      | "QueuePaused"
      | "RecursiveDisallowed";
  }
<<<<<<< HEAD
  /** @name PalletStorageProvidersSignUpRequest (438) */
=======
  /** @name PalletStorageProvidersSignUpRequest (440) */
>>>>>>> 9c96a05f
  interface PalletStorageProvidersSignUpRequest extends Struct {
    readonly spSignUpRequest: PalletStorageProvidersSignUpRequestSpParams;
    readonly at: u32;
  }
<<<<<<< HEAD
  /** @name PalletStorageProvidersSignUpRequestSpParams (439) */
=======
  /** @name PalletStorageProvidersSignUpRequestSpParams (441) */
>>>>>>> 9c96a05f
  interface PalletStorageProvidersSignUpRequestSpParams extends Enum {
    readonly isBackupStorageProvider: boolean;
    readonly asBackupStorageProvider: PalletStorageProvidersBackupStorageProvider;
    readonly isMainStorageProvider: boolean;
    readonly asMainStorageProvider: PalletStorageProvidersMainStorageProviderSignUpRequest;
    readonly type: "BackupStorageProvider" | "MainStorageProvider";
  }
<<<<<<< HEAD
  /** @name PalletStorageProvidersBackupStorageProvider (440) */
=======
  /** @name PalletStorageProvidersBackupStorageProvider (442) */
>>>>>>> 9c96a05f
  interface PalletStorageProvidersBackupStorageProvider extends Struct {
    readonly capacity: u64;
    readonly capacityUsed: u64;
    readonly multiaddresses: Vec<Bytes>;
    readonly root: H256;
    readonly lastCapacityChange: u32;
    readonly ownerAccount: AccountId32;
    readonly paymentAccount: AccountId32;
    readonly reputationWeight: u32;
    readonly signUpBlock: u32;
  }
<<<<<<< HEAD
  /** @name PalletStorageProvidersMainStorageProviderSignUpRequest (441) */
=======
  /** @name PalletStorageProvidersMainStorageProviderSignUpRequest (443) */
>>>>>>> 9c96a05f
  interface PalletStorageProvidersMainStorageProviderSignUpRequest extends Struct {
    readonly mspInfo: PalletStorageProvidersMainStorageProvider;
    readonly valueProp: PalletStorageProvidersValueProposition;
  }
<<<<<<< HEAD
  /** @name PalletStorageProvidersMainStorageProvider (442) */
=======
  /** @name PalletStorageProvidersMainStorageProvider (444) */
>>>>>>> 9c96a05f
  interface PalletStorageProvidersMainStorageProvider extends Struct {
    readonly capacity: u64;
    readonly capacityUsed: u64;
    readonly multiaddresses: Vec<Bytes>;
    readonly lastCapacityChange: u32;
    readonly ownerAccount: AccountId32;
    readonly paymentAccount: AccountId32;
    readonly signUpBlock: u32;
  }
<<<<<<< HEAD
  /** @name PalletStorageProvidersBucket (443) */
=======
  /** @name PalletStorageProvidersBucket (445) */
>>>>>>> 9c96a05f
  interface PalletStorageProvidersBucket extends Struct {
    readonly root: H256;
    readonly userId: AccountId32;
    readonly mspId: Option<H256>;
    readonly private: bool;
    readonly readAccessGroupId: Option<u32>;
    readonly size_: u64;
    readonly valuePropId: Option<H256>;
  }
<<<<<<< HEAD
  /** @name PalletStorageProvidersError (447) */
=======
  /** @name PalletStorageProvidersError (449) */
>>>>>>> 9c96a05f
  interface PalletStorageProvidersError extends Enum {
    readonly isAlreadyRegistered: boolean;
    readonly isSignUpNotRequested: boolean;
    readonly isSignUpRequestPending: boolean;
    readonly isNoMultiAddress: boolean;
    readonly isInvalidMultiAddress: boolean;
    readonly isStorageTooLow: boolean;
    readonly isNotEnoughBalance: boolean;
    readonly isCannotHoldDeposit: boolean;
    readonly isStorageStillInUse: boolean;
    readonly isSignOffPeriodNotPassed: boolean;
    readonly isRandomnessNotValidYet: boolean;
    readonly isSignUpRequestExpired: boolean;
    readonly isNewCapacityLessThanUsedStorage: boolean;
    readonly isNewCapacityEqualsCurrentCapacity: boolean;
    readonly isNewCapacityCantBeZero: boolean;
    readonly isNotEnoughTimePassed: boolean;
    readonly isNewUsedCapacityExceedsStorageCapacity: boolean;
    readonly isDepositTooLow: boolean;
    readonly isNotRegistered: boolean;
    readonly isNoUserId: boolean;
    readonly isNoBucketId: boolean;
    readonly isSpRegisteredButDataNotFound: boolean;
    readonly isBucketNotFound: boolean;
    readonly isBucketAlreadyExists: boolean;
    readonly isBucketNotEmpty: boolean;
    readonly isAppendBucketToMspFailed: boolean;
    readonly isProviderNotSlashable: boolean;
    readonly isTopUpNotRequired: boolean;
    readonly isBucketMustHaveMspForOperation: boolean;
    readonly isMultiAddressesMaxAmountReached: boolean;
    readonly isMultiAddressNotFound: boolean;
    readonly isMultiAddressAlreadyExists: boolean;
    readonly isLastMultiAddressCantBeRemoved: boolean;
    readonly isValuePropositionNotFound: boolean;
    readonly isValuePropositionAlreadyExists: boolean;
    readonly isValuePropositionNotAvailable: boolean;
    readonly isFixedRatePaymentStreamNotFound: boolean;
    readonly isMspAlreadyAssignedToBucket: boolean;
    readonly isBucketSizeExceedsLimit: boolean;
    readonly isBucketHasNoValueProposition: boolean;
    readonly isMaxBlockNumberReached: boolean;
    readonly isOperationNotAllowedForInsolventProvider: boolean;
    readonly isDeleteProviderConditionsNotMet: boolean;
    readonly isCannotStopCycleWithNonDefaultRoot: boolean;
    readonly isBspOnlyOperation: boolean;
    readonly isInvalidEncodedFileMetadata: boolean;
    readonly isInvalidEncodedAccountId: boolean;
    readonly isPaymentStreamNotFound: boolean;
    readonly type:
      | "AlreadyRegistered"
      | "SignUpNotRequested"
      | "SignUpRequestPending"
      | "NoMultiAddress"
      | "InvalidMultiAddress"
      | "StorageTooLow"
      | "NotEnoughBalance"
      | "CannotHoldDeposit"
      | "StorageStillInUse"
      | "SignOffPeriodNotPassed"
      | "RandomnessNotValidYet"
      | "SignUpRequestExpired"
      | "NewCapacityLessThanUsedStorage"
      | "NewCapacityEqualsCurrentCapacity"
      | "NewCapacityCantBeZero"
      | "NotEnoughTimePassed"
      | "NewUsedCapacityExceedsStorageCapacity"
      | "DepositTooLow"
      | "NotRegistered"
      | "NoUserId"
      | "NoBucketId"
      | "SpRegisteredButDataNotFound"
      | "BucketNotFound"
      | "BucketAlreadyExists"
      | "BucketNotEmpty"
      | "AppendBucketToMspFailed"
      | "ProviderNotSlashable"
      | "TopUpNotRequired"
      | "BucketMustHaveMspForOperation"
      | "MultiAddressesMaxAmountReached"
      | "MultiAddressNotFound"
      | "MultiAddressAlreadyExists"
      | "LastMultiAddressCantBeRemoved"
      | "ValuePropositionNotFound"
      | "ValuePropositionAlreadyExists"
      | "ValuePropositionNotAvailable"
      | "FixedRatePaymentStreamNotFound"
      | "MspAlreadyAssignedToBucket"
      | "BucketSizeExceedsLimit"
      | "BucketHasNoValueProposition"
      | "MaxBlockNumberReached"
      | "OperationNotAllowedForInsolventProvider"
      | "DeleteProviderConditionsNotMet"
      | "CannotStopCycleWithNonDefaultRoot"
      | "BspOnlyOperation"
      | "InvalidEncodedFileMetadata"
      | "InvalidEncodedAccountId"
      | "PaymentStreamNotFound";
  }
<<<<<<< HEAD
  /** @name PalletFileSystemStorageRequestMetadata (448) */
=======
  /** @name PalletFileSystemStorageRequestMetadata (450) */
>>>>>>> 9c96a05f
  interface PalletFileSystemStorageRequestMetadata extends Struct {
    readonly requestedAt: u32;
    readonly expiresAt: u32;
    readonly owner: AccountId32;
    readonly bucketId: H256;
    readonly location: Bytes;
    readonly fingerprint: H256;
    readonly size_: u64;
    readonly msp: Option<ITuple<[H256, bool]>>;
    readonly userPeerIds: Vec<Bytes>;
    readonly bspsRequired: u32;
    readonly bspsConfirmed: u32;
    readonly bspsVolunteered: u32;
  }
<<<<<<< HEAD
  /** @name PalletFileSystemStorageRequestBspsMetadata (451) */
=======
  /** @name PalletFileSystemStorageRequestBspsMetadata (453) */
>>>>>>> 9c96a05f
  interface PalletFileSystemStorageRequestBspsMetadata extends Struct {
    readonly confirmed: bool;
  }
  /** @name PalletFileSystemPendingFileDeletionRequest (456) */
  interface PalletFileSystemPendingFileDeletionRequest extends Struct {
    readonly user: AccountId32;
    readonly fileKey: H256;
    readonly bucketId: H256;
    readonly fileSize: u64;
  }
<<<<<<< HEAD
  /** @name PalletFileSystemPendingStopStoringRequest (458) */
=======
  /** @name PalletFileSystemPendingStopStoringRequest (461) */
>>>>>>> 9c96a05f
  interface PalletFileSystemPendingStopStoringRequest extends Struct {
    readonly tickWhenRequested: u32;
    readonly fileOwner: AccountId32;
    readonly fileSize: u64;
  }
<<<<<<< HEAD
  /** @name PalletFileSystemMoveBucketRequestMetadata (459) */
  interface PalletFileSystemMoveBucketRequestMetadata extends Struct {
    readonly requester: AccountId32;
  }
  /** @name PalletFileSystemError (460) */
=======
  /** @name PalletFileSystemMoveBucketRequestMetadata (462) */
  interface PalletFileSystemMoveBucketRequestMetadata extends Struct {
    readonly requester: AccountId32;
  }
  /** @name PalletFileSystemError (463) */
>>>>>>> 9c96a05f
  interface PalletFileSystemError extends Enum {
    readonly isStorageRequestAlreadyRegistered: boolean;
    readonly isStorageRequestNotFound: boolean;
    readonly isStorageRequestNotRevoked: boolean;
    readonly isStorageRequestExists: boolean;
    readonly isReplicationTargetCannotBeZero: boolean;
    readonly isReplicationTargetExceedsMaximum: boolean;
    readonly isMaxReplicationTargetSmallerThanDefault: boolean;
    readonly isNotABsp: boolean;
    readonly isNotAMsp: boolean;
    readonly isNotASp: boolean;
    readonly isBspNotVolunteered: boolean;
    readonly isBspNotConfirmed: boolean;
    readonly isBspAlreadyConfirmed: boolean;
    readonly isStorageRequestBspsRequiredFulfilled: boolean;
    readonly isBspAlreadyVolunteered: boolean;
    readonly isInsufficientAvailableCapacity: boolean;
    readonly isUnexpectedNumberOfRemovedVolunteeredBsps: boolean;
    readonly isBspNotEligibleToVolunteer: boolean;
    readonly isStorageRequestExpiredNoSlotAvailable: boolean;
    readonly isStorageRequestNotAuthorized: boolean;
    readonly isMaxTickNumberReached: boolean;
    readonly isFailedToEncodeBsp: boolean;
    readonly isFailedToEncodeFingerprint: boolean;
    readonly isFailedToDecodeThreshold: boolean;
    readonly isAboveThreshold: boolean;
    readonly isThresholdArithmeticError: boolean;
    readonly isFailedTypeConversion: boolean;
    readonly isDividedByZero: boolean;
    readonly isImpossibleFailedToGetValue: boolean;
    readonly isBucketIsNotPrivate: boolean;
    readonly isBucketNotFound: boolean;
    readonly isBucketNotEmpty: boolean;
    readonly isNotBucketOwner: boolean;
    readonly isCollectionNotFound: boolean;
    readonly isProviderRootNotFound: boolean;
    readonly isExpectedNonInclusionProof: boolean;
    readonly isExpectedInclusionProof: boolean;
    readonly isInvalidFileKeyMetadata: boolean;
    readonly isThresholdBelowAsymptote: boolean;
    readonly isNotFileOwner: boolean;
    readonly isFileKeyAlreadyPendingDeletion: boolean;
    readonly isMaxUserPendingDeletionRequestsReached: boolean;
    readonly isMspNotStoringBucket: boolean;
    readonly isFileKeyNotPendingDeletion: boolean;
    readonly isFileSizeCannotBeZero: boolean;
    readonly isNoGlobalReputationWeightSet: boolean;
    readonly isMaximumThresholdCannotBeZero: boolean;
    readonly isTickRangeToMaximumThresholdCannotBeZero: boolean;
    readonly isPendingStopStoringRequestNotFound: boolean;
    readonly isMinWaitForStopStoringNotReached: boolean;
    readonly isPendingStopStoringRequestAlreadyExists: boolean;
    readonly isUserNotInsolvent: boolean;
    readonly isNotSelectedMsp: boolean;
    readonly isMspAlreadyConfirmed: boolean;
    readonly isRequestWithoutMsp: boolean;
    readonly isMspAlreadyStoringBucket: boolean;
    readonly isMoveBucketRequestNotFound: boolean;
    readonly isBucketIsBeingMoved: boolean;
    readonly isBspAlreadyDataServer: boolean;
    readonly isBspDataServersExceeded: boolean;
    readonly isFileMetadataProcessingQueueFull: boolean;
    readonly isTooManyBatchResponses: boolean;
    readonly isTooManyStorageRequestResponses: boolean;
    readonly isInvalidBucketIdFileKeyPair: boolean;
    readonly isInconsistentStateKeyAlreadyExists: boolean;
    readonly isFixedRatePaymentStreamNotFound: boolean;
    readonly isDynamicRatePaymentStreamNotFound: boolean;
    readonly isCannotHoldDeposit: boolean;
    readonly isFailedToQueryEarliestFileVolunteerTick: boolean;
    readonly isFailedToGetOwnerAccount: boolean;
    readonly isNoFileKeysToConfirm: boolean;
    readonly isRootNotUpdated: boolean;
    readonly isNoPrivacyChange: boolean;
    readonly isOperationNotAllowedForInsolventProvider: boolean;
    readonly isOperationNotAllowedWhileBucketIsNotStoredByMsp: boolean;
    readonly type:
      | "StorageRequestAlreadyRegistered"
      | "StorageRequestNotFound"
      | "StorageRequestNotRevoked"
      | "StorageRequestExists"
      | "ReplicationTargetCannotBeZero"
      | "ReplicationTargetExceedsMaximum"
      | "MaxReplicationTargetSmallerThanDefault"
      | "NotABsp"
      | "NotAMsp"
      | "NotASp"
      | "BspNotVolunteered"
      | "BspNotConfirmed"
      | "BspAlreadyConfirmed"
      | "StorageRequestBspsRequiredFulfilled"
      | "BspAlreadyVolunteered"
      | "InsufficientAvailableCapacity"
      | "UnexpectedNumberOfRemovedVolunteeredBsps"
      | "BspNotEligibleToVolunteer"
      | "StorageRequestExpiredNoSlotAvailable"
      | "StorageRequestNotAuthorized"
      | "MaxTickNumberReached"
      | "FailedToEncodeBsp"
      | "FailedToEncodeFingerprint"
      | "FailedToDecodeThreshold"
      | "AboveThreshold"
      | "ThresholdArithmeticError"
      | "FailedTypeConversion"
      | "DividedByZero"
      | "ImpossibleFailedToGetValue"
      | "BucketIsNotPrivate"
      | "BucketNotFound"
      | "BucketNotEmpty"
      | "NotBucketOwner"
      | "CollectionNotFound"
      | "ProviderRootNotFound"
      | "ExpectedNonInclusionProof"
      | "ExpectedInclusionProof"
      | "InvalidFileKeyMetadata"
      | "ThresholdBelowAsymptote"
      | "NotFileOwner"
      | "FileKeyAlreadyPendingDeletion"
      | "MaxUserPendingDeletionRequestsReached"
      | "MspNotStoringBucket"
      | "FileKeyNotPendingDeletion"
      | "FileSizeCannotBeZero"
      | "NoGlobalReputationWeightSet"
      | "MaximumThresholdCannotBeZero"
      | "TickRangeToMaximumThresholdCannotBeZero"
      | "PendingStopStoringRequestNotFound"
      | "MinWaitForStopStoringNotReached"
      | "PendingStopStoringRequestAlreadyExists"
      | "UserNotInsolvent"
      | "NotSelectedMsp"
      | "MspAlreadyConfirmed"
      | "RequestWithoutMsp"
      | "MspAlreadyStoringBucket"
      | "MoveBucketRequestNotFound"
      | "BucketIsBeingMoved"
      | "BspAlreadyDataServer"
      | "BspDataServersExceeded"
      | "FileMetadataProcessingQueueFull"
      | "TooManyBatchResponses"
      | "TooManyStorageRequestResponses"
      | "InvalidBucketIdFileKeyPair"
      | "InconsistentStateKeyAlreadyExists"
      | "FixedRatePaymentStreamNotFound"
      | "DynamicRatePaymentStreamNotFound"
      | "CannotHoldDeposit"
      | "FailedToQueryEarliestFileVolunteerTick"
      | "FailedToGetOwnerAccount"
      | "NoFileKeysToConfirm"
      | "RootNotUpdated"
      | "NoPrivacyChange"
      | "OperationNotAllowedForInsolventProvider"
      | "OperationNotAllowedWhileBucketIsNotStoredByMsp";
  }
<<<<<<< HEAD
  /** @name PalletProofsDealerProofSubmissionRecord (462) */
=======
  /** @name PalletProofsDealerProofSubmissionRecord (465) */
>>>>>>> 9c96a05f
  interface PalletProofsDealerProofSubmissionRecord extends Struct {
    readonly lastTickProven: u32;
    readonly nextTickToSubmitProofFor: u32;
  }
<<<<<<< HEAD
  /** @name PalletProofsDealerError (467) */
=======
  /** @name PalletProofsDealerError (470) */
>>>>>>> 9c96a05f
  interface PalletProofsDealerError extends Enum {
    readonly isNotProvider: boolean;
    readonly isChallengesQueueOverflow: boolean;
    readonly isPriorityChallengesQueueOverflow: boolean;
    readonly isFeeChargeFailed: boolean;
    readonly isEmptyKeyProofs: boolean;
    readonly isProviderRootNotFound: boolean;
    readonly isZeroRoot: boolean;
    readonly isNoRecordOfLastSubmittedProof: boolean;
    readonly isProviderStakeNotFound: boolean;
    readonly isZeroStake: boolean;
    readonly isStakeCouldNotBeConverted: boolean;
    readonly isChallengesTickNotReached: boolean;
    readonly isChallengesTickTooOld: boolean;
    readonly isChallengesTickTooLate: boolean;
    readonly isSeedNotFound: boolean;
    readonly isCheckpointChallengesNotFound: boolean;
    readonly isForestProofVerificationFailed: boolean;
    readonly isIncorrectNumberOfKeyProofs: boolean;
    readonly isKeyProofNotFound: boolean;
    readonly isKeyProofVerificationFailed: boolean;
    readonly isFailedToApplyDelta: boolean;
    readonly isUnexpectedNumberOfRemoveMutations: boolean;
    readonly isFailedToUpdateProviderAfterKeyRemoval: boolean;
    readonly isTooManyValidProofSubmitters: boolean;
    readonly type:
      | "NotProvider"
      | "ChallengesQueueOverflow"
      | "PriorityChallengesQueueOverflow"
      | "FeeChargeFailed"
      | "EmptyKeyProofs"
      | "ProviderRootNotFound"
      | "ZeroRoot"
      | "NoRecordOfLastSubmittedProof"
      | "ProviderStakeNotFound"
      | "ZeroStake"
      | "StakeCouldNotBeConverted"
      | "ChallengesTickNotReached"
      | "ChallengesTickTooOld"
      | "ChallengesTickTooLate"
      | "SeedNotFound"
      | "CheckpointChallengesNotFound"
      | "ForestProofVerificationFailed"
      | "IncorrectNumberOfKeyProofs"
      | "KeyProofNotFound"
      | "KeyProofVerificationFailed"
      | "FailedToApplyDelta"
      | "UnexpectedNumberOfRemoveMutations"
      | "FailedToUpdateProviderAfterKeyRemoval"
      | "TooManyValidProofSubmitters";
  }
<<<<<<< HEAD
  /** @name PalletPaymentStreamsFixedRatePaymentStream (470) */
=======
  /** @name PalletPaymentStreamsFixedRatePaymentStream (473) */
>>>>>>> 9c96a05f
  interface PalletPaymentStreamsFixedRatePaymentStream extends Struct {
    readonly rate: u128;
    readonly lastChargedTick: u32;
    readonly userDeposit: u128;
    readonly outOfFundsTick: Option<u32>;
  }
<<<<<<< HEAD
  /** @name PalletPaymentStreamsDynamicRatePaymentStream (471) */
=======
  /** @name PalletPaymentStreamsDynamicRatePaymentStream (474) */
>>>>>>> 9c96a05f
  interface PalletPaymentStreamsDynamicRatePaymentStream extends Struct {
    readonly amountProvided: u64;
    readonly priceIndexWhenLastCharged: u128;
    readonly userDeposit: u128;
    readonly outOfFundsTick: Option<u32>;
  }
<<<<<<< HEAD
  /** @name PalletPaymentStreamsProviderLastChargeableInfo (472) */
=======
  /** @name PalletPaymentStreamsProviderLastChargeableInfo (475) */
>>>>>>> 9c96a05f
  interface PalletPaymentStreamsProviderLastChargeableInfo extends Struct {
    readonly lastChargeableTick: u32;
    readonly priceIndex: u128;
  }
<<<<<<< HEAD
  /** @name PalletPaymentStreamsError (473) */
=======
  /** @name PalletPaymentStreamsError (476) */
>>>>>>> 9c96a05f
  interface PalletPaymentStreamsError extends Enum {
    readonly isPaymentStreamAlreadyExists: boolean;
    readonly isPaymentStreamNotFound: boolean;
    readonly isNotAProvider: boolean;
    readonly isProviderInconsistencyError: boolean;
    readonly isCannotHoldDeposit: boolean;
    readonly isUpdateRateToSameRate: boolean;
    readonly isUpdateAmountToSameAmount: boolean;
    readonly isRateCantBeZero: boolean;
    readonly isAmountProvidedCantBeZero: boolean;
    readonly isLastChargedGreaterThanLastChargeable: boolean;
    readonly isInvalidLastChargeableBlockNumber: boolean;
    readonly isInvalidLastChargeablePriceIndex: boolean;
    readonly isChargeOverflow: boolean;
    readonly isUserWithoutFunds: boolean;
    readonly isUserNotFlaggedAsWithoutFunds: boolean;
    readonly isCooldownPeriodNotPassed: boolean;
    readonly isUserHasRemainingDebt: boolean;
    readonly isProviderInsolvent: boolean;
    readonly type:
      | "PaymentStreamAlreadyExists"
      | "PaymentStreamNotFound"
      | "NotAProvider"
      | "ProviderInconsistencyError"
      | "CannotHoldDeposit"
      | "UpdateRateToSameRate"
      | "UpdateAmountToSameAmount"
      | "RateCantBeZero"
      | "AmountProvidedCantBeZero"
      | "LastChargedGreaterThanLastChargeable"
      | "InvalidLastChargeableBlockNumber"
      | "InvalidLastChargeablePriceIndex"
      | "ChargeOverflow"
      | "UserWithoutFunds"
      | "UserNotFlaggedAsWithoutFunds"
      | "CooldownPeriodNotPassed"
      | "UserHasRemainingDebt"
      | "ProviderInsolvent";
  }
<<<<<<< HEAD
  /** @name PalletBucketNftsError (474) */
=======
  /** @name PalletBucketNftsError (477) */
>>>>>>> 9c96a05f
  interface PalletBucketNftsError extends Enum {
    readonly isBucketIsNotPrivate: boolean;
    readonly isNotBucketOwner: boolean;
    readonly isNoCorrespondingCollection: boolean;
    readonly isConvertBytesToBoundedVec: boolean;
    readonly type:
      | "BucketIsNotPrivate"
      | "NotBucketOwner"
      | "NoCorrespondingCollection"
      | "ConvertBytesToBoundedVec";
  }
<<<<<<< HEAD
  /** @name PalletNftsCollectionDetails (475) */
=======
  /** @name PalletNftsCollectionDetails (478) */
>>>>>>> 9c96a05f
  interface PalletNftsCollectionDetails extends Struct {
    readonly owner: AccountId32;
    readonly ownerDeposit: u128;
    readonly items: u32;
    readonly itemMetadatas: u32;
    readonly itemConfigs: u32;
    readonly attributes: u32;
  }
<<<<<<< HEAD
  /** @name PalletNftsCollectionRole (480) */
=======
  /** @name PalletNftsCollectionRole (483) */
>>>>>>> 9c96a05f
  interface PalletNftsCollectionRole extends Enum {
    readonly isIssuer: boolean;
    readonly isFreezer: boolean;
    readonly isAdmin: boolean;
    readonly type: "Issuer" | "Freezer" | "Admin";
  }
<<<<<<< HEAD
  /** @name PalletNftsItemDetails (481) */
=======
  /** @name PalletNftsItemDetails (484) */
>>>>>>> 9c96a05f
  interface PalletNftsItemDetails extends Struct {
    readonly owner: AccountId32;
    readonly approvals: BTreeMap<AccountId32, Option<u32>>;
    readonly deposit: PalletNftsItemDeposit;
  }
<<<<<<< HEAD
  /** @name PalletNftsItemDeposit (482) */
=======
  /** @name PalletNftsItemDeposit (485) */
>>>>>>> 9c96a05f
  interface PalletNftsItemDeposit extends Struct {
    readonly account: AccountId32;
    readonly amount: u128;
  }
<<<<<<< HEAD
  /** @name PalletNftsCollectionMetadata (487) */
=======
  /** @name PalletNftsCollectionMetadata (490) */
>>>>>>> 9c96a05f
  interface PalletNftsCollectionMetadata extends Struct {
    readonly deposit: u128;
    readonly data: Bytes;
  }
<<<<<<< HEAD
  /** @name PalletNftsItemMetadata (488) */
=======
  /** @name PalletNftsItemMetadata (491) */
>>>>>>> 9c96a05f
  interface PalletNftsItemMetadata extends Struct {
    readonly deposit: PalletNftsItemMetadataDeposit;
    readonly data: Bytes;
  }
<<<<<<< HEAD
  /** @name PalletNftsItemMetadataDeposit (489) */
=======
  /** @name PalletNftsItemMetadataDeposit (492) */
>>>>>>> 9c96a05f
  interface PalletNftsItemMetadataDeposit extends Struct {
    readonly account: Option<AccountId32>;
    readonly amount: u128;
  }
<<<<<<< HEAD
  /** @name PalletNftsAttributeDeposit (492) */
=======
  /** @name PalletNftsAttributeDeposit (495) */
>>>>>>> 9c96a05f
  interface PalletNftsAttributeDeposit extends Struct {
    readonly account: Option<AccountId32>;
    readonly amount: u128;
  }
<<<<<<< HEAD
  /** @name PalletNftsPendingSwap (496) */
=======
  /** @name PalletNftsPendingSwap (499) */
>>>>>>> 9c96a05f
  interface PalletNftsPendingSwap extends Struct {
    readonly desiredCollection: u32;
    readonly desiredItem: Option<u32>;
    readonly price: Option<PalletNftsPriceWithDirection>;
    readonly deadline: u32;
  }
<<<<<<< HEAD
  /** @name PalletNftsPalletFeature (498) */
=======
  /** @name PalletNftsPalletFeature (501) */
>>>>>>> 9c96a05f
  interface PalletNftsPalletFeature extends Enum {
    readonly isTrading: boolean;
    readonly isAttributes: boolean;
    readonly isApprovals: boolean;
    readonly isSwaps: boolean;
    readonly type: "Trading" | "Attributes" | "Approvals" | "Swaps";
  }
<<<<<<< HEAD
  /** @name PalletNftsError (499) */
=======
  /** @name PalletNftsError (502) */
>>>>>>> 9c96a05f
  interface PalletNftsError extends Enum {
    readonly isNoPermission: boolean;
    readonly isUnknownCollection: boolean;
    readonly isAlreadyExists: boolean;
    readonly isApprovalExpired: boolean;
    readonly isWrongOwner: boolean;
    readonly isBadWitness: boolean;
    readonly isCollectionIdInUse: boolean;
    readonly isItemsNonTransferable: boolean;
    readonly isNotDelegate: boolean;
    readonly isWrongDelegate: boolean;
    readonly isUnapproved: boolean;
    readonly isUnaccepted: boolean;
    readonly isItemLocked: boolean;
    readonly isLockedItemAttributes: boolean;
    readonly isLockedCollectionAttributes: boolean;
    readonly isLockedItemMetadata: boolean;
    readonly isLockedCollectionMetadata: boolean;
    readonly isMaxSupplyReached: boolean;
    readonly isMaxSupplyLocked: boolean;
    readonly isMaxSupplyTooSmall: boolean;
    readonly isUnknownItem: boolean;
    readonly isUnknownSwap: boolean;
    readonly isMetadataNotFound: boolean;
    readonly isAttributeNotFound: boolean;
    readonly isNotForSale: boolean;
    readonly isBidTooLow: boolean;
    readonly isReachedApprovalLimit: boolean;
    readonly isDeadlineExpired: boolean;
    readonly isWrongDuration: boolean;
    readonly isMethodDisabled: boolean;
    readonly isWrongSetting: boolean;
    readonly isInconsistentItemConfig: boolean;
    readonly isNoConfig: boolean;
    readonly isRolesNotCleared: boolean;
    readonly isMintNotStarted: boolean;
    readonly isMintEnded: boolean;
    readonly isAlreadyClaimed: boolean;
    readonly isIncorrectData: boolean;
    readonly isWrongOrigin: boolean;
    readonly isWrongSignature: boolean;
    readonly isIncorrectMetadata: boolean;
    readonly isMaxAttributesLimitReached: boolean;
    readonly isWrongNamespace: boolean;
    readonly isCollectionNotEmpty: boolean;
    readonly isWitnessRequired: boolean;
    readonly type:
      | "NoPermission"
      | "UnknownCollection"
      | "AlreadyExists"
      | "ApprovalExpired"
      | "WrongOwner"
      | "BadWitness"
      | "CollectionIdInUse"
      | "ItemsNonTransferable"
      | "NotDelegate"
      | "WrongDelegate"
      | "Unapproved"
      | "Unaccepted"
      | "ItemLocked"
      | "LockedItemAttributes"
      | "LockedCollectionAttributes"
      | "LockedItemMetadata"
      | "LockedCollectionMetadata"
      | "MaxSupplyReached"
      | "MaxSupplyLocked"
      | "MaxSupplyTooSmall"
      | "UnknownItem"
      | "UnknownSwap"
      | "MetadataNotFound"
      | "AttributeNotFound"
      | "NotForSale"
      | "BidTooLow"
      | "ReachedApprovalLimit"
      | "DeadlineExpired"
      | "WrongDuration"
      | "MethodDisabled"
      | "WrongSetting"
      | "InconsistentItemConfig"
      | "NoConfig"
      | "RolesNotCleared"
      | "MintNotStarted"
      | "MintEnded"
      | "AlreadyClaimed"
      | "IncorrectData"
      | "WrongOrigin"
      | "WrongSignature"
      | "IncorrectMetadata"
      | "MaxAttributesLimitReached"
      | "WrongNamespace"
      | "CollectionNotEmpty"
      | "WitnessRequired";
  }
<<<<<<< HEAD
  /** @name FrameSystemExtensionsCheckNonZeroSender (502) */
  type FrameSystemExtensionsCheckNonZeroSender = Null;
  /** @name FrameSystemExtensionsCheckSpecVersion (503) */
  type FrameSystemExtensionsCheckSpecVersion = Null;
  /** @name FrameSystemExtensionsCheckTxVersion (504) */
  type FrameSystemExtensionsCheckTxVersion = Null;
  /** @name FrameSystemExtensionsCheckGenesis (505) */
  type FrameSystemExtensionsCheckGenesis = Null;
  /** @name FrameSystemExtensionsCheckNonce (508) */
  interface FrameSystemExtensionsCheckNonce extends Compact<u32> {}
  /** @name FrameSystemExtensionsCheckWeight (509) */
  type FrameSystemExtensionsCheckWeight = Null;
  /** @name PalletTransactionPaymentChargeTransactionPayment (510) */
  interface PalletTransactionPaymentChargeTransactionPayment extends Compact<u128> {}
  /** @name CumulusPrimitivesStorageWeightReclaimStorageWeightReclaim (511) */
  type CumulusPrimitivesStorageWeightReclaimStorageWeightReclaim = Null;
  /** @name FrameMetadataHashExtensionCheckMetadataHash (512) */
  interface FrameMetadataHashExtensionCheckMetadataHash extends Struct {
    readonly mode: FrameMetadataHashExtensionMode;
  }
  /** @name FrameMetadataHashExtensionMode (513) */
=======
  /** @name FrameSystemExtensionsCheckNonZeroSender (505) */
  type FrameSystemExtensionsCheckNonZeroSender = Null;
  /** @name FrameSystemExtensionsCheckSpecVersion (506) */
  type FrameSystemExtensionsCheckSpecVersion = Null;
  /** @name FrameSystemExtensionsCheckTxVersion (507) */
  type FrameSystemExtensionsCheckTxVersion = Null;
  /** @name FrameSystemExtensionsCheckGenesis (508) */
  type FrameSystemExtensionsCheckGenesis = Null;
  /** @name FrameSystemExtensionsCheckNonce (511) */
  interface FrameSystemExtensionsCheckNonce extends Compact<u32> {}
  /** @name FrameSystemExtensionsCheckWeight (512) */
  type FrameSystemExtensionsCheckWeight = Null;
  /** @name PalletTransactionPaymentChargeTransactionPayment (513) */
  interface PalletTransactionPaymentChargeTransactionPayment extends Compact<u128> {}
  /** @name CumulusPrimitivesStorageWeightReclaimStorageWeightReclaim (514) */
  type CumulusPrimitivesStorageWeightReclaimStorageWeightReclaim = Null;
  /** @name FrameMetadataHashExtensionCheckMetadataHash (515) */
  interface FrameMetadataHashExtensionCheckMetadataHash extends Struct {
    readonly mode: FrameMetadataHashExtensionMode;
  }
  /** @name FrameMetadataHashExtensionMode (516) */
>>>>>>> 9c96a05f
  interface FrameMetadataHashExtensionMode extends Enum {
    readonly isDisabled: boolean;
    readonly isEnabled: boolean;
    readonly type: "Disabled" | "Enabled";
  }
<<<<<<< HEAD
  /** @name StorageHubRuntimeRuntime (514) */
=======
  /** @name StorageHubRuntimeRuntime (517) */
>>>>>>> 9c96a05f
  type StorageHubRuntimeRuntime = Null;
}<|MERGE_RESOLUTION|>--- conflicted
+++ resolved
@@ -2033,8 +2033,6 @@
       readonly owner: AccountId32;
       readonly bucketId: H256;
     } & Struct;
-<<<<<<< HEAD
-=======
     readonly isFailedToDecreaseBucketSize: boolean;
     readonly asFailedToDecreaseBucketSize: {
       readonly user: AccountId32;
@@ -2056,7 +2054,6 @@
       readonly fileSize: u64;
       readonly error: SpRuntimeDispatchError;
     } & Struct;
->>>>>>> 9c96a05f
     readonly isUsedCapacityShouldBeZero: boolean;
     readonly asUsedCapacityShouldBeZero: {
       readonly actualUsedCapacity: u64;
@@ -2094,15 +2091,11 @@
       | "MoveBucketAccepted"
       | "MoveBucketRejected"
       | "MspStoppedStoringBucket"
-<<<<<<< HEAD
-      | "UsedCapacityShouldBeZero";
-=======
       | "FailedToDecreaseBucketSize"
       | "FailedToGetMspOfBucket"
       | "FailedToDecreaseMspUsedCapacity"
       | "UsedCapacityShouldBeZero"
       | "FailedToReleaseStorageRequestCreationDeposit";
->>>>>>> 9c96a05f
   }
   /** @name PalletFileSystemRejectedStorageRequestReason (139) */
   interface PalletFileSystemRejectedStorageRequestReason extends Enum {
@@ -4384,11 +4377,7 @@
     readonly fileKey: H256;
     readonly reason: PalletFileSystemRejectedStorageRequestReason;
   }
-<<<<<<< HEAD
-  /** @name PalletProofsDealerCall (353) */
-=======
   /** @name PalletProofsDealerCall (355) */
->>>>>>> 9c96a05f
   interface PalletProofsDealerCall extends Enum {
     readonly isChallenge: boolean;
     readonly asChallenge: {
@@ -4409,20 +4398,12 @@
     } & Struct;
     readonly type: "Challenge" | "SubmitProof" | "ForceInitialiseChallengeCycle" | "SetPaused";
   }
-<<<<<<< HEAD
-  /** @name PalletRandomnessCall (354) */
-=======
   /** @name PalletRandomnessCall (356) */
->>>>>>> 9c96a05f
   interface PalletRandomnessCall extends Enum {
     readonly isSetBabeRandomness: boolean;
     readonly type: "SetBabeRandomness";
   }
-<<<<<<< HEAD
-  /** @name PalletPaymentStreamsCall (355) */
-=======
   /** @name PalletPaymentStreamsCall (357) */
->>>>>>> 9c96a05f
   interface PalletPaymentStreamsCall extends Enum {
     readonly isCreateFixedRatePaymentStream: boolean;
     readonly asCreateFixedRatePaymentStream: {
@@ -4483,11 +4464,7 @@
       | "PayOutstandingDebt"
       | "ClearInsolventFlag";
   }
-<<<<<<< HEAD
-  /** @name PalletBucketNftsCall (356) */
-=======
   /** @name PalletBucketNftsCall (358) */
->>>>>>> 9c96a05f
   interface PalletBucketNftsCall extends Enum {
     readonly isShareAccess: boolean;
     readonly asShareAccess: {
@@ -4504,11 +4481,7 @@
     } & Struct;
     readonly type: "ShareAccess" | "UpdateReadAccess";
   }
-<<<<<<< HEAD
-  /** @name PalletNftsCall (358) */
-=======
   /** @name PalletNftsCall (360) */
->>>>>>> 9c96a05f
   interface PalletNftsCall extends Enum {
     readonly isCreate: boolean;
     readonly asCreate: {
@@ -4780,21 +4753,13 @@
       | "MintPreSigned"
       | "SetAttributesPreSigned";
   }
-<<<<<<< HEAD
-  /** @name PalletNftsCollectionConfig (359) */
-=======
   /** @name PalletNftsCollectionConfig (361) */
->>>>>>> 9c96a05f
   interface PalletNftsCollectionConfig extends Struct {
     readonly settings: u64;
     readonly maxSupply: Option<u32>;
     readonly mintSettings: PalletNftsMintSettings;
   }
-<<<<<<< HEAD
-  /** @name PalletNftsCollectionSetting (361) */
-=======
   /** @name PalletNftsCollectionSetting (363) */
->>>>>>> 9c96a05f
   interface PalletNftsCollectionSetting extends Enum {
     readonly isTransferableItems: boolean;
     readonly isUnlockedMetadata: boolean;
@@ -4808,11 +4773,7 @@
       | "UnlockedMaxSupply"
       | "DepositRequired";
   }
-<<<<<<< HEAD
-  /** @name PalletNftsMintSettings (362) */
-=======
   /** @name PalletNftsMintSettings (364) */
->>>>>>> 9c96a05f
   interface PalletNftsMintSettings extends Struct {
     readonly mintType: PalletNftsMintType;
     readonly price: Option<u128>;
@@ -4820,11 +4781,7 @@
     readonly endBlock: Option<u32>;
     readonly defaultItemSettings: u64;
   }
-<<<<<<< HEAD
-  /** @name PalletNftsMintType (363) */
-=======
   /** @name PalletNftsMintType (365) */
->>>>>>> 9c96a05f
   interface PalletNftsMintType extends Enum {
     readonly isIssuer: boolean;
     readonly isPublic: boolean;
@@ -4832,47 +4789,24 @@
     readonly asHolderOf: u32;
     readonly type: "Issuer" | "Public" | "HolderOf";
   }
-<<<<<<< HEAD
-  /** @name PalletNftsItemSetting (366) */
-=======
   /** @name PalletNftsItemSetting (368) */
->>>>>>> 9c96a05f
   interface PalletNftsItemSetting extends Enum {
     readonly isTransferable: boolean;
     readonly isUnlockedMetadata: boolean;
     readonly isUnlockedAttributes: boolean;
     readonly type: "Transferable" | "UnlockedMetadata" | "UnlockedAttributes";
   }
-<<<<<<< HEAD
-  /** @name PalletNftsDestroyWitness (367) */
-=======
   /** @name PalletNftsDestroyWitness (369) */
->>>>>>> 9c96a05f
   interface PalletNftsDestroyWitness extends Struct {
     readonly itemMetadatas: Compact<u32>;
     readonly itemConfigs: Compact<u32>;
     readonly attributes: Compact<u32>;
   }
-<<<<<<< HEAD
-  /** @name PalletNftsMintWitness (369) */
-=======
   /** @name PalletNftsMintWitness (371) */
->>>>>>> 9c96a05f
   interface PalletNftsMintWitness extends Struct {
     readonly ownedItem: Option<u32>;
     readonly mintPrice: Option<u128>;
   }
-<<<<<<< HEAD
-  /** @name PalletNftsItemConfig (370) */
-  interface PalletNftsItemConfig extends Struct {
-    readonly settings: u64;
-  }
-  /** @name PalletNftsCancelAttributesApprovalWitness (372) */
-  interface PalletNftsCancelAttributesApprovalWitness extends Struct {
-    readonly accountAttributes: u32;
-  }
-  /** @name PalletNftsItemTip (374) */
-=======
   /** @name PalletNftsItemConfig (372) */
   interface PalletNftsItemConfig extends Struct {
     readonly settings: u64;
@@ -4882,18 +4816,13 @@
     readonly accountAttributes: u32;
   }
   /** @name PalletNftsItemTip (376) */
->>>>>>> 9c96a05f
   interface PalletNftsItemTip extends Struct {
     readonly collection: u32;
     readonly item: u32;
     readonly receiver: AccountId32;
     readonly amount: u128;
   }
-<<<<<<< HEAD
-  /** @name PalletNftsPreSignedMint (376) */
-=======
   /** @name PalletNftsPreSignedMint (378) */
->>>>>>> 9c96a05f
   interface PalletNftsPreSignedMint extends Struct {
     readonly collection: u32;
     readonly item: u32;
@@ -4903,11 +4832,7 @@
     readonly deadline: u32;
     readonly mintPrice: Option<u128>;
   }
-<<<<<<< HEAD
-  /** @name SpRuntimeMultiSignature (377) */
-=======
   /** @name SpRuntimeMultiSignature (379) */
->>>>>>> 9c96a05f
   interface SpRuntimeMultiSignature extends Enum {
     readonly isEd25519: boolean;
     readonly asEd25519: U8aFixed;
@@ -4917,11 +4842,7 @@
     readonly asEcdsa: U8aFixed;
     readonly type: "Ed25519" | "Sr25519" | "Ecdsa";
   }
-<<<<<<< HEAD
-  /** @name PalletNftsPreSignedAttributes (380) */
-=======
   /** @name PalletNftsPreSignedAttributes (382) */
->>>>>>> 9c96a05f
   interface PalletNftsPreSignedAttributes extends Struct {
     readonly collection: u32;
     readonly item: u32;
@@ -4929,11 +4850,7 @@
     readonly namespace: PalletNftsAttributeNamespace;
     readonly deadline: u32;
   }
-<<<<<<< HEAD
-  /** @name PalletParametersCall (381) */
-=======
   /** @name PalletParametersCall (383) */
->>>>>>> 9c96a05f
   interface PalletParametersCall extends Enum {
     readonly isSetParameter: boolean;
     readonly asSetParameter: {
@@ -4941,21 +4858,13 @@
     } & Struct;
     readonly type: "SetParameter";
   }
-<<<<<<< HEAD
-  /** @name StorageHubRuntimeConfigsRuntimeParamsRuntimeParameters (382) */
-=======
   /** @name StorageHubRuntimeConfigsRuntimeParamsRuntimeParameters (384) */
->>>>>>> 9c96a05f
   interface StorageHubRuntimeConfigsRuntimeParamsRuntimeParameters extends Enum {
     readonly isRuntimeConfig: boolean;
     readonly asRuntimeConfig: StorageHubRuntimeConfigsRuntimeParamsDynamicParamsRuntimeConfigParameters;
     readonly type: "RuntimeConfig";
   }
-<<<<<<< HEAD
-  /** @name StorageHubRuntimeConfigsRuntimeParamsDynamicParamsRuntimeConfigParameters (383) */
-=======
   /** @name StorageHubRuntimeConfigsRuntimeParamsDynamicParamsRuntimeConfigParameters (385) */
->>>>>>> 9c96a05f
   interface StorageHubRuntimeConfigsRuntimeParamsDynamicParamsRuntimeConfigParameters extends Enum {
     readonly isSlashAmountPerMaxFileSize: boolean;
     readonly asSlashAmountPerMaxFileSize: ITuple<
@@ -5144,29 +5053,17 @@
       | "MinSeedPeriod"
       | "StakeToSeedPeriod";
   }
-<<<<<<< HEAD
-  /** @name PalletSudoError (385) */
-=======
   /** @name PalletSudoError (387) */
->>>>>>> 9c96a05f
   interface PalletSudoError extends Enum {
     readonly isRequireSudo: boolean;
     readonly type: "RequireSudo";
   }
-<<<<<<< HEAD
-  /** @name PalletCollatorSelectionCandidateInfo (388) */
-=======
   /** @name PalletCollatorSelectionCandidateInfo (390) */
->>>>>>> 9c96a05f
   interface PalletCollatorSelectionCandidateInfo extends Struct {
     readonly who: AccountId32;
     readonly deposit: u128;
   }
-<<<<<<< HEAD
-  /** @name PalletCollatorSelectionError (390) */
-=======
   /** @name PalletCollatorSelectionError (392) */
->>>>>>> 9c96a05f
   interface PalletCollatorSelectionError extends Enum {
     readonly isTooManyCandidates: boolean;
     readonly isTooFewEligibleCollators: boolean;
@@ -5204,15 +5101,9 @@
       | "IdenticalDeposit"
       | "InvalidUnreserve";
   }
-<<<<<<< HEAD
-  /** @name SpCoreCryptoKeyTypeId (394) */
-  interface SpCoreCryptoKeyTypeId extends U8aFixed {}
-  /** @name PalletSessionError (395) */
-=======
   /** @name SpCoreCryptoKeyTypeId (396) */
   interface SpCoreCryptoKeyTypeId extends U8aFixed {}
   /** @name PalletSessionError (397) */
->>>>>>> 9c96a05f
   interface PalletSessionError extends Enum {
     readonly isInvalidProof: boolean;
     readonly isNoAssociatedValidatorId: boolean;
@@ -5226,11 +5117,7 @@
       | "NoKeys"
       | "NoAccount";
   }
-<<<<<<< HEAD
-  /** @name CumulusPalletXcmpQueueOutboundChannelDetails (404) */
-=======
   /** @name CumulusPalletXcmpQueueOutboundChannelDetails (406) */
->>>>>>> 9c96a05f
   interface CumulusPalletXcmpQueueOutboundChannelDetails extends Struct {
     readonly recipient: u32;
     readonly state: CumulusPalletXcmpQueueOutboundState;
@@ -5238,31 +5125,19 @@
     readonly firstIndex: u16;
     readonly lastIndex: u16;
   }
-<<<<<<< HEAD
-  /** @name CumulusPalletXcmpQueueOutboundState (405) */
-=======
   /** @name CumulusPalletXcmpQueueOutboundState (407) */
->>>>>>> 9c96a05f
   interface CumulusPalletXcmpQueueOutboundState extends Enum {
     readonly isOk: boolean;
     readonly isSuspended: boolean;
     readonly type: "Ok" | "Suspended";
   }
-<<<<<<< HEAD
-  /** @name CumulusPalletXcmpQueueQueueConfigData (409) */
-=======
   /** @name CumulusPalletXcmpQueueQueueConfigData (411) */
->>>>>>> 9c96a05f
   interface CumulusPalletXcmpQueueQueueConfigData extends Struct {
     readonly suspendThreshold: u32;
     readonly dropThreshold: u32;
     readonly resumeThreshold: u32;
   }
-<<<<<<< HEAD
-  /** @name CumulusPalletXcmpQueueError (410) */
-=======
   /** @name CumulusPalletXcmpQueueError (412) */
->>>>>>> 9c96a05f
   interface CumulusPalletXcmpQueueError extends Enum {
     readonly isBadQueueConfig: boolean;
     readonly isAlreadySuspended: boolean;
@@ -5276,11 +5151,7 @@
       | "TooManyActiveOutboundChannels"
       | "TooBig";
   }
-<<<<<<< HEAD
-  /** @name PalletXcmQueryStatus (411) */
-=======
   /** @name PalletXcmQueryStatus (413) */
->>>>>>> 9c96a05f
   interface PalletXcmQueryStatus extends Enum {
     readonly isPending: boolean;
     readonly asPending: {
@@ -5301,11 +5172,7 @@
     } & Struct;
     readonly type: "Pending" | "VersionNotifier" | "Ready";
   }
-<<<<<<< HEAD
-  /** @name XcmVersionedResponse (415) */
-=======
   /** @name XcmVersionedResponse (417) */
->>>>>>> 9c96a05f
   interface XcmVersionedResponse extends Enum {
     readonly isV2: boolean;
     readonly asV2: XcmV2Response;
@@ -5315,11 +5182,7 @@
     readonly asV4: StagingXcmV4Response;
     readonly type: "V2" | "V3" | "V4";
   }
-<<<<<<< HEAD
-  /** @name PalletXcmVersionMigrationStage (421) */
-=======
   /** @name PalletXcmVersionMigrationStage (423) */
->>>>>>> 9c96a05f
   interface PalletXcmVersionMigrationStage extends Enum {
     readonly isMigrateSupportedVersion: boolean;
     readonly isMigrateVersionNotifiers: boolean;
@@ -5332,22 +5195,14 @@
       | "NotifyCurrentTargets"
       | "MigrateAndNotifyOldTargets";
   }
-<<<<<<< HEAD
-  /** @name PalletXcmRemoteLockedFungibleRecord (423) */
-=======
   /** @name PalletXcmRemoteLockedFungibleRecord (425) */
->>>>>>> 9c96a05f
   interface PalletXcmRemoteLockedFungibleRecord extends Struct {
     readonly amount: u128;
     readonly owner: XcmVersionedLocation;
     readonly locker: XcmVersionedLocation;
     readonly consumers: Vec<ITuple<[Null, u128]>>;
   }
-<<<<<<< HEAD
-  /** @name PalletXcmError (430) */
-=======
   /** @name PalletXcmError (432) */
->>>>>>> 9c96a05f
   interface PalletXcmError extends Enum {
     readonly isUnreachable: boolean;
     readonly isSendFailure: boolean;
@@ -5399,11 +5254,7 @@
       | "TooManyReserves"
       | "LocalExecutionIncomplete";
   }
-<<<<<<< HEAD
-  /** @name PalletMessageQueueBookState (431) */
-=======
   /** @name PalletMessageQueueBookState (433) */
->>>>>>> 9c96a05f
   interface PalletMessageQueueBookState extends Struct {
     readonly begin: u32;
     readonly end: u32;
@@ -5412,20 +5263,12 @@
     readonly messageCount: u64;
     readonly size_: u64;
   }
-<<<<<<< HEAD
-  /** @name PalletMessageQueueNeighbours (433) */
-=======
   /** @name PalletMessageQueueNeighbours (435) */
->>>>>>> 9c96a05f
   interface PalletMessageQueueNeighbours extends Struct {
     readonly prev: CumulusPrimitivesCoreAggregateMessageOrigin;
     readonly next: CumulusPrimitivesCoreAggregateMessageOrigin;
   }
-<<<<<<< HEAD
-  /** @name PalletMessageQueuePage (435) */
-=======
   /** @name PalletMessageQueuePage (437) */
->>>>>>> 9c96a05f
   interface PalletMessageQueuePage extends Struct {
     readonly remaining: u32;
     readonly remainingSize: u32;
@@ -5434,11 +5277,7 @@
     readonly last: u32;
     readonly heap: Bytes;
   }
-<<<<<<< HEAD
-  /** @name PalletMessageQueueError (437) */
-=======
   /** @name PalletMessageQueueError (439) */
->>>>>>> 9c96a05f
   interface PalletMessageQueueError extends Enum {
     readonly isNotReapable: boolean;
     readonly isNoPage: boolean;
@@ -5460,20 +5299,12 @@
       | "QueuePaused"
       | "RecursiveDisallowed";
   }
-<<<<<<< HEAD
-  /** @name PalletStorageProvidersSignUpRequest (438) */
-=======
   /** @name PalletStorageProvidersSignUpRequest (440) */
->>>>>>> 9c96a05f
   interface PalletStorageProvidersSignUpRequest extends Struct {
     readonly spSignUpRequest: PalletStorageProvidersSignUpRequestSpParams;
     readonly at: u32;
   }
-<<<<<<< HEAD
-  /** @name PalletStorageProvidersSignUpRequestSpParams (439) */
-=======
   /** @name PalletStorageProvidersSignUpRequestSpParams (441) */
->>>>>>> 9c96a05f
   interface PalletStorageProvidersSignUpRequestSpParams extends Enum {
     readonly isBackupStorageProvider: boolean;
     readonly asBackupStorageProvider: PalletStorageProvidersBackupStorageProvider;
@@ -5481,11 +5312,7 @@
     readonly asMainStorageProvider: PalletStorageProvidersMainStorageProviderSignUpRequest;
     readonly type: "BackupStorageProvider" | "MainStorageProvider";
   }
-<<<<<<< HEAD
-  /** @name PalletStorageProvidersBackupStorageProvider (440) */
-=======
   /** @name PalletStorageProvidersBackupStorageProvider (442) */
->>>>>>> 9c96a05f
   interface PalletStorageProvidersBackupStorageProvider extends Struct {
     readonly capacity: u64;
     readonly capacityUsed: u64;
@@ -5497,20 +5324,12 @@
     readonly reputationWeight: u32;
     readonly signUpBlock: u32;
   }
-<<<<<<< HEAD
-  /** @name PalletStorageProvidersMainStorageProviderSignUpRequest (441) */
-=======
   /** @name PalletStorageProvidersMainStorageProviderSignUpRequest (443) */
->>>>>>> 9c96a05f
   interface PalletStorageProvidersMainStorageProviderSignUpRequest extends Struct {
     readonly mspInfo: PalletStorageProvidersMainStorageProvider;
     readonly valueProp: PalletStorageProvidersValueProposition;
   }
-<<<<<<< HEAD
-  /** @name PalletStorageProvidersMainStorageProvider (442) */
-=======
   /** @name PalletStorageProvidersMainStorageProvider (444) */
->>>>>>> 9c96a05f
   interface PalletStorageProvidersMainStorageProvider extends Struct {
     readonly capacity: u64;
     readonly capacityUsed: u64;
@@ -5520,11 +5339,7 @@
     readonly paymentAccount: AccountId32;
     readonly signUpBlock: u32;
   }
-<<<<<<< HEAD
-  /** @name PalletStorageProvidersBucket (443) */
-=======
   /** @name PalletStorageProvidersBucket (445) */
->>>>>>> 9c96a05f
   interface PalletStorageProvidersBucket extends Struct {
     readonly root: H256;
     readonly userId: AccountId32;
@@ -5534,11 +5349,7 @@
     readonly size_: u64;
     readonly valuePropId: Option<H256>;
   }
-<<<<<<< HEAD
-  /** @name PalletStorageProvidersError (447) */
-=======
   /** @name PalletStorageProvidersError (449) */
->>>>>>> 9c96a05f
   interface PalletStorageProvidersError extends Enum {
     readonly isAlreadyRegistered: boolean;
     readonly isSignUpNotRequested: boolean;
@@ -5638,11 +5449,7 @@
       | "InvalidEncodedAccountId"
       | "PaymentStreamNotFound";
   }
-<<<<<<< HEAD
-  /** @name PalletFileSystemStorageRequestMetadata (448) */
-=======
   /** @name PalletFileSystemStorageRequestMetadata (450) */
->>>>>>> 9c96a05f
   interface PalletFileSystemStorageRequestMetadata extends Struct {
     readonly requestedAt: u32;
     readonly expiresAt: u32;
@@ -5657,11 +5464,7 @@
     readonly bspsConfirmed: u32;
     readonly bspsVolunteered: u32;
   }
-<<<<<<< HEAD
-  /** @name PalletFileSystemStorageRequestBspsMetadata (451) */
-=======
   /** @name PalletFileSystemStorageRequestBspsMetadata (453) */
->>>>>>> 9c96a05f
   interface PalletFileSystemStorageRequestBspsMetadata extends Struct {
     readonly confirmed: bool;
   }
@@ -5672,29 +5475,17 @@
     readonly bucketId: H256;
     readonly fileSize: u64;
   }
-<<<<<<< HEAD
-  /** @name PalletFileSystemPendingStopStoringRequest (458) */
-=======
   /** @name PalletFileSystemPendingStopStoringRequest (461) */
->>>>>>> 9c96a05f
   interface PalletFileSystemPendingStopStoringRequest extends Struct {
     readonly tickWhenRequested: u32;
     readonly fileOwner: AccountId32;
     readonly fileSize: u64;
   }
-<<<<<<< HEAD
-  /** @name PalletFileSystemMoveBucketRequestMetadata (459) */
-  interface PalletFileSystemMoveBucketRequestMetadata extends Struct {
-    readonly requester: AccountId32;
-  }
-  /** @name PalletFileSystemError (460) */
-=======
   /** @name PalletFileSystemMoveBucketRequestMetadata (462) */
   interface PalletFileSystemMoveBucketRequestMetadata extends Struct {
     readonly requester: AccountId32;
   }
   /** @name PalletFileSystemError (463) */
->>>>>>> 9c96a05f
   interface PalletFileSystemError extends Enum {
     readonly isStorageRequestAlreadyRegistered: boolean;
     readonly isStorageRequestNotFound: boolean;
@@ -5848,20 +5639,12 @@
       | "OperationNotAllowedForInsolventProvider"
       | "OperationNotAllowedWhileBucketIsNotStoredByMsp";
   }
-<<<<<<< HEAD
-  /** @name PalletProofsDealerProofSubmissionRecord (462) */
-=======
   /** @name PalletProofsDealerProofSubmissionRecord (465) */
->>>>>>> 9c96a05f
   interface PalletProofsDealerProofSubmissionRecord extends Struct {
     readonly lastTickProven: u32;
     readonly nextTickToSubmitProofFor: u32;
   }
-<<<<<<< HEAD
-  /** @name PalletProofsDealerError (467) */
-=======
   /** @name PalletProofsDealerError (470) */
->>>>>>> 9c96a05f
   interface PalletProofsDealerError extends Enum {
     readonly isNotProvider: boolean;
     readonly isChallengesQueueOverflow: boolean;
@@ -5913,42 +5696,26 @@
       | "FailedToUpdateProviderAfterKeyRemoval"
       | "TooManyValidProofSubmitters";
   }
-<<<<<<< HEAD
-  /** @name PalletPaymentStreamsFixedRatePaymentStream (470) */
-=======
   /** @name PalletPaymentStreamsFixedRatePaymentStream (473) */
->>>>>>> 9c96a05f
   interface PalletPaymentStreamsFixedRatePaymentStream extends Struct {
     readonly rate: u128;
     readonly lastChargedTick: u32;
     readonly userDeposit: u128;
     readonly outOfFundsTick: Option<u32>;
   }
-<<<<<<< HEAD
-  /** @name PalletPaymentStreamsDynamicRatePaymentStream (471) */
-=======
   /** @name PalletPaymentStreamsDynamicRatePaymentStream (474) */
->>>>>>> 9c96a05f
   interface PalletPaymentStreamsDynamicRatePaymentStream extends Struct {
     readonly amountProvided: u64;
     readonly priceIndexWhenLastCharged: u128;
     readonly userDeposit: u128;
     readonly outOfFundsTick: Option<u32>;
   }
-<<<<<<< HEAD
-  /** @name PalletPaymentStreamsProviderLastChargeableInfo (472) */
-=======
   /** @name PalletPaymentStreamsProviderLastChargeableInfo (475) */
->>>>>>> 9c96a05f
   interface PalletPaymentStreamsProviderLastChargeableInfo extends Struct {
     readonly lastChargeableTick: u32;
     readonly priceIndex: u128;
   }
-<<<<<<< HEAD
-  /** @name PalletPaymentStreamsError (473) */
-=======
   /** @name PalletPaymentStreamsError (476) */
->>>>>>> 9c96a05f
   interface PalletPaymentStreamsError extends Enum {
     readonly isPaymentStreamAlreadyExists: boolean;
     readonly isPaymentStreamNotFound: boolean;
@@ -5988,11 +5755,7 @@
       | "UserHasRemainingDebt"
       | "ProviderInsolvent";
   }
-<<<<<<< HEAD
-  /** @name PalletBucketNftsError (474) */
-=======
   /** @name PalletBucketNftsError (477) */
->>>>>>> 9c96a05f
   interface PalletBucketNftsError extends Enum {
     readonly isBucketIsNotPrivate: boolean;
     readonly isNotBucketOwner: boolean;
@@ -6004,11 +5767,7 @@
       | "NoCorrespondingCollection"
       | "ConvertBytesToBoundedVec";
   }
-<<<<<<< HEAD
-  /** @name PalletNftsCollectionDetails (475) */
-=======
   /** @name PalletNftsCollectionDetails (478) */
->>>>>>> 9c96a05f
   interface PalletNftsCollectionDetails extends Struct {
     readonly owner: AccountId32;
     readonly ownerDeposit: u128;
@@ -6017,88 +5776,52 @@
     readonly itemConfigs: u32;
     readonly attributes: u32;
   }
-<<<<<<< HEAD
-  /** @name PalletNftsCollectionRole (480) */
-=======
   /** @name PalletNftsCollectionRole (483) */
->>>>>>> 9c96a05f
   interface PalletNftsCollectionRole extends Enum {
     readonly isIssuer: boolean;
     readonly isFreezer: boolean;
     readonly isAdmin: boolean;
     readonly type: "Issuer" | "Freezer" | "Admin";
   }
-<<<<<<< HEAD
-  /** @name PalletNftsItemDetails (481) */
-=======
   /** @name PalletNftsItemDetails (484) */
->>>>>>> 9c96a05f
   interface PalletNftsItemDetails extends Struct {
     readonly owner: AccountId32;
     readonly approvals: BTreeMap<AccountId32, Option<u32>>;
     readonly deposit: PalletNftsItemDeposit;
   }
-<<<<<<< HEAD
-  /** @name PalletNftsItemDeposit (482) */
-=======
   /** @name PalletNftsItemDeposit (485) */
->>>>>>> 9c96a05f
   interface PalletNftsItemDeposit extends Struct {
     readonly account: AccountId32;
     readonly amount: u128;
   }
-<<<<<<< HEAD
-  /** @name PalletNftsCollectionMetadata (487) */
-=======
   /** @name PalletNftsCollectionMetadata (490) */
->>>>>>> 9c96a05f
   interface PalletNftsCollectionMetadata extends Struct {
     readonly deposit: u128;
     readonly data: Bytes;
   }
-<<<<<<< HEAD
-  /** @name PalletNftsItemMetadata (488) */
-=======
   /** @name PalletNftsItemMetadata (491) */
->>>>>>> 9c96a05f
   interface PalletNftsItemMetadata extends Struct {
     readonly deposit: PalletNftsItemMetadataDeposit;
     readonly data: Bytes;
   }
-<<<<<<< HEAD
-  /** @name PalletNftsItemMetadataDeposit (489) */
-=======
   /** @name PalletNftsItemMetadataDeposit (492) */
->>>>>>> 9c96a05f
   interface PalletNftsItemMetadataDeposit extends Struct {
     readonly account: Option<AccountId32>;
     readonly amount: u128;
   }
-<<<<<<< HEAD
-  /** @name PalletNftsAttributeDeposit (492) */
-=======
   /** @name PalletNftsAttributeDeposit (495) */
->>>>>>> 9c96a05f
   interface PalletNftsAttributeDeposit extends Struct {
     readonly account: Option<AccountId32>;
     readonly amount: u128;
   }
-<<<<<<< HEAD
-  /** @name PalletNftsPendingSwap (496) */
-=======
   /** @name PalletNftsPendingSwap (499) */
->>>>>>> 9c96a05f
   interface PalletNftsPendingSwap extends Struct {
     readonly desiredCollection: u32;
     readonly desiredItem: Option<u32>;
     readonly price: Option<PalletNftsPriceWithDirection>;
     readonly deadline: u32;
   }
-<<<<<<< HEAD
-  /** @name PalletNftsPalletFeature (498) */
-=======
   /** @name PalletNftsPalletFeature (501) */
->>>>>>> 9c96a05f
   interface PalletNftsPalletFeature extends Enum {
     readonly isTrading: boolean;
     readonly isAttributes: boolean;
@@ -6106,11 +5829,7 @@
     readonly isSwaps: boolean;
     readonly type: "Trading" | "Attributes" | "Approvals" | "Swaps";
   }
-<<<<<<< HEAD
-  /** @name PalletNftsError (499) */
-=======
   /** @name PalletNftsError (502) */
->>>>>>> 9c96a05f
   interface PalletNftsError extends Enum {
     readonly isNoPermission: boolean;
     readonly isUnknownCollection: boolean;
@@ -6204,29 +5923,6 @@
       | "CollectionNotEmpty"
       | "WitnessRequired";
   }
-<<<<<<< HEAD
-  /** @name FrameSystemExtensionsCheckNonZeroSender (502) */
-  type FrameSystemExtensionsCheckNonZeroSender = Null;
-  /** @name FrameSystemExtensionsCheckSpecVersion (503) */
-  type FrameSystemExtensionsCheckSpecVersion = Null;
-  /** @name FrameSystemExtensionsCheckTxVersion (504) */
-  type FrameSystemExtensionsCheckTxVersion = Null;
-  /** @name FrameSystemExtensionsCheckGenesis (505) */
-  type FrameSystemExtensionsCheckGenesis = Null;
-  /** @name FrameSystemExtensionsCheckNonce (508) */
-  interface FrameSystemExtensionsCheckNonce extends Compact<u32> {}
-  /** @name FrameSystemExtensionsCheckWeight (509) */
-  type FrameSystemExtensionsCheckWeight = Null;
-  /** @name PalletTransactionPaymentChargeTransactionPayment (510) */
-  interface PalletTransactionPaymentChargeTransactionPayment extends Compact<u128> {}
-  /** @name CumulusPrimitivesStorageWeightReclaimStorageWeightReclaim (511) */
-  type CumulusPrimitivesStorageWeightReclaimStorageWeightReclaim = Null;
-  /** @name FrameMetadataHashExtensionCheckMetadataHash (512) */
-  interface FrameMetadataHashExtensionCheckMetadataHash extends Struct {
-    readonly mode: FrameMetadataHashExtensionMode;
-  }
-  /** @name FrameMetadataHashExtensionMode (513) */
-=======
   /** @name FrameSystemExtensionsCheckNonZeroSender (505) */
   type FrameSystemExtensionsCheckNonZeroSender = Null;
   /** @name FrameSystemExtensionsCheckSpecVersion (506) */
@@ -6248,16 +5944,11 @@
     readonly mode: FrameMetadataHashExtensionMode;
   }
   /** @name FrameMetadataHashExtensionMode (516) */
->>>>>>> 9c96a05f
   interface FrameMetadataHashExtensionMode extends Enum {
     readonly isDisabled: boolean;
     readonly isEnabled: boolean;
     readonly type: "Disabled" | "Enabled";
   }
-<<<<<<< HEAD
-  /** @name StorageHubRuntimeRuntime (514) */
-=======
   /** @name StorageHubRuntimeRuntime (517) */
->>>>>>> 9c96a05f
   type StorageHubRuntimeRuntime = Null;
 }