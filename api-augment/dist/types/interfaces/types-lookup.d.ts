import "@polkadot/types/lookup";
import type {
  BTreeMap,
  BTreeSet,
  Bytes,
  Compact,
  Enum,
  Null,
  Option,
  Result,
  Struct,
  Text,
  U8aFixed,
  Vec,
  bool,
  u128,
  u16,
  u32,
  u64,
  u8
} from "@polkadot/types-codec";
import type { ITuple } from "@polkadot/types-codec/types";
import type { AccountId32, Call, H256, MultiAddress } from "@polkadot/types/interfaces/runtime";
import type { Event } from "@polkadot/types/interfaces/system";
declare module "@polkadot/types/lookup" {
  /** @name FrameSystemAccountInfo (3) */
  interface FrameSystemAccountInfo extends Struct {
    readonly nonce: u32;
    readonly consumers: u32;
    readonly providers: u32;
    readonly sufficients: u32;
    readonly data: PalletBalancesAccountData;
  }
  /** @name PalletBalancesAccountData (5) */
  interface PalletBalancesAccountData extends Struct {
    readonly free: u128;
    readonly reserved: u128;
    readonly frozen: u128;
    readonly flags: u128;
  }
  /** @name FrameSupportDispatchPerDispatchClassWeight (9) */
  interface FrameSupportDispatchPerDispatchClassWeight extends Struct {
    readonly normal: SpWeightsWeightV2Weight;
    readonly operational: SpWeightsWeightV2Weight;
    readonly mandatory: SpWeightsWeightV2Weight;
  }
  /** @name SpWeightsWeightV2Weight (10) */
  interface SpWeightsWeightV2Weight extends Struct {
    readonly refTime: Compact<u64>;
    readonly proofSize: Compact<u64>;
  }
  /** @name SpRuntimeDigest (15) */
  interface SpRuntimeDigest extends Struct {
    readonly logs: Vec<SpRuntimeDigestDigestItem>;
  }
  /** @name SpRuntimeDigestDigestItem (17) */
  interface SpRuntimeDigestDigestItem extends Enum {
    readonly isOther: boolean;
    readonly asOther: Bytes;
    readonly isConsensus: boolean;
    readonly asConsensus: ITuple<[U8aFixed, Bytes]>;
    readonly isSeal: boolean;
    readonly asSeal: ITuple<[U8aFixed, Bytes]>;
    readonly isPreRuntime: boolean;
    readonly asPreRuntime: ITuple<[U8aFixed, Bytes]>;
    readonly isRuntimeEnvironmentUpdated: boolean;
    readonly type: "Other" | "Consensus" | "Seal" | "PreRuntime" | "RuntimeEnvironmentUpdated";
  }
  /** @name FrameSystemEventRecord (20) */
  interface FrameSystemEventRecord extends Struct {
    readonly phase: FrameSystemPhase;
    readonly event: Event;
    readonly topics: Vec<H256>;
  }
  /** @name FrameSystemEvent (22) */
  interface FrameSystemEvent extends Enum {
    readonly isExtrinsicSuccess: boolean;
    readonly asExtrinsicSuccess: {
      readonly dispatchInfo: FrameSupportDispatchDispatchInfo;
    } & Struct;
    readonly isExtrinsicFailed: boolean;
    readonly asExtrinsicFailed: {
      readonly dispatchError: SpRuntimeDispatchError;
      readonly dispatchInfo: FrameSupportDispatchDispatchInfo;
    } & Struct;
    readonly isCodeUpdated: boolean;
    readonly isNewAccount: boolean;
    readonly asNewAccount: {
      readonly account: AccountId32;
    } & Struct;
    readonly isKilledAccount: boolean;
    readonly asKilledAccount: {
      readonly account: AccountId32;
    } & Struct;
    readonly isRemarked: boolean;
    readonly asRemarked: {
      readonly sender: AccountId32;
      readonly hash_: H256;
    } & Struct;
    readonly isUpgradeAuthorized: boolean;
    readonly asUpgradeAuthorized: {
      readonly codeHash: H256;
      readonly checkVersion: bool;
    } & Struct;
    readonly type:
      | "ExtrinsicSuccess"
      | "ExtrinsicFailed"
      | "CodeUpdated"
      | "NewAccount"
      | "KilledAccount"
      | "Remarked"
      | "UpgradeAuthorized";
  }
  /** @name FrameSupportDispatchDispatchInfo (23) */
  interface FrameSupportDispatchDispatchInfo extends Struct {
    readonly weight: SpWeightsWeightV2Weight;
    readonly class: FrameSupportDispatchDispatchClass;
    readonly paysFee: FrameSupportDispatchPays;
  }
  /** @name FrameSupportDispatchDispatchClass (24) */
  interface FrameSupportDispatchDispatchClass extends Enum {
    readonly isNormal: boolean;
    readonly isOperational: boolean;
    readonly isMandatory: boolean;
    readonly type: "Normal" | "Operational" | "Mandatory";
  }
  /** @name FrameSupportDispatchPays (25) */
  interface FrameSupportDispatchPays extends Enum {
    readonly isYes: boolean;
    readonly isNo: boolean;
    readonly type: "Yes" | "No";
  }
  /** @name SpRuntimeDispatchError (26) */
  interface SpRuntimeDispatchError extends Enum {
    readonly isOther: boolean;
    readonly isCannotLookup: boolean;
    readonly isBadOrigin: boolean;
    readonly isModule: boolean;
    readonly asModule: SpRuntimeModuleError;
    readonly isConsumerRemaining: boolean;
    readonly isNoProviders: boolean;
    readonly isTooManyConsumers: boolean;
    readonly isToken: boolean;
    readonly asToken: SpRuntimeTokenError;
    readonly isArithmetic: boolean;
    readonly asArithmetic: SpArithmeticArithmeticError;
    readonly isTransactional: boolean;
    readonly asTransactional: SpRuntimeTransactionalError;
    readonly isExhausted: boolean;
    readonly isCorruption: boolean;
    readonly isUnavailable: boolean;
    readonly isRootNotAllowed: boolean;
    readonly type:
      | "Other"
      | "CannotLookup"
      | "BadOrigin"
      | "Module"
      | "ConsumerRemaining"
      | "NoProviders"
      | "TooManyConsumers"
      | "Token"
      | "Arithmetic"
      | "Transactional"
      | "Exhausted"
      | "Corruption"
      | "Unavailable"
      | "RootNotAllowed";
  }
  /** @name SpRuntimeModuleError (27) */
  interface SpRuntimeModuleError extends Struct {
    readonly index: u8;
    readonly error: U8aFixed;
  }
  /** @name SpRuntimeTokenError (28) */
  interface SpRuntimeTokenError extends Enum {
    readonly isFundsUnavailable: boolean;
    readonly isOnlyProvider: boolean;
    readonly isBelowMinimum: boolean;
    readonly isCannotCreate: boolean;
    readonly isUnknownAsset: boolean;
    readonly isFrozen: boolean;
    readonly isUnsupported: boolean;
    readonly isCannotCreateHold: boolean;
    readonly isNotExpendable: boolean;
    readonly isBlocked: boolean;
    readonly type:
      | "FundsUnavailable"
      | "OnlyProvider"
      | "BelowMinimum"
      | "CannotCreate"
      | "UnknownAsset"
      | "Frozen"
      | "Unsupported"
      | "CannotCreateHold"
      | "NotExpendable"
      | "Blocked";
  }
  /** @name SpArithmeticArithmeticError (29) */
  interface SpArithmeticArithmeticError extends Enum {
    readonly isUnderflow: boolean;
    readonly isOverflow: boolean;
    readonly isDivisionByZero: boolean;
    readonly type: "Underflow" | "Overflow" | "DivisionByZero";
  }
  /** @name SpRuntimeTransactionalError (30) */
  interface SpRuntimeTransactionalError extends Enum {
    readonly isLimitReached: boolean;
    readonly isNoLayer: boolean;
    readonly type: "LimitReached" | "NoLayer";
  }
  /** @name CumulusPalletParachainSystemEvent (31) */
  interface CumulusPalletParachainSystemEvent extends Enum {
    readonly isValidationFunctionStored: boolean;
    readonly isValidationFunctionApplied: boolean;
    readonly asValidationFunctionApplied: {
      readonly relayChainBlockNum: u32;
    } & Struct;
    readonly isValidationFunctionDiscarded: boolean;
    readonly isDownwardMessagesReceived: boolean;
    readonly asDownwardMessagesReceived: {
      readonly count: u32;
    } & Struct;
    readonly isDownwardMessagesProcessed: boolean;
    readonly asDownwardMessagesProcessed: {
      readonly weightUsed: SpWeightsWeightV2Weight;
      readonly dmqHead: H256;
    } & Struct;
    readonly isUpwardMessageSent: boolean;
    readonly asUpwardMessageSent: {
      readonly messageHash: Option<U8aFixed>;
    } & Struct;
    readonly type:
      | "ValidationFunctionStored"
      | "ValidationFunctionApplied"
      | "ValidationFunctionDiscarded"
      | "DownwardMessagesReceived"
      | "DownwardMessagesProcessed"
      | "UpwardMessageSent";
  }
  /** @name PalletBalancesEvent (33) */
  interface PalletBalancesEvent extends Enum {
    readonly isEndowed: boolean;
    readonly asEndowed: {
      readonly account: AccountId32;
      readonly freeBalance: u128;
    } & Struct;
    readonly isDustLost: boolean;
    readonly asDustLost: {
      readonly account: AccountId32;
      readonly amount: u128;
    } & Struct;
    readonly isTransfer: boolean;
    readonly asTransfer: {
      readonly from: AccountId32;
      readonly to: AccountId32;
      readonly amount: u128;
    } & Struct;
    readonly isBalanceSet: boolean;
    readonly asBalanceSet: {
      readonly who: AccountId32;
      readonly free: u128;
    } & Struct;
    readonly isReserved: boolean;
    readonly asReserved: {
      readonly who: AccountId32;
      readonly amount: u128;
    } & Struct;
    readonly isUnreserved: boolean;
    readonly asUnreserved: {
      readonly who: AccountId32;
      readonly amount: u128;
    } & Struct;
    readonly isReserveRepatriated: boolean;
    readonly asReserveRepatriated: {
      readonly from: AccountId32;
      readonly to: AccountId32;
      readonly amount: u128;
      readonly destinationStatus: FrameSupportTokensMiscBalanceStatus;
    } & Struct;
    readonly isDeposit: boolean;
    readonly asDeposit: {
      readonly who: AccountId32;
      readonly amount: u128;
    } & Struct;
    readonly isWithdraw: boolean;
    readonly asWithdraw: {
      readonly who: AccountId32;
      readonly amount: u128;
    } & Struct;
    readonly isSlashed: boolean;
    readonly asSlashed: {
      readonly who: AccountId32;
      readonly amount: u128;
    } & Struct;
    readonly isMinted: boolean;
    readonly asMinted: {
      readonly who: AccountId32;
      readonly amount: u128;
    } & Struct;
    readonly isBurned: boolean;
    readonly asBurned: {
      readonly who: AccountId32;
      readonly amount: u128;
    } & Struct;
    readonly isSuspended: boolean;
    readonly asSuspended: {
      readonly who: AccountId32;
      readonly amount: u128;
    } & Struct;
    readonly isRestored: boolean;
    readonly asRestored: {
      readonly who: AccountId32;
      readonly amount: u128;
    } & Struct;
    readonly isUpgraded: boolean;
    readonly asUpgraded: {
      readonly who: AccountId32;
    } & Struct;
    readonly isIssued: boolean;
    readonly asIssued: {
      readonly amount: u128;
    } & Struct;
    readonly isRescinded: boolean;
    readonly asRescinded: {
      readonly amount: u128;
    } & Struct;
    readonly isLocked: boolean;
    readonly asLocked: {
      readonly who: AccountId32;
      readonly amount: u128;
    } & Struct;
    readonly isUnlocked: boolean;
    readonly asUnlocked: {
      readonly who: AccountId32;
      readonly amount: u128;
    } & Struct;
    readonly isFrozen: boolean;
    readonly asFrozen: {
      readonly who: AccountId32;
      readonly amount: u128;
    } & Struct;
    readonly isThawed: boolean;
    readonly asThawed: {
      readonly who: AccountId32;
      readonly amount: u128;
    } & Struct;
    readonly isTotalIssuanceForced: boolean;
    readonly asTotalIssuanceForced: {
      readonly old: u128;
      readonly new_: u128;
    } & Struct;
    readonly type:
      | "Endowed"
      | "DustLost"
      | "Transfer"
      | "BalanceSet"
      | "Reserved"
      | "Unreserved"
      | "ReserveRepatriated"
      | "Deposit"
      | "Withdraw"
      | "Slashed"
      | "Minted"
      | "Burned"
      | "Suspended"
      | "Restored"
      | "Upgraded"
      | "Issued"
      | "Rescinded"
      | "Locked"
      | "Unlocked"
      | "Frozen"
      | "Thawed"
      | "TotalIssuanceForced";
  }
  /** @name FrameSupportTokensMiscBalanceStatus (34) */
  interface FrameSupportTokensMiscBalanceStatus extends Enum {
    readonly isFree: boolean;
    readonly isReserved: boolean;
    readonly type: "Free" | "Reserved";
  }
  /** @name PalletTransactionPaymentEvent (35) */
  interface PalletTransactionPaymentEvent extends Enum {
    readonly isTransactionFeePaid: boolean;
    readonly asTransactionFeePaid: {
      readonly who: AccountId32;
      readonly actualFee: u128;
      readonly tip: u128;
    } & Struct;
    readonly type: "TransactionFeePaid";
  }
  /** @name PalletSudoEvent (36) */
  interface PalletSudoEvent extends Enum {
    readonly isSudid: boolean;
    readonly asSudid: {
      readonly sudoResult: Result<Null, SpRuntimeDispatchError>;
    } & Struct;
    readonly isKeyChanged: boolean;
    readonly asKeyChanged: {
      readonly old: Option<AccountId32>;
      readonly new_: AccountId32;
    } & Struct;
    readonly isKeyRemoved: boolean;
    readonly isSudoAsDone: boolean;
    readonly asSudoAsDone: {
      readonly sudoResult: Result<Null, SpRuntimeDispatchError>;
    } & Struct;
    readonly type: "Sudid" | "KeyChanged" | "KeyRemoved" | "SudoAsDone";
  }
  /** @name PalletCollatorSelectionEvent (40) */
  interface PalletCollatorSelectionEvent extends Enum {
    readonly isNewInvulnerables: boolean;
    readonly asNewInvulnerables: {
      readonly invulnerables: Vec<AccountId32>;
    } & Struct;
    readonly isInvulnerableAdded: boolean;
    readonly asInvulnerableAdded: {
      readonly accountId: AccountId32;
    } & Struct;
    readonly isInvulnerableRemoved: boolean;
    readonly asInvulnerableRemoved: {
      readonly accountId: AccountId32;
    } & Struct;
    readonly isNewDesiredCandidates: boolean;
    readonly asNewDesiredCandidates: {
      readonly desiredCandidates: u32;
    } & Struct;
    readonly isNewCandidacyBond: boolean;
    readonly asNewCandidacyBond: {
      readonly bondAmount: u128;
    } & Struct;
    readonly isCandidateAdded: boolean;
    readonly asCandidateAdded: {
      readonly accountId: AccountId32;
      readonly deposit: u128;
    } & Struct;
    readonly isCandidateBondUpdated: boolean;
    readonly asCandidateBondUpdated: {
      readonly accountId: AccountId32;
      readonly deposit: u128;
    } & Struct;
    readonly isCandidateRemoved: boolean;
    readonly asCandidateRemoved: {
      readonly accountId: AccountId32;
    } & Struct;
    readonly isCandidateReplaced: boolean;
    readonly asCandidateReplaced: {
      readonly old: AccountId32;
      readonly new_: AccountId32;
      readonly deposit: u128;
    } & Struct;
    readonly isInvalidInvulnerableSkipped: boolean;
    readonly asInvalidInvulnerableSkipped: {
      readonly accountId: AccountId32;
    } & Struct;
    readonly type:
      | "NewInvulnerables"
      | "InvulnerableAdded"
      | "InvulnerableRemoved"
      | "NewDesiredCandidates"
      | "NewCandidacyBond"
      | "CandidateAdded"
      | "CandidateBondUpdated"
      | "CandidateRemoved"
      | "CandidateReplaced"
      | "InvalidInvulnerableSkipped";
  }
  /** @name PalletSessionEvent (42) */
  interface PalletSessionEvent extends Enum {
    readonly isNewSession: boolean;
    readonly asNewSession: {
      readonly sessionIndex: u32;
    } & Struct;
    readonly type: "NewSession";
  }
  /** @name CumulusPalletXcmpQueueEvent (43) */
  interface CumulusPalletXcmpQueueEvent extends Enum {
    readonly isXcmpMessageSent: boolean;
    readonly asXcmpMessageSent: {
      readonly messageHash: U8aFixed;
    } & Struct;
    readonly type: "XcmpMessageSent";
  }
  /** @name PalletXcmEvent (44) */
  interface PalletXcmEvent extends Enum {
    readonly isAttempted: boolean;
    readonly asAttempted: {
      readonly outcome: StagingXcmV4TraitsOutcome;
    } & Struct;
    readonly isSent: boolean;
    readonly asSent: {
      readonly origin: StagingXcmV4Location;
      readonly destination: StagingXcmV4Location;
      readonly message: StagingXcmV4Xcm;
      readonly messageId: U8aFixed;
    } & Struct;
    readonly isUnexpectedResponse: boolean;
    readonly asUnexpectedResponse: {
      readonly origin: StagingXcmV4Location;
      readonly queryId: u64;
    } & Struct;
    readonly isResponseReady: boolean;
    readonly asResponseReady: {
      readonly queryId: u64;
      readonly response: StagingXcmV4Response;
    } & Struct;
    readonly isNotified: boolean;
    readonly asNotified: {
      readonly queryId: u64;
      readonly palletIndex: u8;
      readonly callIndex: u8;
    } & Struct;
    readonly isNotifyOverweight: boolean;
    readonly asNotifyOverweight: {
      readonly queryId: u64;
      readonly palletIndex: u8;
      readonly callIndex: u8;
      readonly actualWeight: SpWeightsWeightV2Weight;
      readonly maxBudgetedWeight: SpWeightsWeightV2Weight;
    } & Struct;
    readonly isNotifyDispatchError: boolean;
    readonly asNotifyDispatchError: {
      readonly queryId: u64;
      readonly palletIndex: u8;
      readonly callIndex: u8;
    } & Struct;
    readonly isNotifyDecodeFailed: boolean;
    readonly asNotifyDecodeFailed: {
      readonly queryId: u64;
      readonly palletIndex: u8;
      readonly callIndex: u8;
    } & Struct;
    readonly isInvalidResponder: boolean;
    readonly asInvalidResponder: {
      readonly origin: StagingXcmV4Location;
      readonly queryId: u64;
      readonly expectedLocation: Option<StagingXcmV4Location>;
    } & Struct;
    readonly isInvalidResponderVersion: boolean;
    readonly asInvalidResponderVersion: {
      readonly origin: StagingXcmV4Location;
      readonly queryId: u64;
    } & Struct;
    readonly isResponseTaken: boolean;
    readonly asResponseTaken: {
      readonly queryId: u64;
    } & Struct;
    readonly isAssetsTrapped: boolean;
    readonly asAssetsTrapped: {
      readonly hash_: H256;
      readonly origin: StagingXcmV4Location;
      readonly assets: XcmVersionedAssets;
    } & Struct;
    readonly isVersionChangeNotified: boolean;
    readonly asVersionChangeNotified: {
      readonly destination: StagingXcmV4Location;
      readonly result: u32;
      readonly cost: StagingXcmV4AssetAssets;
      readonly messageId: U8aFixed;
    } & Struct;
    readonly isSupportedVersionChanged: boolean;
    readonly asSupportedVersionChanged: {
      readonly location: StagingXcmV4Location;
      readonly version: u32;
    } & Struct;
    readonly isNotifyTargetSendFail: boolean;
    readonly asNotifyTargetSendFail: {
      readonly location: StagingXcmV4Location;
      readonly queryId: u64;
      readonly error: XcmV3TraitsError;
    } & Struct;
    readonly isNotifyTargetMigrationFail: boolean;
    readonly asNotifyTargetMigrationFail: {
      readonly location: XcmVersionedLocation;
      readonly queryId: u64;
    } & Struct;
    readonly isInvalidQuerierVersion: boolean;
    readonly asInvalidQuerierVersion: {
      readonly origin: StagingXcmV4Location;
      readonly queryId: u64;
    } & Struct;
    readonly isInvalidQuerier: boolean;
    readonly asInvalidQuerier: {
      readonly origin: StagingXcmV4Location;
      readonly queryId: u64;
      readonly expectedQuerier: StagingXcmV4Location;
      readonly maybeActualQuerier: Option<StagingXcmV4Location>;
    } & Struct;
    readonly isVersionNotifyStarted: boolean;
    readonly asVersionNotifyStarted: {
      readonly destination: StagingXcmV4Location;
      readonly cost: StagingXcmV4AssetAssets;
      readonly messageId: U8aFixed;
    } & Struct;
    readonly isVersionNotifyRequested: boolean;
    readonly asVersionNotifyRequested: {
      readonly destination: StagingXcmV4Location;
      readonly cost: StagingXcmV4AssetAssets;
      readonly messageId: U8aFixed;
    } & Struct;
    readonly isVersionNotifyUnrequested: boolean;
    readonly asVersionNotifyUnrequested: {
      readonly destination: StagingXcmV4Location;
      readonly cost: StagingXcmV4AssetAssets;
      readonly messageId: U8aFixed;
    } & Struct;
    readonly isFeesPaid: boolean;
    readonly asFeesPaid: {
      readonly paying: StagingXcmV4Location;
      readonly fees: StagingXcmV4AssetAssets;
    } & Struct;
    readonly isAssetsClaimed: boolean;
    readonly asAssetsClaimed: {
      readonly hash_: H256;
      readonly origin: StagingXcmV4Location;
      readonly assets: XcmVersionedAssets;
    } & Struct;
    readonly isVersionMigrationFinished: boolean;
    readonly asVersionMigrationFinished: {
      readonly version: u32;
    } & Struct;
    readonly type:
      | "Attempted"
      | "Sent"
      | "UnexpectedResponse"
      | "ResponseReady"
      | "Notified"
      | "NotifyOverweight"
      | "NotifyDispatchError"
      | "NotifyDecodeFailed"
      | "InvalidResponder"
      | "InvalidResponderVersion"
      | "ResponseTaken"
      | "AssetsTrapped"
      | "VersionChangeNotified"
      | "SupportedVersionChanged"
      | "NotifyTargetSendFail"
      | "NotifyTargetMigrationFail"
      | "InvalidQuerierVersion"
      | "InvalidQuerier"
      | "VersionNotifyStarted"
      | "VersionNotifyRequested"
      | "VersionNotifyUnrequested"
      | "FeesPaid"
      | "AssetsClaimed"
      | "VersionMigrationFinished";
  }
  /** @name StagingXcmV4TraitsOutcome (45) */
  interface StagingXcmV4TraitsOutcome extends Enum {
    readonly isComplete: boolean;
    readonly asComplete: {
      readonly used: SpWeightsWeightV2Weight;
    } & Struct;
    readonly isIncomplete: boolean;
    readonly asIncomplete: {
      readonly used: SpWeightsWeightV2Weight;
      readonly error: XcmV3TraitsError;
    } & Struct;
    readonly isError: boolean;
    readonly asError: {
      readonly error: XcmV3TraitsError;
    } & Struct;
    readonly type: "Complete" | "Incomplete" | "Error";
  }
  /** @name XcmV3TraitsError (46) */
  interface XcmV3TraitsError extends Enum {
    readonly isOverflow: boolean;
    readonly isUnimplemented: boolean;
    readonly isUntrustedReserveLocation: boolean;
    readonly isUntrustedTeleportLocation: boolean;
    readonly isLocationFull: boolean;
    readonly isLocationNotInvertible: boolean;
    readonly isBadOrigin: boolean;
    readonly isInvalidLocation: boolean;
    readonly isAssetNotFound: boolean;
    readonly isFailedToTransactAsset: boolean;
    readonly isNotWithdrawable: boolean;
    readonly isLocationCannotHold: boolean;
    readonly isExceedsMaxMessageSize: boolean;
    readonly isDestinationUnsupported: boolean;
    readonly isTransport: boolean;
    readonly isUnroutable: boolean;
    readonly isUnknownClaim: boolean;
    readonly isFailedToDecode: boolean;
    readonly isMaxWeightInvalid: boolean;
    readonly isNotHoldingFees: boolean;
    readonly isTooExpensive: boolean;
    readonly isTrap: boolean;
    readonly asTrap: u64;
    readonly isExpectationFalse: boolean;
    readonly isPalletNotFound: boolean;
    readonly isNameMismatch: boolean;
    readonly isVersionIncompatible: boolean;
    readonly isHoldingWouldOverflow: boolean;
    readonly isExportError: boolean;
    readonly isReanchorFailed: boolean;
    readonly isNoDeal: boolean;
    readonly isFeesNotMet: boolean;
    readonly isLockError: boolean;
    readonly isNoPermission: boolean;
    readonly isUnanchored: boolean;
    readonly isNotDepositable: boolean;
    readonly isUnhandledXcmVersion: boolean;
    readonly isWeightLimitReached: boolean;
    readonly asWeightLimitReached: SpWeightsWeightV2Weight;
    readonly isBarrier: boolean;
    readonly isWeightNotComputable: boolean;
    readonly isExceedsStackLimit: boolean;
    readonly type:
      | "Overflow"
      | "Unimplemented"
      | "UntrustedReserveLocation"
      | "UntrustedTeleportLocation"
      | "LocationFull"
      | "LocationNotInvertible"
      | "BadOrigin"
      | "InvalidLocation"
      | "AssetNotFound"
      | "FailedToTransactAsset"
      | "NotWithdrawable"
      | "LocationCannotHold"
      | "ExceedsMaxMessageSize"
      | "DestinationUnsupported"
      | "Transport"
      | "Unroutable"
      | "UnknownClaim"
      | "FailedToDecode"
      | "MaxWeightInvalid"
      | "NotHoldingFees"
      | "TooExpensive"
      | "Trap"
      | "ExpectationFalse"
      | "PalletNotFound"
      | "NameMismatch"
      | "VersionIncompatible"
      | "HoldingWouldOverflow"
      | "ExportError"
      | "ReanchorFailed"
      | "NoDeal"
      | "FeesNotMet"
      | "LockError"
      | "NoPermission"
      | "Unanchored"
      | "NotDepositable"
      | "UnhandledXcmVersion"
      | "WeightLimitReached"
      | "Barrier"
      | "WeightNotComputable"
      | "ExceedsStackLimit";
  }
  /** @name StagingXcmV4Location (47) */
  interface StagingXcmV4Location extends Struct {
    readonly parents: u8;
    readonly interior: StagingXcmV4Junctions;
  }
  /** @name StagingXcmV4Junctions (48) */
  interface StagingXcmV4Junctions extends Enum {
    readonly isHere: boolean;
    readonly isX1: boolean;
    readonly asX1: StagingXcmV4Junction;
    readonly isX2: boolean;
    readonly asX2: StagingXcmV4Junction;
    readonly isX3: boolean;
    readonly asX3: StagingXcmV4Junction;
    readonly isX4: boolean;
    readonly asX4: StagingXcmV4Junction;
    readonly isX5: boolean;
    readonly asX5: StagingXcmV4Junction;
    readonly isX6: boolean;
    readonly asX6: StagingXcmV4Junction;
    readonly isX7: boolean;
    readonly asX7: StagingXcmV4Junction;
    readonly isX8: boolean;
    readonly asX8: StagingXcmV4Junction;
    readonly type: "Here" | "X1" | "X2" | "X3" | "X4" | "X5" | "X6" | "X7" | "X8";
  }
  /** @name StagingXcmV4Junction (50) */
  interface StagingXcmV4Junction extends Enum {
    readonly isParachain: boolean;
    readonly asParachain: Compact<u32>;
    readonly isAccountId32: boolean;
    readonly asAccountId32: {
      readonly network: Option<StagingXcmV4JunctionNetworkId>;
      readonly id: U8aFixed;
    } & Struct;
    readonly isAccountIndex64: boolean;
    readonly asAccountIndex64: {
      readonly network: Option<StagingXcmV4JunctionNetworkId>;
      readonly index: Compact<u64>;
    } & Struct;
    readonly isAccountKey20: boolean;
    readonly asAccountKey20: {
      readonly network: Option<StagingXcmV4JunctionNetworkId>;
      readonly key: U8aFixed;
    } & Struct;
    readonly isPalletInstance: boolean;
    readonly asPalletInstance: u8;
    readonly isGeneralIndex: boolean;
    readonly asGeneralIndex: Compact<u128>;
    readonly isGeneralKey: boolean;
    readonly asGeneralKey: {
      readonly length: u8;
      readonly data: U8aFixed;
    } & Struct;
    readonly isOnlyChild: boolean;
    readonly isPlurality: boolean;
    readonly asPlurality: {
      readonly id: XcmV3JunctionBodyId;
      readonly part: XcmV3JunctionBodyPart;
    } & Struct;
    readonly isGlobalConsensus: boolean;
    readonly asGlobalConsensus: StagingXcmV4JunctionNetworkId;
    readonly type:
      | "Parachain"
      | "AccountId32"
      | "AccountIndex64"
      | "AccountKey20"
      | "PalletInstance"
      | "GeneralIndex"
      | "GeneralKey"
      | "OnlyChild"
      | "Plurality"
      | "GlobalConsensus";
  }
  /** @name StagingXcmV4JunctionNetworkId (53) */
  interface StagingXcmV4JunctionNetworkId extends Enum {
    readonly isByGenesis: boolean;
    readonly asByGenesis: U8aFixed;
    readonly isByFork: boolean;
    readonly asByFork: {
      readonly blockNumber: u64;
      readonly blockHash: U8aFixed;
    } & Struct;
    readonly isPolkadot: boolean;
    readonly isKusama: boolean;
    readonly isWestend: boolean;
    readonly isRococo: boolean;
    readonly isWococo: boolean;
    readonly isEthereum: boolean;
    readonly asEthereum: {
      readonly chainId: Compact<u64>;
    } & Struct;
    readonly isBitcoinCore: boolean;
    readonly isBitcoinCash: boolean;
    readonly isPolkadotBulletin: boolean;
    readonly type:
      | "ByGenesis"
      | "ByFork"
      | "Polkadot"
      | "Kusama"
      | "Westend"
      | "Rococo"
      | "Wococo"
      | "Ethereum"
      | "BitcoinCore"
      | "BitcoinCash"
      | "PolkadotBulletin";
  }
  /** @name XcmV3JunctionBodyId (56) */
  interface XcmV3JunctionBodyId extends Enum {
    readonly isUnit: boolean;
    readonly isMoniker: boolean;
    readonly asMoniker: U8aFixed;
    readonly isIndex: boolean;
    readonly asIndex: Compact<u32>;
    readonly isExecutive: boolean;
    readonly isTechnical: boolean;
    readonly isLegislative: boolean;
    readonly isJudicial: boolean;
    readonly isDefense: boolean;
    readonly isAdministration: boolean;
    readonly isTreasury: boolean;
    readonly type:
      | "Unit"
      | "Moniker"
      | "Index"
      | "Executive"
      | "Technical"
      | "Legislative"
      | "Judicial"
      | "Defense"
      | "Administration"
      | "Treasury";
  }
  /** @name XcmV3JunctionBodyPart (57) */
  interface XcmV3JunctionBodyPart extends Enum {
    readonly isVoice: boolean;
    readonly isMembers: boolean;
    readonly asMembers: {
      readonly count: Compact<u32>;
    } & Struct;
    readonly isFraction: boolean;
    readonly asFraction: {
      readonly nom: Compact<u32>;
      readonly denom: Compact<u32>;
    } & Struct;
    readonly isAtLeastProportion: boolean;
    readonly asAtLeastProportion: {
      readonly nom: Compact<u32>;
      readonly denom: Compact<u32>;
    } & Struct;
    readonly isMoreThanProportion: boolean;
    readonly asMoreThanProportion: {
      readonly nom: Compact<u32>;
      readonly denom: Compact<u32>;
    } & Struct;
    readonly type: "Voice" | "Members" | "Fraction" | "AtLeastProportion" | "MoreThanProportion";
  }
  /** @name StagingXcmV4Xcm (65) */
  interface StagingXcmV4Xcm extends Vec<StagingXcmV4Instruction> {}
  /** @name StagingXcmV4Instruction (67) */
  interface StagingXcmV4Instruction extends Enum {
    readonly isWithdrawAsset: boolean;
    readonly asWithdrawAsset: StagingXcmV4AssetAssets;
    readonly isReserveAssetDeposited: boolean;
    readonly asReserveAssetDeposited: StagingXcmV4AssetAssets;
    readonly isReceiveTeleportedAsset: boolean;
    readonly asReceiveTeleportedAsset: StagingXcmV4AssetAssets;
    readonly isQueryResponse: boolean;
    readonly asQueryResponse: {
      readonly queryId: Compact<u64>;
      readonly response: StagingXcmV4Response;
      readonly maxWeight: SpWeightsWeightV2Weight;
      readonly querier: Option<StagingXcmV4Location>;
    } & Struct;
    readonly isTransferAsset: boolean;
    readonly asTransferAsset: {
      readonly assets: StagingXcmV4AssetAssets;
      readonly beneficiary: StagingXcmV4Location;
    } & Struct;
    readonly isTransferReserveAsset: boolean;
    readonly asTransferReserveAsset: {
      readonly assets: StagingXcmV4AssetAssets;
      readonly dest: StagingXcmV4Location;
      readonly xcm: StagingXcmV4Xcm;
    } & Struct;
    readonly isTransact: boolean;
    readonly asTransact: {
      readonly originKind: XcmV2OriginKind;
      readonly requireWeightAtMost: SpWeightsWeightV2Weight;
      readonly call: XcmDoubleEncoded;
    } & Struct;
    readonly isHrmpNewChannelOpenRequest: boolean;
    readonly asHrmpNewChannelOpenRequest: {
      readonly sender: Compact<u32>;
      readonly maxMessageSize: Compact<u32>;
      readonly maxCapacity: Compact<u32>;
    } & Struct;
    readonly isHrmpChannelAccepted: boolean;
    readonly asHrmpChannelAccepted: {
      readonly recipient: Compact<u32>;
    } & Struct;
    readonly isHrmpChannelClosing: boolean;
    readonly asHrmpChannelClosing: {
      readonly initiator: Compact<u32>;
      readonly sender: Compact<u32>;
      readonly recipient: Compact<u32>;
    } & Struct;
    readonly isClearOrigin: boolean;
    readonly isDescendOrigin: boolean;
    readonly asDescendOrigin: StagingXcmV4Junctions;
    readonly isReportError: boolean;
    readonly asReportError: StagingXcmV4QueryResponseInfo;
    readonly isDepositAsset: boolean;
    readonly asDepositAsset: {
      readonly assets: StagingXcmV4AssetAssetFilter;
      readonly beneficiary: StagingXcmV4Location;
    } & Struct;
    readonly isDepositReserveAsset: boolean;
    readonly asDepositReserveAsset: {
      readonly assets: StagingXcmV4AssetAssetFilter;
      readonly dest: StagingXcmV4Location;
      readonly xcm: StagingXcmV4Xcm;
    } & Struct;
    readonly isExchangeAsset: boolean;
    readonly asExchangeAsset: {
      readonly give: StagingXcmV4AssetAssetFilter;
      readonly want: StagingXcmV4AssetAssets;
      readonly maximal: bool;
    } & Struct;
    readonly isInitiateReserveWithdraw: boolean;
    readonly asInitiateReserveWithdraw: {
      readonly assets: StagingXcmV4AssetAssetFilter;
      readonly reserve: StagingXcmV4Location;
      readonly xcm: StagingXcmV4Xcm;
    } & Struct;
    readonly isInitiateTeleport: boolean;
    readonly asInitiateTeleport: {
      readonly assets: StagingXcmV4AssetAssetFilter;
      readonly dest: StagingXcmV4Location;
      readonly xcm: StagingXcmV4Xcm;
    } & Struct;
    readonly isReportHolding: boolean;
    readonly asReportHolding: {
      readonly responseInfo: StagingXcmV4QueryResponseInfo;
      readonly assets: StagingXcmV4AssetAssetFilter;
    } & Struct;
    readonly isBuyExecution: boolean;
    readonly asBuyExecution: {
      readonly fees: StagingXcmV4Asset;
      readonly weightLimit: XcmV3WeightLimit;
    } & Struct;
    readonly isRefundSurplus: boolean;
    readonly isSetErrorHandler: boolean;
    readonly asSetErrorHandler: StagingXcmV4Xcm;
    readonly isSetAppendix: boolean;
    readonly asSetAppendix: StagingXcmV4Xcm;
    readonly isClearError: boolean;
    readonly isClaimAsset: boolean;
    readonly asClaimAsset: {
      readonly assets: StagingXcmV4AssetAssets;
      readonly ticket: StagingXcmV4Location;
    } & Struct;
    readonly isTrap: boolean;
    readonly asTrap: Compact<u64>;
    readonly isSubscribeVersion: boolean;
    readonly asSubscribeVersion: {
      readonly queryId: Compact<u64>;
      readonly maxResponseWeight: SpWeightsWeightV2Weight;
    } & Struct;
    readonly isUnsubscribeVersion: boolean;
    readonly isBurnAsset: boolean;
    readonly asBurnAsset: StagingXcmV4AssetAssets;
    readonly isExpectAsset: boolean;
    readonly asExpectAsset: StagingXcmV4AssetAssets;
    readonly isExpectOrigin: boolean;
    readonly asExpectOrigin: Option<StagingXcmV4Location>;
    readonly isExpectError: boolean;
    readonly asExpectError: Option<ITuple<[u32, XcmV3TraitsError]>>;
    readonly isExpectTransactStatus: boolean;
    readonly asExpectTransactStatus: XcmV3MaybeErrorCode;
    readonly isQueryPallet: boolean;
    readonly asQueryPallet: {
      readonly moduleName: Bytes;
      readonly responseInfo: StagingXcmV4QueryResponseInfo;
    } & Struct;
    readonly isExpectPallet: boolean;
    readonly asExpectPallet: {
      readonly index: Compact<u32>;
      readonly name: Bytes;
      readonly moduleName: Bytes;
      readonly crateMajor: Compact<u32>;
      readonly minCrateMinor: Compact<u32>;
    } & Struct;
    readonly isReportTransactStatus: boolean;
    readonly asReportTransactStatus: StagingXcmV4QueryResponseInfo;
    readonly isClearTransactStatus: boolean;
    readonly isUniversalOrigin: boolean;
    readonly asUniversalOrigin: StagingXcmV4Junction;
    readonly isExportMessage: boolean;
    readonly asExportMessage: {
      readonly network: StagingXcmV4JunctionNetworkId;
      readonly destination: StagingXcmV4Junctions;
      readonly xcm: StagingXcmV4Xcm;
    } & Struct;
    readonly isLockAsset: boolean;
    readonly asLockAsset: {
      readonly asset: StagingXcmV4Asset;
      readonly unlocker: StagingXcmV4Location;
    } & Struct;
    readonly isUnlockAsset: boolean;
    readonly asUnlockAsset: {
      readonly asset: StagingXcmV4Asset;
      readonly target: StagingXcmV4Location;
    } & Struct;
    readonly isNoteUnlockable: boolean;
    readonly asNoteUnlockable: {
      readonly asset: StagingXcmV4Asset;
      readonly owner: StagingXcmV4Location;
    } & Struct;
    readonly isRequestUnlock: boolean;
    readonly asRequestUnlock: {
      readonly asset: StagingXcmV4Asset;
      readonly locker: StagingXcmV4Location;
    } & Struct;
    readonly isSetFeesMode: boolean;
    readonly asSetFeesMode: {
      readonly jitWithdraw: bool;
    } & Struct;
    readonly isSetTopic: boolean;
    readonly asSetTopic: U8aFixed;
    readonly isClearTopic: boolean;
    readonly isAliasOrigin: boolean;
    readonly asAliasOrigin: StagingXcmV4Location;
    readonly isUnpaidExecution: boolean;
    readonly asUnpaidExecution: {
      readonly weightLimit: XcmV3WeightLimit;
      readonly checkOrigin: Option<StagingXcmV4Location>;
    } & Struct;
    readonly type:
      | "WithdrawAsset"
      | "ReserveAssetDeposited"
      | "ReceiveTeleportedAsset"
      | "QueryResponse"
      | "TransferAsset"
      | "TransferReserveAsset"
      | "Transact"
      | "HrmpNewChannelOpenRequest"
      | "HrmpChannelAccepted"
      | "HrmpChannelClosing"
      | "ClearOrigin"
      | "DescendOrigin"
      | "ReportError"
      | "DepositAsset"
      | "DepositReserveAsset"
      | "ExchangeAsset"
      | "InitiateReserveWithdraw"
      | "InitiateTeleport"
      | "ReportHolding"
      | "BuyExecution"
      | "RefundSurplus"
      | "SetErrorHandler"
      | "SetAppendix"
      | "ClearError"
      | "ClaimAsset"
      | "Trap"
      | "SubscribeVersion"
      | "UnsubscribeVersion"
      | "BurnAsset"
      | "ExpectAsset"
      | "ExpectOrigin"
      | "ExpectError"
      | "ExpectTransactStatus"
      | "QueryPallet"
      | "ExpectPallet"
      | "ReportTransactStatus"
      | "ClearTransactStatus"
      | "UniversalOrigin"
      | "ExportMessage"
      | "LockAsset"
      | "UnlockAsset"
      | "NoteUnlockable"
      | "RequestUnlock"
      | "SetFeesMode"
      | "SetTopic"
      | "ClearTopic"
      | "AliasOrigin"
      | "UnpaidExecution";
  }
  /** @name StagingXcmV4AssetAssets (68) */
  interface StagingXcmV4AssetAssets extends Vec<StagingXcmV4Asset> {}
  /** @name StagingXcmV4Asset (70) */
  interface StagingXcmV4Asset extends Struct {
    readonly id: StagingXcmV4AssetAssetId;
    readonly fun: StagingXcmV4AssetFungibility;
  }
  /** @name StagingXcmV4AssetAssetId (71) */
  interface StagingXcmV4AssetAssetId extends StagingXcmV4Location {}
  /** @name StagingXcmV4AssetFungibility (72) */
  interface StagingXcmV4AssetFungibility extends Enum {
    readonly isFungible: boolean;
    readonly asFungible: Compact<u128>;
    readonly isNonFungible: boolean;
    readonly asNonFungible: StagingXcmV4AssetAssetInstance;
    readonly type: "Fungible" | "NonFungible";
  }
  /** @name StagingXcmV4AssetAssetInstance (73) */
  interface StagingXcmV4AssetAssetInstance extends Enum {
    readonly isUndefined: boolean;
    readonly isIndex: boolean;
    readonly asIndex: Compact<u128>;
    readonly isArray4: boolean;
    readonly asArray4: U8aFixed;
    readonly isArray8: boolean;
    readonly asArray8: U8aFixed;
    readonly isArray16: boolean;
    readonly asArray16: U8aFixed;
    readonly isArray32: boolean;
    readonly asArray32: U8aFixed;
    readonly type: "Undefined" | "Index" | "Array4" | "Array8" | "Array16" | "Array32";
  }
  /** @name StagingXcmV4Response (76) */
  interface StagingXcmV4Response extends Enum {
    readonly isNull: boolean;
    readonly isAssets: boolean;
    readonly asAssets: StagingXcmV4AssetAssets;
    readonly isExecutionResult: boolean;
    readonly asExecutionResult: Option<ITuple<[u32, XcmV3TraitsError]>>;
    readonly isVersion: boolean;
    readonly asVersion: u32;
    readonly isPalletsInfo: boolean;
    readonly asPalletsInfo: Vec<StagingXcmV4PalletInfo>;
    readonly isDispatchResult: boolean;
    readonly asDispatchResult: XcmV3MaybeErrorCode;
    readonly type:
      | "Null"
      | "Assets"
      | "ExecutionResult"
      | "Version"
      | "PalletsInfo"
      | "DispatchResult";
  }
  /** @name StagingXcmV4PalletInfo (80) */
  interface StagingXcmV4PalletInfo extends Struct {
    readonly index: Compact<u32>;
    readonly name: Bytes;
    readonly moduleName: Bytes;
    readonly major: Compact<u32>;
    readonly minor: Compact<u32>;
    readonly patch: Compact<u32>;
  }
  /** @name XcmV3MaybeErrorCode (83) */
  interface XcmV3MaybeErrorCode extends Enum {
    readonly isSuccess: boolean;
    readonly isError: boolean;
    readonly asError: Bytes;
    readonly isTruncatedError: boolean;
    readonly asTruncatedError: Bytes;
    readonly type: "Success" | "Error" | "TruncatedError";
  }
  /** @name XcmV2OriginKind (86) */
  interface XcmV2OriginKind extends Enum {
    readonly isNative: boolean;
    readonly isSovereignAccount: boolean;
    readonly isSuperuser: boolean;
    readonly isXcm: boolean;
    readonly type: "Native" | "SovereignAccount" | "Superuser" | "Xcm";
  }
  /** @name XcmDoubleEncoded (87) */
  interface XcmDoubleEncoded extends Struct {
    readonly encoded: Bytes;
  }
  /** @name StagingXcmV4QueryResponseInfo (88) */
  interface StagingXcmV4QueryResponseInfo extends Struct {
    readonly destination: StagingXcmV4Location;
    readonly queryId: Compact<u64>;
    readonly maxWeight: SpWeightsWeightV2Weight;
  }
  /** @name StagingXcmV4AssetAssetFilter (89) */
  interface StagingXcmV4AssetAssetFilter extends Enum {
    readonly isDefinite: boolean;
    readonly asDefinite: StagingXcmV4AssetAssets;
    readonly isWild: boolean;
    readonly asWild: StagingXcmV4AssetWildAsset;
    readonly type: "Definite" | "Wild";
  }
  /** @name StagingXcmV4AssetWildAsset (90) */
  interface StagingXcmV4AssetWildAsset extends Enum {
    readonly isAll: boolean;
    readonly isAllOf: boolean;
    readonly asAllOf: {
      readonly id: StagingXcmV4AssetAssetId;
      readonly fun: StagingXcmV4AssetWildFungibility;
    } & Struct;
    readonly isAllCounted: boolean;
    readonly asAllCounted: Compact<u32>;
    readonly isAllOfCounted: boolean;
    readonly asAllOfCounted: {
      readonly id: StagingXcmV4AssetAssetId;
      readonly fun: StagingXcmV4AssetWildFungibility;
      readonly count: Compact<u32>;
    } & Struct;
    readonly type: "All" | "AllOf" | "AllCounted" | "AllOfCounted";
  }
  /** @name StagingXcmV4AssetWildFungibility (91) */
  interface StagingXcmV4AssetWildFungibility extends Enum {
    readonly isFungible: boolean;
    readonly isNonFungible: boolean;
    readonly type: "Fungible" | "NonFungible";
  }
  /** @name XcmV3WeightLimit (92) */
  interface XcmV3WeightLimit extends Enum {
    readonly isUnlimited: boolean;
    readonly isLimited: boolean;
    readonly asLimited: SpWeightsWeightV2Weight;
    readonly type: "Unlimited" | "Limited";
  }
  /** @name XcmVersionedAssets (93) */
  interface XcmVersionedAssets extends Enum {
    readonly isV2: boolean;
    readonly asV2: XcmV2MultiassetMultiAssets;
    readonly isV3: boolean;
    readonly asV3: XcmV3MultiassetMultiAssets;
    readonly isV4: boolean;
    readonly asV4: StagingXcmV4AssetAssets;
    readonly type: "V2" | "V3" | "V4";
  }
  /** @name XcmV2MultiassetMultiAssets (94) */
  interface XcmV2MultiassetMultiAssets extends Vec<XcmV2MultiAsset> {}
  /** @name XcmV2MultiAsset (96) */
  interface XcmV2MultiAsset extends Struct {
    readonly id: XcmV2MultiassetAssetId;
    readonly fun: XcmV2MultiassetFungibility;
  }
  /** @name XcmV2MultiassetAssetId (97) */
  interface XcmV2MultiassetAssetId extends Enum {
    readonly isConcrete: boolean;
    readonly asConcrete: XcmV2MultiLocation;
    readonly isAbstract: boolean;
    readonly asAbstract: Bytes;
    readonly type: "Concrete" | "Abstract";
  }
  /** @name XcmV2MultiLocation (98) */
  interface XcmV2MultiLocation extends Struct {
    readonly parents: u8;
    readonly interior: XcmV2MultilocationJunctions;
  }
  /** @name XcmV2MultilocationJunctions (99) */
  interface XcmV2MultilocationJunctions extends Enum {
    readonly isHere: boolean;
    readonly isX1: boolean;
    readonly asX1: XcmV2Junction;
    readonly isX2: boolean;
    readonly asX2: ITuple<[XcmV2Junction, XcmV2Junction]>;
    readonly isX3: boolean;
    readonly asX3: ITuple<[XcmV2Junction, XcmV2Junction, XcmV2Junction]>;
    readonly isX4: boolean;
    readonly asX4: ITuple<[XcmV2Junction, XcmV2Junction, XcmV2Junction, XcmV2Junction]>;
    readonly isX5: boolean;
    readonly asX5: ITuple<
      [XcmV2Junction, XcmV2Junction, XcmV2Junction, XcmV2Junction, XcmV2Junction]
    >;
    readonly isX6: boolean;
    readonly asX6: ITuple<
      [XcmV2Junction, XcmV2Junction, XcmV2Junction, XcmV2Junction, XcmV2Junction, XcmV2Junction]
    >;
    readonly isX7: boolean;
    readonly asX7: ITuple<
      [
        XcmV2Junction,
        XcmV2Junction,
        XcmV2Junction,
        XcmV2Junction,
        XcmV2Junction,
        XcmV2Junction,
        XcmV2Junction
      ]
    >;
    readonly isX8: boolean;
    readonly asX8: ITuple<
      [
        XcmV2Junction,
        XcmV2Junction,
        XcmV2Junction,
        XcmV2Junction,
        XcmV2Junction,
        XcmV2Junction,
        XcmV2Junction,
        XcmV2Junction
      ]
    >;
    readonly type: "Here" | "X1" | "X2" | "X3" | "X4" | "X5" | "X6" | "X7" | "X8";
  }
  /** @name XcmV2Junction (100) */
  interface XcmV2Junction extends Enum {
    readonly isParachain: boolean;
    readonly asParachain: Compact<u32>;
    readonly isAccountId32: boolean;
    readonly asAccountId32: {
      readonly network: XcmV2NetworkId;
      readonly id: U8aFixed;
    } & Struct;
    readonly isAccountIndex64: boolean;
    readonly asAccountIndex64: {
      readonly network: XcmV2NetworkId;
      readonly index: Compact<u64>;
    } & Struct;
    readonly isAccountKey20: boolean;
    readonly asAccountKey20: {
      readonly network: XcmV2NetworkId;
      readonly key: U8aFixed;
    } & Struct;
    readonly isPalletInstance: boolean;
    readonly asPalletInstance: u8;
    readonly isGeneralIndex: boolean;
    readonly asGeneralIndex: Compact<u128>;
    readonly isGeneralKey: boolean;
    readonly asGeneralKey: Bytes;
    readonly isOnlyChild: boolean;
    readonly isPlurality: boolean;
    readonly asPlurality: {
      readonly id: XcmV2BodyId;
      readonly part: XcmV2BodyPart;
    } & Struct;
    readonly type:
      | "Parachain"
      | "AccountId32"
      | "AccountIndex64"
      | "AccountKey20"
      | "PalletInstance"
      | "GeneralIndex"
      | "GeneralKey"
      | "OnlyChild"
      | "Plurality";
  }
  /** @name XcmV2NetworkId (101) */
  interface XcmV2NetworkId extends Enum {
    readonly isAny: boolean;
    readonly isNamed: boolean;
    readonly asNamed: Bytes;
    readonly isPolkadot: boolean;
    readonly isKusama: boolean;
    readonly type: "Any" | "Named" | "Polkadot" | "Kusama";
  }
  /** @name XcmV2BodyId (103) */
  interface XcmV2BodyId extends Enum {
    readonly isUnit: boolean;
    readonly isNamed: boolean;
    readonly asNamed: Bytes;
    readonly isIndex: boolean;
    readonly asIndex: Compact<u32>;
    readonly isExecutive: boolean;
    readonly isTechnical: boolean;
    readonly isLegislative: boolean;
    readonly isJudicial: boolean;
    readonly isDefense: boolean;
    readonly isAdministration: boolean;
    readonly isTreasury: boolean;
    readonly type:
      | "Unit"
      | "Named"
      | "Index"
      | "Executive"
      | "Technical"
      | "Legislative"
      | "Judicial"
      | "Defense"
      | "Administration"
      | "Treasury";
  }
  /** @name XcmV2BodyPart (104) */
  interface XcmV2BodyPart extends Enum {
    readonly isVoice: boolean;
    readonly isMembers: boolean;
    readonly asMembers: {
      readonly count: Compact<u32>;
    } & Struct;
    readonly isFraction: boolean;
    readonly asFraction: {
      readonly nom: Compact<u32>;
      readonly denom: Compact<u32>;
    } & Struct;
    readonly isAtLeastProportion: boolean;
    readonly asAtLeastProportion: {
      readonly nom: Compact<u32>;
      readonly denom: Compact<u32>;
    } & Struct;
    readonly isMoreThanProportion: boolean;
    readonly asMoreThanProportion: {
      readonly nom: Compact<u32>;
      readonly denom: Compact<u32>;
    } & Struct;
    readonly type: "Voice" | "Members" | "Fraction" | "AtLeastProportion" | "MoreThanProportion";
  }
  /** @name XcmV2MultiassetFungibility (105) */
  interface XcmV2MultiassetFungibility extends Enum {
    readonly isFungible: boolean;
    readonly asFungible: Compact<u128>;
    readonly isNonFungible: boolean;
    readonly asNonFungible: XcmV2MultiassetAssetInstance;
    readonly type: "Fungible" | "NonFungible";
  }
  /** @name XcmV2MultiassetAssetInstance (106) */
  interface XcmV2MultiassetAssetInstance extends Enum {
    readonly isUndefined: boolean;
    readonly isIndex: boolean;
    readonly asIndex: Compact<u128>;
    readonly isArray4: boolean;
    readonly asArray4: U8aFixed;
    readonly isArray8: boolean;
    readonly asArray8: U8aFixed;
    readonly isArray16: boolean;
    readonly asArray16: U8aFixed;
    readonly isArray32: boolean;
    readonly asArray32: U8aFixed;
    readonly isBlob: boolean;
    readonly asBlob: Bytes;
    readonly type: "Undefined" | "Index" | "Array4" | "Array8" | "Array16" | "Array32" | "Blob";
  }
  /** @name XcmV3MultiassetMultiAssets (107) */
  interface XcmV3MultiassetMultiAssets extends Vec<XcmV3MultiAsset> {}
  /** @name XcmV3MultiAsset (109) */
  interface XcmV3MultiAsset extends Struct {
    readonly id: XcmV3MultiassetAssetId;
    readonly fun: XcmV3MultiassetFungibility;
  }
  /** @name XcmV3MultiassetAssetId (110) */
  interface XcmV3MultiassetAssetId extends Enum {
    readonly isConcrete: boolean;
    readonly asConcrete: StagingXcmV3MultiLocation;
    readonly isAbstract: boolean;
    readonly asAbstract: U8aFixed;
    readonly type: "Concrete" | "Abstract";
  }
  /** @name StagingXcmV3MultiLocation (111) */
  interface StagingXcmV3MultiLocation extends Struct {
    readonly parents: u8;
    readonly interior: XcmV3Junctions;
  }
  /** @name XcmV3Junctions (112) */
  interface XcmV3Junctions extends Enum {
    readonly isHere: boolean;
    readonly isX1: boolean;
    readonly asX1: XcmV3Junction;
    readonly isX2: boolean;
    readonly asX2: ITuple<[XcmV3Junction, XcmV3Junction]>;
    readonly isX3: boolean;
    readonly asX3: ITuple<[XcmV3Junction, XcmV3Junction, XcmV3Junction]>;
    readonly isX4: boolean;
    readonly asX4: ITuple<[XcmV3Junction, XcmV3Junction, XcmV3Junction, XcmV3Junction]>;
    readonly isX5: boolean;
    readonly asX5: ITuple<
      [XcmV3Junction, XcmV3Junction, XcmV3Junction, XcmV3Junction, XcmV3Junction]
    >;
    readonly isX6: boolean;
    readonly asX6: ITuple<
      [XcmV3Junction, XcmV3Junction, XcmV3Junction, XcmV3Junction, XcmV3Junction, XcmV3Junction]
    >;
    readonly isX7: boolean;
    readonly asX7: ITuple<
      [
        XcmV3Junction,
        XcmV3Junction,
        XcmV3Junction,
        XcmV3Junction,
        XcmV3Junction,
        XcmV3Junction,
        XcmV3Junction
      ]
    >;
    readonly isX8: boolean;
    readonly asX8: ITuple<
      [
        XcmV3Junction,
        XcmV3Junction,
        XcmV3Junction,
        XcmV3Junction,
        XcmV3Junction,
        XcmV3Junction,
        XcmV3Junction,
        XcmV3Junction
      ]
    >;
    readonly type: "Here" | "X1" | "X2" | "X3" | "X4" | "X5" | "X6" | "X7" | "X8";
  }
  /** @name XcmV3Junction (113) */
  interface XcmV3Junction extends Enum {
    readonly isParachain: boolean;
    readonly asParachain: Compact<u32>;
    readonly isAccountId32: boolean;
    readonly asAccountId32: {
      readonly network: Option<XcmV3JunctionNetworkId>;
      readonly id: U8aFixed;
    } & Struct;
    readonly isAccountIndex64: boolean;
    readonly asAccountIndex64: {
      readonly network: Option<XcmV3JunctionNetworkId>;
      readonly index: Compact<u64>;
    } & Struct;
    readonly isAccountKey20: boolean;
    readonly asAccountKey20: {
      readonly network: Option<XcmV3JunctionNetworkId>;
      readonly key: U8aFixed;
    } & Struct;
    readonly isPalletInstance: boolean;
    readonly asPalletInstance: u8;
    readonly isGeneralIndex: boolean;
    readonly asGeneralIndex: Compact<u128>;
    readonly isGeneralKey: boolean;
    readonly asGeneralKey: {
      readonly length: u8;
      readonly data: U8aFixed;
    } & Struct;
    readonly isOnlyChild: boolean;
    readonly isPlurality: boolean;
    readonly asPlurality: {
      readonly id: XcmV3JunctionBodyId;
      readonly part: XcmV3JunctionBodyPart;
    } & Struct;
    readonly isGlobalConsensus: boolean;
    readonly asGlobalConsensus: XcmV3JunctionNetworkId;
    readonly type:
      | "Parachain"
      | "AccountId32"
      | "AccountIndex64"
      | "AccountKey20"
      | "PalletInstance"
      | "GeneralIndex"
      | "GeneralKey"
      | "OnlyChild"
      | "Plurality"
      | "GlobalConsensus";
  }
  /** @name XcmV3JunctionNetworkId (115) */
  interface XcmV3JunctionNetworkId extends Enum {
    readonly isByGenesis: boolean;
    readonly asByGenesis: U8aFixed;
    readonly isByFork: boolean;
    readonly asByFork: {
      readonly blockNumber: u64;
      readonly blockHash: U8aFixed;
    } & Struct;
    readonly isPolkadot: boolean;
    readonly isKusama: boolean;
    readonly isWestend: boolean;
    readonly isRococo: boolean;
    readonly isWococo: boolean;
    readonly isEthereum: boolean;
    readonly asEthereum: {
      readonly chainId: Compact<u64>;
    } & Struct;
    readonly isBitcoinCore: boolean;
    readonly isBitcoinCash: boolean;
    readonly isPolkadotBulletin: boolean;
    readonly type:
      | "ByGenesis"
      | "ByFork"
      | "Polkadot"
      | "Kusama"
      | "Westend"
      | "Rococo"
      | "Wococo"
      | "Ethereum"
      | "BitcoinCore"
      | "BitcoinCash"
      | "PolkadotBulletin";
  }
  /** @name XcmV3MultiassetFungibility (116) */
  interface XcmV3MultiassetFungibility extends Enum {
    readonly isFungible: boolean;
    readonly asFungible: Compact<u128>;
    readonly isNonFungible: boolean;
    readonly asNonFungible: XcmV3MultiassetAssetInstance;
    readonly type: "Fungible" | "NonFungible";
  }
  /** @name XcmV3MultiassetAssetInstance (117) */
  interface XcmV3MultiassetAssetInstance extends Enum {
    readonly isUndefined: boolean;
    readonly isIndex: boolean;
    readonly asIndex: Compact<u128>;
    readonly isArray4: boolean;
    readonly asArray4: U8aFixed;
    readonly isArray8: boolean;
    readonly asArray8: U8aFixed;
    readonly isArray16: boolean;
    readonly asArray16: U8aFixed;
    readonly isArray32: boolean;
    readonly asArray32: U8aFixed;
    readonly type: "Undefined" | "Index" | "Array4" | "Array8" | "Array16" | "Array32";
  }
  /** @name XcmVersionedLocation (118) */
  interface XcmVersionedLocation extends Enum {
    readonly isV2: boolean;
    readonly asV2: XcmV2MultiLocation;
    readonly isV3: boolean;
    readonly asV3: StagingXcmV3MultiLocation;
    readonly isV4: boolean;
    readonly asV4: StagingXcmV4Location;
    readonly type: "V2" | "V3" | "V4";
  }
  /** @name CumulusPalletXcmEvent (119) */
  interface CumulusPalletXcmEvent extends Enum {
    readonly isInvalidFormat: boolean;
    readonly asInvalidFormat: U8aFixed;
    readonly isUnsupportedVersion: boolean;
    readonly asUnsupportedVersion: U8aFixed;
    readonly isExecutedDownward: boolean;
    readonly asExecutedDownward: ITuple<[U8aFixed, StagingXcmV4TraitsOutcome]>;
    readonly type: "InvalidFormat" | "UnsupportedVersion" | "ExecutedDownward";
  }
  /** @name PalletMessageQueueEvent (120) */
  interface PalletMessageQueueEvent extends Enum {
    readonly isProcessingFailed: boolean;
    readonly asProcessingFailed: {
      readonly id: H256;
      readonly origin: CumulusPrimitivesCoreAggregateMessageOrigin;
      readonly error: FrameSupportMessagesProcessMessageError;
    } & Struct;
    readonly isProcessed: boolean;
    readonly asProcessed: {
      readonly id: H256;
      readonly origin: CumulusPrimitivesCoreAggregateMessageOrigin;
      readonly weightUsed: SpWeightsWeightV2Weight;
      readonly success: bool;
    } & Struct;
    readonly isOverweightEnqueued: boolean;
    readonly asOverweightEnqueued: {
      readonly id: U8aFixed;
      readonly origin: CumulusPrimitivesCoreAggregateMessageOrigin;
      readonly pageIndex: u32;
      readonly messageIndex: u32;
    } & Struct;
    readonly isPageReaped: boolean;
    readonly asPageReaped: {
      readonly origin: CumulusPrimitivesCoreAggregateMessageOrigin;
      readonly index: u32;
    } & Struct;
    readonly type: "ProcessingFailed" | "Processed" | "OverweightEnqueued" | "PageReaped";
  }
  /** @name CumulusPrimitivesCoreAggregateMessageOrigin (121) */
  interface CumulusPrimitivesCoreAggregateMessageOrigin extends Enum {
    readonly isHere: boolean;
    readonly isParent: boolean;
    readonly isSibling: boolean;
    readonly asSibling: u32;
    readonly type: "Here" | "Parent" | "Sibling";
  }
  /** @name FrameSupportMessagesProcessMessageError (123) */
  interface FrameSupportMessagesProcessMessageError extends Enum {
    readonly isBadFormat: boolean;
    readonly isCorrupt: boolean;
    readonly isUnsupported: boolean;
    readonly isOverweight: boolean;
    readonly asOverweight: SpWeightsWeightV2Weight;
    readonly isYield: boolean;
    readonly type: "BadFormat" | "Corrupt" | "Unsupported" | "Overweight" | "Yield";
  }
  /** @name PalletStorageProvidersEvent (124) */
  interface PalletStorageProvidersEvent extends Enum {
    readonly isMspRequestSignUpSuccess: boolean;
    readonly asMspRequestSignUpSuccess: {
      readonly who: AccountId32;
      readonly multiaddresses: Vec<Bytes>;
      readonly capacity: u32;
      readonly valueProp: PalletStorageProvidersValueProposition;
    } & Struct;
    readonly isMspSignUpSuccess: boolean;
    readonly asMspSignUpSuccess: {
      readonly who: AccountId32;
      readonly multiaddresses: Vec<Bytes>;
      readonly capacity: u32;
      readonly valueProp: PalletStorageProvidersValueProposition;
    } & Struct;
    readonly isBspRequestSignUpSuccess: boolean;
    readonly asBspRequestSignUpSuccess: {
      readonly who: AccountId32;
      readonly multiaddresses: Vec<Bytes>;
      readonly capacity: u32;
    } & Struct;
    readonly isBspSignUpSuccess: boolean;
    readonly asBspSignUpSuccess: {
      readonly who: AccountId32;
      readonly multiaddresses: Vec<Bytes>;
      readonly capacity: u32;
    } & Struct;
    readonly isSignUpRequestCanceled: boolean;
    readonly asSignUpRequestCanceled: {
      readonly who: AccountId32;
    } & Struct;
    readonly isMspSignOffSuccess: boolean;
    readonly asMspSignOffSuccess: {
      readonly who: AccountId32;
    } & Struct;
    readonly isBspSignOffSuccess: boolean;
    readonly asBspSignOffSuccess: {
      readonly who: AccountId32;
    } & Struct;
    readonly isCapacityChanged: boolean;
    readonly asCapacityChanged: {
      readonly who: AccountId32;
      readonly oldCapacity: u32;
      readonly newCapacity: u32;
      readonly nextBlockWhenChangeAllowed: u32;
    } & Struct;
    readonly isSlashed: boolean;
    readonly asSlashed: {
      readonly providerId: H256;
      readonly amountSlashed: u128;
    } & Struct;
    readonly type:
      | "MspRequestSignUpSuccess"
      | "MspSignUpSuccess"
      | "BspRequestSignUpSuccess"
      | "BspSignUpSuccess"
      | "SignUpRequestCanceled"
      | "MspSignOffSuccess"
      | "BspSignOffSuccess"
      | "CapacityChanged"
      | "Slashed";
  }
  /** @name PalletStorageProvidersValueProposition (128) */
  interface PalletStorageProvidersValueProposition extends Struct {
    readonly identifier: H256;
    readonly dataLimit: u32;
    readonly protocols: Vec<Bytes>;
  }
  /** @name PalletFileSystemEvent (130) */
  interface PalletFileSystemEvent extends Enum {
    readonly isNewBucket: boolean;
    readonly asNewBucket: {
      readonly who: AccountId32;
      readonly mspId: H256;
      readonly bucketId: H256;
      readonly name: Bytes;
      readonly collectionId: Option<u32>;
      readonly private: bool;
    } & Struct;
    readonly isMoveBucketRequested: boolean;
    readonly asMoveBucketRequested: {
      readonly who: AccountId32;
      readonly bucketId: H256;
      readonly newMspId: H256;
    } & Struct;
    readonly isBucketPrivacyUpdated: boolean;
    readonly asBucketPrivacyUpdated: {
      readonly who: AccountId32;
      readonly bucketId: H256;
      readonly collectionId: Option<u32>;
      readonly private: bool;
    } & Struct;
    readonly isNewCollectionAndAssociation: boolean;
    readonly asNewCollectionAndAssociation: {
      readonly who: AccountId32;
      readonly bucketId: H256;
      readonly collectionId: u32;
    } & Struct;
    readonly isNewStorageRequest: boolean;
    readonly asNewStorageRequest: {
      readonly who: AccountId32;
      readonly fileKey: H256;
      readonly bucketId: H256;
      readonly location: Bytes;
      readonly fingerprint: H256;
      readonly size_: u32;
      readonly peerIds: Vec<Bytes>;
    } & Struct;
    readonly isMspAcceptedStoring: boolean;
    readonly asMspAcceptedStoring: {
      readonly fileKey: H256;
      readonly mspId: H256;
      readonly bucketId: H256;
      readonly owner: AccountId32;
      readonly newBucketRoot: H256;
    } & Struct;
    readonly isAcceptedBspVolunteer: boolean;
    readonly asAcceptedBspVolunteer: {
      readonly bspId: H256;
      readonly bucketId: H256;
      readonly location: Bytes;
      readonly fingerprint: H256;
      readonly multiaddresses: Vec<Bytes>;
      readonly owner: AccountId32;
      readonly size_: u32;
    } & Struct;
    readonly isBspConfirmedStoring: boolean;
    readonly asBspConfirmedStoring: {
      readonly who: AccountId32;
      readonly bspId: H256;
      readonly fileKeys: Vec<H256>;
      readonly newRoot: H256;
    } & Struct;
    readonly isStorageRequestFulfilled: boolean;
    readonly asStorageRequestFulfilled: {
      readonly fileKey: H256;
    } & Struct;
    readonly isStorageRequestExpired: boolean;
    readonly asStorageRequestExpired: {
      readonly fileKey: H256;
    } & Struct;
    readonly isStorageRequestRevoked: boolean;
    readonly asStorageRequestRevoked: {
      readonly fileKey: H256;
    } & Struct;
    readonly isBspRequestedToStopStoring: boolean;
    readonly asBspRequestedToStopStoring: {
      readonly bspId: H256;
      readonly fileKey: H256;
      readonly owner: AccountId32;
      readonly location: Bytes;
    } & Struct;
    readonly isBspConfirmStoppedStoring: boolean;
    readonly asBspConfirmStoppedStoring: {
      readonly bspId: H256;
      readonly fileKey: H256;
      readonly newRoot: H256;
    } & Struct;
    readonly isPriorityChallengeForFileDeletionQueued: boolean;
    readonly asPriorityChallengeForFileDeletionQueued: {
      readonly user: AccountId32;
      readonly fileKey: H256;
    } & Struct;
    readonly isSpStopStoringInsolventUser: boolean;
    readonly asSpStopStoringInsolventUser: {
      readonly spId: H256;
      readonly fileKey: H256;
      readonly owner: AccountId32;
      readonly location: Bytes;
      readonly newRoot: H256;
    } & Struct;
    readonly isFailedToQueuePriorityChallenge: boolean;
    readonly asFailedToQueuePriorityChallenge: {
      readonly user: AccountId32;
      readonly fileKey: H256;
    } & Struct;
    readonly isFileDeletionRequest: boolean;
    readonly asFileDeletionRequest: {
      readonly user: AccountId32;
      readonly fileKey: H256;
      readonly bucketId: H256;
      readonly mspId: H256;
      readonly proofOfInclusion: bool;
    } & Struct;
    readonly isProofSubmittedForPendingFileDeletionRequest: boolean;
    readonly asProofSubmittedForPendingFileDeletionRequest: {
      readonly mspId: H256;
      readonly user: AccountId32;
      readonly fileKey: H256;
      readonly bucketId: H256;
      readonly proofOfInclusion: bool;
    } & Struct;
    readonly isBspChallengeCycleInitialised: boolean;
    readonly asBspChallengeCycleInitialised: {
      readonly who: AccountId32;
      readonly bspId: H256;
    } & Struct;
    readonly isMoveBucketRequestExpired: boolean;
    readonly asMoveBucketRequestExpired: {
      readonly mspId: H256;
      readonly bucketId: H256;
    } & Struct;
    readonly isMoveBucketAccepted: boolean;
    readonly asMoveBucketAccepted: {
      readonly bucketId: H256;
      readonly mspId: H256;
    } & Struct;
    readonly isMoveBucketRejected: boolean;
    readonly asMoveBucketRejected: {
      readonly bucketId: H256;
      readonly mspId: H256;
    } & Struct;
    readonly isDataServerRegisteredForMoveBucket: boolean;
    readonly asDataServerRegisteredForMoveBucket: {
      readonly bspId: H256;
      readonly bucketId: H256;
    } & Struct;
    readonly type:
      | "NewBucket"
      | "MoveBucketRequested"
      | "BucketPrivacyUpdated"
      | "NewCollectionAndAssociation"
      | "NewStorageRequest"
      | "MspAcceptedStoring"
      | "AcceptedBspVolunteer"
      | "BspConfirmedStoring"
      | "StorageRequestFulfilled"
      | "StorageRequestExpired"
      | "StorageRequestRevoked"
      | "BspRequestedToStopStoring"
      | "BspConfirmStoppedStoring"
      | "PriorityChallengeForFileDeletionQueued"
      | "SpStopStoringInsolventUser"
      | "FailedToQueuePriorityChallenge"
      | "FileDeletionRequest"
      | "ProofSubmittedForPendingFileDeletionRequest"
      | "BspChallengeCycleInitialised"
      | "MoveBucketRequestExpired"
      | "MoveBucketAccepted"
      | "MoveBucketRejected"
      | "DataServerRegisteredForMoveBucket";
  }
  /** @name PalletProofsDealerEvent (135) */
  interface PalletProofsDealerEvent extends Enum {
    readonly isNewChallenge: boolean;
    readonly asNewChallenge: {
      readonly who: AccountId32;
      readonly keyChallenged: H256;
    } & Struct;
    readonly isProofAccepted: boolean;
    readonly asProofAccepted: {
      readonly provider: H256;
      readonly proof: PalletProofsDealerProof;
    } & Struct;
    readonly isNewChallengeSeed: boolean;
    readonly asNewChallengeSeed: {
      readonly challengesTicker: u32;
      readonly seed: H256;
    } & Struct;
    readonly isNewCheckpointChallenge: boolean;
    readonly asNewCheckpointChallenge: {
      readonly challengesTicker: u32;
      readonly challenges: Vec<ITuple<[H256, Option<ShpTraitsTrieRemoveMutation>]>>;
    } & Struct;
    readonly isSlashableProvider: boolean;
    readonly asSlashableProvider: {
      readonly provider: H256;
      readonly nextChallengeDeadline: u32;
    } & Struct;
    readonly isNoRecordOfLastSubmittedProof: boolean;
    readonly asNoRecordOfLastSubmittedProof: {
      readonly provider: H256;
    } & Struct;
    readonly isNewChallengeCycleInitialised: boolean;
    readonly asNewChallengeCycleInitialised: {
      readonly currentTick: u32;
      readonly nextChallengeDeadline: u32;
      readonly provider: H256;
      readonly maybeProviderAccount: Option<AccountId32>;
    } & Struct;
    readonly isMutationsApplied: boolean;
    readonly asMutationsApplied: {
      readonly provider: H256;
      readonly mutations: Vec<ITuple<[H256, ShpTraitsTrieRemoveMutation]>>;
      readonly newRoot: H256;
    } & Struct;
    readonly type:
      | "NewChallenge"
      | "ProofAccepted"
      | "NewChallengeSeed"
      | "NewCheckpointChallenge"
      | "SlashableProvider"
      | "NoRecordOfLastSubmittedProof"
      | "NewChallengeCycleInitialised"
      | "MutationsApplied";
  }
  /** @name PalletProofsDealerProof (136) */
  interface PalletProofsDealerProof extends Struct {
    readonly forestProof: SpTrieStorageProofCompactProof;
    readonly keyProofs: BTreeMap<H256, PalletProofsDealerKeyProof>;
  }
  /** @name SpTrieStorageProofCompactProof (137) */
  interface SpTrieStorageProofCompactProof extends Struct {
    readonly encodedNodes: Vec<Bytes>;
  }
  /** @name PalletProofsDealerKeyProof (140) */
  interface PalletProofsDealerKeyProof extends Struct {
    readonly proof: ShpFileKeyVerifierFileKeyProof;
    readonly challengeCount: u32;
  }
  /** @name ShpFileKeyVerifierFileKeyProof (141) */
  interface ShpFileKeyVerifierFileKeyProof extends Struct {
    readonly fileMetadata: ShpFileMetadataFileMetadata;
    readonly proof: SpTrieStorageProofCompactProof;
  }
  /** @name ShpFileMetadataFileMetadata (142) */
  interface ShpFileMetadataFileMetadata extends Struct {
    readonly owner: Bytes;
    readonly bucketId: Bytes;
    readonly location: Bytes;
    readonly fileSize: Compact<u64>;
    readonly fingerprint: ShpFileMetadataFingerprint;
  }
  /** @name ShpFileMetadataFingerprint (143) */
  interface ShpFileMetadataFingerprint extends U8aFixed {}
  /** @name ShpTraitsTrieRemoveMutation (149) */
  type ShpTraitsTrieRemoveMutation = Null;
  /** @name PalletRandomnessEvent (153) */
  interface PalletRandomnessEvent extends Enum {
    readonly isNewOneEpochAgoRandomnessAvailable: boolean;
    readonly asNewOneEpochAgoRandomnessAvailable: {
      readonly randomnessSeed: H256;
      readonly fromEpoch: u64;
      readonly validUntilBlock: u32;
    } & Struct;
    readonly type: "NewOneEpochAgoRandomnessAvailable";
  }
  /** @name PalletPaymentStreamsEvent (154) */
  interface PalletPaymentStreamsEvent extends Enum {
    readonly isFixedRatePaymentStreamCreated: boolean;
    readonly asFixedRatePaymentStreamCreated: {
      readonly userAccount: AccountId32;
      readonly providerId: H256;
      readonly rate: u128;
    } & Struct;
    readonly isFixedRatePaymentStreamUpdated: boolean;
    readonly asFixedRatePaymentStreamUpdated: {
      readonly userAccount: AccountId32;
      readonly providerId: H256;
      readonly newRate: u128;
    } & Struct;
    readonly isFixedRatePaymentStreamDeleted: boolean;
    readonly asFixedRatePaymentStreamDeleted: {
      readonly userAccount: AccountId32;
      readonly providerId: H256;
    } & Struct;
    readonly isDynamicRatePaymentStreamCreated: boolean;
    readonly asDynamicRatePaymentStreamCreated: {
      readonly userAccount: AccountId32;
      readonly providerId: H256;
      readonly amountProvided: u32;
    } & Struct;
    readonly isDynamicRatePaymentStreamUpdated: boolean;
    readonly asDynamicRatePaymentStreamUpdated: {
      readonly userAccount: AccountId32;
      readonly providerId: H256;
      readonly newAmountProvided: u32;
    } & Struct;
    readonly isDynamicRatePaymentStreamDeleted: boolean;
    readonly asDynamicRatePaymentStreamDeleted: {
      readonly userAccount: AccountId32;
      readonly providerId: H256;
    } & Struct;
    readonly isPaymentStreamCharged: boolean;
    readonly asPaymentStreamCharged: {
      readonly userAccount: AccountId32;
      readonly providerId: H256;
      readonly amount: u128;
    } & Struct;
    readonly isLastChargeableInfoUpdated: boolean;
    readonly asLastChargeableInfoUpdated: {
      readonly providerId: H256;
      readonly lastChargeableTick: u32;
      readonly lastChargeablePriceIndex: u128;
    } & Struct;
    readonly isUserWithoutFunds: boolean;
    readonly asUserWithoutFunds: {
      readonly who: AccountId32;
    } & Struct;
    readonly isUserPaidDebts: boolean;
    readonly asUserPaidDebts: {
      readonly who: AccountId32;
    } & Struct;
    readonly isUserSolvent: boolean;
    readonly asUserSolvent: {
      readonly who: AccountId32;
    } & Struct;
    readonly type:
      | "FixedRatePaymentStreamCreated"
      | "FixedRatePaymentStreamUpdated"
      | "FixedRatePaymentStreamDeleted"
      | "DynamicRatePaymentStreamCreated"
      | "DynamicRatePaymentStreamUpdated"
      | "DynamicRatePaymentStreamDeleted"
      | "PaymentStreamCharged"
      | "LastChargeableInfoUpdated"
      | "UserWithoutFunds"
      | "UserPaidDebts"
      | "UserSolvent";
  }
  /** @name PalletBucketNftsEvent (155) */
  interface PalletBucketNftsEvent extends Enum {
    readonly isAccessShared: boolean;
    readonly asAccessShared: {
      readonly issuer: AccountId32;
      readonly recipient: AccountId32;
    } & Struct;
    readonly isItemReadAccessUpdated: boolean;
    readonly asItemReadAccessUpdated: {
      readonly admin: AccountId32;
      readonly bucket: H256;
      readonly itemId: u32;
    } & Struct;
    readonly isItemBurned: boolean;
    readonly asItemBurned: {
      readonly account: AccountId32;
      readonly bucket: H256;
      readonly itemId: u32;
    } & Struct;
    readonly type: "AccessShared" | "ItemReadAccessUpdated" | "ItemBurned";
  }
  /** @name PalletNftsEvent (156) */
  interface PalletNftsEvent extends Enum {
    readonly isCreated: boolean;
    readonly asCreated: {
      readonly collection: u32;
      readonly creator: AccountId32;
      readonly owner: AccountId32;
    } & Struct;
    readonly isForceCreated: boolean;
    readonly asForceCreated: {
      readonly collection: u32;
      readonly owner: AccountId32;
    } & Struct;
    readonly isDestroyed: boolean;
    readonly asDestroyed: {
      readonly collection: u32;
    } & Struct;
    readonly isIssued: boolean;
    readonly asIssued: {
      readonly collection: u32;
      readonly item: u32;
      readonly owner: AccountId32;
    } & Struct;
    readonly isTransferred: boolean;
    readonly asTransferred: {
      readonly collection: u32;
      readonly item: u32;
      readonly from: AccountId32;
      readonly to: AccountId32;
    } & Struct;
    readonly isBurned: boolean;
    readonly asBurned: {
      readonly collection: u32;
      readonly item: u32;
      readonly owner: AccountId32;
    } & Struct;
    readonly isItemTransferLocked: boolean;
    readonly asItemTransferLocked: {
      readonly collection: u32;
      readonly item: u32;
    } & Struct;
    readonly isItemTransferUnlocked: boolean;
    readonly asItemTransferUnlocked: {
      readonly collection: u32;
      readonly item: u32;
    } & Struct;
    readonly isItemPropertiesLocked: boolean;
    readonly asItemPropertiesLocked: {
      readonly collection: u32;
      readonly item: u32;
      readonly lockMetadata: bool;
      readonly lockAttributes: bool;
    } & Struct;
    readonly isCollectionLocked: boolean;
    readonly asCollectionLocked: {
      readonly collection: u32;
    } & Struct;
    readonly isOwnerChanged: boolean;
    readonly asOwnerChanged: {
      readonly collection: u32;
      readonly newOwner: AccountId32;
    } & Struct;
    readonly isTeamChanged: boolean;
    readonly asTeamChanged: {
      readonly collection: u32;
      readonly issuer: Option<AccountId32>;
      readonly admin: Option<AccountId32>;
      readonly freezer: Option<AccountId32>;
    } & Struct;
    readonly isTransferApproved: boolean;
    readonly asTransferApproved: {
      readonly collection: u32;
      readonly item: u32;
      readonly owner: AccountId32;
      readonly delegate: AccountId32;
      readonly deadline: Option<u32>;
    } & Struct;
    readonly isApprovalCancelled: boolean;
    readonly asApprovalCancelled: {
      readonly collection: u32;
      readonly item: u32;
      readonly owner: AccountId32;
      readonly delegate: AccountId32;
    } & Struct;
    readonly isAllApprovalsCancelled: boolean;
    readonly asAllApprovalsCancelled: {
      readonly collection: u32;
      readonly item: u32;
      readonly owner: AccountId32;
    } & Struct;
    readonly isCollectionConfigChanged: boolean;
    readonly asCollectionConfigChanged: {
      readonly collection: u32;
    } & Struct;
    readonly isCollectionMetadataSet: boolean;
    readonly asCollectionMetadataSet: {
      readonly collection: u32;
      readonly data: Bytes;
    } & Struct;
    readonly isCollectionMetadataCleared: boolean;
    readonly asCollectionMetadataCleared: {
      readonly collection: u32;
    } & Struct;
    readonly isItemMetadataSet: boolean;
    readonly asItemMetadataSet: {
      readonly collection: u32;
      readonly item: u32;
      readonly data: Bytes;
    } & Struct;
    readonly isItemMetadataCleared: boolean;
    readonly asItemMetadataCleared: {
      readonly collection: u32;
      readonly item: u32;
    } & Struct;
    readonly isRedeposited: boolean;
    readonly asRedeposited: {
      readonly collection: u32;
      readonly successfulItems: Vec<u32>;
    } & Struct;
    readonly isAttributeSet: boolean;
    readonly asAttributeSet: {
      readonly collection: u32;
      readonly maybeItem: Option<u32>;
      readonly key: Bytes;
      readonly value: Bytes;
      readonly namespace: PalletNftsAttributeNamespace;
    } & Struct;
    readonly isAttributeCleared: boolean;
    readonly asAttributeCleared: {
      readonly collection: u32;
      readonly maybeItem: Option<u32>;
      readonly key: Bytes;
      readonly namespace: PalletNftsAttributeNamespace;
    } & Struct;
    readonly isItemAttributesApprovalAdded: boolean;
    readonly asItemAttributesApprovalAdded: {
      readonly collection: u32;
      readonly item: u32;
      readonly delegate: AccountId32;
    } & Struct;
    readonly isItemAttributesApprovalRemoved: boolean;
    readonly asItemAttributesApprovalRemoved: {
      readonly collection: u32;
      readonly item: u32;
      readonly delegate: AccountId32;
    } & Struct;
    readonly isOwnershipAcceptanceChanged: boolean;
    readonly asOwnershipAcceptanceChanged: {
      readonly who: AccountId32;
      readonly maybeCollection: Option<u32>;
    } & Struct;
    readonly isCollectionMaxSupplySet: boolean;
    readonly asCollectionMaxSupplySet: {
      readonly collection: u32;
      readonly maxSupply: u32;
    } & Struct;
    readonly isCollectionMintSettingsUpdated: boolean;
    readonly asCollectionMintSettingsUpdated: {
      readonly collection: u32;
    } & Struct;
    readonly isNextCollectionIdIncremented: boolean;
    readonly asNextCollectionIdIncremented: {
      readonly nextId: Option<u32>;
    } & Struct;
    readonly isItemPriceSet: boolean;
    readonly asItemPriceSet: {
      readonly collection: u32;
      readonly item: u32;
      readonly price: u128;
      readonly whitelistedBuyer: Option<AccountId32>;
    } & Struct;
    readonly isItemPriceRemoved: boolean;
    readonly asItemPriceRemoved: {
      readonly collection: u32;
      readonly item: u32;
    } & Struct;
    readonly isItemBought: boolean;
    readonly asItemBought: {
      readonly collection: u32;
      readonly item: u32;
      readonly price: u128;
      readonly seller: AccountId32;
      readonly buyer: AccountId32;
    } & Struct;
    readonly isTipSent: boolean;
    readonly asTipSent: {
      readonly collection: u32;
      readonly item: u32;
      readonly sender: AccountId32;
      readonly receiver: AccountId32;
      readonly amount: u128;
    } & Struct;
    readonly isSwapCreated: boolean;
    readonly asSwapCreated: {
      readonly offeredCollection: u32;
      readonly offeredItem: u32;
      readonly desiredCollection: u32;
      readonly desiredItem: Option<u32>;
      readonly price: Option<PalletNftsPriceWithDirection>;
      readonly deadline: u32;
    } & Struct;
    readonly isSwapCancelled: boolean;
    readonly asSwapCancelled: {
      readonly offeredCollection: u32;
      readonly offeredItem: u32;
      readonly desiredCollection: u32;
      readonly desiredItem: Option<u32>;
      readonly price: Option<PalletNftsPriceWithDirection>;
      readonly deadline: u32;
    } & Struct;
    readonly isSwapClaimed: boolean;
    readonly asSwapClaimed: {
      readonly sentCollection: u32;
      readonly sentItem: u32;
      readonly sentItemOwner: AccountId32;
      readonly receivedCollection: u32;
      readonly receivedItem: u32;
      readonly receivedItemOwner: AccountId32;
      readonly price: Option<PalletNftsPriceWithDirection>;
      readonly deadline: u32;
    } & Struct;
    readonly isPreSignedAttributesSet: boolean;
    readonly asPreSignedAttributesSet: {
      readonly collection: u32;
      readonly item: u32;
      readonly namespace: PalletNftsAttributeNamespace;
    } & Struct;
    readonly isPalletAttributeSet: boolean;
    readonly asPalletAttributeSet: {
      readonly collection: u32;
      readonly item: Option<u32>;
      readonly attribute: PalletNftsPalletAttributes;
      readonly value: Bytes;
    } & Struct;
    readonly type:
      | "Created"
      | "ForceCreated"
      | "Destroyed"
      | "Issued"
      | "Transferred"
      | "Burned"
      | "ItemTransferLocked"
      | "ItemTransferUnlocked"
      | "ItemPropertiesLocked"
      | "CollectionLocked"
      | "OwnerChanged"
      | "TeamChanged"
      | "TransferApproved"
      | "ApprovalCancelled"
      | "AllApprovalsCancelled"
      | "CollectionConfigChanged"
      | "CollectionMetadataSet"
      | "CollectionMetadataCleared"
      | "ItemMetadataSet"
      | "ItemMetadataCleared"
      | "Redeposited"
      | "AttributeSet"
      | "AttributeCleared"
      | "ItemAttributesApprovalAdded"
      | "ItemAttributesApprovalRemoved"
      | "OwnershipAcceptanceChanged"
      | "CollectionMaxSupplySet"
      | "CollectionMintSettingsUpdated"
      | "NextCollectionIdIncremented"
      | "ItemPriceSet"
      | "ItemPriceRemoved"
      | "ItemBought"
      | "TipSent"
      | "SwapCreated"
      | "SwapCancelled"
      | "SwapClaimed"
      | "PreSignedAttributesSet"
      | "PalletAttributeSet";
  }
  /** @name PalletNftsAttributeNamespace (160) */
  interface PalletNftsAttributeNamespace extends Enum {
    readonly isPallet: boolean;
    readonly isCollectionOwner: boolean;
    readonly isItemOwner: boolean;
    readonly isAccount: boolean;
    readonly asAccount: AccountId32;
    readonly type: "Pallet" | "CollectionOwner" | "ItemOwner" | "Account";
  }
  /** @name PalletNftsPriceWithDirection (162) */
  interface PalletNftsPriceWithDirection extends Struct {
    readonly amount: u128;
    readonly direction: PalletNftsPriceDirection;
  }
  /** @name PalletNftsPriceDirection (163) */
  interface PalletNftsPriceDirection extends Enum {
    readonly isSend: boolean;
    readonly isReceive: boolean;
    readonly type: "Send" | "Receive";
  }
  /** @name PalletNftsPalletAttributes (164) */
  interface PalletNftsPalletAttributes extends Enum {
    readonly isUsedToClaim: boolean;
    readonly asUsedToClaim: u32;
    readonly isTransferDisabled: boolean;
    readonly type: "UsedToClaim" | "TransferDisabled";
  }
  /** @name FrameSystemPhase (165) */
  interface FrameSystemPhase extends Enum {
    readonly isApplyExtrinsic: boolean;
    readonly asApplyExtrinsic: u32;
    readonly isFinalization: boolean;
    readonly isInitialization: boolean;
    readonly type: "ApplyExtrinsic" | "Finalization" | "Initialization";
  }
  /** @name FrameSystemLastRuntimeUpgradeInfo (168) */
  interface FrameSystemLastRuntimeUpgradeInfo extends Struct {
    readonly specVersion: Compact<u32>;
    readonly specName: Text;
  }
  /** @name FrameSystemCodeUpgradeAuthorization (170) */
  interface FrameSystemCodeUpgradeAuthorization extends Struct {
    readonly codeHash: H256;
    readonly checkVersion: bool;
  }
  /** @name FrameSystemCall (171) */
  interface FrameSystemCall extends Enum {
    readonly isRemark: boolean;
    readonly asRemark: {
      readonly remark: Bytes;
    } & Struct;
    readonly isSetHeapPages: boolean;
    readonly asSetHeapPages: {
      readonly pages: u64;
    } & Struct;
    readonly isSetCode: boolean;
    readonly asSetCode: {
      readonly code: Bytes;
    } & Struct;
    readonly isSetCodeWithoutChecks: boolean;
    readonly asSetCodeWithoutChecks: {
      readonly code: Bytes;
    } & Struct;
    readonly isSetStorage: boolean;
    readonly asSetStorage: {
      readonly items: Vec<ITuple<[Bytes, Bytes]>>;
    } & Struct;
    readonly isKillStorage: boolean;
    readonly asKillStorage: {
      readonly keys_: Vec<Bytes>;
    } & Struct;
    readonly isKillPrefix: boolean;
    readonly asKillPrefix: {
      readonly prefix: Bytes;
      readonly subkeys: u32;
    } & Struct;
    readonly isRemarkWithEvent: boolean;
    readonly asRemarkWithEvent: {
      readonly remark: Bytes;
    } & Struct;
    readonly isAuthorizeUpgrade: boolean;
    readonly asAuthorizeUpgrade: {
      readonly codeHash: H256;
    } & Struct;
    readonly isAuthorizeUpgradeWithoutChecks: boolean;
    readonly asAuthorizeUpgradeWithoutChecks: {
      readonly codeHash: H256;
    } & Struct;
    readonly isApplyAuthorizedUpgrade: boolean;
    readonly asApplyAuthorizedUpgrade: {
      readonly code: Bytes;
    } & Struct;
    readonly type:
      | "Remark"
      | "SetHeapPages"
      | "SetCode"
      | "SetCodeWithoutChecks"
      | "SetStorage"
      | "KillStorage"
      | "KillPrefix"
      | "RemarkWithEvent"
      | "AuthorizeUpgrade"
      | "AuthorizeUpgradeWithoutChecks"
      | "ApplyAuthorizedUpgrade";
  }
  /** @name FrameSystemLimitsBlockWeights (174) */
  interface FrameSystemLimitsBlockWeights extends Struct {
    readonly baseBlock: SpWeightsWeightV2Weight;
    readonly maxBlock: SpWeightsWeightV2Weight;
    readonly perClass: FrameSupportDispatchPerDispatchClassWeightsPerClass;
  }
  /** @name FrameSupportDispatchPerDispatchClassWeightsPerClass (175) */
  interface FrameSupportDispatchPerDispatchClassWeightsPerClass extends Struct {
    readonly normal: FrameSystemLimitsWeightsPerClass;
    readonly operational: FrameSystemLimitsWeightsPerClass;
    readonly mandatory: FrameSystemLimitsWeightsPerClass;
  }
  /** @name FrameSystemLimitsWeightsPerClass (176) */
  interface FrameSystemLimitsWeightsPerClass extends Struct {
    readonly baseExtrinsic: SpWeightsWeightV2Weight;
    readonly maxExtrinsic: Option<SpWeightsWeightV2Weight>;
    readonly maxTotal: Option<SpWeightsWeightV2Weight>;
    readonly reserved: Option<SpWeightsWeightV2Weight>;
  }
  /** @name FrameSystemLimitsBlockLength (178) */
  interface FrameSystemLimitsBlockLength extends Struct {
    readonly max: FrameSupportDispatchPerDispatchClassU32;
  }
  /** @name FrameSupportDispatchPerDispatchClassU32 (179) */
  interface FrameSupportDispatchPerDispatchClassU32 extends Struct {
    readonly normal: u32;
    readonly operational: u32;
    readonly mandatory: u32;
  }
  /** @name SpWeightsRuntimeDbWeight (180) */
  interface SpWeightsRuntimeDbWeight extends Struct {
    readonly read: u64;
    readonly write: u64;
  }
  /** @name SpVersionRuntimeVersion (181) */
  interface SpVersionRuntimeVersion extends Struct {
    readonly specName: Text;
    readonly implName: Text;
    readonly authoringVersion: u32;
    readonly specVersion: u32;
    readonly implVersion: u32;
    readonly apis: Vec<ITuple<[U8aFixed, u32]>>;
    readonly transactionVersion: u32;
    readonly stateVersion: u8;
  }
  /** @name FrameSystemError (186) */
  interface FrameSystemError extends Enum {
    readonly isInvalidSpecName: boolean;
    readonly isSpecVersionNeedsToIncrease: boolean;
    readonly isFailedToExtractRuntimeVersion: boolean;
    readonly isNonDefaultComposite: boolean;
    readonly isNonZeroRefCount: boolean;
    readonly isCallFiltered: boolean;
    readonly isMultiBlockMigrationsOngoing: boolean;
    readonly isNothingAuthorized: boolean;
    readonly isUnauthorized: boolean;
    readonly type:
      | "InvalidSpecName"
      | "SpecVersionNeedsToIncrease"
      | "FailedToExtractRuntimeVersion"
      | "NonDefaultComposite"
      | "NonZeroRefCount"
      | "CallFiltered"
      | "MultiBlockMigrationsOngoing"
      | "NothingAuthorized"
      | "Unauthorized";
  }
  /** @name CumulusPalletParachainSystemUnincludedSegmentAncestor (188) */
  interface CumulusPalletParachainSystemUnincludedSegmentAncestor extends Struct {
    readonly usedBandwidth: CumulusPalletParachainSystemUnincludedSegmentUsedBandwidth;
    readonly paraHeadHash: Option<H256>;
    readonly consumedGoAheadSignal: Option<PolkadotPrimitivesV6UpgradeGoAhead>;
  }
  /** @name CumulusPalletParachainSystemUnincludedSegmentUsedBandwidth (189) */
  interface CumulusPalletParachainSystemUnincludedSegmentUsedBandwidth extends Struct {
    readonly umpMsgCount: u32;
    readonly umpTotalBytes: u32;
    readonly hrmpOutgoing: BTreeMap<
      u32,
      CumulusPalletParachainSystemUnincludedSegmentHrmpChannelUpdate
    >;
  }
  /** @name CumulusPalletParachainSystemUnincludedSegmentHrmpChannelUpdate (191) */
  interface CumulusPalletParachainSystemUnincludedSegmentHrmpChannelUpdate extends Struct {
    readonly msgCount: u32;
    readonly totalBytes: u32;
  }
  /** @name PolkadotPrimitivesV6UpgradeGoAhead (196) */
  interface PolkadotPrimitivesV6UpgradeGoAhead extends Enum {
    readonly isAbort: boolean;
    readonly isGoAhead: boolean;
    readonly type: "Abort" | "GoAhead";
  }
  /** @name CumulusPalletParachainSystemUnincludedSegmentSegmentTracker (197) */
  interface CumulusPalletParachainSystemUnincludedSegmentSegmentTracker extends Struct {
    readonly usedBandwidth: CumulusPalletParachainSystemUnincludedSegmentUsedBandwidth;
    readonly hrmpWatermark: Option<u32>;
    readonly consumedGoAheadSignal: Option<PolkadotPrimitivesV6UpgradeGoAhead>;
  }
  /** @name PolkadotPrimitivesV6PersistedValidationData (198) */
  interface PolkadotPrimitivesV6PersistedValidationData extends Struct {
    readonly parentHead: Bytes;
    readonly relayParentNumber: u32;
    readonly relayParentStorageRoot: H256;
    readonly maxPovSize: u32;
  }
  /** @name PolkadotPrimitivesV6UpgradeRestriction (201) */
  interface PolkadotPrimitivesV6UpgradeRestriction extends Enum {
    readonly isPresent: boolean;
    readonly type: "Present";
  }
  /** @name SpTrieStorageProof (202) */
  interface SpTrieStorageProof extends Struct {
    readonly trieNodes: BTreeSet<Bytes>;
  }
  /** @name CumulusPalletParachainSystemRelayStateSnapshotMessagingStateSnapshot (204) */
  interface CumulusPalletParachainSystemRelayStateSnapshotMessagingStateSnapshot extends Struct {
    readonly dmqMqcHead: H256;
    readonly relayDispatchQueueRemainingCapacity: CumulusPalletParachainSystemRelayStateSnapshotRelayDispatchQueueRemainingCapacity;
    readonly ingressChannels: Vec<ITuple<[u32, PolkadotPrimitivesV6AbridgedHrmpChannel]>>;
    readonly egressChannels: Vec<ITuple<[u32, PolkadotPrimitivesV6AbridgedHrmpChannel]>>;
  }
  /** @name CumulusPalletParachainSystemRelayStateSnapshotRelayDispatchQueueRemainingCapacity (205) */
  interface CumulusPalletParachainSystemRelayStateSnapshotRelayDispatchQueueRemainingCapacity
    extends Struct {
    readonly remainingCount: u32;
    readonly remainingSize: u32;
  }
  /** @name PolkadotPrimitivesV6AbridgedHrmpChannel (208) */
  interface PolkadotPrimitivesV6AbridgedHrmpChannel extends Struct {
    readonly maxCapacity: u32;
    readonly maxTotalSize: u32;
    readonly maxMessageSize: u32;
    readonly msgCount: u32;
    readonly totalSize: u32;
    readonly mqcHead: Option<H256>;
  }
  /** @name PolkadotPrimitivesV6AbridgedHostConfiguration (209) */
  interface PolkadotPrimitivesV6AbridgedHostConfiguration extends Struct {
    readonly maxCodeSize: u32;
    readonly maxHeadDataSize: u32;
    readonly maxUpwardQueueCount: u32;
    readonly maxUpwardQueueSize: u32;
    readonly maxUpwardMessageSize: u32;
    readonly maxUpwardMessageNumPerCandidate: u32;
    readonly hrmpMaxMessageNumPerCandidate: u32;
    readonly validationUpgradeCooldown: u32;
    readonly validationUpgradeDelay: u32;
    readonly asyncBackingParams: PolkadotPrimitivesV6AsyncBackingAsyncBackingParams;
  }
  /** @name PolkadotPrimitivesV6AsyncBackingAsyncBackingParams (210) */
  interface PolkadotPrimitivesV6AsyncBackingAsyncBackingParams extends Struct {
    readonly maxCandidateDepth: u32;
    readonly allowedAncestryLen: u32;
  }
  /** @name PolkadotCorePrimitivesOutboundHrmpMessage (216) */
  interface PolkadotCorePrimitivesOutboundHrmpMessage extends Struct {
    readonly recipient: u32;
    readonly data: Bytes;
  }
  /** @name CumulusPalletParachainSystemCall (218) */
  interface CumulusPalletParachainSystemCall extends Enum {
    readonly isSetValidationData: boolean;
    readonly asSetValidationData: {
      readonly data: CumulusPrimitivesParachainInherentParachainInherentData;
    } & Struct;
    readonly isSudoSendUpwardMessage: boolean;
    readonly asSudoSendUpwardMessage: {
      readonly message: Bytes;
    } & Struct;
    readonly isAuthorizeUpgrade: boolean;
    readonly asAuthorizeUpgrade: {
      readonly codeHash: H256;
      readonly checkVersion: bool;
    } & Struct;
    readonly isEnactAuthorizedUpgrade: boolean;
    readonly asEnactAuthorizedUpgrade: {
      readonly code: Bytes;
    } & Struct;
    readonly type:
      | "SetValidationData"
      | "SudoSendUpwardMessage"
      | "AuthorizeUpgrade"
      | "EnactAuthorizedUpgrade";
  }
  /** @name CumulusPrimitivesParachainInherentParachainInherentData (219) */
  interface CumulusPrimitivesParachainInherentParachainInherentData extends Struct {
    readonly validationData: PolkadotPrimitivesV6PersistedValidationData;
    readonly relayChainState: SpTrieStorageProof;
    readonly downwardMessages: Vec<PolkadotCorePrimitivesInboundDownwardMessage>;
    readonly horizontalMessages: BTreeMap<u32, Vec<PolkadotCorePrimitivesInboundHrmpMessage>>;
  }
  /** @name PolkadotCorePrimitivesInboundDownwardMessage (221) */
  interface PolkadotCorePrimitivesInboundDownwardMessage extends Struct {
    readonly sentAt: u32;
    readonly msg: Bytes;
  }
  /** @name PolkadotCorePrimitivesInboundHrmpMessage (224) */
  interface PolkadotCorePrimitivesInboundHrmpMessage extends Struct {
    readonly sentAt: u32;
    readonly data: Bytes;
  }
  /** @name CumulusPalletParachainSystemError (227) */
  interface CumulusPalletParachainSystemError extends Enum {
    readonly isOverlappingUpgrades: boolean;
    readonly isProhibitedByPolkadot: boolean;
    readonly isTooBig: boolean;
    readonly isValidationDataNotAvailable: boolean;
    readonly isHostConfigurationNotAvailable: boolean;
    readonly isNotScheduled: boolean;
    readonly isNothingAuthorized: boolean;
    readonly isUnauthorized: boolean;
    readonly type:
      | "OverlappingUpgrades"
      | "ProhibitedByPolkadot"
      | "TooBig"
      | "ValidationDataNotAvailable"
      | "HostConfigurationNotAvailable"
      | "NotScheduled"
      | "NothingAuthorized"
      | "Unauthorized";
  }
  /** @name PalletTimestampCall (228) */
  interface PalletTimestampCall extends Enum {
    readonly isSet: boolean;
    readonly asSet: {
      readonly now: Compact<u64>;
    } & Struct;
    readonly type: "Set";
  }
  /** @name StagingParachainInfoCall (229) */
  type StagingParachainInfoCall = Null;
  /** @name PalletBalancesBalanceLock (231) */
  interface PalletBalancesBalanceLock extends Struct {
    readonly id: U8aFixed;
    readonly amount: u128;
    readonly reasons: PalletBalancesReasons;
  }
  /** @name PalletBalancesReasons (232) */
  interface PalletBalancesReasons extends Enum {
    readonly isFee: boolean;
    readonly isMisc: boolean;
    readonly isAll: boolean;
    readonly type: "Fee" | "Misc" | "All";
  }
  /** @name PalletBalancesReserveData (235) */
  interface PalletBalancesReserveData extends Struct {
    readonly id: U8aFixed;
    readonly amount: u128;
  }
  /** @name StorageHubRuntimeRuntimeHoldReason (239) */
  interface StorageHubRuntimeRuntimeHoldReason extends Enum {
    readonly isProviders: boolean;
    readonly asProviders: PalletStorageProvidersHoldReason;
    readonly isPaymentStreams: boolean;
    readonly asPaymentStreams: PalletPaymentStreamsHoldReason;
    readonly type: "Providers" | "PaymentStreams";
  }
  /** @name PalletStorageProvidersHoldReason (240) */
  interface PalletStorageProvidersHoldReason extends Enum {
    readonly isStorageProviderDeposit: boolean;
    readonly isBucketDeposit: boolean;
    readonly type: "StorageProviderDeposit" | "BucketDeposit";
  }
  /** @name PalletPaymentStreamsHoldReason (241) */
  interface PalletPaymentStreamsHoldReason extends Enum {
    readonly isPaymentStreamDeposit: boolean;
    readonly type: "PaymentStreamDeposit";
  }
  /** @name PalletBalancesIdAmount (244) */
  interface PalletBalancesIdAmount extends Struct {
    readonly id: Null;
    readonly amount: u128;
  }
  /** @name PalletBalancesCall (246) */
  interface PalletBalancesCall extends Enum {
    readonly isTransferAllowDeath: boolean;
    readonly asTransferAllowDeath: {
      readonly dest: MultiAddress;
      readonly value: Compact<u128>;
    } & Struct;
    readonly isForceTransfer: boolean;
    readonly asForceTransfer: {
      readonly source: MultiAddress;
      readonly dest: MultiAddress;
      readonly value: Compact<u128>;
    } & Struct;
    readonly isTransferKeepAlive: boolean;
    readonly asTransferKeepAlive: {
      readonly dest: MultiAddress;
      readonly value: Compact<u128>;
    } & Struct;
    readonly isTransferAll: boolean;
    readonly asTransferAll: {
      readonly dest: MultiAddress;
      readonly keepAlive: bool;
    } & Struct;
    readonly isForceUnreserve: boolean;
    readonly asForceUnreserve: {
      readonly who: MultiAddress;
      readonly amount: u128;
    } & Struct;
    readonly isUpgradeAccounts: boolean;
    readonly asUpgradeAccounts: {
      readonly who: Vec<AccountId32>;
    } & Struct;
    readonly isForceSetBalance: boolean;
    readonly asForceSetBalance: {
      readonly who: MultiAddress;
      readonly newFree: Compact<u128>;
    } & Struct;
    readonly isForceAdjustTotalIssuance: boolean;
    readonly asForceAdjustTotalIssuance: {
      readonly direction: PalletBalancesAdjustmentDirection;
      readonly delta: Compact<u128>;
    } & Struct;
    readonly type:
      | "TransferAllowDeath"
      | "ForceTransfer"
      | "TransferKeepAlive"
      | "TransferAll"
      | "ForceUnreserve"
      | "UpgradeAccounts"
      | "ForceSetBalance"
      | "ForceAdjustTotalIssuance";
  }
  /** @name PalletBalancesAdjustmentDirection (249) */
  interface PalletBalancesAdjustmentDirection extends Enum {
    readonly isIncrease: boolean;
    readonly isDecrease: boolean;
    readonly type: "Increase" | "Decrease";
  }
  /** @name PalletBalancesError (250) */
  interface PalletBalancesError extends Enum {
    readonly isVestingBalance: boolean;
    readonly isLiquidityRestrictions: boolean;
    readonly isInsufficientBalance: boolean;
    readonly isExistentialDeposit: boolean;
    readonly isExpendability: boolean;
    readonly isExistingVestingSchedule: boolean;
    readonly isDeadAccount: boolean;
    readonly isTooManyReserves: boolean;
    readonly isTooManyHolds: boolean;
    readonly isTooManyFreezes: boolean;
    readonly isIssuanceDeactivated: boolean;
    readonly isDeltaZero: boolean;
    readonly type:
      | "VestingBalance"
      | "LiquidityRestrictions"
      | "InsufficientBalance"
      | "ExistentialDeposit"
      | "Expendability"
      | "ExistingVestingSchedule"
      | "DeadAccount"
      | "TooManyReserves"
      | "TooManyHolds"
      | "TooManyFreezes"
      | "IssuanceDeactivated"
      | "DeltaZero";
  }
  /** @name PalletTransactionPaymentReleases (251) */
  interface PalletTransactionPaymentReleases extends Enum {
    readonly isV1Ancient: boolean;
    readonly isV2: boolean;
    readonly type: "V1Ancient" | "V2";
  }
  /** @name PalletSudoCall (252) */
  interface PalletSudoCall extends Enum {
    readonly isSudo: boolean;
    readonly asSudo: {
      readonly call: Call;
    } & Struct;
    readonly isSudoUncheckedWeight: boolean;
    readonly asSudoUncheckedWeight: {
      readonly call: Call;
      readonly weight: SpWeightsWeightV2Weight;
    } & Struct;
    readonly isSetKey: boolean;
    readonly asSetKey: {
      readonly new_: MultiAddress;
    } & Struct;
    readonly isSudoAs: boolean;
    readonly asSudoAs: {
      readonly who: MultiAddress;
      readonly call: Call;
    } & Struct;
    readonly isRemoveKey: boolean;
    readonly type: "Sudo" | "SudoUncheckedWeight" | "SetKey" | "SudoAs" | "RemoveKey";
  }
  /** @name PalletCollatorSelectionCall (254) */
  interface PalletCollatorSelectionCall extends Enum {
    readonly isSetInvulnerables: boolean;
    readonly asSetInvulnerables: {
      readonly new_: Vec<AccountId32>;
    } & Struct;
    readonly isSetDesiredCandidates: boolean;
    readonly asSetDesiredCandidates: {
      readonly max: u32;
    } & Struct;
    readonly isSetCandidacyBond: boolean;
    readonly asSetCandidacyBond: {
      readonly bond: u128;
    } & Struct;
    readonly isRegisterAsCandidate: boolean;
    readonly isLeaveIntent: boolean;
    readonly isAddInvulnerable: boolean;
    readonly asAddInvulnerable: {
      readonly who: AccountId32;
    } & Struct;
    readonly isRemoveInvulnerable: boolean;
    readonly asRemoveInvulnerable: {
      readonly who: AccountId32;
    } & Struct;
    readonly isUpdateBond: boolean;
    readonly asUpdateBond: {
      readonly newDeposit: u128;
    } & Struct;
    readonly isTakeCandidateSlot: boolean;
    readonly asTakeCandidateSlot: {
      readonly deposit: u128;
      readonly target: AccountId32;
    } & Struct;
    readonly type:
      | "SetInvulnerables"
      | "SetDesiredCandidates"
      | "SetCandidacyBond"
      | "RegisterAsCandidate"
      | "LeaveIntent"
      | "AddInvulnerable"
      | "RemoveInvulnerable"
      | "UpdateBond"
      | "TakeCandidateSlot";
  }
  /** @name PalletSessionCall (255) */
  interface PalletSessionCall extends Enum {
    readonly isSetKeys: boolean;
    readonly asSetKeys: {
      readonly keys_: StorageHubRuntimeSessionKeys;
      readonly proof: Bytes;
    } & Struct;
    readonly isPurgeKeys: boolean;
    readonly type: "SetKeys" | "PurgeKeys";
  }
  /** @name StorageHubRuntimeSessionKeys (256) */
  interface StorageHubRuntimeSessionKeys extends Struct {
    readonly aura: SpConsensusAuraSr25519AppSr25519Public;
  }
  /** @name SpConsensusAuraSr25519AppSr25519Public (257) */
  interface SpConsensusAuraSr25519AppSr25519Public extends SpCoreSr25519Public {}
  /** @name SpCoreSr25519Public (258) */
  interface SpCoreSr25519Public extends U8aFixed {}
  /** @name CumulusPalletXcmpQueueCall (259) */
  interface CumulusPalletXcmpQueueCall extends Enum {
    readonly isSuspendXcmExecution: boolean;
    readonly isResumeXcmExecution: boolean;
    readonly isUpdateSuspendThreshold: boolean;
    readonly asUpdateSuspendThreshold: {
      readonly new_: u32;
    } & Struct;
    readonly isUpdateDropThreshold: boolean;
    readonly asUpdateDropThreshold: {
      readonly new_: u32;
    } & Struct;
    readonly isUpdateResumeThreshold: boolean;
    readonly asUpdateResumeThreshold: {
      readonly new_: u32;
    } & Struct;
    readonly type:
      | "SuspendXcmExecution"
      | "ResumeXcmExecution"
      | "UpdateSuspendThreshold"
      | "UpdateDropThreshold"
      | "UpdateResumeThreshold";
  }
  /** @name PalletXcmCall (260) */
  interface PalletXcmCall extends Enum {
    readonly isSend: boolean;
    readonly asSend: {
      readonly dest: XcmVersionedLocation;
      readonly message: XcmVersionedXcm;
    } & Struct;
    readonly isTeleportAssets: boolean;
    readonly asTeleportAssets: {
      readonly dest: XcmVersionedLocation;
      readonly beneficiary: XcmVersionedLocation;
      readonly assets: XcmVersionedAssets;
      readonly feeAssetItem: u32;
    } & Struct;
    readonly isReserveTransferAssets: boolean;
    readonly asReserveTransferAssets: {
      readonly dest: XcmVersionedLocation;
      readonly beneficiary: XcmVersionedLocation;
      readonly assets: XcmVersionedAssets;
      readonly feeAssetItem: u32;
    } & Struct;
    readonly isExecute: boolean;
    readonly asExecute: {
      readonly message: XcmVersionedXcm;
      readonly maxWeight: SpWeightsWeightV2Weight;
    } & Struct;
    readonly isForceXcmVersion: boolean;
    readonly asForceXcmVersion: {
      readonly location: StagingXcmV4Location;
      readonly version: u32;
    } & Struct;
    readonly isForceDefaultXcmVersion: boolean;
    readonly asForceDefaultXcmVersion: {
      readonly maybeXcmVersion: Option<u32>;
    } & Struct;
    readonly isForceSubscribeVersionNotify: boolean;
    readonly asForceSubscribeVersionNotify: {
      readonly location: XcmVersionedLocation;
    } & Struct;
    readonly isForceUnsubscribeVersionNotify: boolean;
    readonly asForceUnsubscribeVersionNotify: {
      readonly location: XcmVersionedLocation;
    } & Struct;
    readonly isLimitedReserveTransferAssets: boolean;
    readonly asLimitedReserveTransferAssets: {
      readonly dest: XcmVersionedLocation;
      readonly beneficiary: XcmVersionedLocation;
      readonly assets: XcmVersionedAssets;
      readonly feeAssetItem: u32;
      readonly weightLimit: XcmV3WeightLimit;
    } & Struct;
    readonly isLimitedTeleportAssets: boolean;
    readonly asLimitedTeleportAssets: {
      readonly dest: XcmVersionedLocation;
      readonly beneficiary: XcmVersionedLocation;
      readonly assets: XcmVersionedAssets;
      readonly feeAssetItem: u32;
      readonly weightLimit: XcmV3WeightLimit;
    } & Struct;
    readonly isForceSuspension: boolean;
    readonly asForceSuspension: {
      readonly suspended: bool;
    } & Struct;
    readonly isTransferAssets: boolean;
    readonly asTransferAssets: {
      readonly dest: XcmVersionedLocation;
      readonly beneficiary: XcmVersionedLocation;
      readonly assets: XcmVersionedAssets;
      readonly feeAssetItem: u32;
      readonly weightLimit: XcmV3WeightLimit;
    } & Struct;
    readonly isClaimAssets: boolean;
    readonly asClaimAssets: {
      readonly assets: XcmVersionedAssets;
      readonly beneficiary: XcmVersionedLocation;
    } & Struct;
    readonly type:
      | "Send"
      | "TeleportAssets"
      | "ReserveTransferAssets"
      | "Execute"
      | "ForceXcmVersion"
      | "ForceDefaultXcmVersion"
      | "ForceSubscribeVersionNotify"
      | "ForceUnsubscribeVersionNotify"
      | "LimitedReserveTransferAssets"
      | "LimitedTeleportAssets"
      | "ForceSuspension"
      | "TransferAssets"
      | "ClaimAssets";
  }
  /** @name XcmVersionedXcm (261) */
  interface XcmVersionedXcm extends Enum {
    readonly isV2: boolean;
    readonly asV2: XcmV2Xcm;
    readonly isV3: boolean;
    readonly asV3: XcmV3Xcm;
    readonly isV4: boolean;
    readonly asV4: StagingXcmV4Xcm;
    readonly type: "V2" | "V3" | "V4";
  }
  /** @name XcmV2Xcm (262) */
  interface XcmV2Xcm extends Vec<XcmV2Instruction> {}
  /** @name XcmV2Instruction (264) */
  interface XcmV2Instruction extends Enum {
    readonly isWithdrawAsset: boolean;
    readonly asWithdrawAsset: XcmV2MultiassetMultiAssets;
    readonly isReserveAssetDeposited: boolean;
    readonly asReserveAssetDeposited: XcmV2MultiassetMultiAssets;
    readonly isReceiveTeleportedAsset: boolean;
    readonly asReceiveTeleportedAsset: XcmV2MultiassetMultiAssets;
    readonly isQueryResponse: boolean;
    readonly asQueryResponse: {
      readonly queryId: Compact<u64>;
      readonly response: XcmV2Response;
      readonly maxWeight: Compact<u64>;
    } & Struct;
    readonly isTransferAsset: boolean;
    readonly asTransferAsset: {
      readonly assets: XcmV2MultiassetMultiAssets;
      readonly beneficiary: XcmV2MultiLocation;
    } & Struct;
    readonly isTransferReserveAsset: boolean;
    readonly asTransferReserveAsset: {
      readonly assets: XcmV2MultiassetMultiAssets;
      readonly dest: XcmV2MultiLocation;
      readonly xcm: XcmV2Xcm;
    } & Struct;
    readonly isTransact: boolean;
    readonly asTransact: {
      readonly originType: XcmV2OriginKind;
      readonly requireWeightAtMost: Compact<u64>;
      readonly call: XcmDoubleEncoded;
    } & Struct;
    readonly isHrmpNewChannelOpenRequest: boolean;
    readonly asHrmpNewChannelOpenRequest: {
      readonly sender: Compact<u32>;
      readonly maxMessageSize: Compact<u32>;
      readonly maxCapacity: Compact<u32>;
    } & Struct;
    readonly isHrmpChannelAccepted: boolean;
    readonly asHrmpChannelAccepted: {
      readonly recipient: Compact<u32>;
    } & Struct;
    readonly isHrmpChannelClosing: boolean;
    readonly asHrmpChannelClosing: {
      readonly initiator: Compact<u32>;
      readonly sender: Compact<u32>;
      readonly recipient: Compact<u32>;
    } & Struct;
    readonly isClearOrigin: boolean;
    readonly isDescendOrigin: boolean;
    readonly asDescendOrigin: XcmV2MultilocationJunctions;
    readonly isReportError: boolean;
    readonly asReportError: {
      readonly queryId: Compact<u64>;
      readonly dest: XcmV2MultiLocation;
      readonly maxResponseWeight: Compact<u64>;
    } & Struct;
    readonly isDepositAsset: boolean;
    readonly asDepositAsset: {
      readonly assets: XcmV2MultiassetMultiAssetFilter;
      readonly maxAssets: Compact<u32>;
      readonly beneficiary: XcmV2MultiLocation;
    } & Struct;
    readonly isDepositReserveAsset: boolean;
    readonly asDepositReserveAsset: {
      readonly assets: XcmV2MultiassetMultiAssetFilter;
      readonly maxAssets: Compact<u32>;
      readonly dest: XcmV2MultiLocation;
      readonly xcm: XcmV2Xcm;
    } & Struct;
    readonly isExchangeAsset: boolean;
    readonly asExchangeAsset: {
      readonly give: XcmV2MultiassetMultiAssetFilter;
      readonly receive: XcmV2MultiassetMultiAssets;
    } & Struct;
    readonly isInitiateReserveWithdraw: boolean;
    readonly asInitiateReserveWithdraw: {
      readonly assets: XcmV2MultiassetMultiAssetFilter;
      readonly reserve: XcmV2MultiLocation;
      readonly xcm: XcmV2Xcm;
    } & Struct;
    readonly isInitiateTeleport: boolean;
    readonly asInitiateTeleport: {
      readonly assets: XcmV2MultiassetMultiAssetFilter;
      readonly dest: XcmV2MultiLocation;
      readonly xcm: XcmV2Xcm;
    } & Struct;
    readonly isQueryHolding: boolean;
    readonly asQueryHolding: {
      readonly queryId: Compact<u64>;
      readonly dest: XcmV2MultiLocation;
      readonly assets: XcmV2MultiassetMultiAssetFilter;
      readonly maxResponseWeight: Compact<u64>;
    } & Struct;
    readonly isBuyExecution: boolean;
    readonly asBuyExecution: {
      readonly fees: XcmV2MultiAsset;
      readonly weightLimit: XcmV2WeightLimit;
    } & Struct;
    readonly isRefundSurplus: boolean;
    readonly isSetErrorHandler: boolean;
    readonly asSetErrorHandler: XcmV2Xcm;
    readonly isSetAppendix: boolean;
    readonly asSetAppendix: XcmV2Xcm;
    readonly isClearError: boolean;
    readonly isClaimAsset: boolean;
    readonly asClaimAsset: {
      readonly assets: XcmV2MultiassetMultiAssets;
      readonly ticket: XcmV2MultiLocation;
    } & Struct;
    readonly isTrap: boolean;
    readonly asTrap: Compact<u64>;
    readonly isSubscribeVersion: boolean;
    readonly asSubscribeVersion: {
      readonly queryId: Compact<u64>;
      readonly maxResponseWeight: Compact<u64>;
    } & Struct;
    readonly isUnsubscribeVersion: boolean;
    readonly type:
      | "WithdrawAsset"
      | "ReserveAssetDeposited"
      | "ReceiveTeleportedAsset"
      | "QueryResponse"
      | "TransferAsset"
      | "TransferReserveAsset"
      | "Transact"
      | "HrmpNewChannelOpenRequest"
      | "HrmpChannelAccepted"
      | "HrmpChannelClosing"
      | "ClearOrigin"
      | "DescendOrigin"
      | "ReportError"
      | "DepositAsset"
      | "DepositReserveAsset"
      | "ExchangeAsset"
      | "InitiateReserveWithdraw"
      | "InitiateTeleport"
      | "QueryHolding"
      | "BuyExecution"
      | "RefundSurplus"
      | "SetErrorHandler"
      | "SetAppendix"
      | "ClearError"
      | "ClaimAsset"
      | "Trap"
      | "SubscribeVersion"
      | "UnsubscribeVersion";
  }
  /** @name XcmV2Response (265) */
  interface XcmV2Response extends Enum {
    readonly isNull: boolean;
    readonly isAssets: boolean;
    readonly asAssets: XcmV2MultiassetMultiAssets;
    readonly isExecutionResult: boolean;
    readonly asExecutionResult: Option<ITuple<[u32, XcmV2TraitsError]>>;
    readonly isVersion: boolean;
    readonly asVersion: u32;
    readonly type: "Null" | "Assets" | "ExecutionResult" | "Version";
  }
  /** @name XcmV2TraitsError (268) */
  interface XcmV2TraitsError extends Enum {
    readonly isOverflow: boolean;
    readonly isUnimplemented: boolean;
    readonly isUntrustedReserveLocation: boolean;
    readonly isUntrustedTeleportLocation: boolean;
    readonly isMultiLocationFull: boolean;
    readonly isMultiLocationNotInvertible: boolean;
    readonly isBadOrigin: boolean;
    readonly isInvalidLocation: boolean;
    readonly isAssetNotFound: boolean;
    readonly isFailedToTransactAsset: boolean;
    readonly isNotWithdrawable: boolean;
    readonly isLocationCannotHold: boolean;
    readonly isExceedsMaxMessageSize: boolean;
    readonly isDestinationUnsupported: boolean;
    readonly isTransport: boolean;
    readonly isUnroutable: boolean;
    readonly isUnknownClaim: boolean;
    readonly isFailedToDecode: boolean;
    readonly isMaxWeightInvalid: boolean;
    readonly isNotHoldingFees: boolean;
    readonly isTooExpensive: boolean;
    readonly isTrap: boolean;
    readonly asTrap: u64;
    readonly isUnhandledXcmVersion: boolean;
    readonly isWeightLimitReached: boolean;
    readonly asWeightLimitReached: u64;
    readonly isBarrier: boolean;
    readonly isWeightNotComputable: boolean;
    readonly type:
      | "Overflow"
      | "Unimplemented"
      | "UntrustedReserveLocation"
      | "UntrustedTeleportLocation"
      | "MultiLocationFull"
      | "MultiLocationNotInvertible"
      | "BadOrigin"
      | "InvalidLocation"
      | "AssetNotFound"
      | "FailedToTransactAsset"
      | "NotWithdrawable"
      | "LocationCannotHold"
      | "ExceedsMaxMessageSize"
      | "DestinationUnsupported"
      | "Transport"
      | "Unroutable"
      | "UnknownClaim"
      | "FailedToDecode"
      | "MaxWeightInvalid"
      | "NotHoldingFees"
      | "TooExpensive"
      | "Trap"
      | "UnhandledXcmVersion"
      | "WeightLimitReached"
      | "Barrier"
      | "WeightNotComputable";
  }
  /** @name XcmV2MultiassetMultiAssetFilter (269) */
  interface XcmV2MultiassetMultiAssetFilter extends Enum {
    readonly isDefinite: boolean;
    readonly asDefinite: XcmV2MultiassetMultiAssets;
    readonly isWild: boolean;
    readonly asWild: XcmV2MultiassetWildMultiAsset;
    readonly type: "Definite" | "Wild";
  }
  /** @name XcmV2MultiassetWildMultiAsset (270) */
  interface XcmV2MultiassetWildMultiAsset extends Enum {
    readonly isAll: boolean;
    readonly isAllOf: boolean;
    readonly asAllOf: {
      readonly id: XcmV2MultiassetAssetId;
      readonly fun: XcmV2MultiassetWildFungibility;
    } & Struct;
    readonly type: "All" | "AllOf";
  }
  /** @name XcmV2MultiassetWildFungibility (271) */
  interface XcmV2MultiassetWildFungibility extends Enum {
    readonly isFungible: boolean;
    readonly isNonFungible: boolean;
    readonly type: "Fungible" | "NonFungible";
  }
  /** @name XcmV2WeightLimit (272) */
  interface XcmV2WeightLimit extends Enum {
    readonly isUnlimited: boolean;
    readonly isLimited: boolean;
    readonly asLimited: Compact<u64>;
    readonly type: "Unlimited" | "Limited";
  }
  /** @name XcmV3Xcm (273) */
  interface XcmV3Xcm extends Vec<XcmV3Instruction> {}
  /** @name XcmV3Instruction (275) */
  interface XcmV3Instruction extends Enum {
    readonly isWithdrawAsset: boolean;
    readonly asWithdrawAsset: XcmV3MultiassetMultiAssets;
    readonly isReserveAssetDeposited: boolean;
    readonly asReserveAssetDeposited: XcmV3MultiassetMultiAssets;
    readonly isReceiveTeleportedAsset: boolean;
    readonly asReceiveTeleportedAsset: XcmV3MultiassetMultiAssets;
    readonly isQueryResponse: boolean;
    readonly asQueryResponse: {
      readonly queryId: Compact<u64>;
      readonly response: XcmV3Response;
      readonly maxWeight: SpWeightsWeightV2Weight;
      readonly querier: Option<StagingXcmV3MultiLocation>;
    } & Struct;
    readonly isTransferAsset: boolean;
    readonly asTransferAsset: {
      readonly assets: XcmV3MultiassetMultiAssets;
      readonly beneficiary: StagingXcmV3MultiLocation;
    } & Struct;
    readonly isTransferReserveAsset: boolean;
    readonly asTransferReserveAsset: {
      readonly assets: XcmV3MultiassetMultiAssets;
      readonly dest: StagingXcmV3MultiLocation;
      readonly xcm: XcmV3Xcm;
    } & Struct;
    readonly isTransact: boolean;
    readonly asTransact: {
      readonly originKind: XcmV2OriginKind;
      readonly requireWeightAtMost: SpWeightsWeightV2Weight;
      readonly call: XcmDoubleEncoded;
    } & Struct;
    readonly isHrmpNewChannelOpenRequest: boolean;
    readonly asHrmpNewChannelOpenRequest: {
      readonly sender: Compact<u32>;
      readonly maxMessageSize: Compact<u32>;
      readonly maxCapacity: Compact<u32>;
    } & Struct;
    readonly isHrmpChannelAccepted: boolean;
    readonly asHrmpChannelAccepted: {
      readonly recipient: Compact<u32>;
    } & Struct;
    readonly isHrmpChannelClosing: boolean;
    readonly asHrmpChannelClosing: {
      readonly initiator: Compact<u32>;
      readonly sender: Compact<u32>;
      readonly recipient: Compact<u32>;
    } & Struct;
    readonly isClearOrigin: boolean;
    readonly isDescendOrigin: boolean;
    readonly asDescendOrigin: XcmV3Junctions;
    readonly isReportError: boolean;
    readonly asReportError: XcmV3QueryResponseInfo;
    readonly isDepositAsset: boolean;
    readonly asDepositAsset: {
      readonly assets: XcmV3MultiassetMultiAssetFilter;
      readonly beneficiary: StagingXcmV3MultiLocation;
    } & Struct;
    readonly isDepositReserveAsset: boolean;
    readonly asDepositReserveAsset: {
      readonly assets: XcmV3MultiassetMultiAssetFilter;
      readonly dest: StagingXcmV3MultiLocation;
      readonly xcm: XcmV3Xcm;
    } & Struct;
    readonly isExchangeAsset: boolean;
    readonly asExchangeAsset: {
      readonly give: XcmV3MultiassetMultiAssetFilter;
      readonly want: XcmV3MultiassetMultiAssets;
      readonly maximal: bool;
    } & Struct;
    readonly isInitiateReserveWithdraw: boolean;
    readonly asInitiateReserveWithdraw: {
      readonly assets: XcmV3MultiassetMultiAssetFilter;
      readonly reserve: StagingXcmV3MultiLocation;
      readonly xcm: XcmV3Xcm;
    } & Struct;
    readonly isInitiateTeleport: boolean;
    readonly asInitiateTeleport: {
      readonly assets: XcmV3MultiassetMultiAssetFilter;
      readonly dest: StagingXcmV3MultiLocation;
      readonly xcm: XcmV3Xcm;
    } & Struct;
    readonly isReportHolding: boolean;
    readonly asReportHolding: {
      readonly responseInfo: XcmV3QueryResponseInfo;
      readonly assets: XcmV3MultiassetMultiAssetFilter;
    } & Struct;
    readonly isBuyExecution: boolean;
    readonly asBuyExecution: {
      readonly fees: XcmV3MultiAsset;
      readonly weightLimit: XcmV3WeightLimit;
    } & Struct;
    readonly isRefundSurplus: boolean;
    readonly isSetErrorHandler: boolean;
    readonly asSetErrorHandler: XcmV3Xcm;
    readonly isSetAppendix: boolean;
    readonly asSetAppendix: XcmV3Xcm;
    readonly isClearError: boolean;
    readonly isClaimAsset: boolean;
    readonly asClaimAsset: {
      readonly assets: XcmV3MultiassetMultiAssets;
      readonly ticket: StagingXcmV3MultiLocation;
    } & Struct;
    readonly isTrap: boolean;
    readonly asTrap: Compact<u64>;
    readonly isSubscribeVersion: boolean;
    readonly asSubscribeVersion: {
      readonly queryId: Compact<u64>;
      readonly maxResponseWeight: SpWeightsWeightV2Weight;
    } & Struct;
    readonly isUnsubscribeVersion: boolean;
    readonly isBurnAsset: boolean;
    readonly asBurnAsset: XcmV3MultiassetMultiAssets;
    readonly isExpectAsset: boolean;
    readonly asExpectAsset: XcmV3MultiassetMultiAssets;
    readonly isExpectOrigin: boolean;
    readonly asExpectOrigin: Option<StagingXcmV3MultiLocation>;
    readonly isExpectError: boolean;
    readonly asExpectError: Option<ITuple<[u32, XcmV3TraitsError]>>;
    readonly isExpectTransactStatus: boolean;
    readonly asExpectTransactStatus: XcmV3MaybeErrorCode;
    readonly isQueryPallet: boolean;
    readonly asQueryPallet: {
      readonly moduleName: Bytes;
      readonly responseInfo: XcmV3QueryResponseInfo;
    } & Struct;
    readonly isExpectPallet: boolean;
    readonly asExpectPallet: {
      readonly index: Compact<u32>;
      readonly name: Bytes;
      readonly moduleName: Bytes;
      readonly crateMajor: Compact<u32>;
      readonly minCrateMinor: Compact<u32>;
    } & Struct;
    readonly isReportTransactStatus: boolean;
    readonly asReportTransactStatus: XcmV3QueryResponseInfo;
    readonly isClearTransactStatus: boolean;
    readonly isUniversalOrigin: boolean;
    readonly asUniversalOrigin: XcmV3Junction;
    readonly isExportMessage: boolean;
    readonly asExportMessage: {
      readonly network: XcmV3JunctionNetworkId;
      readonly destination: XcmV3Junctions;
      readonly xcm: XcmV3Xcm;
    } & Struct;
    readonly isLockAsset: boolean;
    readonly asLockAsset: {
      readonly asset: XcmV3MultiAsset;
      readonly unlocker: StagingXcmV3MultiLocation;
    } & Struct;
    readonly isUnlockAsset: boolean;
    readonly asUnlockAsset: {
      readonly asset: XcmV3MultiAsset;
      readonly target: StagingXcmV3MultiLocation;
    } & Struct;
    readonly isNoteUnlockable: boolean;
    readonly asNoteUnlockable: {
      readonly asset: XcmV3MultiAsset;
      readonly owner: StagingXcmV3MultiLocation;
    } & Struct;
    readonly isRequestUnlock: boolean;
    readonly asRequestUnlock: {
      readonly asset: XcmV3MultiAsset;
      readonly locker: StagingXcmV3MultiLocation;
    } & Struct;
    readonly isSetFeesMode: boolean;
    readonly asSetFeesMode: {
      readonly jitWithdraw: bool;
    } & Struct;
    readonly isSetTopic: boolean;
    readonly asSetTopic: U8aFixed;
    readonly isClearTopic: boolean;
    readonly isAliasOrigin: boolean;
    readonly asAliasOrigin: StagingXcmV3MultiLocation;
    readonly isUnpaidExecution: boolean;
    readonly asUnpaidExecution: {
      readonly weightLimit: XcmV3WeightLimit;
      readonly checkOrigin: Option<StagingXcmV3MultiLocation>;
    } & Struct;
    readonly type:
      | "WithdrawAsset"
      | "ReserveAssetDeposited"
      | "ReceiveTeleportedAsset"
      | "QueryResponse"
      | "TransferAsset"
      | "TransferReserveAsset"
      | "Transact"
      | "HrmpNewChannelOpenRequest"
      | "HrmpChannelAccepted"
      | "HrmpChannelClosing"
      | "ClearOrigin"
      | "DescendOrigin"
      | "ReportError"
      | "DepositAsset"
      | "DepositReserveAsset"
      | "ExchangeAsset"
      | "InitiateReserveWithdraw"
      | "InitiateTeleport"
      | "ReportHolding"
      | "BuyExecution"
      | "RefundSurplus"
      | "SetErrorHandler"
      | "SetAppendix"
      | "ClearError"
      | "ClaimAsset"
      | "Trap"
      | "SubscribeVersion"
      | "UnsubscribeVersion"
      | "BurnAsset"
      | "ExpectAsset"
      | "ExpectOrigin"
      | "ExpectError"
      | "ExpectTransactStatus"
      | "QueryPallet"
      | "ExpectPallet"
      | "ReportTransactStatus"
      | "ClearTransactStatus"
      | "UniversalOrigin"
      | "ExportMessage"
      | "LockAsset"
      | "UnlockAsset"
      | "NoteUnlockable"
      | "RequestUnlock"
      | "SetFeesMode"
      | "SetTopic"
      | "ClearTopic"
      | "AliasOrigin"
      | "UnpaidExecution";
  }
  /** @name XcmV3Response (276) */
  interface XcmV3Response extends Enum {
    readonly isNull: boolean;
    readonly isAssets: boolean;
    readonly asAssets: XcmV3MultiassetMultiAssets;
    readonly isExecutionResult: boolean;
    readonly asExecutionResult: Option<ITuple<[u32, XcmV3TraitsError]>>;
    readonly isVersion: boolean;
    readonly asVersion: u32;
    readonly isPalletsInfo: boolean;
    readonly asPalletsInfo: Vec<XcmV3PalletInfo>;
    readonly isDispatchResult: boolean;
    readonly asDispatchResult: XcmV3MaybeErrorCode;
    readonly type:
      | "Null"
      | "Assets"
      | "ExecutionResult"
      | "Version"
      | "PalletsInfo"
      | "DispatchResult";
  }
  /** @name XcmV3PalletInfo (278) */
  interface XcmV3PalletInfo extends Struct {
    readonly index: Compact<u32>;
    readonly name: Bytes;
    readonly moduleName: Bytes;
    readonly major: Compact<u32>;
    readonly minor: Compact<u32>;
    readonly patch: Compact<u32>;
  }
  /** @name XcmV3QueryResponseInfo (282) */
  interface XcmV3QueryResponseInfo extends Struct {
    readonly destination: StagingXcmV3MultiLocation;
    readonly queryId: Compact<u64>;
    readonly maxWeight: SpWeightsWeightV2Weight;
  }
  /** @name XcmV3MultiassetMultiAssetFilter (283) */
  interface XcmV3MultiassetMultiAssetFilter extends Enum {
    readonly isDefinite: boolean;
    readonly asDefinite: XcmV3MultiassetMultiAssets;
    readonly isWild: boolean;
    readonly asWild: XcmV3MultiassetWildMultiAsset;
    readonly type: "Definite" | "Wild";
  }
  /** @name XcmV3MultiassetWildMultiAsset (284) */
  interface XcmV3MultiassetWildMultiAsset extends Enum {
    readonly isAll: boolean;
    readonly isAllOf: boolean;
    readonly asAllOf: {
      readonly id: XcmV3MultiassetAssetId;
      readonly fun: XcmV3MultiassetWildFungibility;
    } & Struct;
    readonly isAllCounted: boolean;
    readonly asAllCounted: Compact<u32>;
    readonly isAllOfCounted: boolean;
    readonly asAllOfCounted: {
      readonly id: XcmV3MultiassetAssetId;
      readonly fun: XcmV3MultiassetWildFungibility;
      readonly count: Compact<u32>;
    } & Struct;
    readonly type: "All" | "AllOf" | "AllCounted" | "AllOfCounted";
  }
  /** @name XcmV3MultiassetWildFungibility (285) */
  interface XcmV3MultiassetWildFungibility extends Enum {
    readonly isFungible: boolean;
    readonly isNonFungible: boolean;
    readonly type: "Fungible" | "NonFungible";
  }
  /** @name CumulusPalletXcmCall (297) */
  type CumulusPalletXcmCall = Null;
  /** @name PalletMessageQueueCall (298) */
  interface PalletMessageQueueCall extends Enum {
    readonly isReapPage: boolean;
    readonly asReapPage: {
      readonly messageOrigin: CumulusPrimitivesCoreAggregateMessageOrigin;
      readonly pageIndex: u32;
    } & Struct;
    readonly isExecuteOverweight: boolean;
    readonly asExecuteOverweight: {
      readonly messageOrigin: CumulusPrimitivesCoreAggregateMessageOrigin;
      readonly page: u32;
      readonly index: u32;
      readonly weightLimit: SpWeightsWeightV2Weight;
    } & Struct;
    readonly type: "ReapPage" | "ExecuteOverweight";
  }
  /** @name PalletStorageProvidersCall (299) */
  interface PalletStorageProvidersCall extends Enum {
    readonly isRequestMspSignUp: boolean;
    readonly asRequestMspSignUp: {
      readonly capacity: u32;
      readonly multiaddresses: Vec<Bytes>;
      readonly valueProp: PalletStorageProvidersValueProposition;
      readonly paymentAccount: AccountId32;
    } & Struct;
    readonly isRequestBspSignUp: boolean;
    readonly asRequestBspSignUp: {
      readonly capacity: u32;
      readonly multiaddresses: Vec<Bytes>;
      readonly paymentAccount: AccountId32;
    } & Struct;
    readonly isConfirmSignUp: boolean;
    readonly asConfirmSignUp: {
      readonly providerAccount: Option<AccountId32>;
    } & Struct;
    readonly isCancelSignUp: boolean;
    readonly isMspSignOff: boolean;
    readonly isBspSignOff: boolean;
    readonly isChangeCapacity: boolean;
    readonly asChangeCapacity: {
      readonly newCapacity: u32;
    } & Struct;
    readonly isAddValueProp: boolean;
    readonly asAddValueProp: {
      readonly newValueProp: PalletStorageProvidersValueProposition;
    } & Struct;
    readonly isForceMspSignUp: boolean;
    readonly asForceMspSignUp: {
      readonly who: AccountId32;
      readonly mspId: H256;
      readonly capacity: u32;
      readonly multiaddresses: Vec<Bytes>;
      readonly valueProp: PalletStorageProvidersValueProposition;
      readonly paymentAccount: AccountId32;
    } & Struct;
    readonly isForceBspSignUp: boolean;
    readonly asForceBspSignUp: {
      readonly who: AccountId32;
      readonly bspId: H256;
      readonly capacity: u32;
      readonly multiaddresses: Vec<Bytes>;
      readonly paymentAccount: AccountId32;
      readonly weight: Option<u32>;
    } & Struct;
    readonly isSlash: boolean;
    readonly asSlash: {
      readonly providerId: H256;
    } & Struct;
    readonly type:
      | "RequestMspSignUp"
      | "RequestBspSignUp"
      | "ConfirmSignUp"
      | "CancelSignUp"
      | "MspSignOff"
      | "BspSignOff"
      | "ChangeCapacity"
      | "AddValueProp"
      | "ForceMspSignUp"
      | "ForceBspSignUp"
      | "Slash";
  }
  /** @name PalletFileSystemCall (300) */
  interface PalletFileSystemCall extends Enum {
    readonly isCreateBucket: boolean;
    readonly asCreateBucket: {
      readonly mspId: H256;
      readonly name: Bytes;
      readonly private: bool;
    } & Struct;
    readonly isRequestMoveBucket: boolean;
    readonly asRequestMoveBucket: {
      readonly bucketId: H256;
      readonly newMspId: H256;
    } & Struct;
    readonly isMspRespondMoveBucketRequest: boolean;
    readonly asMspRespondMoveBucketRequest: {
      readonly bucketId: H256;
      readonly response: PalletFileSystemBucketMoveRequestResponse;
    } & Struct;
    readonly isUpdateBucketPrivacy: boolean;
    readonly asUpdateBucketPrivacy: {
      readonly bucketId: H256;
      readonly private: bool;
    } & Struct;
    readonly isCreateAndAssociateCollectionWithBucket: boolean;
    readonly asCreateAndAssociateCollectionWithBucket: {
      readonly bucketId: H256;
    } & Struct;
    readonly isIssueStorageRequest: boolean;
    readonly asIssueStorageRequest: {
      readonly bucketId: H256;
      readonly location: Bytes;
      readonly fingerprint: H256;
      readonly size_: u32;
      readonly mspId: H256;
      readonly peerIds: Vec<Bytes>;
    } & Struct;
    readonly isRevokeStorageRequest: boolean;
    readonly asRevokeStorageRequest: {
      readonly fileKey: H256;
    } & Struct;
    readonly isBspAddDataServerForMoveBucketRequest: boolean;
    readonly asBspAddDataServerForMoveBucketRequest: {
      readonly mspId: H256;
      readonly bucketId: H256;
    } & Struct;
    readonly isMspAcceptStorageRequest: boolean;
    readonly asMspAcceptStorageRequest: {
      readonly fileKey: H256;
      readonly fileProof: ShpFileKeyVerifierFileKeyProof;
      readonly nonInclusionForestProof: SpTrieStorageProofCompactProof;
    } & Struct;
    readonly isBspVolunteer: boolean;
    readonly asBspVolunteer: {
      readonly fileKey: H256;
    } & Struct;
    readonly isBspConfirmStoring: boolean;
    readonly asBspConfirmStoring: {
      readonly nonInclusionForestProof: SpTrieStorageProofCompactProof;
      readonly fileKeysAndProofs: Vec<ITuple<[H256, ShpFileKeyVerifierFileKeyProof]>>;
    } & Struct;
    readonly isBspRequestStopStoring: boolean;
    readonly asBspRequestStopStoring: {
      readonly fileKey: H256;
      readonly bucketId: H256;
      readonly location: Bytes;
      readonly owner: AccountId32;
      readonly fingerprint: H256;
      readonly size_: u32;
      readonly canServe: bool;
      readonly inclusionForestProof: SpTrieStorageProofCompactProof;
    } & Struct;
    readonly isBspConfirmStopStoring: boolean;
    readonly asBspConfirmStopStoring: {
      readonly fileKey: H256;
      readonly inclusionForestProof: SpTrieStorageProofCompactProof;
    } & Struct;
    readonly isStopStoringForInsolventUser: boolean;
    readonly asStopStoringForInsolventUser: {
      readonly fileKey: H256;
      readonly bucketId: H256;
      readonly location: Bytes;
      readonly owner: AccountId32;
      readonly fingerprint: H256;
      readonly size_: u32;
      readonly inclusionForestProof: SpTrieStorageProofCompactProof;
    } & Struct;
    readonly isDeleteFile: boolean;
    readonly asDeleteFile: {
      readonly bucketId: H256;
      readonly fileKey: H256;
      readonly location: Bytes;
      readonly size_: u32;
      readonly fingerprint: H256;
      readonly maybeInclusionForestProof: Option<SpTrieStorageProofCompactProof>;
    } & Struct;
    readonly isPendingFileDeletionRequestSubmitProof: boolean;
    readonly asPendingFileDeletionRequestSubmitProof: {
      readonly user: AccountId32;
      readonly fileKey: H256;
      readonly bucketId: H256;
      readonly forestProof: SpTrieStorageProofCompactProof;
    } & Struct;
    readonly isSetGlobalParameters: boolean;
    readonly asSetGlobalParameters: {
      readonly replicationTarget: Option<u32>;
      readonly blockRangeToMaximumThreshold: Option<u32>;
    } & Struct;
    readonly type:
      | "CreateBucket"
      | "RequestMoveBucket"
      | "MspRespondMoveBucketRequest"
      | "UpdateBucketPrivacy"
      | "CreateAndAssociateCollectionWithBucket"
      | "IssueStorageRequest"
      | "RevokeStorageRequest"
      | "BspAddDataServerForMoveBucketRequest"
      | "MspAcceptStorageRequest"
      | "BspVolunteer"
      | "BspConfirmStoring"
      | "BspRequestStopStoring"
      | "BspConfirmStopStoring"
      | "StopStoringForInsolventUser"
      | "DeleteFile"
      | "PendingFileDeletionRequestSubmitProof"
      | "SetGlobalParameters";
  }
  /** @name PalletFileSystemBucketMoveRequestResponse (301) */
  interface PalletFileSystemBucketMoveRequestResponse extends Enum {
    readonly isAccepted: boolean;
    readonly isRejected: boolean;
    readonly type: "Accepted" | "Rejected";
  }
  /** @name PalletProofsDealerCall (306) */
  interface PalletProofsDealerCall extends Enum {
    readonly isChallenge: boolean;
    readonly asChallenge: {
      readonly key: H256;
    } & Struct;
    readonly isSubmitProof: boolean;
    readonly asSubmitProof: {
      readonly proof: PalletProofsDealerProof;
      readonly provider: Option<H256>;
    } & Struct;
    readonly isForceInitialiseChallengeCycle: boolean;
    readonly asForceInitialiseChallengeCycle: {
      readonly provider: H256;
    } & Struct;
    readonly type: "Challenge" | "SubmitProof" | "ForceInitialiseChallengeCycle";
  }
  /** @name PalletRandomnessCall (307) */
  interface PalletRandomnessCall extends Enum {
    readonly isSetBabeRandomness: boolean;
    readonly type: "SetBabeRandomness";
  }
  /** @name PalletPaymentStreamsCall (308) */
  interface PalletPaymentStreamsCall extends Enum {
    readonly isCreateFixedRatePaymentStream: boolean;
    readonly asCreateFixedRatePaymentStream: {
      readonly providerId: H256;
      readonly userAccount: AccountId32;
      readonly rate: u128;
    } & Struct;
    readonly isUpdateFixedRatePaymentStream: boolean;
    readonly asUpdateFixedRatePaymentStream: {
      readonly providerId: H256;
      readonly userAccount: AccountId32;
      readonly newRate: u128;
    } & Struct;
    readonly isDeleteFixedRatePaymentStream: boolean;
    readonly asDeleteFixedRatePaymentStream: {
      readonly providerId: H256;
      readonly userAccount: AccountId32;
    } & Struct;
    readonly isCreateDynamicRatePaymentStream: boolean;
    readonly asCreateDynamicRatePaymentStream: {
      readonly providerId: H256;
      readonly userAccount: AccountId32;
      readonly amountProvided: u32;
    } & Struct;
    readonly isUpdateDynamicRatePaymentStream: boolean;
    readonly asUpdateDynamicRatePaymentStream: {
      readonly providerId: H256;
      readonly userAccount: AccountId32;
      readonly newAmountProvided: u32;
    } & Struct;
    readonly isDeleteDynamicRatePaymentStream: boolean;
    readonly asDeleteDynamicRatePaymentStream: {
      readonly providerId: H256;
      readonly userAccount: AccountId32;
    } & Struct;
    readonly isChargePaymentStreams: boolean;
    readonly asChargePaymentStreams: {
      readonly userAccount: AccountId32;
    } & Struct;
    readonly isPayOutstandingDebt: boolean;
    readonly isClearInsolventFlag: boolean;
    readonly type:
      | "CreateFixedRatePaymentStream"
      | "UpdateFixedRatePaymentStream"
      | "DeleteFixedRatePaymentStream"
      | "CreateDynamicRatePaymentStream"
      | "UpdateDynamicRatePaymentStream"
      | "DeleteDynamicRatePaymentStream"
      | "ChargePaymentStreams"
      | "PayOutstandingDebt"
      | "ClearInsolventFlag";
  }
  /** @name PalletBucketNftsCall (309) */
  interface PalletBucketNftsCall extends Enum {
    readonly isShareAccess: boolean;
    readonly asShareAccess: {
      readonly recipient: MultiAddress;
      readonly bucket: H256;
      readonly itemId: u32;
      readonly readAccessRegex: Option<Bytes>;
    } & Struct;
    readonly isUpdateReadAccess: boolean;
    readonly asUpdateReadAccess: {
      readonly bucket: H256;
      readonly itemId: u32;
      readonly readAccessRegex: Option<Bytes>;
    } & Struct;
    readonly type: "ShareAccess" | "UpdateReadAccess";
  }
  /** @name PalletNftsCall (311) */
  interface PalletNftsCall extends Enum {
    readonly isCreate: boolean;
    readonly asCreate: {
      readonly admin: MultiAddress;
      readonly config: PalletNftsCollectionConfig;
    } & Struct;
    readonly isForceCreate: boolean;
    readonly asForceCreate: {
      readonly owner: MultiAddress;
      readonly config: PalletNftsCollectionConfig;
    } & Struct;
    readonly isDestroy: boolean;
    readonly asDestroy: {
      readonly collection: u32;
      readonly witness: PalletNftsDestroyWitness;
    } & Struct;
    readonly isMint: boolean;
    readonly asMint: {
      readonly collection: u32;
      readonly item: u32;
      readonly mintTo: MultiAddress;
      readonly witnessData: Option<PalletNftsMintWitness>;
    } & Struct;
    readonly isForceMint: boolean;
    readonly asForceMint: {
      readonly collection: u32;
      readonly item: u32;
      readonly mintTo: MultiAddress;
      readonly itemConfig: PalletNftsItemConfig;
    } & Struct;
    readonly isBurn: boolean;
    readonly asBurn: {
      readonly collection: u32;
      readonly item: u32;
    } & Struct;
    readonly isTransfer: boolean;
    readonly asTransfer: {
      readonly collection: u32;
      readonly item: u32;
      readonly dest: MultiAddress;
    } & Struct;
    readonly isRedeposit: boolean;
    readonly asRedeposit: {
      readonly collection: u32;
      readonly items: Vec<u32>;
    } & Struct;
    readonly isLockItemTransfer: boolean;
    readonly asLockItemTransfer: {
      readonly collection: u32;
      readonly item: u32;
    } & Struct;
    readonly isUnlockItemTransfer: boolean;
    readonly asUnlockItemTransfer: {
      readonly collection: u32;
      readonly item: u32;
    } & Struct;
    readonly isLockCollection: boolean;
    readonly asLockCollection: {
      readonly collection: u32;
      readonly lockSettings: u64;
    } & Struct;
    readonly isTransferOwnership: boolean;
    readonly asTransferOwnership: {
      readonly collection: u32;
      readonly newOwner: MultiAddress;
    } & Struct;
    readonly isSetTeam: boolean;
    readonly asSetTeam: {
      readonly collection: u32;
      readonly issuer: Option<MultiAddress>;
      readonly admin: Option<MultiAddress>;
      readonly freezer: Option<MultiAddress>;
    } & Struct;
    readonly isForceCollectionOwner: boolean;
    readonly asForceCollectionOwner: {
      readonly collection: u32;
      readonly owner: MultiAddress;
    } & Struct;
    readonly isForceCollectionConfig: boolean;
    readonly asForceCollectionConfig: {
      readonly collection: u32;
      readonly config: PalletNftsCollectionConfig;
    } & Struct;
    readonly isApproveTransfer: boolean;
    readonly asApproveTransfer: {
      readonly collection: u32;
      readonly item: u32;
      readonly delegate: MultiAddress;
      readonly maybeDeadline: Option<u32>;
    } & Struct;
    readonly isCancelApproval: boolean;
    readonly asCancelApproval: {
      readonly collection: u32;
      readonly item: u32;
      readonly delegate: MultiAddress;
    } & Struct;
    readonly isClearAllTransferApprovals: boolean;
    readonly asClearAllTransferApprovals: {
      readonly collection: u32;
      readonly item: u32;
    } & Struct;
    readonly isLockItemProperties: boolean;
    readonly asLockItemProperties: {
      readonly collection: u32;
      readonly item: u32;
      readonly lockMetadata: bool;
      readonly lockAttributes: bool;
    } & Struct;
    readonly isSetAttribute: boolean;
    readonly asSetAttribute: {
      readonly collection: u32;
      readonly maybeItem: Option<u32>;
      readonly namespace: PalletNftsAttributeNamespace;
      readonly key: Bytes;
      readonly value: Bytes;
    } & Struct;
    readonly isForceSetAttribute: boolean;
    readonly asForceSetAttribute: {
      readonly setAs: Option<AccountId32>;
      readonly collection: u32;
      readonly maybeItem: Option<u32>;
      readonly namespace: PalletNftsAttributeNamespace;
      readonly key: Bytes;
      readonly value: Bytes;
    } & Struct;
    readonly isClearAttribute: boolean;
    readonly asClearAttribute: {
      readonly collection: u32;
      readonly maybeItem: Option<u32>;
      readonly namespace: PalletNftsAttributeNamespace;
      readonly key: Bytes;
    } & Struct;
    readonly isApproveItemAttributes: boolean;
    readonly asApproveItemAttributes: {
      readonly collection: u32;
      readonly item: u32;
      readonly delegate: MultiAddress;
    } & Struct;
    readonly isCancelItemAttributesApproval: boolean;
    readonly asCancelItemAttributesApproval: {
      readonly collection: u32;
      readonly item: u32;
      readonly delegate: MultiAddress;
      readonly witness: PalletNftsCancelAttributesApprovalWitness;
    } & Struct;
    readonly isSetMetadata: boolean;
    readonly asSetMetadata: {
      readonly collection: u32;
      readonly item: u32;
      readonly data: Bytes;
    } & Struct;
    readonly isClearMetadata: boolean;
    readonly asClearMetadata: {
      readonly collection: u32;
      readonly item: u32;
    } & Struct;
    readonly isSetCollectionMetadata: boolean;
    readonly asSetCollectionMetadata: {
      readonly collection: u32;
      readonly data: Bytes;
    } & Struct;
    readonly isClearCollectionMetadata: boolean;
    readonly asClearCollectionMetadata: {
      readonly collection: u32;
    } & Struct;
    readonly isSetAcceptOwnership: boolean;
    readonly asSetAcceptOwnership: {
      readonly maybeCollection: Option<u32>;
    } & Struct;
    readonly isSetCollectionMaxSupply: boolean;
    readonly asSetCollectionMaxSupply: {
      readonly collection: u32;
      readonly maxSupply: u32;
    } & Struct;
    readonly isUpdateMintSettings: boolean;
    readonly asUpdateMintSettings: {
      readonly collection: u32;
      readonly mintSettings: PalletNftsMintSettings;
    } & Struct;
    readonly isSetPrice: boolean;
    readonly asSetPrice: {
      readonly collection: u32;
      readonly item: u32;
      readonly price: Option<u128>;
      readonly whitelistedBuyer: Option<MultiAddress>;
    } & Struct;
    readonly isBuyItem: boolean;
    readonly asBuyItem: {
      readonly collection: u32;
      readonly item: u32;
      readonly bidPrice: u128;
    } & Struct;
    readonly isPayTips: boolean;
    readonly asPayTips: {
      readonly tips: Vec<PalletNftsItemTip>;
    } & Struct;
    readonly isCreateSwap: boolean;
    readonly asCreateSwap: {
      readonly offeredCollection: u32;
      readonly offeredItem: u32;
      readonly desiredCollection: u32;
      readonly maybeDesiredItem: Option<u32>;
      readonly maybePrice: Option<PalletNftsPriceWithDirection>;
      readonly duration: u32;
    } & Struct;
    readonly isCancelSwap: boolean;
    readonly asCancelSwap: {
      readonly offeredCollection: u32;
      readonly offeredItem: u32;
    } & Struct;
    readonly isClaimSwap: boolean;
    readonly asClaimSwap: {
      readonly sendCollection: u32;
      readonly sendItem: u32;
      readonly receiveCollection: u32;
      readonly receiveItem: u32;
      readonly witnessPrice: Option<PalletNftsPriceWithDirection>;
    } & Struct;
    readonly isMintPreSigned: boolean;
    readonly asMintPreSigned: {
      readonly mintData: PalletNftsPreSignedMint;
      readonly signature: SpRuntimeMultiSignature;
      readonly signer: AccountId32;
    } & Struct;
    readonly isSetAttributesPreSigned: boolean;
    readonly asSetAttributesPreSigned: {
      readonly data: PalletNftsPreSignedAttributes;
      readonly signature: SpRuntimeMultiSignature;
      readonly signer: AccountId32;
    } & Struct;
    readonly type:
      | "Create"
      | "ForceCreate"
      | "Destroy"
      | "Mint"
      | "ForceMint"
      | "Burn"
      | "Transfer"
      | "Redeposit"
      | "LockItemTransfer"
      | "UnlockItemTransfer"
      | "LockCollection"
      | "TransferOwnership"
      | "SetTeam"
      | "ForceCollectionOwner"
      | "ForceCollectionConfig"
      | "ApproveTransfer"
      | "CancelApproval"
      | "ClearAllTransferApprovals"
      | "LockItemProperties"
      | "SetAttribute"
      | "ForceSetAttribute"
      | "ClearAttribute"
      | "ApproveItemAttributes"
      | "CancelItemAttributesApproval"
      | "SetMetadata"
      | "ClearMetadata"
      | "SetCollectionMetadata"
      | "ClearCollectionMetadata"
      | "SetAcceptOwnership"
      | "SetCollectionMaxSupply"
      | "UpdateMintSettings"
      | "SetPrice"
      | "BuyItem"
      | "PayTips"
      | "CreateSwap"
      | "CancelSwap"
      | "ClaimSwap"
      | "MintPreSigned"
      | "SetAttributesPreSigned";
  }
  /** @name PalletNftsCollectionConfig (312) */
  interface PalletNftsCollectionConfig extends Struct {
    readonly settings: u64;
    readonly maxSupply: Option<u32>;
    readonly mintSettings: PalletNftsMintSettings;
  }
  /** @name PalletNftsCollectionSetting (314) */
  interface PalletNftsCollectionSetting extends Enum {
    readonly isTransferableItems: boolean;
    readonly isUnlockedMetadata: boolean;
    readonly isUnlockedAttributes: boolean;
    readonly isUnlockedMaxSupply: boolean;
    readonly isDepositRequired: boolean;
    readonly type:
      | "TransferableItems"
      | "UnlockedMetadata"
      | "UnlockedAttributes"
      | "UnlockedMaxSupply"
      | "DepositRequired";
  }
  /** @name PalletNftsMintSettings (315) */
  interface PalletNftsMintSettings extends Struct {
    readonly mintType: PalletNftsMintType;
    readonly price: Option<u128>;
    readonly startBlock: Option<u32>;
    readonly endBlock: Option<u32>;
    readonly defaultItemSettings: u64;
  }
  /** @name PalletNftsMintType (316) */
  interface PalletNftsMintType extends Enum {
    readonly isIssuer: boolean;
    readonly isPublic: boolean;
    readonly isHolderOf: boolean;
    readonly asHolderOf: u32;
    readonly type: "Issuer" | "Public" | "HolderOf";
  }
  /** @name PalletNftsItemSetting (319) */
  interface PalletNftsItemSetting extends Enum {
    readonly isTransferable: boolean;
    readonly isUnlockedMetadata: boolean;
    readonly isUnlockedAttributes: boolean;
    readonly type: "Transferable" | "UnlockedMetadata" | "UnlockedAttributes";
  }
  /** @name PalletNftsDestroyWitness (320) */
  interface PalletNftsDestroyWitness extends Struct {
    readonly itemMetadatas: Compact<u32>;
    readonly itemConfigs: Compact<u32>;
    readonly attributes: Compact<u32>;
  }
  /** @name PalletNftsMintWitness (322) */
  interface PalletNftsMintWitness extends Struct {
    readonly ownedItem: Option<u32>;
    readonly mintPrice: Option<u128>;
  }
  /** @name PalletNftsItemConfig (323) */
  interface PalletNftsItemConfig extends Struct {
    readonly settings: u64;
  }
  /** @name PalletNftsCancelAttributesApprovalWitness (325) */
  interface PalletNftsCancelAttributesApprovalWitness extends Struct {
    readonly accountAttributes: u32;
  }
  /** @name PalletNftsItemTip (327) */
  interface PalletNftsItemTip extends Struct {
    readonly collection: u32;
    readonly item: u32;
    readonly receiver: AccountId32;
    readonly amount: u128;
  }
  /** @name PalletNftsPreSignedMint (329) */
  interface PalletNftsPreSignedMint extends Struct {
    readonly collection: u32;
    readonly item: u32;
    readonly attributes: Vec<ITuple<[Bytes, Bytes]>>;
    readonly metadata: Bytes;
    readonly onlyAccount: Option<AccountId32>;
    readonly deadline: u32;
    readonly mintPrice: Option<u128>;
  }
  /** @name SpRuntimeMultiSignature (330) */
  interface SpRuntimeMultiSignature extends Enum {
    readonly isEd25519: boolean;
    readonly asEd25519: SpCoreEd25519Signature;
    readonly isSr25519: boolean;
    readonly asSr25519: SpCoreSr25519Signature;
    readonly isEcdsa: boolean;
    readonly asEcdsa: SpCoreEcdsaSignature;
    readonly type: "Ed25519" | "Sr25519" | "Ecdsa";
  }
  /** @name SpCoreEd25519Signature (331) */
  interface SpCoreEd25519Signature extends U8aFixed {}
  /** @name SpCoreSr25519Signature (333) */
  interface SpCoreSr25519Signature extends U8aFixed {}
  /** @name SpCoreEcdsaSignature (334) */
  interface SpCoreEcdsaSignature extends U8aFixed {}
  /** @name PalletNftsPreSignedAttributes (336) */
  interface PalletNftsPreSignedAttributes extends Struct {
    readonly collection: u32;
    readonly item: u32;
    readonly attributes: Vec<ITuple<[Bytes, Bytes]>>;
    readonly namespace: PalletNftsAttributeNamespace;
    readonly deadline: u32;
  }
  /** @name PalletSudoError (337) */
  interface PalletSudoError extends Enum {
    readonly isRequireSudo: boolean;
    readonly type: "RequireSudo";
  }
  /** @name PalletCollatorSelectionCandidateInfo (340) */
  interface PalletCollatorSelectionCandidateInfo extends Struct {
    readonly who: AccountId32;
    readonly deposit: u128;
  }
  /** @name PalletCollatorSelectionError (342) */
  interface PalletCollatorSelectionError extends Enum {
    readonly isTooManyCandidates: boolean;
    readonly isTooFewEligibleCollators: boolean;
    readonly isAlreadyCandidate: boolean;
    readonly isNotCandidate: boolean;
    readonly isTooManyInvulnerables: boolean;
    readonly isAlreadyInvulnerable: boolean;
    readonly isNotInvulnerable: boolean;
    readonly isNoAssociatedValidatorId: boolean;
    readonly isValidatorNotRegistered: boolean;
    readonly isInsertToCandidateListFailed: boolean;
    readonly isRemoveFromCandidateListFailed: boolean;
    readonly isDepositTooLow: boolean;
    readonly isUpdateCandidateListFailed: boolean;
    readonly isInsufficientBond: boolean;
    readonly isTargetIsNotCandidate: boolean;
    readonly isIdenticalDeposit: boolean;
    readonly isInvalidUnreserve: boolean;
    readonly type:
      | "TooManyCandidates"
      | "TooFewEligibleCollators"
      | "AlreadyCandidate"
      | "NotCandidate"
      | "TooManyInvulnerables"
      | "AlreadyInvulnerable"
      | "NotInvulnerable"
      | "NoAssociatedValidatorId"
      | "ValidatorNotRegistered"
      | "InsertToCandidateListFailed"
      | "RemoveFromCandidateListFailed"
      | "DepositTooLow"
      | "UpdateCandidateListFailed"
      | "InsufficientBond"
      | "TargetIsNotCandidate"
      | "IdenticalDeposit"
      | "InvalidUnreserve";
  }
  /** @name SpCoreCryptoKeyTypeId (346) */
  interface SpCoreCryptoKeyTypeId extends U8aFixed {}
  /** @name PalletSessionError (347) */
  interface PalletSessionError extends Enum {
    readonly isInvalidProof: boolean;
    readonly isNoAssociatedValidatorId: boolean;
    readonly isDuplicatedKey: boolean;
    readonly isNoKeys: boolean;
    readonly isNoAccount: boolean;
    readonly type:
      | "InvalidProof"
      | "NoAssociatedValidatorId"
      | "DuplicatedKey"
      | "NoKeys"
      | "NoAccount";
  }
  /** @name CumulusPalletXcmpQueueOutboundChannelDetails (356) */
  interface CumulusPalletXcmpQueueOutboundChannelDetails extends Struct {
    readonly recipient: u32;
    readonly state: CumulusPalletXcmpQueueOutboundState;
    readonly signalsExist: bool;
    readonly firstIndex: u16;
    readonly lastIndex: u16;
  }
  /** @name CumulusPalletXcmpQueueOutboundState (357) */
  interface CumulusPalletXcmpQueueOutboundState extends Enum {
    readonly isOk: boolean;
    readonly isSuspended: boolean;
    readonly type: "Ok" | "Suspended";
  }
  /** @name CumulusPalletXcmpQueueQueueConfigData (359) */
  interface CumulusPalletXcmpQueueQueueConfigData extends Struct {
    readonly suspendThreshold: u32;
    readonly dropThreshold: u32;
    readonly resumeThreshold: u32;
  }
  /** @name CumulusPalletXcmpQueueError (360) */
  interface CumulusPalletXcmpQueueError extends Enum {
    readonly isBadQueueConfig: boolean;
    readonly isAlreadySuspended: boolean;
    readonly isAlreadyResumed: boolean;
    readonly type: "BadQueueConfig" | "AlreadySuspended" | "AlreadyResumed";
  }
  /** @name PalletXcmQueryStatus (361) */
  interface PalletXcmQueryStatus extends Enum {
    readonly isPending: boolean;
    readonly asPending: {
      readonly responder: XcmVersionedLocation;
      readonly maybeMatchQuerier: Option<XcmVersionedLocation>;
      readonly maybeNotify: Option<ITuple<[u8, u8]>>;
      readonly timeout: u32;
    } & Struct;
    readonly isVersionNotifier: boolean;
    readonly asVersionNotifier: {
      readonly origin: XcmVersionedLocation;
      readonly isActive: bool;
    } & Struct;
    readonly isReady: boolean;
    readonly asReady: {
      readonly response: XcmVersionedResponse;
      readonly at: u32;
    } & Struct;
    readonly type: "Pending" | "VersionNotifier" | "Ready";
  }
  /** @name XcmVersionedResponse (365) */
  interface XcmVersionedResponse extends Enum {
    readonly isV2: boolean;
    readonly asV2: XcmV2Response;
    readonly isV3: boolean;
    readonly asV3: XcmV3Response;
    readonly isV4: boolean;
    readonly asV4: StagingXcmV4Response;
    readonly type: "V2" | "V3" | "V4";
  }
  /** @name PalletXcmVersionMigrationStage (371) */
  interface PalletXcmVersionMigrationStage extends Enum {
    readonly isMigrateSupportedVersion: boolean;
    readonly isMigrateVersionNotifiers: boolean;
    readonly isNotifyCurrentTargets: boolean;
    readonly asNotifyCurrentTargets: Option<Bytes>;
    readonly isMigrateAndNotifyOldTargets: boolean;
    readonly type:
      | "MigrateSupportedVersion"
      | "MigrateVersionNotifiers"
      | "NotifyCurrentTargets"
      | "MigrateAndNotifyOldTargets";
  }
  /** @name XcmVersionedAssetId (374) */
  interface XcmVersionedAssetId extends Enum {
    readonly isV3: boolean;
    readonly asV3: XcmV3MultiassetAssetId;
    readonly isV4: boolean;
    readonly asV4: StagingXcmV4AssetAssetId;
    readonly type: "V3" | "V4";
  }
  /** @name PalletXcmRemoteLockedFungibleRecord (375) */
  interface PalletXcmRemoteLockedFungibleRecord extends Struct {
    readonly amount: u128;
    readonly owner: XcmVersionedLocation;
    readonly locker: XcmVersionedLocation;
    readonly consumers: Vec<ITuple<[Null, u128]>>;
  }
  /** @name PalletXcmError (382) */
  interface PalletXcmError extends Enum {
    readonly isUnreachable: boolean;
    readonly isSendFailure: boolean;
    readonly isFiltered: boolean;
    readonly isUnweighableMessage: boolean;
    readonly isDestinationNotInvertible: boolean;
    readonly isEmpty: boolean;
    readonly isCannotReanchor: boolean;
    readonly isTooManyAssets: boolean;
    readonly isInvalidOrigin: boolean;
    readonly isBadVersion: boolean;
    readonly isBadLocation: boolean;
    readonly isNoSubscription: boolean;
    readonly isAlreadySubscribed: boolean;
    readonly isCannotCheckOutTeleport: boolean;
    readonly isLowBalance: boolean;
    readonly isTooManyLocks: boolean;
    readonly isAccountNotSovereign: boolean;
    readonly isFeesNotMet: boolean;
    readonly isLockNotFound: boolean;
    readonly isInUse: boolean;
    readonly isInvalidAssetNotConcrete: boolean;
    readonly isInvalidAssetUnknownReserve: boolean;
    readonly isInvalidAssetUnsupportedReserve: boolean;
    readonly isTooManyReserves: boolean;
    readonly isLocalExecutionIncomplete: boolean;
    readonly type:
      | "Unreachable"
      | "SendFailure"
      | "Filtered"
      | "UnweighableMessage"
      | "DestinationNotInvertible"
      | "Empty"
      | "CannotReanchor"
      | "TooManyAssets"
      | "InvalidOrigin"
      | "BadVersion"
      | "BadLocation"
      | "NoSubscription"
      | "AlreadySubscribed"
      | "CannotCheckOutTeleport"
      | "LowBalance"
      | "TooManyLocks"
      | "AccountNotSovereign"
      | "FeesNotMet"
      | "LockNotFound"
      | "InUse"
      | "InvalidAssetNotConcrete"
      | "InvalidAssetUnknownReserve"
      | "InvalidAssetUnsupportedReserve"
      | "TooManyReserves"
      | "LocalExecutionIncomplete";
  }
  /** @name PalletMessageQueueBookState (383) */
  interface PalletMessageQueueBookState extends Struct {
    readonly begin: u32;
    readonly end: u32;
    readonly count: u32;
    readonly readyNeighbours: Option<PalletMessageQueueNeighbours>;
    readonly messageCount: u64;
    readonly size_: u64;
  }
  /** @name PalletMessageQueueNeighbours (385) */
  interface PalletMessageQueueNeighbours extends Struct {
    readonly prev: CumulusPrimitivesCoreAggregateMessageOrigin;
    readonly next: CumulusPrimitivesCoreAggregateMessageOrigin;
  }
  /** @name PalletMessageQueuePage (387) */
  interface PalletMessageQueuePage extends Struct {
    readonly remaining: u32;
    readonly remainingSize: u32;
    readonly firstIndex: u32;
    readonly first: u32;
    readonly last: u32;
    readonly heap: Bytes;
  }
  /** @name PalletMessageQueueError (389) */
  interface PalletMessageQueueError extends Enum {
    readonly isNotReapable: boolean;
    readonly isNoPage: boolean;
    readonly isNoMessage: boolean;
    readonly isAlreadyProcessed: boolean;
    readonly isQueued: boolean;
    readonly isInsufficientWeight: boolean;
    readonly isTemporarilyUnprocessable: boolean;
    readonly isQueuePaused: boolean;
    readonly isRecursiveDisallowed: boolean;
    readonly type:
      | "NotReapable"
      | "NoPage"
      | "NoMessage"
      | "AlreadyProcessed"
      | "Queued"
      | "InsufficientWeight"
      | "TemporarilyUnprocessable"
      | "QueuePaused"
      | "RecursiveDisallowed";
  }
  /** @name PalletStorageProvidersStorageProvider (391) */
  interface PalletStorageProvidersStorageProvider extends Enum {
    readonly isBackupStorageProvider: boolean;
    readonly asBackupStorageProvider: PalletStorageProvidersBackupStorageProvider;
    readonly isMainStorageProvider: boolean;
    readonly asMainStorageProvider: PalletStorageProvidersMainStorageProvider;
    readonly type: "BackupStorageProvider" | "MainStorageProvider";
  }
  /** @name PalletStorageProvidersBackupStorageProvider (392) */
  interface PalletStorageProvidersBackupStorageProvider extends Struct {
    readonly capacity: u32;
    readonly capacityUsed: u32;
    readonly multiaddresses: Vec<Bytes>;
    readonly root: H256;
    readonly lastCapacityChange: u32;
    readonly ownerAccount: AccountId32;
    readonly paymentAccount: AccountId32;
    readonly reputationWeight: u32;
  }
  /** @name PalletStorageProvidersMainStorageProvider (393) */
  interface PalletStorageProvidersMainStorageProvider extends Struct {
    readonly buckets: Vec<PalletStorageProvidersBucket>;
    readonly capacity: u32;
    readonly capacityUsed: u32;
    readonly multiaddresses: Vec<Bytes>;
    readonly valueProp: PalletStorageProvidersValueProposition;
    readonly lastCapacityChange: u32;
    readonly ownerAccount: AccountId32;
    readonly paymentAccount: AccountId32;
  }
  /** @name PalletStorageProvidersBucket (395) */
  interface PalletStorageProvidersBucket extends Struct {
    readonly root: H256;
    readonly userId: AccountId32;
    readonly mspId: H256;
    readonly private: bool;
    readonly readAccessGroupId: Option<u32>;
    readonly size_: u32;
  }
  /** @name PalletStorageProvidersError (398) */
  interface PalletStorageProvidersError extends Enum {
    readonly isAlreadyRegistered: boolean;
    readonly isSignUpNotRequested: boolean;
    readonly isSignUpRequestPending: boolean;
    readonly isNoMultiAddress: boolean;
    readonly isInvalidMultiAddress: boolean;
    readonly isStorageTooLow: boolean;
    readonly isNotEnoughBalance: boolean;
    readonly isCannotHoldDeposit: boolean;
    readonly isStorageStillInUse: boolean;
    readonly isRandomnessNotValidYet: boolean;
    readonly isSignUpRequestExpired: boolean;
    readonly isNewCapacityLessThanUsedStorage: boolean;
    readonly isNewCapacityEqualsCurrentCapacity: boolean;
    readonly isNewCapacityCantBeZero: boolean;
    readonly isNotEnoughTimePassed: boolean;
    readonly isNewUsedCapacityExceedsStorageCapacity: boolean;
    readonly isNotRegistered: boolean;
    readonly isNoUserId: boolean;
    readonly isNoBucketId: boolean;
    readonly isSpRegisteredButDataNotFound: boolean;
    readonly isBucketNotFound: boolean;
    readonly isBucketAlreadyExists: boolean;
    readonly isAppendBucketToMspFailed: boolean;
    readonly isProviderNotSlashable: boolean;
    readonly type:
      | "AlreadyRegistered"
      | "SignUpNotRequested"
      | "SignUpRequestPending"
      | "NoMultiAddress"
      | "InvalidMultiAddress"
      | "StorageTooLow"
      | "NotEnoughBalance"
      | "CannotHoldDeposit"
      | "StorageStillInUse"
      | "RandomnessNotValidYet"
      | "SignUpRequestExpired"
      | "NewCapacityLessThanUsedStorage"
      | "NewCapacityEqualsCurrentCapacity"
      | "NewCapacityCantBeZero"
      | "NotEnoughTimePassed"
      | "NewUsedCapacityExceedsStorageCapacity"
      | "NotRegistered"
      | "NoUserId"
      | "NoBucketId"
      | "SpRegisteredButDataNotFound"
      | "BucketNotFound"
      | "BucketAlreadyExists"
      | "AppendBucketToMspFailed"
      | "ProviderNotSlashable";
  }
  /** @name PalletFileSystemStorageRequestMetadata (399) */
  interface PalletFileSystemStorageRequestMetadata extends Struct {
    readonly requestedAt: u32;
    readonly owner: AccountId32;
    readonly bucketId: H256;
    readonly location: Bytes;
    readonly fingerprint: H256;
    readonly size_: u32;
    readonly msp: Option<ITuple<[H256, bool]>>;
    readonly userPeerIds: Vec<Bytes>;
    readonly dataServerSps: Vec<H256>;
    readonly bspsRequired: u32;
    readonly bspsConfirmed: u32;
    readonly bspsVolunteered: u32;
  }
  /** @name PalletFileSystemStorageRequestBspsMetadata (404) */
  interface PalletFileSystemStorageRequestBspsMetadata extends Struct {
    readonly confirmed: bool;
  }
  /** @name PalletFileSystemMoveBucketRequestMetadata (412) */
  interface PalletFileSystemMoveBucketRequestMetadata extends Struct {
    readonly requester: AccountId32;
    readonly dataServersSps: Vec<H256>;
  }
  /** @name PalletFileSystemError (413) */
  interface PalletFileSystemError extends Enum {
    readonly isStorageRequestAlreadyRegistered: boolean;
    readonly isStorageRequestNotFound: boolean;
    readonly isStorageRequestNotRevoked: boolean;
    readonly isStorageRequestExists: boolean;
    readonly isReplicationTargetCannotBeZero: boolean;
    readonly isBspsRequiredExceedsMax: boolean;
    readonly isNotABsp: boolean;
    readonly isNotAMsp: boolean;
    readonly isNotASp: boolean;
    readonly isBspNotVolunteered: boolean;
    readonly isBspNotConfirmed: boolean;
    readonly isBspAlreadyConfirmed: boolean;
    readonly isStorageRequestBspsRequiredFulfilled: boolean;
    readonly isBspAlreadyVolunteered: boolean;
    readonly isInsufficientAvailableCapacity: boolean;
    readonly isUnexpectedNumberOfRemovedVolunteeredBsps: boolean;
    readonly isStorageRequestExpiredNoSlotAvailable: boolean;
    readonly isStorageRequestNotAuthorized: boolean;
    readonly isMaxBlockNumberReached: boolean;
    readonly isFailedToEncodeBsp: boolean;
    readonly isFailedToEncodeFingerprint: boolean;
    readonly isFailedToDecodeThreshold: boolean;
    readonly isAboveThreshold: boolean;
    readonly isFailedToConvertBlockNumber: boolean;
    readonly isThresholdArithmeticError: boolean;
    readonly isFailedTypeConversion: boolean;
    readonly isDividedByZero: boolean;
    readonly isImpossibleFailedToGetValue: boolean;
    readonly isBucketIsNotPrivate: boolean;
    readonly isBucketNotFound: boolean;
    readonly isNotBucketOwner: boolean;
    readonly isProviderRootNotFound: boolean;
    readonly isExpectedNonInclusionProof: boolean;
    readonly isExpectedInclusionProof: boolean;
    readonly isInvalidFileKeyMetadata: boolean;
    readonly isThresholdBelowAsymptote: boolean;
    readonly isNotFileOwner: boolean;
    readonly isFileKeyAlreadyPendingDeletion: boolean;
    readonly isMaxUserPendingDeletionRequestsReached: boolean;
    readonly isMspNotStoringBucket: boolean;
    readonly isFileKeyNotPendingDeletion: boolean;
    readonly isFileSizeCannotBeZero: boolean;
    readonly isNoGlobalReputationWeightSet: boolean;
    readonly isMaximumThresholdCannotBeZero: boolean;
    readonly isBlockRangeToMaximumThresholdCannotBeZero: boolean;
    readonly isPendingStopStoringRequestNotFound: boolean;
    readonly isMinWaitForStopStoringNotReached: boolean;
    readonly isPendingStopStoringRequestAlreadyExists: boolean;
    readonly isUserNotInsolvent: boolean;
    readonly isNotSelectedMsp: boolean;
    readonly isMspAlreadyConfirmed: boolean;
    readonly isRequestWithoutMsp: boolean;
<<<<<<< HEAD
    readonly isMspAlreadyStoringBucket: boolean;
    readonly isMoveBucketRequestNotFound: boolean;
    readonly isBucketIsBeingMoved: boolean;
    readonly isBspAlreadyDataServer: boolean;
    readonly isBspDataServersExceeded: boolean;
=======
    readonly isFileMetadataProcessingQueueFull: boolean;
>>>>>>> 142ef2ab
    readonly type:
      | "StorageRequestAlreadyRegistered"
      | "StorageRequestNotFound"
      | "StorageRequestNotRevoked"
      | "StorageRequestExists"
      | "ReplicationTargetCannotBeZero"
      | "BspsRequiredExceedsMax"
      | "NotABsp"
      | "NotAMsp"
      | "NotASp"
      | "BspNotVolunteered"
      | "BspNotConfirmed"
      | "BspAlreadyConfirmed"
      | "StorageRequestBspsRequiredFulfilled"
      | "BspAlreadyVolunteered"
      | "InsufficientAvailableCapacity"
      | "UnexpectedNumberOfRemovedVolunteeredBsps"
      | "StorageRequestExpiredNoSlotAvailable"
      | "StorageRequestNotAuthorized"
      | "MaxBlockNumberReached"
      | "FailedToEncodeBsp"
      | "FailedToEncodeFingerprint"
      | "FailedToDecodeThreshold"
      | "AboveThreshold"
      | "FailedToConvertBlockNumber"
      | "ThresholdArithmeticError"
      | "FailedTypeConversion"
      | "DividedByZero"
      | "ImpossibleFailedToGetValue"
      | "BucketIsNotPrivate"
      | "BucketNotFound"
      | "NotBucketOwner"
      | "ProviderRootNotFound"
      | "ExpectedNonInclusionProof"
      | "ExpectedInclusionProof"
      | "InvalidFileKeyMetadata"
      | "ThresholdBelowAsymptote"
      | "NotFileOwner"
      | "FileKeyAlreadyPendingDeletion"
      | "MaxUserPendingDeletionRequestsReached"
      | "MspNotStoringBucket"
      | "FileKeyNotPendingDeletion"
      | "FileSizeCannotBeZero"
      | "NoGlobalReputationWeightSet"
      | "MaximumThresholdCannotBeZero"
      | "BlockRangeToMaximumThresholdCannotBeZero"
      | "PendingStopStoringRequestNotFound"
      | "MinWaitForStopStoringNotReached"
      | "PendingStopStoringRequestAlreadyExists"
      | "UserNotInsolvent"
      | "NotSelectedMsp"
      | "MspAlreadyConfirmed"
      | "RequestWithoutMsp"
<<<<<<< HEAD
      | "MspAlreadyStoringBucket"
      | "MoveBucketRequestNotFound"
      | "BucketIsBeingMoved"
      | "BspAlreadyDataServer"
      | "BspDataServersExceeded";
  }
  /** @name PalletProofsDealerError (419) */
=======
      | "FileMetadataProcessingQueueFull";
  }
  /** @name PalletProofsDealerError (416) */
>>>>>>> 142ef2ab
  interface PalletProofsDealerError extends Enum {
    readonly isNotProvider: boolean;
    readonly isChallengesQueueOverflow: boolean;
    readonly isPriorityChallengesQueueOverflow: boolean;
    readonly isFeeChargeFailed: boolean;
    readonly isEmptyKeyProofs: boolean;
    readonly isProviderRootNotFound: boolean;
    readonly isZeroRoot: boolean;
    readonly isNoRecordOfLastSubmittedProof: boolean;
    readonly isProviderStakeNotFound: boolean;
    readonly isZeroStake: boolean;
    readonly isStakeCouldNotBeConverted: boolean;
    readonly isChallengesTickNotReached: boolean;
    readonly isChallengesTickTooOld: boolean;
    readonly isChallengesTickTooLate: boolean;
    readonly isSeedNotFound: boolean;
    readonly isCheckpointChallengesNotFound: boolean;
    readonly isForestProofVerificationFailed: boolean;
    readonly isKeyProofNotFound: boolean;
    readonly isKeyProofVerificationFailed: boolean;
    readonly isFailedToApplyDelta: boolean;
    readonly isTooManyValidProofSubmitters: boolean;
    readonly type:
      | "NotProvider"
      | "ChallengesQueueOverflow"
      | "PriorityChallengesQueueOverflow"
      | "FeeChargeFailed"
      | "EmptyKeyProofs"
      | "ProviderRootNotFound"
      | "ZeroRoot"
      | "NoRecordOfLastSubmittedProof"
      | "ProviderStakeNotFound"
      | "ZeroStake"
      | "StakeCouldNotBeConverted"
      | "ChallengesTickNotReached"
      | "ChallengesTickTooOld"
      | "ChallengesTickTooLate"
      | "SeedNotFound"
      | "CheckpointChallengesNotFound"
      | "ForestProofVerificationFailed"
      | "KeyProofNotFound"
      | "KeyProofVerificationFailed"
      | "FailedToApplyDelta"
      | "TooManyValidProofSubmitters";
  }
  /** @name PalletPaymentStreamsFixedRatePaymentStream (422) */
  interface PalletPaymentStreamsFixedRatePaymentStream extends Struct {
    readonly rate: u128;
    readonly lastChargedTick: u32;
    readonly userDeposit: u128;
    readonly outOfFundsTick: Option<u32>;
  }
  /** @name PalletPaymentStreamsDynamicRatePaymentStream (423) */
  interface PalletPaymentStreamsDynamicRatePaymentStream extends Struct {
    readonly amountProvided: u32;
    readonly priceIndexWhenLastCharged: u128;
    readonly userDeposit: u128;
    readonly outOfFundsTick: Option<u32>;
  }
  /** @name PalletPaymentStreamsProviderLastChargeableInfo (424) */
  interface PalletPaymentStreamsProviderLastChargeableInfo extends Struct {
    readonly lastChargeableTick: u32;
    readonly priceIndex: u128;
  }
  /** @name PalletPaymentStreamsError (425) */
  interface PalletPaymentStreamsError extends Enum {
    readonly isPaymentStreamAlreadyExists: boolean;
    readonly isPaymentStreamNotFound: boolean;
    readonly isNotAProvider: boolean;
    readonly isProviderInconsistencyError: boolean;
    readonly isCannotHoldDeposit: boolean;
    readonly isUpdateRateToSameRate: boolean;
    readonly isUpdateAmountToSameAmount: boolean;
    readonly isRateCantBeZero: boolean;
    readonly isAmountProvidedCantBeZero: boolean;
    readonly isLastChargedGreaterThanLastChargeable: boolean;
    readonly isInvalidLastChargeableBlockNumber: boolean;
    readonly isInvalidLastChargeablePriceIndex: boolean;
    readonly isChargeOverflow: boolean;
    readonly isUserWithoutFunds: boolean;
    readonly isUserNotFlaggedAsWithoutFunds: boolean;
    readonly isCooldownPeriodNotPassed: boolean;
    readonly type:
      | "PaymentStreamAlreadyExists"
      | "PaymentStreamNotFound"
      | "NotAProvider"
      | "ProviderInconsistencyError"
      | "CannotHoldDeposit"
      | "UpdateRateToSameRate"
      | "UpdateAmountToSameAmount"
      | "RateCantBeZero"
      | "AmountProvidedCantBeZero"
      | "LastChargedGreaterThanLastChargeable"
      | "InvalidLastChargeableBlockNumber"
      | "InvalidLastChargeablePriceIndex"
      | "ChargeOverflow"
      | "UserWithoutFunds"
      | "UserNotFlaggedAsWithoutFunds"
      | "CooldownPeriodNotPassed";
  }
  /** @name PalletBucketNftsError (426) */
  interface PalletBucketNftsError extends Enum {
    readonly isBucketIsNotPrivate: boolean;
    readonly isNotBucketOwner: boolean;
    readonly isNoCorrespondingCollection: boolean;
    readonly isConvertBytesToBoundedVec: boolean;
    readonly type:
      | "BucketIsNotPrivate"
      | "NotBucketOwner"
      | "NoCorrespondingCollection"
      | "ConvertBytesToBoundedVec";
  }
  /** @name PalletNftsCollectionDetails (427) */
  interface PalletNftsCollectionDetails extends Struct {
    readonly owner: AccountId32;
    readonly ownerDeposit: u128;
    readonly items: u32;
    readonly itemMetadatas: u32;
    readonly itemConfigs: u32;
    readonly attributes: u32;
  }
  /** @name PalletNftsCollectionRole (432) */
  interface PalletNftsCollectionRole extends Enum {
    readonly isIssuer: boolean;
    readonly isFreezer: boolean;
    readonly isAdmin: boolean;
    readonly type: "Issuer" | "Freezer" | "Admin";
  }
  /** @name PalletNftsItemDetails (433) */
  interface PalletNftsItemDetails extends Struct {
    readonly owner: AccountId32;
    readonly approvals: BTreeMap<AccountId32, Option<u32>>;
    readonly deposit: PalletNftsItemDeposit;
  }
  /** @name PalletNftsItemDeposit (434) */
  interface PalletNftsItemDeposit extends Struct {
    readonly account: AccountId32;
    readonly amount: u128;
  }
  /** @name PalletNftsCollectionMetadata (439) */
  interface PalletNftsCollectionMetadata extends Struct {
    readonly deposit: u128;
    readonly data: Bytes;
  }
  /** @name PalletNftsItemMetadata (440) */
  interface PalletNftsItemMetadata extends Struct {
    readonly deposit: PalletNftsItemMetadataDeposit;
    readonly data: Bytes;
  }
  /** @name PalletNftsItemMetadataDeposit (441) */
  interface PalletNftsItemMetadataDeposit extends Struct {
    readonly account: Option<AccountId32>;
    readonly amount: u128;
  }
  /** @name PalletNftsAttributeDeposit (444) */
  interface PalletNftsAttributeDeposit extends Struct {
    readonly account: Option<AccountId32>;
    readonly amount: u128;
  }
  /** @name PalletNftsPendingSwap (448) */
  interface PalletNftsPendingSwap extends Struct {
    readonly desiredCollection: u32;
    readonly desiredItem: Option<u32>;
    readonly price: Option<PalletNftsPriceWithDirection>;
    readonly deadline: u32;
  }
  /** @name PalletNftsPalletFeature (450) */
  interface PalletNftsPalletFeature extends Enum {
    readonly isTrading: boolean;
    readonly isAttributes: boolean;
    readonly isApprovals: boolean;
    readonly isSwaps: boolean;
    readonly type: "Trading" | "Attributes" | "Approvals" | "Swaps";
  }
  /** @name PalletNftsError (451) */
  interface PalletNftsError extends Enum {
    readonly isNoPermission: boolean;
    readonly isUnknownCollection: boolean;
    readonly isAlreadyExists: boolean;
    readonly isApprovalExpired: boolean;
    readonly isWrongOwner: boolean;
    readonly isBadWitness: boolean;
    readonly isCollectionIdInUse: boolean;
    readonly isItemsNonTransferable: boolean;
    readonly isNotDelegate: boolean;
    readonly isWrongDelegate: boolean;
    readonly isUnapproved: boolean;
    readonly isUnaccepted: boolean;
    readonly isItemLocked: boolean;
    readonly isLockedItemAttributes: boolean;
    readonly isLockedCollectionAttributes: boolean;
    readonly isLockedItemMetadata: boolean;
    readonly isLockedCollectionMetadata: boolean;
    readonly isMaxSupplyReached: boolean;
    readonly isMaxSupplyLocked: boolean;
    readonly isMaxSupplyTooSmall: boolean;
    readonly isUnknownItem: boolean;
    readonly isUnknownSwap: boolean;
    readonly isMetadataNotFound: boolean;
    readonly isAttributeNotFound: boolean;
    readonly isNotForSale: boolean;
    readonly isBidTooLow: boolean;
    readonly isReachedApprovalLimit: boolean;
    readonly isDeadlineExpired: boolean;
    readonly isWrongDuration: boolean;
    readonly isMethodDisabled: boolean;
    readonly isWrongSetting: boolean;
    readonly isInconsistentItemConfig: boolean;
    readonly isNoConfig: boolean;
    readonly isRolesNotCleared: boolean;
    readonly isMintNotStarted: boolean;
    readonly isMintEnded: boolean;
    readonly isAlreadyClaimed: boolean;
    readonly isIncorrectData: boolean;
    readonly isWrongOrigin: boolean;
    readonly isWrongSignature: boolean;
    readonly isIncorrectMetadata: boolean;
    readonly isMaxAttributesLimitReached: boolean;
    readonly isWrongNamespace: boolean;
    readonly isCollectionNotEmpty: boolean;
    readonly isWitnessRequired: boolean;
    readonly type:
      | "NoPermission"
      | "UnknownCollection"
      | "AlreadyExists"
      | "ApprovalExpired"
      | "WrongOwner"
      | "BadWitness"
      | "CollectionIdInUse"
      | "ItemsNonTransferable"
      | "NotDelegate"
      | "WrongDelegate"
      | "Unapproved"
      | "Unaccepted"
      | "ItemLocked"
      | "LockedItemAttributes"
      | "LockedCollectionAttributes"
      | "LockedItemMetadata"
      | "LockedCollectionMetadata"
      | "MaxSupplyReached"
      | "MaxSupplyLocked"
      | "MaxSupplyTooSmall"
      | "UnknownItem"
      | "UnknownSwap"
      | "MetadataNotFound"
      | "AttributeNotFound"
      | "NotForSale"
      | "BidTooLow"
      | "ReachedApprovalLimit"
      | "DeadlineExpired"
      | "WrongDuration"
      | "MethodDisabled"
      | "WrongSetting"
      | "InconsistentItemConfig"
      | "NoConfig"
      | "RolesNotCleared"
      | "MintNotStarted"
      | "MintEnded"
      | "AlreadyClaimed"
      | "IncorrectData"
      | "WrongOrigin"
      | "WrongSignature"
      | "IncorrectMetadata"
      | "MaxAttributesLimitReached"
      | "WrongNamespace"
      | "CollectionNotEmpty"
      | "WitnessRequired";
  }
  /** @name FrameSystemExtensionsCheckNonZeroSender (454) */
  type FrameSystemExtensionsCheckNonZeroSender = Null;
  /** @name FrameSystemExtensionsCheckSpecVersion (455) */
  type FrameSystemExtensionsCheckSpecVersion = Null;
  /** @name FrameSystemExtensionsCheckTxVersion (456) */
  type FrameSystemExtensionsCheckTxVersion = Null;
  /** @name FrameSystemExtensionsCheckGenesis (457) */
  type FrameSystemExtensionsCheckGenesis = Null;
  /** @name FrameSystemExtensionsCheckNonce (460) */
  interface FrameSystemExtensionsCheckNonce extends Compact<u32> {}
  /** @name FrameSystemExtensionsCheckWeight (461) */
  type FrameSystemExtensionsCheckWeight = Null;
  /** @name PalletTransactionPaymentChargeTransactionPayment (462) */
  interface PalletTransactionPaymentChargeTransactionPayment extends Compact<u128> {}
  /** @name CumulusPrimitivesStorageWeightReclaimStorageWeightReclaim (463) */
  type CumulusPrimitivesStorageWeightReclaimStorageWeightReclaim = Null;
  /** @name StorageHubRuntimeRuntime (464) */
  type StorageHubRuntimeRuntime = Null;
}<|MERGE_RESOLUTION|>--- conflicted
+++ resolved
@@ -4739,15 +4739,12 @@
     readonly isNotSelectedMsp: boolean;
     readonly isMspAlreadyConfirmed: boolean;
     readonly isRequestWithoutMsp: boolean;
-<<<<<<< HEAD
     readonly isMspAlreadyStoringBucket: boolean;
     readonly isMoveBucketRequestNotFound: boolean;
     readonly isBucketIsBeingMoved: boolean;
     readonly isBspAlreadyDataServer: boolean;
     readonly isBspDataServersExceeded: boolean;
-=======
     readonly isFileMetadataProcessingQueueFull: boolean;
->>>>>>> 142ef2ab
     readonly type:
       | "StorageRequestAlreadyRegistered"
       | "StorageRequestNotFound"
@@ -4801,7 +4798,7 @@
       | "NotSelectedMsp"
       | "MspAlreadyConfirmed"
       | "RequestWithoutMsp"
-<<<<<<< HEAD
+      | "FileMetadataProcessingQueueFull"
       | "MspAlreadyStoringBucket"
       | "MoveBucketRequestNotFound"
       | "BucketIsBeingMoved"
@@ -4809,11 +4806,6 @@
       | "BspDataServersExceeded";
   }
   /** @name PalletProofsDealerError (419) */
-=======
-      | "FileMetadataProcessingQueueFull";
-  }
-  /** @name PalletProofsDealerError (416) */
->>>>>>> 142ef2ab
   interface PalletProofsDealerError extends Enum {
     readonly isNotProvider: boolean;
     readonly isChallengesQueueOverflow: boolean;
