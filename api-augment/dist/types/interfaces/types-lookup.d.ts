import "@polkadot/types/lookup";
import type {
  BTreeMap,
  BTreeSet,
  Bytes,
  Compact,
  Enum,
  Null,
  Option,
  Result,
  Struct,
  Text,
  U8aFixed,
  Vec,
  bool,
  u128,
  u16,
  u32,
  u64,
  u8
} from "@polkadot/types-codec";
import type { ITuple } from "@polkadot/types-codec/types";
import type { AccountId32, Call, H256, MultiAddress } from "@polkadot/types/interfaces/runtime";
import type { Event } from "@polkadot/types/interfaces/system";
declare module "@polkadot/types/lookup" {
  /** @name FrameSystemAccountInfo (3) */
  interface FrameSystemAccountInfo extends Struct {
    readonly nonce: u32;
    readonly consumers: u32;
    readonly providers: u32;
    readonly sufficients: u32;
    readonly data: PalletBalancesAccountData;
  }
  /** @name PalletBalancesAccountData (5) */
  interface PalletBalancesAccountData extends Struct {
    readonly free: u128;
    readonly reserved: u128;
    readonly frozen: u128;
    readonly flags: u128;
  }
  /** @name FrameSupportDispatchPerDispatchClassWeight (9) */
  interface FrameSupportDispatchPerDispatchClassWeight extends Struct {
    readonly normal: SpWeightsWeightV2Weight;
    readonly operational: SpWeightsWeightV2Weight;
    readonly mandatory: SpWeightsWeightV2Weight;
  }
  /** @name SpWeightsWeightV2Weight (10) */
  interface SpWeightsWeightV2Weight extends Struct {
    readonly refTime: Compact<u64>;
    readonly proofSize: Compact<u64>;
  }
  /** @name SpRuntimeDigest (15) */
  interface SpRuntimeDigest extends Struct {
    readonly logs: Vec<SpRuntimeDigestDigestItem>;
  }
  /** @name SpRuntimeDigestDigestItem (17) */
  interface SpRuntimeDigestDigestItem extends Enum {
    readonly isOther: boolean;
    readonly asOther: Bytes;
    readonly isConsensus: boolean;
    readonly asConsensus: ITuple<[U8aFixed, Bytes]>;
    readonly isSeal: boolean;
    readonly asSeal: ITuple<[U8aFixed, Bytes]>;
    readonly isPreRuntime: boolean;
    readonly asPreRuntime: ITuple<[U8aFixed, Bytes]>;
    readonly isRuntimeEnvironmentUpdated: boolean;
    readonly type: "Other" | "Consensus" | "Seal" | "PreRuntime" | "RuntimeEnvironmentUpdated";
  }
  /** @name FrameSystemEventRecord (20) */
  interface FrameSystemEventRecord extends Struct {
    readonly phase: FrameSystemPhase;
    readonly event: Event;
    readonly topics: Vec<H256>;
  }
  /** @name FrameSystemEvent (22) */
  interface FrameSystemEvent extends Enum {
    readonly isExtrinsicSuccess: boolean;
    readonly asExtrinsicSuccess: {
      readonly dispatchInfo: FrameSupportDispatchDispatchInfo;
    } & Struct;
    readonly isExtrinsicFailed: boolean;
    readonly asExtrinsicFailed: {
      readonly dispatchError: SpRuntimeDispatchError;
      readonly dispatchInfo: FrameSupportDispatchDispatchInfo;
    } & Struct;
    readonly isCodeUpdated: boolean;
    readonly isNewAccount: boolean;
    readonly asNewAccount: {
      readonly account: AccountId32;
    } & Struct;
    readonly isKilledAccount: boolean;
    readonly asKilledAccount: {
      readonly account: AccountId32;
    } & Struct;
    readonly isRemarked: boolean;
    readonly asRemarked: {
      readonly sender: AccountId32;
      readonly hash_: H256;
    } & Struct;
    readonly isUpgradeAuthorized: boolean;
    readonly asUpgradeAuthorized: {
      readonly codeHash: H256;
      readonly checkVersion: bool;
    } & Struct;
    readonly type:
      | "ExtrinsicSuccess"
      | "ExtrinsicFailed"
      | "CodeUpdated"
      | "NewAccount"
      | "KilledAccount"
      | "Remarked"
      | "UpgradeAuthorized";
  }
  /** @name FrameSupportDispatchDispatchInfo (23) */
  interface FrameSupportDispatchDispatchInfo extends Struct {
    readonly weight: SpWeightsWeightV2Weight;
    readonly class: FrameSupportDispatchDispatchClass;
    readonly paysFee: FrameSupportDispatchPays;
  }
  /** @name FrameSupportDispatchDispatchClass (24) */
  interface FrameSupportDispatchDispatchClass extends Enum {
    readonly isNormal: boolean;
    readonly isOperational: boolean;
    readonly isMandatory: boolean;
    readonly type: "Normal" | "Operational" | "Mandatory";
  }
  /** @name FrameSupportDispatchPays (25) */
  interface FrameSupportDispatchPays extends Enum {
    readonly isYes: boolean;
    readonly isNo: boolean;
    readonly type: "Yes" | "No";
  }
  /** @name SpRuntimeDispatchError (26) */
  interface SpRuntimeDispatchError extends Enum {
    readonly isOther: boolean;
    readonly isCannotLookup: boolean;
    readonly isBadOrigin: boolean;
    readonly isModule: boolean;
    readonly asModule: SpRuntimeModuleError;
    readonly isConsumerRemaining: boolean;
    readonly isNoProviders: boolean;
    readonly isTooManyConsumers: boolean;
    readonly isToken: boolean;
    readonly asToken: SpRuntimeTokenError;
    readonly isArithmetic: boolean;
    readonly asArithmetic: SpArithmeticArithmeticError;
    readonly isTransactional: boolean;
    readonly asTransactional: SpRuntimeTransactionalError;
    readonly isExhausted: boolean;
    readonly isCorruption: boolean;
    readonly isUnavailable: boolean;
    readonly isRootNotAllowed: boolean;
    readonly type:
      | "Other"
      | "CannotLookup"
      | "BadOrigin"
      | "Module"
      | "ConsumerRemaining"
      | "NoProviders"
      | "TooManyConsumers"
      | "Token"
      | "Arithmetic"
      | "Transactional"
      | "Exhausted"
      | "Corruption"
      | "Unavailable"
      | "RootNotAllowed";
  }
  /** @name SpRuntimeModuleError (27) */
  interface SpRuntimeModuleError extends Struct {
    readonly index: u8;
    readonly error: U8aFixed;
  }
  /** @name SpRuntimeTokenError (28) */
  interface SpRuntimeTokenError extends Enum {
    readonly isFundsUnavailable: boolean;
    readonly isOnlyProvider: boolean;
    readonly isBelowMinimum: boolean;
    readonly isCannotCreate: boolean;
    readonly isUnknownAsset: boolean;
    readonly isFrozen: boolean;
    readonly isUnsupported: boolean;
    readonly isCannotCreateHold: boolean;
    readonly isNotExpendable: boolean;
    readonly isBlocked: boolean;
    readonly type:
      | "FundsUnavailable"
      | "OnlyProvider"
      | "BelowMinimum"
      | "CannotCreate"
      | "UnknownAsset"
      | "Frozen"
      | "Unsupported"
      | "CannotCreateHold"
      | "NotExpendable"
      | "Blocked";
  }
  /** @name SpArithmeticArithmeticError (29) */
  interface SpArithmeticArithmeticError extends Enum {
    readonly isUnderflow: boolean;
    readonly isOverflow: boolean;
    readonly isDivisionByZero: boolean;
    readonly type: "Underflow" | "Overflow" | "DivisionByZero";
  }
  /** @name SpRuntimeTransactionalError (30) */
  interface SpRuntimeTransactionalError extends Enum {
    readonly isLimitReached: boolean;
    readonly isNoLayer: boolean;
    readonly type: "LimitReached" | "NoLayer";
  }
  /** @name CumulusPalletParachainSystemEvent (31) */
  interface CumulusPalletParachainSystemEvent extends Enum {
    readonly isValidationFunctionStored: boolean;
    readonly isValidationFunctionApplied: boolean;
    readonly asValidationFunctionApplied: {
      readonly relayChainBlockNum: u32;
    } & Struct;
    readonly isValidationFunctionDiscarded: boolean;
    readonly isDownwardMessagesReceived: boolean;
    readonly asDownwardMessagesReceived: {
      readonly count: u32;
    } & Struct;
    readonly isDownwardMessagesProcessed: boolean;
    readonly asDownwardMessagesProcessed: {
      readonly weightUsed: SpWeightsWeightV2Weight;
      readonly dmqHead: H256;
    } & Struct;
    readonly isUpwardMessageSent: boolean;
    readonly asUpwardMessageSent: {
      readonly messageHash: Option<U8aFixed>;
    } & Struct;
    readonly type:
      | "ValidationFunctionStored"
      | "ValidationFunctionApplied"
      | "ValidationFunctionDiscarded"
      | "DownwardMessagesReceived"
      | "DownwardMessagesProcessed"
      | "UpwardMessageSent";
  }
  /** @name PalletBalancesEvent (33) */
  interface PalletBalancesEvent extends Enum {
    readonly isEndowed: boolean;
    readonly asEndowed: {
      readonly account: AccountId32;
      readonly freeBalance: u128;
    } & Struct;
    readonly isDustLost: boolean;
    readonly asDustLost: {
      readonly account: AccountId32;
      readonly amount: u128;
    } & Struct;
    readonly isTransfer: boolean;
    readonly asTransfer: {
      readonly from: AccountId32;
      readonly to: AccountId32;
      readonly amount: u128;
    } & Struct;
    readonly isBalanceSet: boolean;
    readonly asBalanceSet: {
      readonly who: AccountId32;
      readonly free: u128;
    } & Struct;
    readonly isReserved: boolean;
    readonly asReserved: {
      readonly who: AccountId32;
      readonly amount: u128;
    } & Struct;
    readonly isUnreserved: boolean;
    readonly asUnreserved: {
      readonly who: AccountId32;
      readonly amount: u128;
    } & Struct;
    readonly isReserveRepatriated: boolean;
    readonly asReserveRepatriated: {
      readonly from: AccountId32;
      readonly to: AccountId32;
      readonly amount: u128;
      readonly destinationStatus: FrameSupportTokensMiscBalanceStatus;
    } & Struct;
    readonly isDeposit: boolean;
    readonly asDeposit: {
      readonly who: AccountId32;
      readonly amount: u128;
    } & Struct;
    readonly isWithdraw: boolean;
    readonly asWithdraw: {
      readonly who: AccountId32;
      readonly amount: u128;
    } & Struct;
    readonly isSlashed: boolean;
    readonly asSlashed: {
      readonly who: AccountId32;
      readonly amount: u128;
    } & Struct;
    readonly isMinted: boolean;
    readonly asMinted: {
      readonly who: AccountId32;
      readonly amount: u128;
    } & Struct;
    readonly isBurned: boolean;
    readonly asBurned: {
      readonly who: AccountId32;
      readonly amount: u128;
    } & Struct;
    readonly isSuspended: boolean;
    readonly asSuspended: {
      readonly who: AccountId32;
      readonly amount: u128;
    } & Struct;
    readonly isRestored: boolean;
    readonly asRestored: {
      readonly who: AccountId32;
      readonly amount: u128;
    } & Struct;
    readonly isUpgraded: boolean;
    readonly asUpgraded: {
      readonly who: AccountId32;
    } & Struct;
    readonly isIssued: boolean;
    readonly asIssued: {
      readonly amount: u128;
    } & Struct;
    readonly isRescinded: boolean;
    readonly asRescinded: {
      readonly amount: u128;
    } & Struct;
    readonly isLocked: boolean;
    readonly asLocked: {
      readonly who: AccountId32;
      readonly amount: u128;
    } & Struct;
    readonly isUnlocked: boolean;
    readonly asUnlocked: {
      readonly who: AccountId32;
      readonly amount: u128;
    } & Struct;
    readonly isFrozen: boolean;
    readonly asFrozen: {
      readonly who: AccountId32;
      readonly amount: u128;
    } & Struct;
    readonly isThawed: boolean;
    readonly asThawed: {
      readonly who: AccountId32;
      readonly amount: u128;
    } & Struct;
    readonly isTotalIssuanceForced: boolean;
    readonly asTotalIssuanceForced: {
      readonly old: u128;
      readonly new_: u128;
    } & Struct;
    readonly type:
      | "Endowed"
      | "DustLost"
      | "Transfer"
      | "BalanceSet"
      | "Reserved"
      | "Unreserved"
      | "ReserveRepatriated"
      | "Deposit"
      | "Withdraw"
      | "Slashed"
      | "Minted"
      | "Burned"
      | "Suspended"
      | "Restored"
      | "Upgraded"
      | "Issued"
      | "Rescinded"
      | "Locked"
      | "Unlocked"
      | "Frozen"
      | "Thawed"
      | "TotalIssuanceForced";
  }
  /** @name FrameSupportTokensMiscBalanceStatus (34) */
  interface FrameSupportTokensMiscBalanceStatus extends Enum {
    readonly isFree: boolean;
    readonly isReserved: boolean;
    readonly type: "Free" | "Reserved";
  }
  /** @name PalletTransactionPaymentEvent (35) */
  interface PalletTransactionPaymentEvent extends Enum {
    readonly isTransactionFeePaid: boolean;
    readonly asTransactionFeePaid: {
      readonly who: AccountId32;
      readonly actualFee: u128;
      readonly tip: u128;
    } & Struct;
    readonly type: "TransactionFeePaid";
  }
  /** @name PalletSudoEvent (36) */
  interface PalletSudoEvent extends Enum {
    readonly isSudid: boolean;
    readonly asSudid: {
      readonly sudoResult: Result<Null, SpRuntimeDispatchError>;
    } & Struct;
    readonly isKeyChanged: boolean;
    readonly asKeyChanged: {
      readonly old: Option<AccountId32>;
      readonly new_: AccountId32;
    } & Struct;
    readonly isKeyRemoved: boolean;
    readonly isSudoAsDone: boolean;
    readonly asSudoAsDone: {
      readonly sudoResult: Result<Null, SpRuntimeDispatchError>;
    } & Struct;
    readonly type: "Sudid" | "KeyChanged" | "KeyRemoved" | "SudoAsDone";
  }
  /** @name PalletCollatorSelectionEvent (40) */
  interface PalletCollatorSelectionEvent extends Enum {
    readonly isNewInvulnerables: boolean;
    readonly asNewInvulnerables: {
      readonly invulnerables: Vec<AccountId32>;
    } & Struct;
    readonly isInvulnerableAdded: boolean;
    readonly asInvulnerableAdded: {
      readonly accountId: AccountId32;
    } & Struct;
    readonly isInvulnerableRemoved: boolean;
    readonly asInvulnerableRemoved: {
      readonly accountId: AccountId32;
    } & Struct;
    readonly isNewDesiredCandidates: boolean;
    readonly asNewDesiredCandidates: {
      readonly desiredCandidates: u32;
    } & Struct;
    readonly isNewCandidacyBond: boolean;
    readonly asNewCandidacyBond: {
      readonly bondAmount: u128;
    } & Struct;
    readonly isCandidateAdded: boolean;
    readonly asCandidateAdded: {
      readonly accountId: AccountId32;
      readonly deposit: u128;
    } & Struct;
    readonly isCandidateBondUpdated: boolean;
    readonly asCandidateBondUpdated: {
      readonly accountId: AccountId32;
      readonly deposit: u128;
    } & Struct;
    readonly isCandidateRemoved: boolean;
    readonly asCandidateRemoved: {
      readonly accountId: AccountId32;
    } & Struct;
    readonly isCandidateReplaced: boolean;
    readonly asCandidateReplaced: {
      readonly old: AccountId32;
      readonly new_: AccountId32;
      readonly deposit: u128;
    } & Struct;
    readonly isInvalidInvulnerableSkipped: boolean;
    readonly asInvalidInvulnerableSkipped: {
      readonly accountId: AccountId32;
    } & Struct;
    readonly type:
      | "NewInvulnerables"
      | "InvulnerableAdded"
      | "InvulnerableRemoved"
      | "NewDesiredCandidates"
      | "NewCandidacyBond"
      | "CandidateAdded"
      | "CandidateBondUpdated"
      | "CandidateRemoved"
      | "CandidateReplaced"
      | "InvalidInvulnerableSkipped";
  }
  /** @name PalletSessionEvent (42) */
  interface PalletSessionEvent extends Enum {
    readonly isNewSession: boolean;
    readonly asNewSession: {
      readonly sessionIndex: u32;
    } & Struct;
    readonly type: "NewSession";
  }
  /** @name CumulusPalletXcmpQueueEvent (43) */
  interface CumulusPalletXcmpQueueEvent extends Enum {
    readonly isXcmpMessageSent: boolean;
    readonly asXcmpMessageSent: {
      readonly messageHash: U8aFixed;
    } & Struct;
    readonly type: "XcmpMessageSent";
  }
  /** @name PalletXcmEvent (44) */
  interface PalletXcmEvent extends Enum {
    readonly isAttempted: boolean;
    readonly asAttempted: {
      readonly outcome: StagingXcmV4TraitsOutcome;
    } & Struct;
    readonly isSent: boolean;
    readonly asSent: {
      readonly origin: StagingXcmV4Location;
      readonly destination: StagingXcmV4Location;
      readonly message: StagingXcmV4Xcm;
      readonly messageId: U8aFixed;
    } & Struct;
    readonly isUnexpectedResponse: boolean;
    readonly asUnexpectedResponse: {
      readonly origin: StagingXcmV4Location;
      readonly queryId: u64;
    } & Struct;
    readonly isResponseReady: boolean;
    readonly asResponseReady: {
      readonly queryId: u64;
      readonly response: StagingXcmV4Response;
    } & Struct;
    readonly isNotified: boolean;
    readonly asNotified: {
      readonly queryId: u64;
      readonly palletIndex: u8;
      readonly callIndex: u8;
    } & Struct;
    readonly isNotifyOverweight: boolean;
    readonly asNotifyOverweight: {
      readonly queryId: u64;
      readonly palletIndex: u8;
      readonly callIndex: u8;
      readonly actualWeight: SpWeightsWeightV2Weight;
      readonly maxBudgetedWeight: SpWeightsWeightV2Weight;
    } & Struct;
    readonly isNotifyDispatchError: boolean;
    readonly asNotifyDispatchError: {
      readonly queryId: u64;
      readonly palletIndex: u8;
      readonly callIndex: u8;
    } & Struct;
    readonly isNotifyDecodeFailed: boolean;
    readonly asNotifyDecodeFailed: {
      readonly queryId: u64;
      readonly palletIndex: u8;
      readonly callIndex: u8;
    } & Struct;
    readonly isInvalidResponder: boolean;
    readonly asInvalidResponder: {
      readonly origin: StagingXcmV4Location;
      readonly queryId: u64;
      readonly expectedLocation: Option<StagingXcmV4Location>;
    } & Struct;
    readonly isInvalidResponderVersion: boolean;
    readonly asInvalidResponderVersion: {
      readonly origin: StagingXcmV4Location;
      readonly queryId: u64;
    } & Struct;
    readonly isResponseTaken: boolean;
    readonly asResponseTaken: {
      readonly queryId: u64;
    } & Struct;
    readonly isAssetsTrapped: boolean;
    readonly asAssetsTrapped: {
      readonly hash_: H256;
      readonly origin: StagingXcmV4Location;
      readonly assets: XcmVersionedAssets;
    } & Struct;
    readonly isVersionChangeNotified: boolean;
    readonly asVersionChangeNotified: {
      readonly destination: StagingXcmV4Location;
      readonly result: u32;
      readonly cost: StagingXcmV4AssetAssets;
      readonly messageId: U8aFixed;
    } & Struct;
    readonly isSupportedVersionChanged: boolean;
    readonly asSupportedVersionChanged: {
      readonly location: StagingXcmV4Location;
      readonly version: u32;
    } & Struct;
    readonly isNotifyTargetSendFail: boolean;
    readonly asNotifyTargetSendFail: {
      readonly location: StagingXcmV4Location;
      readonly queryId: u64;
      readonly error: XcmV3TraitsError;
    } & Struct;
    readonly isNotifyTargetMigrationFail: boolean;
    readonly asNotifyTargetMigrationFail: {
      readonly location: XcmVersionedLocation;
      readonly queryId: u64;
    } & Struct;
    readonly isInvalidQuerierVersion: boolean;
    readonly asInvalidQuerierVersion: {
      readonly origin: StagingXcmV4Location;
      readonly queryId: u64;
    } & Struct;
    readonly isInvalidQuerier: boolean;
    readonly asInvalidQuerier: {
      readonly origin: StagingXcmV4Location;
      readonly queryId: u64;
      readonly expectedQuerier: StagingXcmV4Location;
      readonly maybeActualQuerier: Option<StagingXcmV4Location>;
    } & Struct;
    readonly isVersionNotifyStarted: boolean;
    readonly asVersionNotifyStarted: {
      readonly destination: StagingXcmV4Location;
      readonly cost: StagingXcmV4AssetAssets;
      readonly messageId: U8aFixed;
    } & Struct;
    readonly isVersionNotifyRequested: boolean;
    readonly asVersionNotifyRequested: {
      readonly destination: StagingXcmV4Location;
      readonly cost: StagingXcmV4AssetAssets;
      readonly messageId: U8aFixed;
    } & Struct;
    readonly isVersionNotifyUnrequested: boolean;
    readonly asVersionNotifyUnrequested: {
      readonly destination: StagingXcmV4Location;
      readonly cost: StagingXcmV4AssetAssets;
      readonly messageId: U8aFixed;
    } & Struct;
    readonly isFeesPaid: boolean;
    readonly asFeesPaid: {
      readonly paying: StagingXcmV4Location;
      readonly fees: StagingXcmV4AssetAssets;
    } & Struct;
    readonly isAssetsClaimed: boolean;
    readonly asAssetsClaimed: {
      readonly hash_: H256;
      readonly origin: StagingXcmV4Location;
      readonly assets: XcmVersionedAssets;
    } & Struct;
    readonly isVersionMigrationFinished: boolean;
    readonly asVersionMigrationFinished: {
      readonly version: u32;
    } & Struct;
    readonly type:
      | "Attempted"
      | "Sent"
      | "UnexpectedResponse"
      | "ResponseReady"
      | "Notified"
      | "NotifyOverweight"
      | "NotifyDispatchError"
      | "NotifyDecodeFailed"
      | "InvalidResponder"
      | "InvalidResponderVersion"
      | "ResponseTaken"
      | "AssetsTrapped"
      | "VersionChangeNotified"
      | "SupportedVersionChanged"
      | "NotifyTargetSendFail"
      | "NotifyTargetMigrationFail"
      | "InvalidQuerierVersion"
      | "InvalidQuerier"
      | "VersionNotifyStarted"
      | "VersionNotifyRequested"
      | "VersionNotifyUnrequested"
      | "FeesPaid"
      | "AssetsClaimed"
      | "VersionMigrationFinished";
  }
  /** @name StagingXcmV4TraitsOutcome (45) */
  interface StagingXcmV4TraitsOutcome extends Enum {
    readonly isComplete: boolean;
    readonly asComplete: {
      readonly used: SpWeightsWeightV2Weight;
    } & Struct;
    readonly isIncomplete: boolean;
    readonly asIncomplete: {
      readonly used: SpWeightsWeightV2Weight;
      readonly error: XcmV3TraitsError;
    } & Struct;
    readonly isError: boolean;
    readonly asError: {
      readonly error: XcmV3TraitsError;
    } & Struct;
    readonly type: "Complete" | "Incomplete" | "Error";
  }
  /** @name XcmV3TraitsError (46) */
  interface XcmV3TraitsError extends Enum {
    readonly isOverflow: boolean;
    readonly isUnimplemented: boolean;
    readonly isUntrustedReserveLocation: boolean;
    readonly isUntrustedTeleportLocation: boolean;
    readonly isLocationFull: boolean;
    readonly isLocationNotInvertible: boolean;
    readonly isBadOrigin: boolean;
    readonly isInvalidLocation: boolean;
    readonly isAssetNotFound: boolean;
    readonly isFailedToTransactAsset: boolean;
    readonly isNotWithdrawable: boolean;
    readonly isLocationCannotHold: boolean;
    readonly isExceedsMaxMessageSize: boolean;
    readonly isDestinationUnsupported: boolean;
    readonly isTransport: boolean;
    readonly isUnroutable: boolean;
    readonly isUnknownClaim: boolean;
    readonly isFailedToDecode: boolean;
    readonly isMaxWeightInvalid: boolean;
    readonly isNotHoldingFees: boolean;
    readonly isTooExpensive: boolean;
    readonly isTrap: boolean;
    readonly asTrap: u64;
    readonly isExpectationFalse: boolean;
    readonly isPalletNotFound: boolean;
    readonly isNameMismatch: boolean;
    readonly isVersionIncompatible: boolean;
    readonly isHoldingWouldOverflow: boolean;
    readonly isExportError: boolean;
    readonly isReanchorFailed: boolean;
    readonly isNoDeal: boolean;
    readonly isFeesNotMet: boolean;
    readonly isLockError: boolean;
    readonly isNoPermission: boolean;
    readonly isUnanchored: boolean;
    readonly isNotDepositable: boolean;
    readonly isUnhandledXcmVersion: boolean;
    readonly isWeightLimitReached: boolean;
    readonly asWeightLimitReached: SpWeightsWeightV2Weight;
    readonly isBarrier: boolean;
    readonly isWeightNotComputable: boolean;
    readonly isExceedsStackLimit: boolean;
    readonly type:
      | "Overflow"
      | "Unimplemented"
      | "UntrustedReserveLocation"
      | "UntrustedTeleportLocation"
      | "LocationFull"
      | "LocationNotInvertible"
      | "BadOrigin"
      | "InvalidLocation"
      | "AssetNotFound"
      | "FailedToTransactAsset"
      | "NotWithdrawable"
      | "LocationCannotHold"
      | "ExceedsMaxMessageSize"
      | "DestinationUnsupported"
      | "Transport"
      | "Unroutable"
      | "UnknownClaim"
      | "FailedToDecode"
      | "MaxWeightInvalid"
      | "NotHoldingFees"
      | "TooExpensive"
      | "Trap"
      | "ExpectationFalse"
      | "PalletNotFound"
      | "NameMismatch"
      | "VersionIncompatible"
      | "HoldingWouldOverflow"
      | "ExportError"
      | "ReanchorFailed"
      | "NoDeal"
      | "FeesNotMet"
      | "LockError"
      | "NoPermission"
      | "Unanchored"
      | "NotDepositable"
      | "UnhandledXcmVersion"
      | "WeightLimitReached"
      | "Barrier"
      | "WeightNotComputable"
      | "ExceedsStackLimit";
  }
  /** @name StagingXcmV4Location (47) */
  interface StagingXcmV4Location extends Struct {
    readonly parents: u8;
    readonly interior: StagingXcmV4Junctions;
  }
  /** @name StagingXcmV4Junctions (48) */
  interface StagingXcmV4Junctions extends Enum {
    readonly isHere: boolean;
    readonly isX1: boolean;
    readonly asX1: StagingXcmV4Junction;
    readonly isX2: boolean;
    readonly asX2: StagingXcmV4Junction;
    readonly isX3: boolean;
    readonly asX3: StagingXcmV4Junction;
    readonly isX4: boolean;
    readonly asX4: StagingXcmV4Junction;
    readonly isX5: boolean;
    readonly asX5: StagingXcmV4Junction;
    readonly isX6: boolean;
    readonly asX6: StagingXcmV4Junction;
    readonly isX7: boolean;
    readonly asX7: StagingXcmV4Junction;
    readonly isX8: boolean;
    readonly asX8: StagingXcmV4Junction;
    readonly type: "Here" | "X1" | "X2" | "X3" | "X4" | "X5" | "X6" | "X7" | "X8";
  }
  /** @name StagingXcmV4Junction (50) */
  interface StagingXcmV4Junction extends Enum {
    readonly isParachain: boolean;
    readonly asParachain: Compact<u32>;
    readonly isAccountId32: boolean;
    readonly asAccountId32: {
      readonly network: Option<StagingXcmV4JunctionNetworkId>;
      readonly id: U8aFixed;
    } & Struct;
    readonly isAccountIndex64: boolean;
    readonly asAccountIndex64: {
      readonly network: Option<StagingXcmV4JunctionNetworkId>;
      readonly index: Compact<u64>;
    } & Struct;
    readonly isAccountKey20: boolean;
    readonly asAccountKey20: {
      readonly network: Option<StagingXcmV4JunctionNetworkId>;
      readonly key: U8aFixed;
    } & Struct;
    readonly isPalletInstance: boolean;
    readonly asPalletInstance: u8;
    readonly isGeneralIndex: boolean;
    readonly asGeneralIndex: Compact<u128>;
    readonly isGeneralKey: boolean;
    readonly asGeneralKey: {
      readonly length: u8;
      readonly data: U8aFixed;
    } & Struct;
    readonly isOnlyChild: boolean;
    readonly isPlurality: boolean;
    readonly asPlurality: {
      readonly id: XcmV3JunctionBodyId;
      readonly part: XcmV3JunctionBodyPart;
    } & Struct;
    readonly isGlobalConsensus: boolean;
    readonly asGlobalConsensus: StagingXcmV4JunctionNetworkId;
    readonly type:
      | "Parachain"
      | "AccountId32"
      | "AccountIndex64"
      | "AccountKey20"
      | "PalletInstance"
      | "GeneralIndex"
      | "GeneralKey"
      | "OnlyChild"
      | "Plurality"
      | "GlobalConsensus";
  }
  /** @name StagingXcmV4JunctionNetworkId (53) */
  interface StagingXcmV4JunctionNetworkId extends Enum {
    readonly isByGenesis: boolean;
    readonly asByGenesis: U8aFixed;
    readonly isByFork: boolean;
    readonly asByFork: {
      readonly blockNumber: u64;
      readonly blockHash: U8aFixed;
    } & Struct;
    readonly isPolkadot: boolean;
    readonly isKusama: boolean;
    readonly isWestend: boolean;
    readonly isRococo: boolean;
    readonly isWococo: boolean;
    readonly isEthereum: boolean;
    readonly asEthereum: {
      readonly chainId: Compact<u64>;
    } & Struct;
    readonly isBitcoinCore: boolean;
    readonly isBitcoinCash: boolean;
    readonly isPolkadotBulletin: boolean;
    readonly type:
      | "ByGenesis"
      | "ByFork"
      | "Polkadot"
      | "Kusama"
      | "Westend"
      | "Rococo"
      | "Wococo"
      | "Ethereum"
      | "BitcoinCore"
      | "BitcoinCash"
      | "PolkadotBulletin";
  }
  /** @name XcmV3JunctionBodyId (56) */
  interface XcmV3JunctionBodyId extends Enum {
    readonly isUnit: boolean;
    readonly isMoniker: boolean;
    readonly asMoniker: U8aFixed;
    readonly isIndex: boolean;
    readonly asIndex: Compact<u32>;
    readonly isExecutive: boolean;
    readonly isTechnical: boolean;
    readonly isLegislative: boolean;
    readonly isJudicial: boolean;
    readonly isDefense: boolean;
    readonly isAdministration: boolean;
    readonly isTreasury: boolean;
    readonly type:
      | "Unit"
      | "Moniker"
      | "Index"
      | "Executive"
      | "Technical"
      | "Legislative"
      | "Judicial"
      | "Defense"
      | "Administration"
      | "Treasury";
  }
  /** @name XcmV3JunctionBodyPart (57) */
  interface XcmV3JunctionBodyPart extends Enum {
    readonly isVoice: boolean;
    readonly isMembers: boolean;
    readonly asMembers: {
      readonly count: Compact<u32>;
    } & Struct;
    readonly isFraction: boolean;
    readonly asFraction: {
      readonly nom: Compact<u32>;
      readonly denom: Compact<u32>;
    } & Struct;
    readonly isAtLeastProportion: boolean;
    readonly asAtLeastProportion: {
      readonly nom: Compact<u32>;
      readonly denom: Compact<u32>;
    } & Struct;
    readonly isMoreThanProportion: boolean;
    readonly asMoreThanProportion: {
      readonly nom: Compact<u32>;
      readonly denom: Compact<u32>;
    } & Struct;
    readonly type: "Voice" | "Members" | "Fraction" | "AtLeastProportion" | "MoreThanProportion";
  }
  /** @name StagingXcmV4Xcm (65) */
  interface StagingXcmV4Xcm extends Vec<StagingXcmV4Instruction> {}
  /** @name StagingXcmV4Instruction (67) */
  interface StagingXcmV4Instruction extends Enum {
    readonly isWithdrawAsset: boolean;
    readonly asWithdrawAsset: StagingXcmV4AssetAssets;
    readonly isReserveAssetDeposited: boolean;
    readonly asReserveAssetDeposited: StagingXcmV4AssetAssets;
    readonly isReceiveTeleportedAsset: boolean;
    readonly asReceiveTeleportedAsset: StagingXcmV4AssetAssets;
    readonly isQueryResponse: boolean;
    readonly asQueryResponse: {
      readonly queryId: Compact<u64>;
      readonly response: StagingXcmV4Response;
      readonly maxWeight: SpWeightsWeightV2Weight;
      readonly querier: Option<StagingXcmV4Location>;
    } & Struct;
    readonly isTransferAsset: boolean;
    readonly asTransferAsset: {
      readonly assets: StagingXcmV4AssetAssets;
      readonly beneficiary: StagingXcmV4Location;
    } & Struct;
    readonly isTransferReserveAsset: boolean;
    readonly asTransferReserveAsset: {
      readonly assets: StagingXcmV4AssetAssets;
      readonly dest: StagingXcmV4Location;
      readonly xcm: StagingXcmV4Xcm;
    } & Struct;
    readonly isTransact: boolean;
    readonly asTransact: {
      readonly originKind: XcmV2OriginKind;
      readonly requireWeightAtMost: SpWeightsWeightV2Weight;
      readonly call: XcmDoubleEncoded;
    } & Struct;
    readonly isHrmpNewChannelOpenRequest: boolean;
    readonly asHrmpNewChannelOpenRequest: {
      readonly sender: Compact<u32>;
      readonly maxMessageSize: Compact<u32>;
      readonly maxCapacity: Compact<u32>;
    } & Struct;
    readonly isHrmpChannelAccepted: boolean;
    readonly asHrmpChannelAccepted: {
      readonly recipient: Compact<u32>;
    } & Struct;
    readonly isHrmpChannelClosing: boolean;
    readonly asHrmpChannelClosing: {
      readonly initiator: Compact<u32>;
      readonly sender: Compact<u32>;
      readonly recipient: Compact<u32>;
    } & Struct;
    readonly isClearOrigin: boolean;
    readonly isDescendOrigin: boolean;
    readonly asDescendOrigin: StagingXcmV4Junctions;
    readonly isReportError: boolean;
    readonly asReportError: StagingXcmV4QueryResponseInfo;
    readonly isDepositAsset: boolean;
    readonly asDepositAsset: {
      readonly assets: StagingXcmV4AssetAssetFilter;
      readonly beneficiary: StagingXcmV4Location;
    } & Struct;
    readonly isDepositReserveAsset: boolean;
    readonly asDepositReserveAsset: {
      readonly assets: StagingXcmV4AssetAssetFilter;
      readonly dest: StagingXcmV4Location;
      readonly xcm: StagingXcmV4Xcm;
    } & Struct;
    readonly isExchangeAsset: boolean;
    readonly asExchangeAsset: {
      readonly give: StagingXcmV4AssetAssetFilter;
      readonly want: StagingXcmV4AssetAssets;
      readonly maximal: bool;
    } & Struct;
    readonly isInitiateReserveWithdraw: boolean;
    readonly asInitiateReserveWithdraw: {
      readonly assets: StagingXcmV4AssetAssetFilter;
      readonly reserve: StagingXcmV4Location;
      readonly xcm: StagingXcmV4Xcm;
    } & Struct;
    readonly isInitiateTeleport: boolean;
    readonly asInitiateTeleport: {
      readonly assets: StagingXcmV4AssetAssetFilter;
      readonly dest: StagingXcmV4Location;
      readonly xcm: StagingXcmV4Xcm;
    } & Struct;
    readonly isReportHolding: boolean;
    readonly asReportHolding: {
      readonly responseInfo: StagingXcmV4QueryResponseInfo;
      readonly assets: StagingXcmV4AssetAssetFilter;
    } & Struct;
    readonly isBuyExecution: boolean;
    readonly asBuyExecution: {
      readonly fees: StagingXcmV4Asset;
      readonly weightLimit: XcmV3WeightLimit;
    } & Struct;
    readonly isRefundSurplus: boolean;
    readonly isSetErrorHandler: boolean;
    readonly asSetErrorHandler: StagingXcmV4Xcm;
    readonly isSetAppendix: boolean;
    readonly asSetAppendix: StagingXcmV4Xcm;
    readonly isClearError: boolean;
    readonly isClaimAsset: boolean;
    readonly asClaimAsset: {
      readonly assets: StagingXcmV4AssetAssets;
      readonly ticket: StagingXcmV4Location;
    } & Struct;
    readonly isTrap: boolean;
    readonly asTrap: Compact<u64>;
    readonly isSubscribeVersion: boolean;
    readonly asSubscribeVersion: {
      readonly queryId: Compact<u64>;
      readonly maxResponseWeight: SpWeightsWeightV2Weight;
    } & Struct;
    readonly isUnsubscribeVersion: boolean;
    readonly isBurnAsset: boolean;
    readonly asBurnAsset: StagingXcmV4AssetAssets;
    readonly isExpectAsset: boolean;
    readonly asExpectAsset: StagingXcmV4AssetAssets;
    readonly isExpectOrigin: boolean;
    readonly asExpectOrigin: Option<StagingXcmV4Location>;
    readonly isExpectError: boolean;
    readonly asExpectError: Option<ITuple<[u32, XcmV3TraitsError]>>;
    readonly isExpectTransactStatus: boolean;
    readonly asExpectTransactStatus: XcmV3MaybeErrorCode;
    readonly isQueryPallet: boolean;
    readonly asQueryPallet: {
      readonly moduleName: Bytes;
      readonly responseInfo: StagingXcmV4QueryResponseInfo;
    } & Struct;
    readonly isExpectPallet: boolean;
    readonly asExpectPallet: {
      readonly index: Compact<u32>;
      readonly name: Bytes;
      readonly moduleName: Bytes;
      readonly crateMajor: Compact<u32>;
      readonly minCrateMinor: Compact<u32>;
    } & Struct;
    readonly isReportTransactStatus: boolean;
    readonly asReportTransactStatus: StagingXcmV4QueryResponseInfo;
    readonly isClearTransactStatus: boolean;
    readonly isUniversalOrigin: boolean;
    readonly asUniversalOrigin: StagingXcmV4Junction;
    readonly isExportMessage: boolean;
    readonly asExportMessage: {
      readonly network: StagingXcmV4JunctionNetworkId;
      readonly destination: StagingXcmV4Junctions;
      readonly xcm: StagingXcmV4Xcm;
    } & Struct;
    readonly isLockAsset: boolean;
    readonly asLockAsset: {
      readonly asset: StagingXcmV4Asset;
      readonly unlocker: StagingXcmV4Location;
    } & Struct;
    readonly isUnlockAsset: boolean;
    readonly asUnlockAsset: {
      readonly asset: StagingXcmV4Asset;
      readonly target: StagingXcmV4Location;
    } & Struct;
    readonly isNoteUnlockable: boolean;
    readonly asNoteUnlockable: {
      readonly asset: StagingXcmV4Asset;
      readonly owner: StagingXcmV4Location;
    } & Struct;
    readonly isRequestUnlock: boolean;
    readonly asRequestUnlock: {
      readonly asset: StagingXcmV4Asset;
      readonly locker: StagingXcmV4Location;
    } & Struct;
    readonly isSetFeesMode: boolean;
    readonly asSetFeesMode: {
      readonly jitWithdraw: bool;
    } & Struct;
    readonly isSetTopic: boolean;
    readonly asSetTopic: U8aFixed;
    readonly isClearTopic: boolean;
    readonly isAliasOrigin: boolean;
    readonly asAliasOrigin: StagingXcmV4Location;
    readonly isUnpaidExecution: boolean;
    readonly asUnpaidExecution: {
      readonly weightLimit: XcmV3WeightLimit;
      readonly checkOrigin: Option<StagingXcmV4Location>;
    } & Struct;
    readonly type:
      | "WithdrawAsset"
      | "ReserveAssetDeposited"
      | "ReceiveTeleportedAsset"
      | "QueryResponse"
      | "TransferAsset"
      | "TransferReserveAsset"
      | "Transact"
      | "HrmpNewChannelOpenRequest"
      | "HrmpChannelAccepted"
      | "HrmpChannelClosing"
      | "ClearOrigin"
      | "DescendOrigin"
      | "ReportError"
      | "DepositAsset"
      | "DepositReserveAsset"
      | "ExchangeAsset"
      | "InitiateReserveWithdraw"
      | "InitiateTeleport"
      | "ReportHolding"
      | "BuyExecution"
      | "RefundSurplus"
      | "SetErrorHandler"
      | "SetAppendix"
      | "ClearError"
      | "ClaimAsset"
      | "Trap"
      | "SubscribeVersion"
      | "UnsubscribeVersion"
      | "BurnAsset"
      | "ExpectAsset"
      | "ExpectOrigin"
      | "ExpectError"
      | "ExpectTransactStatus"
      | "QueryPallet"
      | "ExpectPallet"
      | "ReportTransactStatus"
      | "ClearTransactStatus"
      | "UniversalOrigin"
      | "ExportMessage"
      | "LockAsset"
      | "UnlockAsset"
      | "NoteUnlockable"
      | "RequestUnlock"
      | "SetFeesMode"
      | "SetTopic"
      | "ClearTopic"
      | "AliasOrigin"
      | "UnpaidExecution";
  }
  /** @name StagingXcmV4AssetAssets (68) */
  interface StagingXcmV4AssetAssets extends Vec<StagingXcmV4Asset> {}
  /** @name StagingXcmV4Asset (70) */
  interface StagingXcmV4Asset extends Struct {
    readonly id: StagingXcmV4AssetAssetId;
    readonly fun: StagingXcmV4AssetFungibility;
  }
  /** @name StagingXcmV4AssetAssetId (71) */
  interface StagingXcmV4AssetAssetId extends StagingXcmV4Location {}
  /** @name StagingXcmV4AssetFungibility (72) */
  interface StagingXcmV4AssetFungibility extends Enum {
    readonly isFungible: boolean;
    readonly asFungible: Compact<u128>;
    readonly isNonFungible: boolean;
    readonly asNonFungible: StagingXcmV4AssetAssetInstance;
    readonly type: "Fungible" | "NonFungible";
  }
  /** @name StagingXcmV4AssetAssetInstance (73) */
  interface StagingXcmV4AssetAssetInstance extends Enum {
    readonly isUndefined: boolean;
    readonly isIndex: boolean;
    readonly asIndex: Compact<u128>;
    readonly isArray4: boolean;
    readonly asArray4: U8aFixed;
    readonly isArray8: boolean;
    readonly asArray8: U8aFixed;
    readonly isArray16: boolean;
    readonly asArray16: U8aFixed;
    readonly isArray32: boolean;
    readonly asArray32: U8aFixed;
    readonly type: "Undefined" | "Index" | "Array4" | "Array8" | "Array16" | "Array32";
  }
  /** @name StagingXcmV4Response (76) */
  interface StagingXcmV4Response extends Enum {
    readonly isNull: boolean;
    readonly isAssets: boolean;
    readonly asAssets: StagingXcmV4AssetAssets;
    readonly isExecutionResult: boolean;
    readonly asExecutionResult: Option<ITuple<[u32, XcmV3TraitsError]>>;
    readonly isVersion: boolean;
    readonly asVersion: u32;
    readonly isPalletsInfo: boolean;
    readonly asPalletsInfo: Vec<StagingXcmV4PalletInfo>;
    readonly isDispatchResult: boolean;
    readonly asDispatchResult: XcmV3MaybeErrorCode;
    readonly type:
      | "Null"
      | "Assets"
      | "ExecutionResult"
      | "Version"
      | "PalletsInfo"
      | "DispatchResult";
  }
  /** @name StagingXcmV4PalletInfo (80) */
  interface StagingXcmV4PalletInfo extends Struct {
    readonly index: Compact<u32>;
    readonly name: Bytes;
    readonly moduleName: Bytes;
    readonly major: Compact<u32>;
    readonly minor: Compact<u32>;
    readonly patch: Compact<u32>;
  }
  /** @name XcmV3MaybeErrorCode (83) */
  interface XcmV3MaybeErrorCode extends Enum {
    readonly isSuccess: boolean;
    readonly isError: boolean;
    readonly asError: Bytes;
    readonly isTruncatedError: boolean;
    readonly asTruncatedError: Bytes;
    readonly type: "Success" | "Error" | "TruncatedError";
  }
  /** @name XcmV2OriginKind (86) */
  interface XcmV2OriginKind extends Enum {
    readonly isNative: boolean;
    readonly isSovereignAccount: boolean;
    readonly isSuperuser: boolean;
    readonly isXcm: boolean;
    readonly type: "Native" | "SovereignAccount" | "Superuser" | "Xcm";
  }
  /** @name XcmDoubleEncoded (87) */
  interface XcmDoubleEncoded extends Struct {
    readonly encoded: Bytes;
  }
  /** @name StagingXcmV4QueryResponseInfo (88) */
  interface StagingXcmV4QueryResponseInfo extends Struct {
    readonly destination: StagingXcmV4Location;
    readonly queryId: Compact<u64>;
    readonly maxWeight: SpWeightsWeightV2Weight;
  }
  /** @name StagingXcmV4AssetAssetFilter (89) */
  interface StagingXcmV4AssetAssetFilter extends Enum {
    readonly isDefinite: boolean;
    readonly asDefinite: StagingXcmV4AssetAssets;
    readonly isWild: boolean;
    readonly asWild: StagingXcmV4AssetWildAsset;
    readonly type: "Definite" | "Wild";
  }
  /** @name StagingXcmV4AssetWildAsset (90) */
  interface StagingXcmV4AssetWildAsset extends Enum {
    readonly isAll: boolean;
    readonly isAllOf: boolean;
    readonly asAllOf: {
      readonly id: StagingXcmV4AssetAssetId;
      readonly fun: StagingXcmV4AssetWildFungibility;
    } & Struct;
    readonly isAllCounted: boolean;
    readonly asAllCounted: Compact<u32>;
    readonly isAllOfCounted: boolean;
    readonly asAllOfCounted: {
      readonly id: StagingXcmV4AssetAssetId;
      readonly fun: StagingXcmV4AssetWildFungibility;
      readonly count: Compact<u32>;
    } & Struct;
    readonly type: "All" | "AllOf" | "AllCounted" | "AllOfCounted";
  }
  /** @name StagingXcmV4AssetWildFungibility (91) */
  interface StagingXcmV4AssetWildFungibility extends Enum {
    readonly isFungible: boolean;
    readonly isNonFungible: boolean;
    readonly type: "Fungible" | "NonFungible";
  }
  /** @name XcmV3WeightLimit (92) */
  interface XcmV3WeightLimit extends Enum {
    readonly isUnlimited: boolean;
    readonly isLimited: boolean;
    readonly asLimited: SpWeightsWeightV2Weight;
    readonly type: "Unlimited" | "Limited";
  }
  /** @name XcmVersionedAssets (93) */
  interface XcmVersionedAssets extends Enum {
    readonly isV2: boolean;
    readonly asV2: XcmV2MultiassetMultiAssets;
    readonly isV3: boolean;
    readonly asV3: XcmV3MultiassetMultiAssets;
    readonly isV4: boolean;
    readonly asV4: StagingXcmV4AssetAssets;
    readonly type: "V2" | "V3" | "V4";
  }
  /** @name XcmV2MultiassetMultiAssets (94) */
  interface XcmV2MultiassetMultiAssets extends Vec<XcmV2MultiAsset> {}
  /** @name XcmV2MultiAsset (96) */
  interface XcmV2MultiAsset extends Struct {
    readonly id: XcmV2MultiassetAssetId;
    readonly fun: XcmV2MultiassetFungibility;
  }
  /** @name XcmV2MultiassetAssetId (97) */
  interface XcmV2MultiassetAssetId extends Enum {
    readonly isConcrete: boolean;
    readonly asConcrete: XcmV2MultiLocation;
    readonly isAbstract: boolean;
    readonly asAbstract: Bytes;
    readonly type: "Concrete" | "Abstract";
  }
  /** @name XcmV2MultiLocation (98) */
  interface XcmV2MultiLocation extends Struct {
    readonly parents: u8;
    readonly interior: XcmV2MultilocationJunctions;
  }
  /** @name XcmV2MultilocationJunctions (99) */
  interface XcmV2MultilocationJunctions extends Enum {
    readonly isHere: boolean;
    readonly isX1: boolean;
    readonly asX1: XcmV2Junction;
    readonly isX2: boolean;
    readonly asX2: ITuple<[XcmV2Junction, XcmV2Junction]>;
    readonly isX3: boolean;
    readonly asX3: ITuple<[XcmV2Junction, XcmV2Junction, XcmV2Junction]>;
    readonly isX4: boolean;
    readonly asX4: ITuple<[XcmV2Junction, XcmV2Junction, XcmV2Junction, XcmV2Junction]>;
    readonly isX5: boolean;
    readonly asX5: ITuple<
      [XcmV2Junction, XcmV2Junction, XcmV2Junction, XcmV2Junction, XcmV2Junction]
    >;
    readonly isX6: boolean;
    readonly asX6: ITuple<
      [XcmV2Junction, XcmV2Junction, XcmV2Junction, XcmV2Junction, XcmV2Junction, XcmV2Junction]
    >;
    readonly isX7: boolean;
    readonly asX7: ITuple<
      [
        XcmV2Junction,
        XcmV2Junction,
        XcmV2Junction,
        XcmV2Junction,
        XcmV2Junction,
        XcmV2Junction,
        XcmV2Junction
      ]
    >;
    readonly isX8: boolean;
    readonly asX8: ITuple<
      [
        XcmV2Junction,
        XcmV2Junction,
        XcmV2Junction,
        XcmV2Junction,
        XcmV2Junction,
        XcmV2Junction,
        XcmV2Junction,
        XcmV2Junction
      ]
    >;
    readonly type: "Here" | "X1" | "X2" | "X3" | "X4" | "X5" | "X6" | "X7" | "X8";
  }
  /** @name XcmV2Junction (100) */
  interface XcmV2Junction extends Enum {
    readonly isParachain: boolean;
    readonly asParachain: Compact<u32>;
    readonly isAccountId32: boolean;
    readonly asAccountId32: {
      readonly network: XcmV2NetworkId;
      readonly id: U8aFixed;
    } & Struct;
    readonly isAccountIndex64: boolean;
    readonly asAccountIndex64: {
      readonly network: XcmV2NetworkId;
      readonly index: Compact<u64>;
    } & Struct;
    readonly isAccountKey20: boolean;
    readonly asAccountKey20: {
      readonly network: XcmV2NetworkId;
      readonly key: U8aFixed;
    } & Struct;
    readonly isPalletInstance: boolean;
    readonly asPalletInstance: u8;
    readonly isGeneralIndex: boolean;
    readonly asGeneralIndex: Compact<u128>;
    readonly isGeneralKey: boolean;
    readonly asGeneralKey: Bytes;
    readonly isOnlyChild: boolean;
    readonly isPlurality: boolean;
    readonly asPlurality: {
      readonly id: XcmV2BodyId;
      readonly part: XcmV2BodyPart;
    } & Struct;
    readonly type:
      | "Parachain"
      | "AccountId32"
      | "AccountIndex64"
      | "AccountKey20"
      | "PalletInstance"
      | "GeneralIndex"
      | "GeneralKey"
      | "OnlyChild"
      | "Plurality";
  }
  /** @name XcmV2NetworkId (101) */
  interface XcmV2NetworkId extends Enum {
    readonly isAny: boolean;
    readonly isNamed: boolean;
    readonly asNamed: Bytes;
    readonly isPolkadot: boolean;
    readonly isKusama: boolean;
    readonly type: "Any" | "Named" | "Polkadot" | "Kusama";
  }
  /** @name XcmV2BodyId (103) */
  interface XcmV2BodyId extends Enum {
    readonly isUnit: boolean;
    readonly isNamed: boolean;
    readonly asNamed: Bytes;
    readonly isIndex: boolean;
    readonly asIndex: Compact<u32>;
    readonly isExecutive: boolean;
    readonly isTechnical: boolean;
    readonly isLegislative: boolean;
    readonly isJudicial: boolean;
    readonly isDefense: boolean;
    readonly isAdministration: boolean;
    readonly isTreasury: boolean;
    readonly type:
      | "Unit"
      | "Named"
      | "Index"
      | "Executive"
      | "Technical"
      | "Legislative"
      | "Judicial"
      | "Defense"
      | "Administration"
      | "Treasury";
  }
  /** @name XcmV2BodyPart (104) */
  interface XcmV2BodyPart extends Enum {
    readonly isVoice: boolean;
    readonly isMembers: boolean;
    readonly asMembers: {
      readonly count: Compact<u32>;
    } & Struct;
    readonly isFraction: boolean;
    readonly asFraction: {
      readonly nom: Compact<u32>;
      readonly denom: Compact<u32>;
    } & Struct;
    readonly isAtLeastProportion: boolean;
    readonly asAtLeastProportion: {
      readonly nom: Compact<u32>;
      readonly denom: Compact<u32>;
    } & Struct;
    readonly isMoreThanProportion: boolean;
    readonly asMoreThanProportion: {
      readonly nom: Compact<u32>;
      readonly denom: Compact<u32>;
    } & Struct;
    readonly type: "Voice" | "Members" | "Fraction" | "AtLeastProportion" | "MoreThanProportion";
  }
  /** @name XcmV2MultiassetFungibility (105) */
  interface XcmV2MultiassetFungibility extends Enum {
    readonly isFungible: boolean;
    readonly asFungible: Compact<u128>;
    readonly isNonFungible: boolean;
    readonly asNonFungible: XcmV2MultiassetAssetInstance;
    readonly type: "Fungible" | "NonFungible";
  }
  /** @name XcmV2MultiassetAssetInstance (106) */
  interface XcmV2MultiassetAssetInstance extends Enum {
    readonly isUndefined: boolean;
    readonly isIndex: boolean;
    readonly asIndex: Compact<u128>;
    readonly isArray4: boolean;
    readonly asArray4: U8aFixed;
    readonly isArray8: boolean;
    readonly asArray8: U8aFixed;
    readonly isArray16: boolean;
    readonly asArray16: U8aFixed;
    readonly isArray32: boolean;
    readonly asArray32: U8aFixed;
    readonly isBlob: boolean;
    readonly asBlob: Bytes;
    readonly type: "Undefined" | "Index" | "Array4" | "Array8" | "Array16" | "Array32" | "Blob";
  }
  /** @name XcmV3MultiassetMultiAssets (107) */
  interface XcmV3MultiassetMultiAssets extends Vec<XcmV3MultiAsset> {}
  /** @name XcmV3MultiAsset (109) */
  interface XcmV3MultiAsset extends Struct {
    readonly id: XcmV3MultiassetAssetId;
    readonly fun: XcmV3MultiassetFungibility;
  }
  /** @name XcmV3MultiassetAssetId (110) */
  interface XcmV3MultiassetAssetId extends Enum {
    readonly isConcrete: boolean;
    readonly asConcrete: StagingXcmV3MultiLocation;
    readonly isAbstract: boolean;
    readonly asAbstract: U8aFixed;
    readonly type: "Concrete" | "Abstract";
  }
  /** @name StagingXcmV3MultiLocation (111) */
  interface StagingXcmV3MultiLocation extends Struct {
    readonly parents: u8;
    readonly interior: XcmV3Junctions;
  }
  /** @name XcmV3Junctions (112) */
  interface XcmV3Junctions extends Enum {
    readonly isHere: boolean;
    readonly isX1: boolean;
    readonly asX1: XcmV3Junction;
    readonly isX2: boolean;
    readonly asX2: ITuple<[XcmV3Junction, XcmV3Junction]>;
    readonly isX3: boolean;
    readonly asX3: ITuple<[XcmV3Junction, XcmV3Junction, XcmV3Junction]>;
    readonly isX4: boolean;
    readonly asX4: ITuple<[XcmV3Junction, XcmV3Junction, XcmV3Junction, XcmV3Junction]>;
    readonly isX5: boolean;
    readonly asX5: ITuple<
      [XcmV3Junction, XcmV3Junction, XcmV3Junction, XcmV3Junction, XcmV3Junction]
    >;
    readonly isX6: boolean;
    readonly asX6: ITuple<
      [XcmV3Junction, XcmV3Junction, XcmV3Junction, XcmV3Junction, XcmV3Junction, XcmV3Junction]
    >;
    readonly isX7: boolean;
    readonly asX7: ITuple<
      [
        XcmV3Junction,
        XcmV3Junction,
        XcmV3Junction,
        XcmV3Junction,
        XcmV3Junction,
        XcmV3Junction,
        XcmV3Junction
      ]
    >;
    readonly isX8: boolean;
    readonly asX8: ITuple<
      [
        XcmV3Junction,
        XcmV3Junction,
        XcmV3Junction,
        XcmV3Junction,
        XcmV3Junction,
        XcmV3Junction,
        XcmV3Junction,
        XcmV3Junction
      ]
    >;
    readonly type: "Here" | "X1" | "X2" | "X3" | "X4" | "X5" | "X6" | "X7" | "X8";
  }
  /** @name XcmV3Junction (113) */
  interface XcmV3Junction extends Enum {
    readonly isParachain: boolean;
    readonly asParachain: Compact<u32>;
    readonly isAccountId32: boolean;
    readonly asAccountId32: {
      readonly network: Option<XcmV3JunctionNetworkId>;
      readonly id: U8aFixed;
    } & Struct;
    readonly isAccountIndex64: boolean;
    readonly asAccountIndex64: {
      readonly network: Option<XcmV3JunctionNetworkId>;
      readonly index: Compact<u64>;
    } & Struct;
    readonly isAccountKey20: boolean;
    readonly asAccountKey20: {
      readonly network: Option<XcmV3JunctionNetworkId>;
      readonly key: U8aFixed;
    } & Struct;
    readonly isPalletInstance: boolean;
    readonly asPalletInstance: u8;
    readonly isGeneralIndex: boolean;
    readonly asGeneralIndex: Compact<u128>;
    readonly isGeneralKey: boolean;
    readonly asGeneralKey: {
      readonly length: u8;
      readonly data: U8aFixed;
    } & Struct;
    readonly isOnlyChild: boolean;
    readonly isPlurality: boolean;
    readonly asPlurality: {
      readonly id: XcmV3JunctionBodyId;
      readonly part: XcmV3JunctionBodyPart;
    } & Struct;
    readonly isGlobalConsensus: boolean;
    readonly asGlobalConsensus: XcmV3JunctionNetworkId;
    readonly type:
      | "Parachain"
      | "AccountId32"
      | "AccountIndex64"
      | "AccountKey20"
      | "PalletInstance"
      | "GeneralIndex"
      | "GeneralKey"
      | "OnlyChild"
      | "Plurality"
      | "GlobalConsensus";
  }
  /** @name XcmV3JunctionNetworkId (115) */
  interface XcmV3JunctionNetworkId extends Enum {
    readonly isByGenesis: boolean;
    readonly asByGenesis: U8aFixed;
    readonly isByFork: boolean;
    readonly asByFork: {
      readonly blockNumber: u64;
      readonly blockHash: U8aFixed;
    } & Struct;
    readonly isPolkadot: boolean;
    readonly isKusama: boolean;
    readonly isWestend: boolean;
    readonly isRococo: boolean;
    readonly isWococo: boolean;
    readonly isEthereum: boolean;
    readonly asEthereum: {
      readonly chainId: Compact<u64>;
    } & Struct;
    readonly isBitcoinCore: boolean;
    readonly isBitcoinCash: boolean;
    readonly isPolkadotBulletin: boolean;
    readonly type:
      | "ByGenesis"
      | "ByFork"
      | "Polkadot"
      | "Kusama"
      | "Westend"
      | "Rococo"
      | "Wococo"
      | "Ethereum"
      | "BitcoinCore"
      | "BitcoinCash"
      | "PolkadotBulletin";
  }
  /** @name XcmV3MultiassetFungibility (116) */
  interface XcmV3MultiassetFungibility extends Enum {
    readonly isFungible: boolean;
    readonly asFungible: Compact<u128>;
    readonly isNonFungible: boolean;
    readonly asNonFungible: XcmV3MultiassetAssetInstance;
    readonly type: "Fungible" | "NonFungible";
  }
  /** @name XcmV3MultiassetAssetInstance (117) */
  interface XcmV3MultiassetAssetInstance extends Enum {
    readonly isUndefined: boolean;
    readonly isIndex: boolean;
    readonly asIndex: Compact<u128>;
    readonly isArray4: boolean;
    readonly asArray4: U8aFixed;
    readonly isArray8: boolean;
    readonly asArray8: U8aFixed;
    readonly isArray16: boolean;
    readonly asArray16: U8aFixed;
    readonly isArray32: boolean;
    readonly asArray32: U8aFixed;
    readonly type: "Undefined" | "Index" | "Array4" | "Array8" | "Array16" | "Array32";
  }
  /** @name XcmVersionedLocation (118) */
  interface XcmVersionedLocation extends Enum {
    readonly isV2: boolean;
    readonly asV2: XcmV2MultiLocation;
    readonly isV3: boolean;
    readonly asV3: StagingXcmV3MultiLocation;
    readonly isV4: boolean;
    readonly asV4: StagingXcmV4Location;
    readonly type: "V2" | "V3" | "V4";
  }
  /** @name CumulusPalletXcmEvent (119) */
  interface CumulusPalletXcmEvent extends Enum {
    readonly isInvalidFormat: boolean;
    readonly asInvalidFormat: U8aFixed;
    readonly isUnsupportedVersion: boolean;
    readonly asUnsupportedVersion: U8aFixed;
    readonly isExecutedDownward: boolean;
    readonly asExecutedDownward: ITuple<[U8aFixed, StagingXcmV4TraitsOutcome]>;
    readonly type: "InvalidFormat" | "UnsupportedVersion" | "ExecutedDownward";
  }
  /** @name PalletMessageQueueEvent (120) */
  interface PalletMessageQueueEvent extends Enum {
    readonly isProcessingFailed: boolean;
    readonly asProcessingFailed: {
      readonly id: H256;
      readonly origin: CumulusPrimitivesCoreAggregateMessageOrigin;
      readonly error: FrameSupportMessagesProcessMessageError;
    } & Struct;
    readonly isProcessed: boolean;
    readonly asProcessed: {
      readonly id: H256;
      readonly origin: CumulusPrimitivesCoreAggregateMessageOrigin;
      readonly weightUsed: SpWeightsWeightV2Weight;
      readonly success: bool;
    } & Struct;
    readonly isOverweightEnqueued: boolean;
    readonly asOverweightEnqueued: {
      readonly id: U8aFixed;
      readonly origin: CumulusPrimitivesCoreAggregateMessageOrigin;
      readonly pageIndex: u32;
      readonly messageIndex: u32;
    } & Struct;
    readonly isPageReaped: boolean;
    readonly asPageReaped: {
      readonly origin: CumulusPrimitivesCoreAggregateMessageOrigin;
      readonly index: u32;
    } & Struct;
    readonly type: "ProcessingFailed" | "Processed" | "OverweightEnqueued" | "PageReaped";
  }
  /** @name CumulusPrimitivesCoreAggregateMessageOrigin (121) */
  interface CumulusPrimitivesCoreAggregateMessageOrigin extends Enum {
    readonly isHere: boolean;
    readonly isParent: boolean;
    readonly isSibling: boolean;
    readonly asSibling: u32;
    readonly type: "Here" | "Parent" | "Sibling";
  }
  /** @name FrameSupportMessagesProcessMessageError (123) */
  interface FrameSupportMessagesProcessMessageError extends Enum {
    readonly isBadFormat: boolean;
    readonly isCorrupt: boolean;
    readonly isUnsupported: boolean;
    readonly isOverweight: boolean;
    readonly asOverweight: SpWeightsWeightV2Weight;
    readonly isYield: boolean;
    readonly type: "BadFormat" | "Corrupt" | "Unsupported" | "Overweight" | "Yield";
  }
  /** @name PalletStorageProvidersEvent (124) */
  interface PalletStorageProvidersEvent extends Enum {
    readonly isMspRequestSignUpSuccess: boolean;
    readonly asMspRequestSignUpSuccess: {
      readonly who: AccountId32;
      readonly multiaddresses: Vec<Bytes>;
      readonly capacity: u64;
      readonly valueProp: PalletStorageProvidersValueProposition;
    } & Struct;
    readonly isMspSignUpSuccess: boolean;
    readonly asMspSignUpSuccess: {
      readonly who: AccountId32;
      readonly multiaddresses: Vec<Bytes>;
      readonly capacity: u64;
      readonly valueProp: PalletStorageProvidersValueProposition;
    } & Struct;
    readonly isBspRequestSignUpSuccess: boolean;
    readonly asBspRequestSignUpSuccess: {
      readonly who: AccountId32;
      readonly multiaddresses: Vec<Bytes>;
      readonly capacity: u64;
    } & Struct;
    readonly isBspSignUpSuccess: boolean;
    readonly asBspSignUpSuccess: {
      readonly who: AccountId32;
      readonly multiaddresses: Vec<Bytes>;
      readonly capacity: u64;
    } & Struct;
    readonly isSignUpRequestCanceled: boolean;
    readonly asSignUpRequestCanceled: {
      readonly who: AccountId32;
    } & Struct;
    readonly isMspSignOffSuccess: boolean;
    readonly asMspSignOffSuccess: {
      readonly who: AccountId32;
    } & Struct;
    readonly isBspSignOffSuccess: boolean;
    readonly asBspSignOffSuccess: {
      readonly who: AccountId32;
    } & Struct;
    readonly isCapacityChanged: boolean;
    readonly asCapacityChanged: {
      readonly who: AccountId32;
      readonly oldCapacity: u64;
      readonly newCapacity: u64;
      readonly nextBlockWhenChangeAllowed: u32;
    } & Struct;
    readonly isSlashed: boolean;
    readonly asSlashed: {
      readonly providerId: H256;
      readonly amountSlashed: u128;
    } & Struct;
    readonly type:
      | "MspRequestSignUpSuccess"
      | "MspSignUpSuccess"
      | "BspRequestSignUpSuccess"
      | "BspSignUpSuccess"
      | "SignUpRequestCanceled"
      | "MspSignOffSuccess"
      | "BspSignOffSuccess"
      | "CapacityChanged"
      | "Slashed";
  }
  /** @name PalletStorageProvidersValueProposition (128) */
  interface PalletStorageProvidersValueProposition extends Struct {
    readonly identifier: H256;
    readonly dataLimit: u64;
    readonly protocols: Vec<Bytes>;
  }
  /** @name PalletFileSystemEvent (130) */
  interface PalletFileSystemEvent extends Enum {
    readonly isNewBucket: boolean;
    readonly asNewBucket: {
      readonly who: AccountId32;
      readonly mspId: H256;
      readonly bucketId: H256;
      readonly name: Bytes;
      readonly collectionId: Option<u32>;
      readonly private: bool;
    } & Struct;
    readonly isMoveBucketRequested: boolean;
    readonly asMoveBucketRequested: {
      readonly who: AccountId32;
      readonly bucketId: H256;
      readonly newMspId: H256;
    } & Struct;
    readonly isBucketPrivacyUpdated: boolean;
    readonly asBucketPrivacyUpdated: {
      readonly who: AccountId32;
      readonly bucketId: H256;
      readonly collectionId: Option<u32>;
      readonly private: bool;
    } & Struct;
    readonly isNewCollectionAndAssociation: boolean;
    readonly asNewCollectionAndAssociation: {
      readonly who: AccountId32;
      readonly bucketId: H256;
      readonly collectionId: u32;
    } & Struct;
    readonly isNewStorageRequest: boolean;
    readonly asNewStorageRequest: {
      readonly who: AccountId32;
      readonly fileKey: H256;
      readonly bucketId: H256;
      readonly location: Bytes;
      readonly fingerprint: H256;
      readonly size_: u64;
      readonly peerIds: Vec<Bytes>;
    } & Struct;
    readonly isMspAcceptedStoring: boolean;
    readonly asMspAcceptedStoring: {
      readonly fileKey: H256;
      readonly mspId: H256;
      readonly bucketId: H256;
      readonly owner: AccountId32;
      readonly newBucketRoot: H256;
    } & Struct;
    readonly isAcceptedBspVolunteer: boolean;
    readonly asAcceptedBspVolunteer: {
      readonly bspId: H256;
      readonly bucketId: H256;
      readonly location: Bytes;
      readonly fingerprint: H256;
      readonly multiaddresses: Vec<Bytes>;
      readonly owner: AccountId32;
      readonly size_: u64;
    } & Struct;
    readonly isBspConfirmedStoring: boolean;
    readonly asBspConfirmedStoring: {
      readonly who: AccountId32;
      readonly bspId: H256;
      readonly fileKeys: Vec<H256>;
      readonly newRoot: H256;
    } & Struct;
    readonly isStorageRequestFulfilled: boolean;
    readonly asStorageRequestFulfilled: {
      readonly fileKey: H256;
    } & Struct;
    readonly isStorageRequestExpired: boolean;
    readonly asStorageRequestExpired: {
      readonly fileKey: H256;
    } & Struct;
    readonly isStorageRequestRevoked: boolean;
    readonly asStorageRequestRevoked: {
      readonly fileKey: H256;
    } & Struct;
    readonly isBspRequestedToStopStoring: boolean;
    readonly asBspRequestedToStopStoring: {
      readonly bspId: H256;
      readonly fileKey: H256;
      readonly owner: AccountId32;
      readonly location: Bytes;
    } & Struct;
    readonly isBspConfirmStoppedStoring: boolean;
    readonly asBspConfirmStoppedStoring: {
      readonly bspId: H256;
      readonly fileKey: H256;
      readonly newRoot: H256;
    } & Struct;
    readonly isPriorityChallengeForFileDeletionQueued: boolean;
    readonly asPriorityChallengeForFileDeletionQueued: {
      readonly user: AccountId32;
      readonly fileKey: H256;
    } & Struct;
    readonly isSpStopStoringInsolventUser: boolean;
    readonly asSpStopStoringInsolventUser: {
      readonly spId: H256;
      readonly fileKey: H256;
      readonly owner: AccountId32;
      readonly location: Bytes;
      readonly newRoot: H256;
    } & Struct;
    readonly isFailedToQueuePriorityChallenge: boolean;
    readonly asFailedToQueuePriorityChallenge: {
      readonly user: AccountId32;
      readonly fileKey: H256;
    } & Struct;
    readonly isFileDeletionRequest: boolean;
    readonly asFileDeletionRequest: {
      readonly user: AccountId32;
      readonly fileKey: H256;
      readonly bucketId: H256;
      readonly mspId: H256;
      readonly proofOfInclusion: bool;
    } & Struct;
    readonly isProofSubmittedForPendingFileDeletionRequest: boolean;
    readonly asProofSubmittedForPendingFileDeletionRequest: {
      readonly mspId: H256;
      readonly user: AccountId32;
      readonly fileKey: H256;
      readonly bucketId: H256;
      readonly proofOfInclusion: bool;
    } & Struct;
    readonly isBspChallengeCycleInitialised: boolean;
    readonly asBspChallengeCycleInitialised: {
      readonly who: AccountId32;
      readonly bspId: H256;
    } & Struct;
    readonly isMoveBucketRequestExpired: boolean;
    readonly asMoveBucketRequestExpired: {
      readonly mspId: H256;
      readonly bucketId: H256;
    } & Struct;
    readonly isMoveBucketAccepted: boolean;
    readonly asMoveBucketAccepted: {
      readonly bucketId: H256;
      readonly mspId: H256;
    } & Struct;
    readonly isMoveBucketRejected: boolean;
    readonly asMoveBucketRejected: {
      readonly bucketId: H256;
      readonly mspId: H256;
    } & Struct;
    readonly isDataServerRegisteredForMoveBucket: boolean;
    readonly asDataServerRegisteredForMoveBucket: {
      readonly bspId: H256;
      readonly bucketId: H256;
    } & Struct;
    readonly type:
      | "NewBucket"
      | "MoveBucketRequested"
      | "BucketPrivacyUpdated"
      | "NewCollectionAndAssociation"
      | "NewStorageRequest"
      | "MspAcceptedStoring"
      | "AcceptedBspVolunteer"
      | "BspConfirmedStoring"
      | "StorageRequestFulfilled"
      | "StorageRequestExpired"
      | "StorageRequestRevoked"
      | "BspRequestedToStopStoring"
      | "BspConfirmStoppedStoring"
      | "PriorityChallengeForFileDeletionQueued"
      | "SpStopStoringInsolventUser"
      | "FailedToQueuePriorityChallenge"
      | "FileDeletionRequest"
      | "ProofSubmittedForPendingFileDeletionRequest"
      | "BspChallengeCycleInitialised"
      | "MoveBucketRequestExpired"
      | "MoveBucketAccepted"
      | "MoveBucketRejected"
      | "DataServerRegisteredForMoveBucket";
  }
  /** @name PalletProofsDealerEvent (135) */
  interface PalletProofsDealerEvent extends Enum {
    readonly isNewChallenge: boolean;
    readonly asNewChallenge: {
      readonly who: AccountId32;
      readonly keyChallenged: H256;
    } & Struct;
    readonly isProofAccepted: boolean;
    readonly asProofAccepted: {
      readonly provider: H256;
      readonly proof: PalletProofsDealerProof;
    } & Struct;
    readonly isNewChallengeSeed: boolean;
    readonly asNewChallengeSeed: {
      readonly challengesTicker: u32;
      readonly seed: H256;
    } & Struct;
    readonly isNewCheckpointChallenge: boolean;
    readonly asNewCheckpointChallenge: {
      readonly challengesTicker: u32;
      readonly challenges: Vec<ITuple<[H256, Option<ShpTraitsTrieRemoveMutation>]>>;
    } & Struct;
    readonly isSlashableProvider: boolean;
    readonly asSlashableProvider: {
      readonly provider: H256;
      readonly nextChallengeDeadline: u32;
    } & Struct;
    readonly isNoRecordOfLastSubmittedProof: boolean;
    readonly asNoRecordOfLastSubmittedProof: {
      readonly provider: H256;
    } & Struct;
    readonly isNewChallengeCycleInitialised: boolean;
    readonly asNewChallengeCycleInitialised: {
      readonly currentTick: u32;
      readonly nextChallengeDeadline: u32;
      readonly provider: H256;
      readonly maybeProviderAccount: Option<AccountId32>;
    } & Struct;
    readonly isMutationsApplied: boolean;
    readonly asMutationsApplied: {
      readonly provider: H256;
      readonly mutations: Vec<ITuple<[H256, ShpTraitsTrieRemoveMutation]>>;
      readonly newRoot: H256;
    } & Struct;
    readonly type:
      | "NewChallenge"
      | "ProofAccepted"
      | "NewChallengeSeed"
      | "NewCheckpointChallenge"
      | "SlashableProvider"
      | "NoRecordOfLastSubmittedProof"
      | "NewChallengeCycleInitialised"
      | "MutationsApplied";
  }
  /** @name PalletProofsDealerProof (136) */
  interface PalletProofsDealerProof extends Struct {
    readonly forestProof: SpTrieStorageProofCompactProof;
    readonly keyProofs: BTreeMap<H256, PalletProofsDealerKeyProof>;
  }
  /** @name SpTrieStorageProofCompactProof (137) */
  interface SpTrieStorageProofCompactProof extends Struct {
    readonly encodedNodes: Vec<Bytes>;
  }
  /** @name PalletProofsDealerKeyProof (140) */
  interface PalletProofsDealerKeyProof extends Struct {
    readonly proof: ShpFileKeyVerifierFileKeyProof;
    readonly challengeCount: u32;
  }
  /** @name ShpFileKeyVerifierFileKeyProof (141) */
  interface ShpFileKeyVerifierFileKeyProof extends Struct {
    readonly fileMetadata: ShpFileMetadataFileMetadata;
    readonly proof: SpTrieStorageProofCompactProof;
  }
  /** @name ShpFileMetadataFileMetadata (142) */
  interface ShpFileMetadataFileMetadata extends Struct {
    readonly owner: Bytes;
    readonly bucketId: Bytes;
    readonly location: Bytes;
    readonly fileSize: Compact<u64>;
    readonly fingerprint: ShpFileMetadataFingerprint;
  }
  /** @name ShpFileMetadataFingerprint (143) */
  interface ShpFileMetadataFingerprint extends U8aFixed {}
  /** @name ShpTraitsTrieRemoveMutation (149) */
  type ShpTraitsTrieRemoveMutation = Null;
  /** @name PalletRandomnessEvent (153) */
  interface PalletRandomnessEvent extends Enum {
    readonly isNewOneEpochAgoRandomnessAvailable: boolean;
    readonly asNewOneEpochAgoRandomnessAvailable: {
      readonly randomnessSeed: H256;
      readonly fromEpoch: u64;
      readonly validUntilBlock: u32;
    } & Struct;
    readonly type: "NewOneEpochAgoRandomnessAvailable";
  }
  /** @name PalletPaymentStreamsEvent (154) */
  interface PalletPaymentStreamsEvent extends Enum {
    readonly isFixedRatePaymentStreamCreated: boolean;
    readonly asFixedRatePaymentStreamCreated: {
      readonly userAccount: AccountId32;
      readonly providerId: H256;
      readonly rate: u128;
    } & Struct;
    readonly isFixedRatePaymentStreamUpdated: boolean;
    readonly asFixedRatePaymentStreamUpdated: {
      readonly userAccount: AccountId32;
      readonly providerId: H256;
      readonly newRate: u128;
    } & Struct;
    readonly isFixedRatePaymentStreamDeleted: boolean;
    readonly asFixedRatePaymentStreamDeleted: {
      readonly userAccount: AccountId32;
      readonly providerId: H256;
    } & Struct;
    readonly isDynamicRatePaymentStreamCreated: boolean;
    readonly asDynamicRatePaymentStreamCreated: {
      readonly userAccount: AccountId32;
      readonly providerId: H256;
      readonly amountProvided: u64;
    } & Struct;
    readonly isDynamicRatePaymentStreamUpdated: boolean;
    readonly asDynamicRatePaymentStreamUpdated: {
      readonly userAccount: AccountId32;
      readonly providerId: H256;
      readonly newAmountProvided: u64;
    } & Struct;
    readonly isDynamicRatePaymentStreamDeleted: boolean;
    readonly asDynamicRatePaymentStreamDeleted: {
      readonly userAccount: AccountId32;
      readonly providerId: H256;
    } & Struct;
    readonly isPaymentStreamCharged: boolean;
    readonly asPaymentStreamCharged: {
      readonly userAccount: AccountId32;
      readonly providerId: H256;
      readonly amount: u128;
    } & Struct;
    readonly isLastChargeableInfoUpdated: boolean;
    readonly asLastChargeableInfoUpdated: {
      readonly providerId: H256;
      readonly lastChargeableTick: u32;
      readonly lastChargeablePriceIndex: u128;
    } & Struct;
    readonly isUserWithoutFunds: boolean;
    readonly asUserWithoutFunds: {
      readonly who: AccountId32;
    } & Struct;
    readonly isUserPaidDebts: boolean;
    readonly asUserPaidDebts: {
      readonly who: AccountId32;
    } & Struct;
    readonly isUserSolvent: boolean;
    readonly asUserSolvent: {
      readonly who: AccountId32;
    } & Struct;
    readonly type:
      | "FixedRatePaymentStreamCreated"
      | "FixedRatePaymentStreamUpdated"
      | "FixedRatePaymentStreamDeleted"
      | "DynamicRatePaymentStreamCreated"
      | "DynamicRatePaymentStreamUpdated"
      | "DynamicRatePaymentStreamDeleted"
      | "PaymentStreamCharged"
      | "LastChargeableInfoUpdated"
      | "UserWithoutFunds"
      | "UserPaidDebts"
      | "UserSolvent";
  }
  /** @name PalletBucketNftsEvent (155) */
  interface PalletBucketNftsEvent extends Enum {
    readonly isAccessShared: boolean;
    readonly asAccessShared: {
      readonly issuer: AccountId32;
      readonly recipient: AccountId32;
    } & Struct;
    readonly isItemReadAccessUpdated: boolean;
    readonly asItemReadAccessUpdated: {
      readonly admin: AccountId32;
      readonly bucket: H256;
      readonly itemId: u32;
    } & Struct;
    readonly isItemBurned: boolean;
    readonly asItemBurned: {
      readonly account: AccountId32;
      readonly bucket: H256;
      readonly itemId: u32;
    } & Struct;
    readonly type: "AccessShared" | "ItemReadAccessUpdated" | "ItemBurned";
  }
  /** @name PalletNftsEvent (156) */
  interface PalletNftsEvent extends Enum {
    readonly isCreated: boolean;
    readonly asCreated: {
      readonly collection: u32;
      readonly creator: AccountId32;
      readonly owner: AccountId32;
    } & Struct;
    readonly isForceCreated: boolean;
    readonly asForceCreated: {
      readonly collection: u32;
      readonly owner: AccountId32;
    } & Struct;
    readonly isDestroyed: boolean;
    readonly asDestroyed: {
      readonly collection: u32;
    } & Struct;
    readonly isIssued: boolean;
    readonly asIssued: {
      readonly collection: u32;
      readonly item: u32;
      readonly owner: AccountId32;
    } & Struct;
    readonly isTransferred: boolean;
    readonly asTransferred: {
      readonly collection: u32;
      readonly item: u32;
      readonly from: AccountId32;
      readonly to: AccountId32;
    } & Struct;
    readonly isBurned: boolean;
    readonly asBurned: {
      readonly collection: u32;
      readonly item: u32;
      readonly owner: AccountId32;
    } & Struct;
    readonly isItemTransferLocked: boolean;
    readonly asItemTransferLocked: {
      readonly collection: u32;
      readonly item: u32;
    } & Struct;
    readonly isItemTransferUnlocked: boolean;
    readonly asItemTransferUnlocked: {
      readonly collection: u32;
      readonly item: u32;
    } & Struct;
    readonly isItemPropertiesLocked: boolean;
    readonly asItemPropertiesLocked: {
      readonly collection: u32;
      readonly item: u32;
      readonly lockMetadata: bool;
      readonly lockAttributes: bool;
    } & Struct;
    readonly isCollectionLocked: boolean;
    readonly asCollectionLocked: {
      readonly collection: u32;
    } & Struct;
    readonly isOwnerChanged: boolean;
    readonly asOwnerChanged: {
      readonly collection: u32;
      readonly newOwner: AccountId32;
    } & Struct;
    readonly isTeamChanged: boolean;
    readonly asTeamChanged: {
      readonly collection: u32;
      readonly issuer: Option<AccountId32>;
      readonly admin: Option<AccountId32>;
      readonly freezer: Option<AccountId32>;
    } & Struct;
    readonly isTransferApproved: boolean;
    readonly asTransferApproved: {
      readonly collection: u32;
      readonly item: u32;
      readonly owner: AccountId32;
      readonly delegate: AccountId32;
      readonly deadline: Option<u32>;
    } & Struct;
    readonly isApprovalCancelled: boolean;
    readonly asApprovalCancelled: {
      readonly collection: u32;
      readonly item: u32;
      readonly owner: AccountId32;
      readonly delegate: AccountId32;
    } & Struct;
    readonly isAllApprovalsCancelled: boolean;
    readonly asAllApprovalsCancelled: {
      readonly collection: u32;
      readonly item: u32;
      readonly owner: AccountId32;
    } & Struct;
    readonly isCollectionConfigChanged: boolean;
    readonly asCollectionConfigChanged: {
      readonly collection: u32;
    } & Struct;
    readonly isCollectionMetadataSet: boolean;
    readonly asCollectionMetadataSet: {
      readonly collection: u32;
      readonly data: Bytes;
    } & Struct;
    readonly isCollectionMetadataCleared: boolean;
    readonly asCollectionMetadataCleared: {
      readonly collection: u32;
    } & Struct;
    readonly isItemMetadataSet: boolean;
    readonly asItemMetadataSet: {
      readonly collection: u32;
      readonly item: u32;
      readonly data: Bytes;
    } & Struct;
    readonly isItemMetadataCleared: boolean;
    readonly asItemMetadataCleared: {
      readonly collection: u32;
      readonly item: u32;
    } & Struct;
    readonly isRedeposited: boolean;
    readonly asRedeposited: {
      readonly collection: u32;
      readonly successfulItems: Vec<u32>;
    } & Struct;
    readonly isAttributeSet: boolean;
    readonly asAttributeSet: {
      readonly collection: u32;
      readonly maybeItem: Option<u32>;
      readonly key: Bytes;
      readonly value: Bytes;
      readonly namespace: PalletNftsAttributeNamespace;
    } & Struct;
    readonly isAttributeCleared: boolean;
    readonly asAttributeCleared: {
      readonly collection: u32;
      readonly maybeItem: Option<u32>;
      readonly key: Bytes;
      readonly namespace: PalletNftsAttributeNamespace;
    } & Struct;
    readonly isItemAttributesApprovalAdded: boolean;
    readonly asItemAttributesApprovalAdded: {
      readonly collection: u32;
      readonly item: u32;
      readonly delegate: AccountId32;
    } & Struct;
    readonly isItemAttributesApprovalRemoved: boolean;
    readonly asItemAttributesApprovalRemoved: {
      readonly collection: u32;
      readonly item: u32;
      readonly delegate: AccountId32;
    } & Struct;
    readonly isOwnershipAcceptanceChanged: boolean;
    readonly asOwnershipAcceptanceChanged: {
      readonly who: AccountId32;
      readonly maybeCollection: Option<u32>;
    } & Struct;
    readonly isCollectionMaxSupplySet: boolean;
    readonly asCollectionMaxSupplySet: {
      readonly collection: u32;
      readonly maxSupply: u32;
    } & Struct;
    readonly isCollectionMintSettingsUpdated: boolean;
    readonly asCollectionMintSettingsUpdated: {
      readonly collection: u32;
    } & Struct;
    readonly isNextCollectionIdIncremented: boolean;
    readonly asNextCollectionIdIncremented: {
      readonly nextId: Option<u32>;
    } & Struct;
    readonly isItemPriceSet: boolean;
    readonly asItemPriceSet: {
      readonly collection: u32;
      readonly item: u32;
      readonly price: u128;
      readonly whitelistedBuyer: Option<AccountId32>;
    } & Struct;
    readonly isItemPriceRemoved: boolean;
    readonly asItemPriceRemoved: {
      readonly collection: u32;
      readonly item: u32;
    } & Struct;
    readonly isItemBought: boolean;
    readonly asItemBought: {
      readonly collection: u32;
      readonly item: u32;
      readonly price: u128;
      readonly seller: AccountId32;
      readonly buyer: AccountId32;
    } & Struct;
    readonly isTipSent: boolean;
    readonly asTipSent: {
      readonly collection: u32;
      readonly item: u32;
      readonly sender: AccountId32;
      readonly receiver: AccountId32;
      readonly amount: u128;
    } & Struct;
    readonly isSwapCreated: boolean;
    readonly asSwapCreated: {
      readonly offeredCollection: u32;
      readonly offeredItem: u32;
      readonly desiredCollection: u32;
      readonly desiredItem: Option<u32>;
      readonly price: Option<PalletNftsPriceWithDirection>;
      readonly deadline: u32;
    } & Struct;
    readonly isSwapCancelled: boolean;
    readonly asSwapCancelled: {
      readonly offeredCollection: u32;
      readonly offeredItem: u32;
      readonly desiredCollection: u32;
      readonly desiredItem: Option<u32>;
      readonly price: Option<PalletNftsPriceWithDirection>;
      readonly deadline: u32;
    } & Struct;
    readonly isSwapClaimed: boolean;
    readonly asSwapClaimed: {
      readonly sentCollection: u32;
      readonly sentItem: u32;
      readonly sentItemOwner: AccountId32;
      readonly receivedCollection: u32;
      readonly receivedItem: u32;
      readonly receivedItemOwner: AccountId32;
      readonly price: Option<PalletNftsPriceWithDirection>;
      readonly deadline: u32;
    } & Struct;
    readonly isPreSignedAttributesSet: boolean;
    readonly asPreSignedAttributesSet: {
      readonly collection: u32;
      readonly item: u32;
      readonly namespace: PalletNftsAttributeNamespace;
    } & Struct;
    readonly isPalletAttributeSet: boolean;
    readonly asPalletAttributeSet: {
      readonly collection: u32;
      readonly item: Option<u32>;
      readonly attribute: PalletNftsPalletAttributes;
      readonly value: Bytes;
    } & Struct;
    readonly type:
      | "Created"
      | "ForceCreated"
      | "Destroyed"
      | "Issued"
      | "Transferred"
      | "Burned"
      | "ItemTransferLocked"
      | "ItemTransferUnlocked"
      | "ItemPropertiesLocked"
      | "CollectionLocked"
      | "OwnerChanged"
      | "TeamChanged"
      | "TransferApproved"
      | "ApprovalCancelled"
      | "AllApprovalsCancelled"
      | "CollectionConfigChanged"
      | "CollectionMetadataSet"
      | "CollectionMetadataCleared"
      | "ItemMetadataSet"
      | "ItemMetadataCleared"
      | "Redeposited"
      | "AttributeSet"
      | "AttributeCleared"
      | "ItemAttributesApprovalAdded"
      | "ItemAttributesApprovalRemoved"
      | "OwnershipAcceptanceChanged"
      | "CollectionMaxSupplySet"
      | "CollectionMintSettingsUpdated"
      | "NextCollectionIdIncremented"
      | "ItemPriceSet"
      | "ItemPriceRemoved"
      | "ItemBought"
      | "TipSent"
      | "SwapCreated"
      | "SwapCancelled"
      | "SwapClaimed"
      | "PreSignedAttributesSet"
      | "PalletAttributeSet";
  }
  /** @name PalletNftsAttributeNamespace (160) */
  interface PalletNftsAttributeNamespace extends Enum {
    readonly isPallet: boolean;
    readonly isCollectionOwner: boolean;
    readonly isItemOwner: boolean;
    readonly isAccount: boolean;
    readonly asAccount: AccountId32;
    readonly type: "Pallet" | "CollectionOwner" | "ItemOwner" | "Account";
  }
  /** @name PalletNftsPriceWithDirection (162) */
  interface PalletNftsPriceWithDirection extends Struct {
    readonly amount: u128;
    readonly direction: PalletNftsPriceDirection;
  }
  /** @name PalletNftsPriceDirection (163) */
  interface PalletNftsPriceDirection extends Enum {
    readonly isSend: boolean;
    readonly isReceive: boolean;
    readonly type: "Send" | "Receive";
  }
  /** @name PalletNftsPalletAttributes (164) */
  interface PalletNftsPalletAttributes extends Enum {
    readonly isUsedToClaim: boolean;
    readonly asUsedToClaim: u32;
    readonly isTransferDisabled: boolean;
    readonly type: "UsedToClaim" | "TransferDisabled";
  }
  /** @name FrameSystemPhase (165) */
  interface FrameSystemPhase extends Enum {
    readonly isApplyExtrinsic: boolean;
    readonly asApplyExtrinsic: u32;
    readonly isFinalization: boolean;
    readonly isInitialization: boolean;
    readonly type: "ApplyExtrinsic" | "Finalization" | "Initialization";
  }
  /** @name FrameSystemLastRuntimeUpgradeInfo (168) */
  interface FrameSystemLastRuntimeUpgradeInfo extends Struct {
    readonly specVersion: Compact<u32>;
    readonly specName: Text;
  }
  /** @name FrameSystemCodeUpgradeAuthorization (170) */
  interface FrameSystemCodeUpgradeAuthorization extends Struct {
    readonly codeHash: H256;
    readonly checkVersion: bool;
  }
  /** @name FrameSystemCall (171) */
  interface FrameSystemCall extends Enum {
    readonly isRemark: boolean;
    readonly asRemark: {
      readonly remark: Bytes;
    } & Struct;
    readonly isSetHeapPages: boolean;
    readonly asSetHeapPages: {
      readonly pages: u64;
    } & Struct;
    readonly isSetCode: boolean;
    readonly asSetCode: {
      readonly code: Bytes;
    } & Struct;
    readonly isSetCodeWithoutChecks: boolean;
    readonly asSetCodeWithoutChecks: {
      readonly code: Bytes;
    } & Struct;
    readonly isSetStorage: boolean;
    readonly asSetStorage: {
      readonly items: Vec<ITuple<[Bytes, Bytes]>>;
    } & Struct;
    readonly isKillStorage: boolean;
    readonly asKillStorage: {
      readonly keys_: Vec<Bytes>;
    } & Struct;
    readonly isKillPrefix: boolean;
    readonly asKillPrefix: {
      readonly prefix: Bytes;
      readonly subkeys: u32;
    } & Struct;
    readonly isRemarkWithEvent: boolean;
    readonly asRemarkWithEvent: {
      readonly remark: Bytes;
    } & Struct;
    readonly isAuthorizeUpgrade: boolean;
    readonly asAuthorizeUpgrade: {
      readonly codeHash: H256;
    } & Struct;
    readonly isAuthorizeUpgradeWithoutChecks: boolean;
    readonly asAuthorizeUpgradeWithoutChecks: {
      readonly codeHash: H256;
    } & Struct;
    readonly isApplyAuthorizedUpgrade: boolean;
    readonly asApplyAuthorizedUpgrade: {
      readonly code: Bytes;
    } & Struct;
    readonly type:
      | "Remark"
      | "SetHeapPages"
      | "SetCode"
      | "SetCodeWithoutChecks"
      | "SetStorage"
      | "KillStorage"
      | "KillPrefix"
      | "RemarkWithEvent"
      | "AuthorizeUpgrade"
      | "AuthorizeUpgradeWithoutChecks"
      | "ApplyAuthorizedUpgrade";
  }
  /** @name FrameSystemLimitsBlockWeights (174) */
  interface FrameSystemLimitsBlockWeights extends Struct {
    readonly baseBlock: SpWeightsWeightV2Weight;
    readonly maxBlock: SpWeightsWeightV2Weight;
    readonly perClass: FrameSupportDispatchPerDispatchClassWeightsPerClass;
  }
  /** @name FrameSupportDispatchPerDispatchClassWeightsPerClass (175) */
  interface FrameSupportDispatchPerDispatchClassWeightsPerClass extends Struct {
    readonly normal: FrameSystemLimitsWeightsPerClass;
    readonly operational: FrameSystemLimitsWeightsPerClass;
    readonly mandatory: FrameSystemLimitsWeightsPerClass;
  }
  /** @name FrameSystemLimitsWeightsPerClass (176) */
  interface FrameSystemLimitsWeightsPerClass extends Struct {
    readonly baseExtrinsic: SpWeightsWeightV2Weight;
    readonly maxExtrinsic: Option<SpWeightsWeightV2Weight>;
    readonly maxTotal: Option<SpWeightsWeightV2Weight>;
    readonly reserved: Option<SpWeightsWeightV2Weight>;
  }
  /** @name FrameSystemLimitsBlockLength (178) */
  interface FrameSystemLimitsBlockLength extends Struct {
    readonly max: FrameSupportDispatchPerDispatchClassU32;
  }
  /** @name FrameSupportDispatchPerDispatchClassU32 (179) */
  interface FrameSupportDispatchPerDispatchClassU32 extends Struct {
    readonly normal: u32;
    readonly operational: u32;
    readonly mandatory: u32;
  }
  /** @name SpWeightsRuntimeDbWeight (180) */
  interface SpWeightsRuntimeDbWeight extends Struct {
    readonly read: u64;
    readonly write: u64;
  }
  /** @name SpVersionRuntimeVersion (181) */
  interface SpVersionRuntimeVersion extends Struct {
    readonly specName: Text;
    readonly implName: Text;
    readonly authoringVersion: u32;
    readonly specVersion: u32;
    readonly implVersion: u32;
    readonly apis: Vec<ITuple<[U8aFixed, u32]>>;
    readonly transactionVersion: u32;
    readonly stateVersion: u8;
  }
  /** @name FrameSystemError (186) */
  interface FrameSystemError extends Enum {
    readonly isInvalidSpecName: boolean;
    readonly isSpecVersionNeedsToIncrease: boolean;
    readonly isFailedToExtractRuntimeVersion: boolean;
    readonly isNonDefaultComposite: boolean;
    readonly isNonZeroRefCount: boolean;
    readonly isCallFiltered: boolean;
    readonly isMultiBlockMigrationsOngoing: boolean;
    readonly isNothingAuthorized: boolean;
    readonly isUnauthorized: boolean;
    readonly type:
      | "InvalidSpecName"
      | "SpecVersionNeedsToIncrease"
      | "FailedToExtractRuntimeVersion"
      | "NonDefaultComposite"
      | "NonZeroRefCount"
      | "CallFiltered"
      | "MultiBlockMigrationsOngoing"
      | "NothingAuthorized"
      | "Unauthorized";
  }
  /** @name CumulusPalletParachainSystemUnincludedSegmentAncestor (188) */
  interface CumulusPalletParachainSystemUnincludedSegmentAncestor extends Struct {
    readonly usedBandwidth: CumulusPalletParachainSystemUnincludedSegmentUsedBandwidth;
    readonly paraHeadHash: Option<H256>;
    readonly consumedGoAheadSignal: Option<PolkadotPrimitivesV6UpgradeGoAhead>;
  }
  /** @name CumulusPalletParachainSystemUnincludedSegmentUsedBandwidth (189) */
  interface CumulusPalletParachainSystemUnincludedSegmentUsedBandwidth extends Struct {
    readonly umpMsgCount: u32;
    readonly umpTotalBytes: u32;
    readonly hrmpOutgoing: BTreeMap<
      u32,
      CumulusPalletParachainSystemUnincludedSegmentHrmpChannelUpdate
    >;
  }
  /** @name CumulusPalletParachainSystemUnincludedSegmentHrmpChannelUpdate (191) */
  interface CumulusPalletParachainSystemUnincludedSegmentHrmpChannelUpdate extends Struct {
    readonly msgCount: u32;
    readonly totalBytes: u32;
  }
  /** @name PolkadotPrimitivesV6UpgradeGoAhead (196) */
  interface PolkadotPrimitivesV6UpgradeGoAhead extends Enum {
    readonly isAbort: boolean;
    readonly isGoAhead: boolean;
    readonly type: "Abort" | "GoAhead";
  }
  /** @name CumulusPalletParachainSystemUnincludedSegmentSegmentTracker (197) */
  interface CumulusPalletParachainSystemUnincludedSegmentSegmentTracker extends Struct {
    readonly usedBandwidth: CumulusPalletParachainSystemUnincludedSegmentUsedBandwidth;
    readonly hrmpWatermark: Option<u32>;
    readonly consumedGoAheadSignal: Option<PolkadotPrimitivesV6UpgradeGoAhead>;
  }
  /** @name PolkadotPrimitivesV6PersistedValidationData (198) */
  interface PolkadotPrimitivesV6PersistedValidationData extends Struct {
    readonly parentHead: Bytes;
    readonly relayParentNumber: u32;
    readonly relayParentStorageRoot: H256;
    readonly maxPovSize: u32;
  }
  /** @name PolkadotPrimitivesV6UpgradeRestriction (201) */
  interface PolkadotPrimitivesV6UpgradeRestriction extends Enum {
    readonly isPresent: boolean;
    readonly type: "Present";
  }
  /** @name SpTrieStorageProof (202) */
  interface SpTrieStorageProof extends Struct {
    readonly trieNodes: BTreeSet<Bytes>;
  }
  /** @name CumulusPalletParachainSystemRelayStateSnapshotMessagingStateSnapshot (204) */
  interface CumulusPalletParachainSystemRelayStateSnapshotMessagingStateSnapshot extends Struct {
    readonly dmqMqcHead: H256;
    readonly relayDispatchQueueRemainingCapacity: CumulusPalletParachainSystemRelayStateSnapshotRelayDispatchQueueRemainingCapacity;
    readonly ingressChannels: Vec<ITuple<[u32, PolkadotPrimitivesV6AbridgedHrmpChannel]>>;
    readonly egressChannels: Vec<ITuple<[u32, PolkadotPrimitivesV6AbridgedHrmpChannel]>>;
  }
  /** @name CumulusPalletParachainSystemRelayStateSnapshotRelayDispatchQueueRemainingCapacity (205) */
  interface CumulusPalletParachainSystemRelayStateSnapshotRelayDispatchQueueRemainingCapacity
    extends Struct {
    readonly remainingCount: u32;
    readonly remainingSize: u32;
  }
  /** @name PolkadotPrimitivesV6AbridgedHrmpChannel (208) */
  interface PolkadotPrimitivesV6AbridgedHrmpChannel extends Struct {
    readonly maxCapacity: u32;
    readonly maxTotalSize: u32;
    readonly maxMessageSize: u32;
    readonly msgCount: u32;
    readonly totalSize: u32;
    readonly mqcHead: Option<H256>;
  }
  /** @name PolkadotPrimitivesV6AbridgedHostConfiguration (209) */
  interface PolkadotPrimitivesV6AbridgedHostConfiguration extends Struct {
    readonly maxCodeSize: u32;
    readonly maxHeadDataSize: u32;
    readonly maxUpwardQueueCount: u32;
    readonly maxUpwardQueueSize: u32;
    readonly maxUpwardMessageSize: u32;
    readonly maxUpwardMessageNumPerCandidate: u32;
    readonly hrmpMaxMessageNumPerCandidate: u32;
    readonly validationUpgradeCooldown: u32;
    readonly validationUpgradeDelay: u32;
    readonly asyncBackingParams: PolkadotPrimitivesV6AsyncBackingAsyncBackingParams;
  }
  /** @name PolkadotPrimitivesV6AsyncBackingAsyncBackingParams (210) */
  interface PolkadotPrimitivesV6AsyncBackingAsyncBackingParams extends Struct {
    readonly maxCandidateDepth: u32;
    readonly allowedAncestryLen: u32;
  }
  /** @name PolkadotCorePrimitivesOutboundHrmpMessage (216) */
  interface PolkadotCorePrimitivesOutboundHrmpMessage extends Struct {
    readonly recipient: u32;
    readonly data: Bytes;
  }
  /** @name CumulusPalletParachainSystemCall (218) */
  interface CumulusPalletParachainSystemCall extends Enum {
    readonly isSetValidationData: boolean;
    readonly asSetValidationData: {
      readonly data: CumulusPrimitivesParachainInherentParachainInherentData;
    } & Struct;
    readonly isSudoSendUpwardMessage: boolean;
    readonly asSudoSendUpwardMessage: {
      readonly message: Bytes;
    } & Struct;
    readonly isAuthorizeUpgrade: boolean;
    readonly asAuthorizeUpgrade: {
      readonly codeHash: H256;
      readonly checkVersion: bool;
    } & Struct;
    readonly isEnactAuthorizedUpgrade: boolean;
    readonly asEnactAuthorizedUpgrade: {
      readonly code: Bytes;
    } & Struct;
    readonly type:
      | "SetValidationData"
      | "SudoSendUpwardMessage"
      | "AuthorizeUpgrade"
      | "EnactAuthorizedUpgrade";
  }
  /** @name CumulusPrimitivesParachainInherentParachainInherentData (219) */
  interface CumulusPrimitivesParachainInherentParachainInherentData extends Struct {
    readonly validationData: PolkadotPrimitivesV6PersistedValidationData;
    readonly relayChainState: SpTrieStorageProof;
    readonly downwardMessages: Vec<PolkadotCorePrimitivesInboundDownwardMessage>;
    readonly horizontalMessages: BTreeMap<u32, Vec<PolkadotCorePrimitivesInboundHrmpMessage>>;
  }
  /** @name PolkadotCorePrimitivesInboundDownwardMessage (221) */
  interface PolkadotCorePrimitivesInboundDownwardMessage extends Struct {
    readonly sentAt: u32;
    readonly msg: Bytes;
  }
  /** @name PolkadotCorePrimitivesInboundHrmpMessage (224) */
  interface PolkadotCorePrimitivesInboundHrmpMessage extends Struct {
    readonly sentAt: u32;
    readonly data: Bytes;
  }
  /** @name CumulusPalletParachainSystemError (227) */
  interface CumulusPalletParachainSystemError extends Enum {
    readonly isOverlappingUpgrades: boolean;
    readonly isProhibitedByPolkadot: boolean;
    readonly isTooBig: boolean;
    readonly isValidationDataNotAvailable: boolean;
    readonly isHostConfigurationNotAvailable: boolean;
    readonly isNotScheduled: boolean;
    readonly isNothingAuthorized: boolean;
    readonly isUnauthorized: boolean;
    readonly type:
      | "OverlappingUpgrades"
      | "ProhibitedByPolkadot"
      | "TooBig"
      | "ValidationDataNotAvailable"
      | "HostConfigurationNotAvailable"
      | "NotScheduled"
      | "NothingAuthorized"
      | "Unauthorized";
  }
  /** @name PalletTimestampCall (228) */
  interface PalletTimestampCall extends Enum {
    readonly isSet: boolean;
    readonly asSet: {
      readonly now: Compact<u64>;
    } & Struct;
    readonly type: "Set";
  }
  /** @name StagingParachainInfoCall (229) */
  type StagingParachainInfoCall = Null;
  /** @name PalletBalancesBalanceLock (231) */
  interface PalletBalancesBalanceLock extends Struct {
    readonly id: U8aFixed;
    readonly amount: u128;
    readonly reasons: PalletBalancesReasons;
  }
  /** @name PalletBalancesReasons (232) */
  interface PalletBalancesReasons extends Enum {
    readonly isFee: boolean;
    readonly isMisc: boolean;
    readonly isAll: boolean;
    readonly type: "Fee" | "Misc" | "All";
  }
  /** @name PalletBalancesReserveData (235) */
  interface PalletBalancesReserveData extends Struct {
    readonly id: U8aFixed;
    readonly amount: u128;
  }
  /** @name StorageHubRuntimeRuntimeHoldReason (239) */
  interface StorageHubRuntimeRuntimeHoldReason extends Enum {
    readonly isProviders: boolean;
    readonly asProviders: PalletStorageProvidersHoldReason;
    readonly isPaymentStreams: boolean;
    readonly asPaymentStreams: PalletPaymentStreamsHoldReason;
    readonly type: "Providers" | "PaymentStreams";
  }
  /** @name PalletStorageProvidersHoldReason (240) */
  interface PalletStorageProvidersHoldReason extends Enum {
    readonly isStorageProviderDeposit: boolean;
    readonly isBucketDeposit: boolean;
    readonly type: "StorageProviderDeposit" | "BucketDeposit";
  }
  /** @name PalletPaymentStreamsHoldReason (241) */
  interface PalletPaymentStreamsHoldReason extends Enum {
    readonly isPaymentStreamDeposit: boolean;
    readonly type: "PaymentStreamDeposit";
  }
  /** @name PalletBalancesIdAmount (244) */
  interface PalletBalancesIdAmount extends Struct {
    readonly id: Null;
    readonly amount: u128;
  }
  /** @name PalletBalancesCall (246) */
  interface PalletBalancesCall extends Enum {
    readonly isTransferAllowDeath: boolean;
    readonly asTransferAllowDeath: {
      readonly dest: MultiAddress;
      readonly value: Compact<u128>;
    } & Struct;
    readonly isForceTransfer: boolean;
    readonly asForceTransfer: {
      readonly source: MultiAddress;
      readonly dest: MultiAddress;
      readonly value: Compact<u128>;
    } & Struct;
    readonly isTransferKeepAlive: boolean;
    readonly asTransferKeepAlive: {
      readonly dest: MultiAddress;
      readonly value: Compact<u128>;
    } & Struct;
    readonly isTransferAll: boolean;
    readonly asTransferAll: {
      readonly dest: MultiAddress;
      readonly keepAlive: bool;
    } & Struct;
    readonly isForceUnreserve: boolean;
    readonly asForceUnreserve: {
      readonly who: MultiAddress;
      readonly amount: u128;
    } & Struct;
    readonly isUpgradeAccounts: boolean;
    readonly asUpgradeAccounts: {
      readonly who: Vec<AccountId32>;
    } & Struct;
    readonly isForceSetBalance: boolean;
    readonly asForceSetBalance: {
      readonly who: MultiAddress;
      readonly newFree: Compact<u128>;
    } & Struct;
    readonly isForceAdjustTotalIssuance: boolean;
    readonly asForceAdjustTotalIssuance: {
      readonly direction: PalletBalancesAdjustmentDirection;
      readonly delta: Compact<u128>;
    } & Struct;
    readonly type:
      | "TransferAllowDeath"
      | "ForceTransfer"
      | "TransferKeepAlive"
      | "TransferAll"
      | "ForceUnreserve"
      | "UpgradeAccounts"
      | "ForceSetBalance"
      | "ForceAdjustTotalIssuance";
  }
  /** @name PalletBalancesAdjustmentDirection (249) */
  interface PalletBalancesAdjustmentDirection extends Enum {
    readonly isIncrease: boolean;
    readonly isDecrease: boolean;
    readonly type: "Increase" | "Decrease";
  }
  /** @name PalletBalancesError (250) */
  interface PalletBalancesError extends Enum {
    readonly isVestingBalance: boolean;
    readonly isLiquidityRestrictions: boolean;
    readonly isInsufficientBalance: boolean;
    readonly isExistentialDeposit: boolean;
    readonly isExpendability: boolean;
    readonly isExistingVestingSchedule: boolean;
    readonly isDeadAccount: boolean;
    readonly isTooManyReserves: boolean;
    readonly isTooManyHolds: boolean;
    readonly isTooManyFreezes: boolean;
    readonly isIssuanceDeactivated: boolean;
    readonly isDeltaZero: boolean;
    readonly type:
      | "VestingBalance"
      | "LiquidityRestrictions"
      | "InsufficientBalance"
      | "ExistentialDeposit"
      | "Expendability"
      | "ExistingVestingSchedule"
      | "DeadAccount"
      | "TooManyReserves"
      | "TooManyHolds"
      | "TooManyFreezes"
      | "IssuanceDeactivated"
      | "DeltaZero";
  }
  /** @name PalletTransactionPaymentReleases (251) */
  interface PalletTransactionPaymentReleases extends Enum {
    readonly isV1Ancient: boolean;
    readonly isV2: boolean;
    readonly type: "V1Ancient" | "V2";
  }
  /** @name PalletSudoCall (252) */
  interface PalletSudoCall extends Enum {
    readonly isSudo: boolean;
    readonly asSudo: {
      readonly call: Call;
    } & Struct;
    readonly isSudoUncheckedWeight: boolean;
    readonly asSudoUncheckedWeight: {
      readonly call: Call;
      readonly weight: SpWeightsWeightV2Weight;
    } & Struct;
    readonly isSetKey: boolean;
    readonly asSetKey: {
      readonly new_: MultiAddress;
    } & Struct;
    readonly isSudoAs: boolean;
    readonly asSudoAs: {
      readonly who: MultiAddress;
      readonly call: Call;
    } & Struct;
    readonly isRemoveKey: boolean;
    readonly type: "Sudo" | "SudoUncheckedWeight" | "SetKey" | "SudoAs" | "RemoveKey";
  }
  /** @name PalletCollatorSelectionCall (254) */
  interface PalletCollatorSelectionCall extends Enum {
    readonly isSetInvulnerables: boolean;
    readonly asSetInvulnerables: {
      readonly new_: Vec<AccountId32>;
    } & Struct;
    readonly isSetDesiredCandidates: boolean;
    readonly asSetDesiredCandidates: {
      readonly max: u32;
    } & Struct;
    readonly isSetCandidacyBond: boolean;
    readonly asSetCandidacyBond: {
      readonly bond: u128;
    } & Struct;
    readonly isRegisterAsCandidate: boolean;
    readonly isLeaveIntent: boolean;
    readonly isAddInvulnerable: boolean;
    readonly asAddInvulnerable: {
      readonly who: AccountId32;
    } & Struct;
    readonly isRemoveInvulnerable: boolean;
    readonly asRemoveInvulnerable: {
      readonly who: AccountId32;
    } & Struct;
    readonly isUpdateBond: boolean;
    readonly asUpdateBond: {
      readonly newDeposit: u128;
    } & Struct;
    readonly isTakeCandidateSlot: boolean;
    readonly asTakeCandidateSlot: {
      readonly deposit: u128;
      readonly target: AccountId32;
    } & Struct;
    readonly type:
      | "SetInvulnerables"
      | "SetDesiredCandidates"
      | "SetCandidacyBond"
      | "RegisterAsCandidate"
      | "LeaveIntent"
      | "AddInvulnerable"
      | "RemoveInvulnerable"
      | "UpdateBond"
      | "TakeCandidateSlot";
  }
  /** @name PalletSessionCall (255) */
  interface PalletSessionCall extends Enum {
    readonly isSetKeys: boolean;
    readonly asSetKeys: {
      readonly keys_: StorageHubRuntimeSessionKeys;
      readonly proof: Bytes;
    } & Struct;
    readonly isPurgeKeys: boolean;
    readonly type: "SetKeys" | "PurgeKeys";
  }
  /** @name StorageHubRuntimeSessionKeys (256) */
  interface StorageHubRuntimeSessionKeys extends Struct {
    readonly aura: SpConsensusAuraSr25519AppSr25519Public;
  }
  /** @name SpConsensusAuraSr25519AppSr25519Public (257) */
  interface SpConsensusAuraSr25519AppSr25519Public extends SpCoreSr25519Public {}
  /** @name SpCoreSr25519Public (258) */
  interface SpCoreSr25519Public extends U8aFixed {}
  /** @name CumulusPalletXcmpQueueCall (259) */
  interface CumulusPalletXcmpQueueCall extends Enum {
    readonly isSuspendXcmExecution: boolean;
    readonly isResumeXcmExecution: boolean;
    readonly isUpdateSuspendThreshold: boolean;
    readonly asUpdateSuspendThreshold: {
      readonly new_: u32;
    } & Struct;
    readonly isUpdateDropThreshold: boolean;
    readonly asUpdateDropThreshold: {
      readonly new_: u32;
    } & Struct;
    readonly isUpdateResumeThreshold: boolean;
    readonly asUpdateResumeThreshold: {
      readonly new_: u32;
    } & Struct;
    readonly type:
      | "SuspendXcmExecution"
      | "ResumeXcmExecution"
      | "UpdateSuspendThreshold"
      | "UpdateDropThreshold"
      | "UpdateResumeThreshold";
  }
  /** @name PalletXcmCall (260) */
  interface PalletXcmCall extends Enum {
    readonly isSend: boolean;
    readonly asSend: {
      readonly dest: XcmVersionedLocation;
      readonly message: XcmVersionedXcm;
    } & Struct;
    readonly isTeleportAssets: boolean;
    readonly asTeleportAssets: {
      readonly dest: XcmVersionedLocation;
      readonly beneficiary: XcmVersionedLocation;
      readonly assets: XcmVersionedAssets;
      readonly feeAssetItem: u32;
    } & Struct;
    readonly isReserveTransferAssets: boolean;
    readonly asReserveTransferAssets: {
      readonly dest: XcmVersionedLocation;
      readonly beneficiary: XcmVersionedLocation;
      readonly assets: XcmVersionedAssets;
      readonly feeAssetItem: u32;
    } & Struct;
    readonly isExecute: boolean;
    readonly asExecute: {
      readonly message: XcmVersionedXcm;
      readonly maxWeight: SpWeightsWeightV2Weight;
    } & Struct;
    readonly isForceXcmVersion: boolean;
    readonly asForceXcmVersion: {
      readonly location: StagingXcmV4Location;
      readonly version: u32;
    } & Struct;
    readonly isForceDefaultXcmVersion: boolean;
    readonly asForceDefaultXcmVersion: {
      readonly maybeXcmVersion: Option<u32>;
    } & Struct;
    readonly isForceSubscribeVersionNotify: boolean;
    readonly asForceSubscribeVersionNotify: {
      readonly location: XcmVersionedLocation;
    } & Struct;
    readonly isForceUnsubscribeVersionNotify: boolean;
    readonly asForceUnsubscribeVersionNotify: {
      readonly location: XcmVersionedLocation;
    } & Struct;
    readonly isLimitedReserveTransferAssets: boolean;
    readonly asLimitedReserveTransferAssets: {
      readonly dest: XcmVersionedLocation;
      readonly beneficiary: XcmVersionedLocation;
      readonly assets: XcmVersionedAssets;
      readonly feeAssetItem: u32;
      readonly weightLimit: XcmV3WeightLimit;
    } & Struct;
    readonly isLimitedTeleportAssets: boolean;
    readonly asLimitedTeleportAssets: {
      readonly dest: XcmVersionedLocation;
      readonly beneficiary: XcmVersionedLocation;
      readonly assets: XcmVersionedAssets;
      readonly feeAssetItem: u32;
      readonly weightLimit: XcmV3WeightLimit;
    } & Struct;
    readonly isForceSuspension: boolean;
    readonly asForceSuspension: {
      readonly suspended: bool;
    } & Struct;
    readonly isTransferAssets: boolean;
    readonly asTransferAssets: {
      readonly dest: XcmVersionedLocation;
      readonly beneficiary: XcmVersionedLocation;
      readonly assets: XcmVersionedAssets;
      readonly feeAssetItem: u32;
      readonly weightLimit: XcmV3WeightLimit;
    } & Struct;
    readonly isClaimAssets: boolean;
    readonly asClaimAssets: {
      readonly assets: XcmVersionedAssets;
      readonly beneficiary: XcmVersionedLocation;
    } & Struct;
    readonly type:
      | "Send"
      | "TeleportAssets"
      | "ReserveTransferAssets"
      | "Execute"
      | "ForceXcmVersion"
      | "ForceDefaultXcmVersion"
      | "ForceSubscribeVersionNotify"
      | "ForceUnsubscribeVersionNotify"
      | "LimitedReserveTransferAssets"
      | "LimitedTeleportAssets"
      | "ForceSuspension"
      | "TransferAssets"
      | "ClaimAssets";
  }
  /** @name XcmVersionedXcm (261) */
  interface XcmVersionedXcm extends Enum {
    readonly isV2: boolean;
    readonly asV2: XcmV2Xcm;
    readonly isV3: boolean;
    readonly asV3: XcmV3Xcm;
    readonly isV4: boolean;
    readonly asV4: StagingXcmV4Xcm;
    readonly type: "V2" | "V3" | "V4";
  }
  /** @name XcmV2Xcm (262) */
  interface XcmV2Xcm extends Vec<XcmV2Instruction> {}
  /** @name XcmV2Instruction (264) */
  interface XcmV2Instruction extends Enum {
    readonly isWithdrawAsset: boolean;
    readonly asWithdrawAsset: XcmV2MultiassetMultiAssets;
    readonly isReserveAssetDeposited: boolean;
    readonly asReserveAssetDeposited: XcmV2MultiassetMultiAssets;
    readonly isReceiveTeleportedAsset: boolean;
    readonly asReceiveTeleportedAsset: XcmV2MultiassetMultiAssets;
    readonly isQueryResponse: boolean;
    readonly asQueryResponse: {
      readonly queryId: Compact<u64>;
      readonly response: XcmV2Response;
      readonly maxWeight: Compact<u64>;
    } & Struct;
    readonly isTransferAsset: boolean;
    readonly asTransferAsset: {
      readonly assets: XcmV2MultiassetMultiAssets;
      readonly beneficiary: XcmV2MultiLocation;
    } & Struct;
    readonly isTransferReserveAsset: boolean;
    readonly asTransferReserveAsset: {
      readonly assets: XcmV2MultiassetMultiAssets;
      readonly dest: XcmV2MultiLocation;
      readonly xcm: XcmV2Xcm;
    } & Struct;
    readonly isTransact: boolean;
    readonly asTransact: {
      readonly originType: XcmV2OriginKind;
      readonly requireWeightAtMost: Compact<u64>;
      readonly call: XcmDoubleEncoded;
    } & Struct;
    readonly isHrmpNewChannelOpenRequest: boolean;
    readonly asHrmpNewChannelOpenRequest: {
      readonly sender: Compact<u32>;
      readonly maxMessageSize: Compact<u32>;
      readonly maxCapacity: Compact<u32>;
    } & Struct;
    readonly isHrmpChannelAccepted: boolean;
    readonly asHrmpChannelAccepted: {
      readonly recipient: Compact<u32>;
    } & Struct;
    readonly isHrmpChannelClosing: boolean;
    readonly asHrmpChannelClosing: {
      readonly initiator: Compact<u32>;
      readonly sender: Compact<u32>;
      readonly recipient: Compact<u32>;
    } & Struct;
    readonly isClearOrigin: boolean;
    readonly isDescendOrigin: boolean;
    readonly asDescendOrigin: XcmV2MultilocationJunctions;
    readonly isReportError: boolean;
    readonly asReportError: {
      readonly queryId: Compact<u64>;
      readonly dest: XcmV2MultiLocation;
      readonly maxResponseWeight: Compact<u64>;
    } & Struct;
    readonly isDepositAsset: boolean;
    readonly asDepositAsset: {
      readonly assets: XcmV2MultiassetMultiAssetFilter;
      readonly maxAssets: Compact<u32>;
      readonly beneficiary: XcmV2MultiLocation;
    } & Struct;
    readonly isDepositReserveAsset: boolean;
    readonly asDepositReserveAsset: {
      readonly assets: XcmV2MultiassetMultiAssetFilter;
      readonly maxAssets: Compact<u32>;
      readonly dest: XcmV2MultiLocation;
      readonly xcm: XcmV2Xcm;
    } & Struct;
    readonly isExchangeAsset: boolean;
    readonly asExchangeAsset: {
      readonly give: XcmV2MultiassetMultiAssetFilter;
      readonly receive: XcmV2MultiassetMultiAssets;
    } & Struct;
    readonly isInitiateReserveWithdraw: boolean;
    readonly asInitiateReserveWithdraw: {
      readonly assets: XcmV2MultiassetMultiAssetFilter;
      readonly reserve: XcmV2MultiLocation;
      readonly xcm: XcmV2Xcm;
    } & Struct;
    readonly isInitiateTeleport: boolean;
    readonly asInitiateTeleport: {
      readonly assets: XcmV2MultiassetMultiAssetFilter;
      readonly dest: XcmV2MultiLocation;
      readonly xcm: XcmV2Xcm;
    } & Struct;
    readonly isQueryHolding: boolean;
    readonly asQueryHolding: {
      readonly queryId: Compact<u64>;
      readonly dest: XcmV2MultiLocation;
      readonly assets: XcmV2MultiassetMultiAssetFilter;
      readonly maxResponseWeight: Compact<u64>;
    } & Struct;
    readonly isBuyExecution: boolean;
    readonly asBuyExecution: {
      readonly fees: XcmV2MultiAsset;
      readonly weightLimit: XcmV2WeightLimit;
    } & Struct;
    readonly isRefundSurplus: boolean;
    readonly isSetErrorHandler: boolean;
    readonly asSetErrorHandler: XcmV2Xcm;
    readonly isSetAppendix: boolean;
    readonly asSetAppendix: XcmV2Xcm;
    readonly isClearError: boolean;
    readonly isClaimAsset: boolean;
    readonly asClaimAsset: {
      readonly assets: XcmV2MultiassetMultiAssets;
      readonly ticket: XcmV2MultiLocation;
    } & Struct;
    readonly isTrap: boolean;
    readonly asTrap: Compact<u64>;
    readonly isSubscribeVersion: boolean;
    readonly asSubscribeVersion: {
      readonly queryId: Compact<u64>;
      readonly maxResponseWeight: Compact<u64>;
    } & Struct;
    readonly isUnsubscribeVersion: boolean;
    readonly type:
      | "WithdrawAsset"
      | "ReserveAssetDeposited"
      | "ReceiveTeleportedAsset"
      | "QueryResponse"
      | "TransferAsset"
      | "TransferReserveAsset"
      | "Transact"
      | "HrmpNewChannelOpenRequest"
      | "HrmpChannelAccepted"
      | "HrmpChannelClosing"
      | "ClearOrigin"
      | "DescendOrigin"
      | "ReportError"
      | "DepositAsset"
      | "DepositReserveAsset"
      | "ExchangeAsset"
      | "InitiateReserveWithdraw"
      | "InitiateTeleport"
      | "QueryHolding"
      | "BuyExecution"
      | "RefundSurplus"
      | "SetErrorHandler"
      | "SetAppendix"
      | "ClearError"
      | "ClaimAsset"
      | "Trap"
      | "SubscribeVersion"
      | "UnsubscribeVersion";
  }
  /** @name XcmV2Response (265) */
  interface XcmV2Response extends Enum {
    readonly isNull: boolean;
    readonly isAssets: boolean;
    readonly asAssets: XcmV2MultiassetMultiAssets;
    readonly isExecutionResult: boolean;
    readonly asExecutionResult: Option<ITuple<[u32, XcmV2TraitsError]>>;
    readonly isVersion: boolean;
    readonly asVersion: u32;
    readonly type: "Null" | "Assets" | "ExecutionResult" | "Version";
  }
  /** @name XcmV2TraitsError (268) */
  interface XcmV2TraitsError extends Enum {
    readonly isOverflow: boolean;
    readonly isUnimplemented: boolean;
    readonly isUntrustedReserveLocation: boolean;
    readonly isUntrustedTeleportLocation: boolean;
    readonly isMultiLocationFull: boolean;
    readonly isMultiLocationNotInvertible: boolean;
    readonly isBadOrigin: boolean;
    readonly isInvalidLocation: boolean;
    readonly isAssetNotFound: boolean;
    readonly isFailedToTransactAsset: boolean;
    readonly isNotWithdrawable: boolean;
    readonly isLocationCannotHold: boolean;
    readonly isExceedsMaxMessageSize: boolean;
    readonly isDestinationUnsupported: boolean;
    readonly isTransport: boolean;
    readonly isUnroutable: boolean;
    readonly isUnknownClaim: boolean;
    readonly isFailedToDecode: boolean;
    readonly isMaxWeightInvalid: boolean;
    readonly isNotHoldingFees: boolean;
    readonly isTooExpensive: boolean;
    readonly isTrap: boolean;
    readonly asTrap: u64;
    readonly isUnhandledXcmVersion: boolean;
    readonly isWeightLimitReached: boolean;
    readonly asWeightLimitReached: u64;
    readonly isBarrier: boolean;
    readonly isWeightNotComputable: boolean;
    readonly type:
      | "Overflow"
      | "Unimplemented"
      | "UntrustedReserveLocation"
      | "UntrustedTeleportLocation"
      | "MultiLocationFull"
      | "MultiLocationNotInvertible"
      | "BadOrigin"
      | "InvalidLocation"
      | "AssetNotFound"
      | "FailedToTransactAsset"
      | "NotWithdrawable"
      | "LocationCannotHold"
      | "ExceedsMaxMessageSize"
      | "DestinationUnsupported"
      | "Transport"
      | "Unroutable"
      | "UnknownClaim"
      | "FailedToDecode"
      | "MaxWeightInvalid"
      | "NotHoldingFees"
      | "TooExpensive"
      | "Trap"
      | "UnhandledXcmVersion"
      | "WeightLimitReached"
      | "Barrier"
      | "WeightNotComputable";
  }
  /** @name XcmV2MultiassetMultiAssetFilter (269) */
  interface XcmV2MultiassetMultiAssetFilter extends Enum {
    readonly isDefinite: boolean;
    readonly asDefinite: XcmV2MultiassetMultiAssets;
    readonly isWild: boolean;
    readonly asWild: XcmV2MultiassetWildMultiAsset;
    readonly type: "Definite" | "Wild";
  }
  /** @name XcmV2MultiassetWildMultiAsset (270) */
  interface XcmV2MultiassetWildMultiAsset extends Enum {
    readonly isAll: boolean;
    readonly isAllOf: boolean;
    readonly asAllOf: {
      readonly id: XcmV2MultiassetAssetId;
      readonly fun: XcmV2MultiassetWildFungibility;
    } & Struct;
    readonly type: "All" | "AllOf";
  }
  /** @name XcmV2MultiassetWildFungibility (271) */
  interface XcmV2MultiassetWildFungibility extends Enum {
    readonly isFungible: boolean;
    readonly isNonFungible: boolean;
    readonly type: "Fungible" | "NonFungible";
  }
  /** @name XcmV2WeightLimit (272) */
  interface XcmV2WeightLimit extends Enum {
    readonly isUnlimited: boolean;
    readonly isLimited: boolean;
    readonly asLimited: Compact<u64>;
    readonly type: "Unlimited" | "Limited";
  }
  /** @name XcmV3Xcm (273) */
  interface XcmV3Xcm extends Vec<XcmV3Instruction> {}
  /** @name XcmV3Instruction (275) */
  interface XcmV3Instruction extends Enum {
    readonly isWithdrawAsset: boolean;
    readonly asWithdrawAsset: XcmV3MultiassetMultiAssets;
    readonly isReserveAssetDeposited: boolean;
    readonly asReserveAssetDeposited: XcmV3MultiassetMultiAssets;
    readonly isReceiveTeleportedAsset: boolean;
    readonly asReceiveTeleportedAsset: XcmV3MultiassetMultiAssets;
    readonly isQueryResponse: boolean;
    readonly asQueryResponse: {
      readonly queryId: Compact<u64>;
      readonly response: XcmV3Response;
      readonly maxWeight: SpWeightsWeightV2Weight;
      readonly querier: Option<StagingXcmV3MultiLocation>;
    } & Struct;
    readonly isTransferAsset: boolean;
    readonly asTransferAsset: {
      readonly assets: XcmV3MultiassetMultiAssets;
      readonly beneficiary: StagingXcmV3MultiLocation;
    } & Struct;
    readonly isTransferReserveAsset: boolean;
    readonly asTransferReserveAsset: {
      readonly assets: XcmV3MultiassetMultiAssets;
      readonly dest: StagingXcmV3MultiLocation;
      readonly xcm: XcmV3Xcm;
    } & Struct;
    readonly isTransact: boolean;
    readonly asTransact: {
      readonly originKind: XcmV2OriginKind;
      readonly requireWeightAtMost: SpWeightsWeightV2Weight;
      readonly call: XcmDoubleEncoded;
    } & Struct;
    readonly isHrmpNewChannelOpenRequest: boolean;
    readonly asHrmpNewChannelOpenRequest: {
      readonly sender: Compact<u32>;
      readonly maxMessageSize: Compact<u32>;
      readonly maxCapacity: Compact<u32>;
    } & Struct;
    readonly isHrmpChannelAccepted: boolean;
    readonly asHrmpChannelAccepted: {
      readonly recipient: Compact<u32>;
    } & Struct;
    readonly isHrmpChannelClosing: boolean;
    readonly asHrmpChannelClosing: {
      readonly initiator: Compact<u32>;
      readonly sender: Compact<u32>;
      readonly recipient: Compact<u32>;
    } & Struct;
    readonly isClearOrigin: boolean;
    readonly isDescendOrigin: boolean;
    readonly asDescendOrigin: XcmV3Junctions;
    readonly isReportError: boolean;
    readonly asReportError: XcmV3QueryResponseInfo;
    readonly isDepositAsset: boolean;
    readonly asDepositAsset: {
      readonly assets: XcmV3MultiassetMultiAssetFilter;
      readonly beneficiary: StagingXcmV3MultiLocation;
    } & Struct;
    readonly isDepositReserveAsset: boolean;
    readonly asDepositReserveAsset: {
      readonly assets: XcmV3MultiassetMultiAssetFilter;
      readonly dest: StagingXcmV3MultiLocation;
      readonly xcm: XcmV3Xcm;
    } & Struct;
    readonly isExchangeAsset: boolean;
    readonly asExchangeAsset: {
      readonly give: XcmV3MultiassetMultiAssetFilter;
      readonly want: XcmV3MultiassetMultiAssets;
      readonly maximal: bool;
    } & Struct;
    readonly isInitiateReserveWithdraw: boolean;
    readonly asInitiateReserveWithdraw: {
      readonly assets: XcmV3MultiassetMultiAssetFilter;
      readonly reserve: StagingXcmV3MultiLocation;
      readonly xcm: XcmV3Xcm;
    } & Struct;
    readonly isInitiateTeleport: boolean;
    readonly asInitiateTeleport: {
      readonly assets: XcmV3MultiassetMultiAssetFilter;
      readonly dest: StagingXcmV3MultiLocation;
      readonly xcm: XcmV3Xcm;
    } & Struct;
    readonly isReportHolding: boolean;
    readonly asReportHolding: {
      readonly responseInfo: XcmV3QueryResponseInfo;
      readonly assets: XcmV3MultiassetMultiAssetFilter;
    } & Struct;
    readonly isBuyExecution: boolean;
    readonly asBuyExecution: {
      readonly fees: XcmV3MultiAsset;
      readonly weightLimit: XcmV3WeightLimit;
    } & Struct;
    readonly isRefundSurplus: boolean;
    readonly isSetErrorHandler: boolean;
    readonly asSetErrorHandler: XcmV3Xcm;
    readonly isSetAppendix: boolean;
    readonly asSetAppendix: XcmV3Xcm;
    readonly isClearError: boolean;
    readonly isClaimAsset: boolean;
    readonly asClaimAsset: {
      readonly assets: XcmV3MultiassetMultiAssets;
      readonly ticket: StagingXcmV3MultiLocation;
    } & Struct;
    readonly isTrap: boolean;
    readonly asTrap: Compact<u64>;
    readonly isSubscribeVersion: boolean;
    readonly asSubscribeVersion: {
      readonly queryId: Compact<u64>;
      readonly maxResponseWeight: SpWeightsWeightV2Weight;
    } & Struct;
    readonly isUnsubscribeVersion: boolean;
    readonly isBurnAsset: boolean;
    readonly asBurnAsset: XcmV3MultiassetMultiAssets;
    readonly isExpectAsset: boolean;
    readonly asExpectAsset: XcmV3MultiassetMultiAssets;
    readonly isExpectOrigin: boolean;
    readonly asExpectOrigin: Option<StagingXcmV3MultiLocation>;
    readonly isExpectError: boolean;
    readonly asExpectError: Option<ITuple<[u32, XcmV3TraitsError]>>;
    readonly isExpectTransactStatus: boolean;
    readonly asExpectTransactStatus: XcmV3MaybeErrorCode;
    readonly isQueryPallet: boolean;
    readonly asQueryPallet: {
      readonly moduleName: Bytes;
      readonly responseInfo: XcmV3QueryResponseInfo;
    } & Struct;
    readonly isExpectPallet: boolean;
    readonly asExpectPallet: {
      readonly index: Compact<u32>;
      readonly name: Bytes;
      readonly moduleName: Bytes;
      readonly crateMajor: Compact<u32>;
      readonly minCrateMinor: Compact<u32>;
    } & Struct;
    readonly isReportTransactStatus: boolean;
    readonly asReportTransactStatus: XcmV3QueryResponseInfo;
    readonly isClearTransactStatus: boolean;
    readonly isUniversalOrigin: boolean;
    readonly asUniversalOrigin: XcmV3Junction;
    readonly isExportMessage: boolean;
    readonly asExportMessage: {
      readonly network: XcmV3JunctionNetworkId;
      readonly destination: XcmV3Junctions;
      readonly xcm: XcmV3Xcm;
    } & Struct;
    readonly isLockAsset: boolean;
    readonly asLockAsset: {
      readonly asset: XcmV3MultiAsset;
      readonly unlocker: StagingXcmV3MultiLocation;
    } & Struct;
    readonly isUnlockAsset: boolean;
    readonly asUnlockAsset: {
      readonly asset: XcmV3MultiAsset;
      readonly target: StagingXcmV3MultiLocation;
    } & Struct;
    readonly isNoteUnlockable: boolean;
    readonly asNoteUnlockable: {
      readonly asset: XcmV3MultiAsset;
      readonly owner: StagingXcmV3MultiLocation;
    } & Struct;
    readonly isRequestUnlock: boolean;
    readonly asRequestUnlock: {
      readonly asset: XcmV3MultiAsset;
      readonly locker: StagingXcmV3MultiLocation;
    } & Struct;
    readonly isSetFeesMode: boolean;
    readonly asSetFeesMode: {
      readonly jitWithdraw: bool;
    } & Struct;
    readonly isSetTopic: boolean;
    readonly asSetTopic: U8aFixed;
    readonly isClearTopic: boolean;
    readonly isAliasOrigin: boolean;
    readonly asAliasOrigin: StagingXcmV3MultiLocation;
    readonly isUnpaidExecution: boolean;
    readonly asUnpaidExecution: {
      readonly weightLimit: XcmV3WeightLimit;
      readonly checkOrigin: Option<StagingXcmV3MultiLocation>;
    } & Struct;
    readonly type:
      | "WithdrawAsset"
      | "ReserveAssetDeposited"
      | "ReceiveTeleportedAsset"
      | "QueryResponse"
      | "TransferAsset"
      | "TransferReserveAsset"
      | "Transact"
      | "HrmpNewChannelOpenRequest"
      | "HrmpChannelAccepted"
      | "HrmpChannelClosing"
      | "ClearOrigin"
      | "DescendOrigin"
      | "ReportError"
      | "DepositAsset"
      | "DepositReserveAsset"
      | "ExchangeAsset"
      | "InitiateReserveWithdraw"
      | "InitiateTeleport"
      | "ReportHolding"
      | "BuyExecution"
      | "RefundSurplus"
      | "SetErrorHandler"
      | "SetAppendix"
      | "ClearError"
      | "ClaimAsset"
      | "Trap"
      | "SubscribeVersion"
      | "UnsubscribeVersion"
      | "BurnAsset"
      | "ExpectAsset"
      | "ExpectOrigin"
      | "ExpectError"
      | "ExpectTransactStatus"
      | "QueryPallet"
      | "ExpectPallet"
      | "ReportTransactStatus"
      | "ClearTransactStatus"
      | "UniversalOrigin"
      | "ExportMessage"
      | "LockAsset"
      | "UnlockAsset"
      | "NoteUnlockable"
      | "RequestUnlock"
      | "SetFeesMode"
      | "SetTopic"
      | "ClearTopic"
      | "AliasOrigin"
      | "UnpaidExecution";
  }
  /** @name XcmV3Response (276) */
  interface XcmV3Response extends Enum {
    readonly isNull: boolean;
    readonly isAssets: boolean;
    readonly asAssets: XcmV3MultiassetMultiAssets;
    readonly isExecutionResult: boolean;
    readonly asExecutionResult: Option<ITuple<[u32, XcmV3TraitsError]>>;
    readonly isVersion: boolean;
    readonly asVersion: u32;
    readonly isPalletsInfo: boolean;
    readonly asPalletsInfo: Vec<XcmV3PalletInfo>;
    readonly isDispatchResult: boolean;
    readonly asDispatchResult: XcmV3MaybeErrorCode;
    readonly type:
      | "Null"
      | "Assets"
      | "ExecutionResult"
      | "Version"
      | "PalletsInfo"
      | "DispatchResult";
  }
  /** @name XcmV3PalletInfo (278) */
  interface XcmV3PalletInfo extends Struct {
    readonly index: Compact<u32>;
    readonly name: Bytes;
    readonly moduleName: Bytes;
    readonly major: Compact<u32>;
    readonly minor: Compact<u32>;
    readonly patch: Compact<u32>;
  }
  /** @name XcmV3QueryResponseInfo (282) */
  interface XcmV3QueryResponseInfo extends Struct {
    readonly destination: StagingXcmV3MultiLocation;
    readonly queryId: Compact<u64>;
    readonly maxWeight: SpWeightsWeightV2Weight;
  }
  /** @name XcmV3MultiassetMultiAssetFilter (283) */
  interface XcmV3MultiassetMultiAssetFilter extends Enum {
    readonly isDefinite: boolean;
    readonly asDefinite: XcmV3MultiassetMultiAssets;
    readonly isWild: boolean;
    readonly asWild: XcmV3MultiassetWildMultiAsset;
    readonly type: "Definite" | "Wild";
  }
  /** @name XcmV3MultiassetWildMultiAsset (284) */
  interface XcmV3MultiassetWildMultiAsset extends Enum {
    readonly isAll: boolean;
    readonly isAllOf: boolean;
    readonly asAllOf: {
      readonly id: XcmV3MultiassetAssetId;
      readonly fun: XcmV3MultiassetWildFungibility;
    } & Struct;
    readonly isAllCounted: boolean;
    readonly asAllCounted: Compact<u32>;
    readonly isAllOfCounted: boolean;
    readonly asAllOfCounted: {
      readonly id: XcmV3MultiassetAssetId;
      readonly fun: XcmV3MultiassetWildFungibility;
      readonly count: Compact<u32>;
    } & Struct;
    readonly type: "All" | "AllOf" | "AllCounted" | "AllOfCounted";
  }
  /** @name XcmV3MultiassetWildFungibility (285) */
  interface XcmV3MultiassetWildFungibility extends Enum {
    readonly isFungible: boolean;
    readonly isNonFungible: boolean;
    readonly type: "Fungible" | "NonFungible";
  }
  /** @name CumulusPalletXcmCall (297) */
  type CumulusPalletXcmCall = Null;
  /** @name PalletMessageQueueCall (298) */
  interface PalletMessageQueueCall extends Enum {
    readonly isReapPage: boolean;
    readonly asReapPage: {
      readonly messageOrigin: CumulusPrimitivesCoreAggregateMessageOrigin;
      readonly pageIndex: u32;
    } & Struct;
    readonly isExecuteOverweight: boolean;
    readonly asExecuteOverweight: {
      readonly messageOrigin: CumulusPrimitivesCoreAggregateMessageOrigin;
      readonly page: u32;
      readonly index: u32;
      readonly weightLimit: SpWeightsWeightV2Weight;
    } & Struct;
    readonly type: "ReapPage" | "ExecuteOverweight";
  }
  /** @name PalletStorageProvidersCall (299) */
  interface PalletStorageProvidersCall extends Enum {
    readonly isRequestMspSignUp: boolean;
    readonly asRequestMspSignUp: {
      readonly capacity: u64;
      readonly multiaddresses: Vec<Bytes>;
      readonly valueProp: PalletStorageProvidersValueProposition;
      readonly paymentAccount: AccountId32;
    } & Struct;
    readonly isRequestBspSignUp: boolean;
    readonly asRequestBspSignUp: {
      readonly capacity: u64;
      readonly multiaddresses: Vec<Bytes>;
      readonly paymentAccount: AccountId32;
    } & Struct;
    readonly isConfirmSignUp: boolean;
    readonly asConfirmSignUp: {
      readonly providerAccount: Option<AccountId32>;
    } & Struct;
    readonly isCancelSignUp: boolean;
    readonly isMspSignOff: boolean;
    readonly isBspSignOff: boolean;
    readonly isChangeCapacity: boolean;
    readonly asChangeCapacity: {
      readonly newCapacity: u64;
    } & Struct;
    readonly isAddValueProp: boolean;
    readonly asAddValueProp: {
      readonly newValueProp: PalletStorageProvidersValueProposition;
    } & Struct;
    readonly isForceMspSignUp: boolean;
    readonly asForceMspSignUp: {
      readonly who: AccountId32;
      readonly mspId: H256;
      readonly capacity: u64;
      readonly multiaddresses: Vec<Bytes>;
      readonly valueProp: PalletStorageProvidersValueProposition;
      readonly paymentAccount: AccountId32;
    } & Struct;
    readonly isForceBspSignUp: boolean;
    readonly asForceBspSignUp: {
      readonly who: AccountId32;
      readonly bspId: H256;
      readonly capacity: u64;
      readonly multiaddresses: Vec<Bytes>;
      readonly paymentAccount: AccountId32;
      readonly weight: Option<u32>;
    } & Struct;
    readonly isSlash: boolean;
    readonly asSlash: {
      readonly providerId: H256;
    } & Struct;
    readonly type:
      | "RequestMspSignUp"
      | "RequestBspSignUp"
      | "ConfirmSignUp"
      | "CancelSignUp"
      | "MspSignOff"
      | "BspSignOff"
      | "ChangeCapacity"
      | "AddValueProp"
      | "ForceMspSignUp"
      | "ForceBspSignUp"
      | "Slash";
  }
  /** @name PalletFileSystemCall (300) */
  interface PalletFileSystemCall extends Enum {
    readonly isCreateBucket: boolean;
    readonly asCreateBucket: {
      readonly mspId: H256;
      readonly name: Bytes;
      readonly private: bool;
    } & Struct;
    readonly isRequestMoveBucket: boolean;
    readonly asRequestMoveBucket: {
      readonly bucketId: H256;
      readonly newMspId: H256;
    } & Struct;
    readonly isMspRespondMoveBucketRequest: boolean;
    readonly asMspRespondMoveBucketRequest: {
      readonly bucketId: H256;
      readonly response: PalletFileSystemBucketMoveRequestResponse;
    } & Struct;
    readonly isUpdateBucketPrivacy: boolean;
    readonly asUpdateBucketPrivacy: {
      readonly bucketId: H256;
      readonly private: bool;
    } & Struct;
    readonly isCreateAndAssociateCollectionWithBucket: boolean;
    readonly asCreateAndAssociateCollectionWithBucket: {
      readonly bucketId: H256;
    } & Struct;
    readonly isIssueStorageRequest: boolean;
    readonly asIssueStorageRequest: {
      readonly bucketId: H256;
      readonly location: Bytes;
      readonly fingerprint: H256;
      readonly size_: u64;
      readonly mspId: H256;
      readonly peerIds: Vec<Bytes>;
    } & Struct;
    readonly isRevokeStorageRequest: boolean;
    readonly asRevokeStorageRequest: {
      readonly fileKey: H256;
    } & Struct;
    readonly isBspAddDataServerForMoveBucketRequest: boolean;
    readonly asBspAddDataServerForMoveBucketRequest: {
      readonly bucketId: H256;
    } & Struct;
    readonly isMspAcceptStorageRequest: boolean;
    readonly asMspAcceptStorageRequest: {
      readonly fileKey: H256;
      readonly fileProof: ShpFileKeyVerifierFileKeyProof;
      readonly nonInclusionForestProof: SpTrieStorageProofCompactProof;
    } & Struct;
    readonly isBspVolunteer: boolean;
    readonly asBspVolunteer: {
      readonly fileKey: H256;
    } & Struct;
    readonly isBspConfirmStoring: boolean;
    readonly asBspConfirmStoring: {
      readonly nonInclusionForestProof: SpTrieStorageProofCompactProof;
      readonly fileKeysAndProofs: Vec<ITuple<[H256, ShpFileKeyVerifierFileKeyProof]>>;
    } & Struct;
    readonly isBspRequestStopStoring: boolean;
    readonly asBspRequestStopStoring: {
      readonly fileKey: H256;
      readonly bucketId: H256;
      readonly location: Bytes;
      readonly owner: AccountId32;
      readonly fingerprint: H256;
      readonly size_: u64;
      readonly canServe: bool;
      readonly inclusionForestProof: SpTrieStorageProofCompactProof;
    } & Struct;
    readonly isBspConfirmStopStoring: boolean;
    readonly asBspConfirmStopStoring: {
      readonly fileKey: H256;
      readonly inclusionForestProof: SpTrieStorageProofCompactProof;
    } & Struct;
    readonly isStopStoringForInsolventUser: boolean;
    readonly asStopStoringForInsolventUser: {
      readonly fileKey: H256;
      readonly bucketId: H256;
      readonly location: Bytes;
      readonly owner: AccountId32;
      readonly fingerprint: H256;
      readonly size_: u64;
      readonly inclusionForestProof: SpTrieStorageProofCompactProof;
    } & Struct;
    readonly isDeleteFile: boolean;
    readonly asDeleteFile: {
      readonly bucketId: H256;
      readonly fileKey: H256;
      readonly location: Bytes;
      readonly size_: u64;
      readonly fingerprint: H256;
      readonly maybeInclusionForestProof: Option<SpTrieStorageProofCompactProof>;
    } & Struct;
    readonly isPendingFileDeletionRequestSubmitProof: boolean;
    readonly asPendingFileDeletionRequestSubmitProof: {
      readonly user: AccountId32;
      readonly fileKey: H256;
      readonly bucketId: H256;
      readonly forestProof: SpTrieStorageProofCompactProof;
    } & Struct;
    readonly isSetGlobalParameters: boolean;
    readonly asSetGlobalParameters: {
      readonly replicationTarget: Option<u32>;
      readonly blockRangeToMaximumThreshold: Option<u32>;
    } & Struct;
    readonly type:
      | "CreateBucket"
      | "RequestMoveBucket"
      | "MspRespondMoveBucketRequest"
      | "UpdateBucketPrivacy"
      | "CreateAndAssociateCollectionWithBucket"
      | "IssueStorageRequest"
      | "RevokeStorageRequest"
      | "BspAddDataServerForMoveBucketRequest"
      | "MspAcceptStorageRequest"
      | "BspVolunteer"
      | "BspConfirmStoring"
      | "BspRequestStopStoring"
      | "BspConfirmStopStoring"
      | "StopStoringForInsolventUser"
      | "DeleteFile"
      | "PendingFileDeletionRequestSubmitProof"
      | "SetGlobalParameters";
  }
  /** @name PalletFileSystemBucketMoveRequestResponse (301) */
  interface PalletFileSystemBucketMoveRequestResponse extends Enum {
    readonly isAccepted: boolean;
    readonly isRejected: boolean;
    readonly type: "Accepted" | "Rejected";
  }
  /** @name PalletProofsDealerCall (306) */
  interface PalletProofsDealerCall extends Enum {
    readonly isChallenge: boolean;
    readonly asChallenge: {
      readonly key: H256;
    } & Struct;
    readonly isSubmitProof: boolean;
    readonly asSubmitProof: {
      readonly proof: PalletProofsDealerProof;
      readonly provider: Option<H256>;
    } & Struct;
    readonly isForceInitialiseChallengeCycle: boolean;
    readonly asForceInitialiseChallengeCycle: {
      readonly provider: H256;
    } & Struct;
    readonly type: "Challenge" | "SubmitProof" | "ForceInitialiseChallengeCycle";
  }
  /** @name PalletRandomnessCall (307) */
  interface PalletRandomnessCall extends Enum {
    readonly isSetBabeRandomness: boolean;
    readonly type: "SetBabeRandomness";
  }
  /** @name PalletPaymentStreamsCall (308) */
  interface PalletPaymentStreamsCall extends Enum {
    readonly isCreateFixedRatePaymentStream: boolean;
    readonly asCreateFixedRatePaymentStream: {
      readonly providerId: H256;
      readonly userAccount: AccountId32;
      readonly rate: u128;
    } & Struct;
    readonly isUpdateFixedRatePaymentStream: boolean;
    readonly asUpdateFixedRatePaymentStream: {
      readonly providerId: H256;
      readonly userAccount: AccountId32;
      readonly newRate: u128;
    } & Struct;
    readonly isDeleteFixedRatePaymentStream: boolean;
    readonly asDeleteFixedRatePaymentStream: {
      readonly providerId: H256;
      readonly userAccount: AccountId32;
    } & Struct;
    readonly isCreateDynamicRatePaymentStream: boolean;
    readonly asCreateDynamicRatePaymentStream: {
      readonly providerId: H256;
      readonly userAccount: AccountId32;
      readonly amountProvided: u64;
    } & Struct;
    readonly isUpdateDynamicRatePaymentStream: boolean;
    readonly asUpdateDynamicRatePaymentStream: {
      readonly providerId: H256;
      readonly userAccount: AccountId32;
      readonly newAmountProvided: u64;
    } & Struct;
    readonly isDeleteDynamicRatePaymentStream: boolean;
    readonly asDeleteDynamicRatePaymentStream: {
      readonly providerId: H256;
      readonly userAccount: AccountId32;
    } & Struct;
    readonly isChargePaymentStreams: boolean;
    readonly asChargePaymentStreams: {
      readonly userAccount: AccountId32;
    } & Struct;
    readonly isPayOutstandingDebt: boolean;
    readonly isClearInsolventFlag: boolean;
    readonly type:
      | "CreateFixedRatePaymentStream"
      | "UpdateFixedRatePaymentStream"
      | "DeleteFixedRatePaymentStream"
      | "CreateDynamicRatePaymentStream"
      | "UpdateDynamicRatePaymentStream"
      | "DeleteDynamicRatePaymentStream"
      | "ChargePaymentStreams"
      | "PayOutstandingDebt"
      | "ClearInsolventFlag";
  }
  /** @name PalletBucketNftsCall (309) */
  interface PalletBucketNftsCall extends Enum {
    readonly isShareAccess: boolean;
    readonly asShareAccess: {
      readonly recipient: MultiAddress;
      readonly bucket: H256;
      readonly itemId: u32;
      readonly readAccessRegex: Option<Bytes>;
    } & Struct;
    readonly isUpdateReadAccess: boolean;
    readonly asUpdateReadAccess: {
      readonly bucket: H256;
      readonly itemId: u32;
      readonly readAccessRegex: Option<Bytes>;
    } & Struct;
    readonly type: "ShareAccess" | "UpdateReadAccess";
  }
  /** @name PalletNftsCall (311) */
  interface PalletNftsCall extends Enum {
    readonly isCreate: boolean;
    readonly asCreate: {
      readonly admin: MultiAddress;
      readonly config: PalletNftsCollectionConfig;
    } & Struct;
    readonly isForceCreate: boolean;
    readonly asForceCreate: {
      readonly owner: MultiAddress;
      readonly config: PalletNftsCollectionConfig;
    } & Struct;
    readonly isDestroy: boolean;
    readonly asDestroy: {
      readonly collection: u32;
      readonly witness: PalletNftsDestroyWitness;
    } & Struct;
    readonly isMint: boolean;
    readonly asMint: {
      readonly collection: u32;
      readonly item: u32;
      readonly mintTo: MultiAddress;
      readonly witnessData: Option<PalletNftsMintWitness>;
    } & Struct;
    readonly isForceMint: boolean;
    readonly asForceMint: {
      readonly collection: u32;
      readonly item: u32;
      readonly mintTo: MultiAddress;
      readonly itemConfig: PalletNftsItemConfig;
    } & Struct;
    readonly isBurn: boolean;
    readonly asBurn: {
      readonly collection: u32;
      readonly item: u32;
    } & Struct;
    readonly isTransfer: boolean;
    readonly asTransfer: {
      readonly collection: u32;
      readonly item: u32;
      readonly dest: MultiAddress;
    } & Struct;
    readonly isRedeposit: boolean;
    readonly asRedeposit: {
      readonly collection: u32;
      readonly items: Vec<u32>;
    } & Struct;
    readonly isLockItemTransfer: boolean;
    readonly asLockItemTransfer: {
      readonly collection: u32;
      readonly item: u32;
    } & Struct;
    readonly isUnlockItemTransfer: boolean;
    readonly asUnlockItemTransfer: {
      readonly collection: u32;
      readonly item: u32;
    } & Struct;
    readonly isLockCollection: boolean;
    readonly asLockCollection: {
      readonly collection: u32;
      readonly lockSettings: u64;
    } & Struct;
    readonly isTransferOwnership: boolean;
    readonly asTransferOwnership: {
      readonly collection: u32;
      readonly newOwner: MultiAddress;
    } & Struct;
    readonly isSetTeam: boolean;
    readonly asSetTeam: {
      readonly collection: u32;
      readonly issuer: Option<MultiAddress>;
      readonly admin: Option<MultiAddress>;
      readonly freezer: Option<MultiAddress>;
    } & Struct;
    readonly isForceCollectionOwner: boolean;
    readonly asForceCollectionOwner: {
      readonly collection: u32;
      readonly owner: MultiAddress;
    } & Struct;
    readonly isForceCollectionConfig: boolean;
    readonly asForceCollectionConfig: {
      readonly collection: u32;
      readonly config: PalletNftsCollectionConfig;
    } & Struct;
    readonly isApproveTransfer: boolean;
    readonly asApproveTransfer: {
      readonly collection: u32;
      readonly item: u32;
      readonly delegate: MultiAddress;
      readonly maybeDeadline: Option<u32>;
    } & Struct;
    readonly isCancelApproval: boolean;
    readonly asCancelApproval: {
      readonly collection: u32;
      readonly item: u32;
      readonly delegate: MultiAddress;
    } & Struct;
    readonly isClearAllTransferApprovals: boolean;
    readonly asClearAllTransferApprovals: {
      readonly collection: u32;
      readonly item: u32;
    } & Struct;
    readonly isLockItemProperties: boolean;
    readonly asLockItemProperties: {
      readonly collection: u32;
      readonly item: u32;
      readonly lockMetadata: bool;
      readonly lockAttributes: bool;
    } & Struct;
    readonly isSetAttribute: boolean;
    readonly asSetAttribute: {
      readonly collection: u32;
      readonly maybeItem: Option<u32>;
      readonly namespace: PalletNftsAttributeNamespace;
      readonly key: Bytes;
      readonly value: Bytes;
    } & Struct;
    readonly isForceSetAttribute: boolean;
    readonly asForceSetAttribute: {
      readonly setAs: Option<AccountId32>;
      readonly collection: u32;
      readonly maybeItem: Option<u32>;
      readonly namespace: PalletNftsAttributeNamespace;
      readonly key: Bytes;
      readonly value: Bytes;
    } & Struct;
    readonly isClearAttribute: boolean;
    readonly asClearAttribute: {
      readonly collection: u32;
      readonly maybeItem: Option<u32>;
      readonly namespace: PalletNftsAttributeNamespace;
      readonly key: Bytes;
    } & Struct;
    readonly isApproveItemAttributes: boolean;
    readonly asApproveItemAttributes: {
      readonly collection: u32;
      readonly item: u32;
      readonly delegate: MultiAddress;
    } & Struct;
    readonly isCancelItemAttributesApproval: boolean;
    readonly asCancelItemAttributesApproval: {
      readonly collection: u32;
      readonly item: u32;
      readonly delegate: MultiAddress;
      readonly witness: PalletNftsCancelAttributesApprovalWitness;
    } & Struct;
    readonly isSetMetadata: boolean;
    readonly asSetMetadata: {
      readonly collection: u32;
      readonly item: u32;
      readonly data: Bytes;
    } & Struct;
    readonly isClearMetadata: boolean;
    readonly asClearMetadata: {
      readonly collection: u32;
      readonly item: u32;
    } & Struct;
    readonly isSetCollectionMetadata: boolean;
    readonly asSetCollectionMetadata: {
      readonly collection: u32;
      readonly data: Bytes;
    } & Struct;
    readonly isClearCollectionMetadata: boolean;
    readonly asClearCollectionMetadata: {
      readonly collection: u32;
    } & Struct;
    readonly isSetAcceptOwnership: boolean;
    readonly asSetAcceptOwnership: {
      readonly maybeCollection: Option<u32>;
    } & Struct;
    readonly isSetCollectionMaxSupply: boolean;
    readonly asSetCollectionMaxSupply: {
      readonly collection: u32;
      readonly maxSupply: u32;
    } & Struct;
    readonly isUpdateMintSettings: boolean;
    readonly asUpdateMintSettings: {
      readonly collection: u32;
      readonly mintSettings: PalletNftsMintSettings;
    } & Struct;
    readonly isSetPrice: boolean;
    readonly asSetPrice: {
      readonly collection: u32;
      readonly item: u32;
      readonly price: Option<u128>;
      readonly whitelistedBuyer: Option<MultiAddress>;
    } & Struct;
    readonly isBuyItem: boolean;
    readonly asBuyItem: {
      readonly collection: u32;
      readonly item: u32;
      readonly bidPrice: u128;
    } & Struct;
    readonly isPayTips: boolean;
    readonly asPayTips: {
      readonly tips: Vec<PalletNftsItemTip>;
    } & Struct;
    readonly isCreateSwap: boolean;
    readonly asCreateSwap: {
      readonly offeredCollection: u32;
      readonly offeredItem: u32;
      readonly desiredCollection: u32;
      readonly maybeDesiredItem: Option<u32>;
      readonly maybePrice: Option<PalletNftsPriceWithDirection>;
      readonly duration: u32;
    } & Struct;
    readonly isCancelSwap: boolean;
    readonly asCancelSwap: {
      readonly offeredCollection: u32;
      readonly offeredItem: u32;
    } & Struct;
    readonly isClaimSwap: boolean;
    readonly asClaimSwap: {
      readonly sendCollection: u32;
      readonly sendItem: u32;
      readonly receiveCollection: u32;
      readonly receiveItem: u32;
      readonly witnessPrice: Option<PalletNftsPriceWithDirection>;
    } & Struct;
    readonly isMintPreSigned: boolean;
    readonly asMintPreSigned: {
      readonly mintData: PalletNftsPreSignedMint;
      readonly signature: SpRuntimeMultiSignature;
      readonly signer: AccountId32;
    } & Struct;
    readonly isSetAttributesPreSigned: boolean;
    readonly asSetAttributesPreSigned: {
      readonly data: PalletNftsPreSignedAttributes;
      readonly signature: SpRuntimeMultiSignature;
      readonly signer: AccountId32;
    } & Struct;
    readonly type:
      | "Create"
      | "ForceCreate"
      | "Destroy"
      | "Mint"
      | "ForceMint"
      | "Burn"
      | "Transfer"
      | "Redeposit"
      | "LockItemTransfer"
      | "UnlockItemTransfer"
      | "LockCollection"
      | "TransferOwnership"
      | "SetTeam"
      | "ForceCollectionOwner"
      | "ForceCollectionConfig"
      | "ApproveTransfer"
      | "CancelApproval"
      | "ClearAllTransferApprovals"
      | "LockItemProperties"
      | "SetAttribute"
      | "ForceSetAttribute"
      | "ClearAttribute"
      | "ApproveItemAttributes"
      | "CancelItemAttributesApproval"
      | "SetMetadata"
      | "ClearMetadata"
      | "SetCollectionMetadata"
      | "ClearCollectionMetadata"
      | "SetAcceptOwnership"
      | "SetCollectionMaxSupply"
      | "UpdateMintSettings"
      | "SetPrice"
      | "BuyItem"
      | "PayTips"
      | "CreateSwap"
      | "CancelSwap"
      | "ClaimSwap"
      | "MintPreSigned"
      | "SetAttributesPreSigned";
  }
  /** @name PalletNftsCollectionConfig (312) */
  interface PalletNftsCollectionConfig extends Struct {
    readonly settings: u64;
    readonly maxSupply: Option<u32>;
    readonly mintSettings: PalletNftsMintSettings;
  }
  /** @name PalletNftsCollectionSetting (314) */
  interface PalletNftsCollectionSetting extends Enum {
    readonly isTransferableItems: boolean;
    readonly isUnlockedMetadata: boolean;
    readonly isUnlockedAttributes: boolean;
    readonly isUnlockedMaxSupply: boolean;
    readonly isDepositRequired: boolean;
    readonly type:
      | "TransferableItems"
      | "UnlockedMetadata"
      | "UnlockedAttributes"
      | "UnlockedMaxSupply"
      | "DepositRequired";
  }
  /** @name PalletNftsMintSettings (315) */
  interface PalletNftsMintSettings extends Struct {
    readonly mintType: PalletNftsMintType;
    readonly price: Option<u128>;
    readonly startBlock: Option<u32>;
    readonly endBlock: Option<u32>;
    readonly defaultItemSettings: u64;
  }
  /** @name PalletNftsMintType (316) */
  interface PalletNftsMintType extends Enum {
    readonly isIssuer: boolean;
    readonly isPublic: boolean;
    readonly isHolderOf: boolean;
    readonly asHolderOf: u32;
    readonly type: "Issuer" | "Public" | "HolderOf";
  }
  /** @name PalletNftsItemSetting (319) */
  interface PalletNftsItemSetting extends Enum {
    readonly isTransferable: boolean;
    readonly isUnlockedMetadata: boolean;
    readonly isUnlockedAttributes: boolean;
    readonly type: "Transferable" | "UnlockedMetadata" | "UnlockedAttributes";
  }
  /** @name PalletNftsDestroyWitness (320) */
  interface PalletNftsDestroyWitness extends Struct {
    readonly itemMetadatas: Compact<u32>;
    readonly itemConfigs: Compact<u32>;
    readonly attributes: Compact<u32>;
  }
  /** @name PalletNftsMintWitness (322) */
  interface PalletNftsMintWitness extends Struct {
    readonly ownedItem: Option<u32>;
    readonly mintPrice: Option<u128>;
  }
  /** @name PalletNftsItemConfig (323) */
  interface PalletNftsItemConfig extends Struct {
    readonly settings: u64;
  }
  /** @name PalletNftsCancelAttributesApprovalWitness (325) */
  interface PalletNftsCancelAttributesApprovalWitness extends Struct {
    readonly accountAttributes: u32;
  }
  /** @name PalletNftsItemTip (327) */
  interface PalletNftsItemTip extends Struct {
    readonly collection: u32;
    readonly item: u32;
    readonly receiver: AccountId32;
    readonly amount: u128;
  }
  /** @name PalletNftsPreSignedMint (329) */
  interface PalletNftsPreSignedMint extends Struct {
    readonly collection: u32;
    readonly item: u32;
    readonly attributes: Vec<ITuple<[Bytes, Bytes]>>;
    readonly metadata: Bytes;
    readonly onlyAccount: Option<AccountId32>;
    readonly deadline: u32;
    readonly mintPrice: Option<u128>;
  }
  /** @name SpRuntimeMultiSignature (330) */
  interface SpRuntimeMultiSignature extends Enum {
    readonly isEd25519: boolean;
    readonly asEd25519: SpCoreEd25519Signature;
    readonly isSr25519: boolean;
    readonly asSr25519: SpCoreSr25519Signature;
    readonly isEcdsa: boolean;
    readonly asEcdsa: SpCoreEcdsaSignature;
    readonly type: "Ed25519" | "Sr25519" | "Ecdsa";
  }
  /** @name SpCoreEd25519Signature (331) */
  interface SpCoreEd25519Signature extends U8aFixed {}
  /** @name SpCoreSr25519Signature (333) */
  interface SpCoreSr25519Signature extends U8aFixed {}
  /** @name SpCoreEcdsaSignature (334) */
  interface SpCoreEcdsaSignature extends U8aFixed {}
  /** @name PalletNftsPreSignedAttributes (336) */
  interface PalletNftsPreSignedAttributes extends Struct {
    readonly collection: u32;
    readonly item: u32;
    readonly attributes: Vec<ITuple<[Bytes, Bytes]>>;
    readonly namespace: PalletNftsAttributeNamespace;
    readonly deadline: u32;
  }
  /** @name PalletSudoError (337) */
  interface PalletSudoError extends Enum {
    readonly isRequireSudo: boolean;
    readonly type: "RequireSudo";
  }
  /** @name PalletCollatorSelectionCandidateInfo (340) */
  interface PalletCollatorSelectionCandidateInfo extends Struct {
    readonly who: AccountId32;
    readonly deposit: u128;
  }
  /** @name PalletCollatorSelectionError (342) */
  interface PalletCollatorSelectionError extends Enum {
    readonly isTooManyCandidates: boolean;
    readonly isTooFewEligibleCollators: boolean;
    readonly isAlreadyCandidate: boolean;
    readonly isNotCandidate: boolean;
    readonly isTooManyInvulnerables: boolean;
    readonly isAlreadyInvulnerable: boolean;
    readonly isNotInvulnerable: boolean;
    readonly isNoAssociatedValidatorId: boolean;
    readonly isValidatorNotRegistered: boolean;
    readonly isInsertToCandidateListFailed: boolean;
    readonly isRemoveFromCandidateListFailed: boolean;
    readonly isDepositTooLow: boolean;
    readonly isUpdateCandidateListFailed: boolean;
    readonly isInsufficientBond: boolean;
    readonly isTargetIsNotCandidate: boolean;
    readonly isIdenticalDeposit: boolean;
    readonly isInvalidUnreserve: boolean;
    readonly type:
      | "TooManyCandidates"
      | "TooFewEligibleCollators"
      | "AlreadyCandidate"
      | "NotCandidate"
      | "TooManyInvulnerables"
      | "AlreadyInvulnerable"
      | "NotInvulnerable"
      | "NoAssociatedValidatorId"
      | "ValidatorNotRegistered"
      | "InsertToCandidateListFailed"
      | "RemoveFromCandidateListFailed"
      | "DepositTooLow"
      | "UpdateCandidateListFailed"
      | "InsufficientBond"
      | "TargetIsNotCandidate"
      | "IdenticalDeposit"
      | "InvalidUnreserve";
  }
  /** @name SpCoreCryptoKeyTypeId (346) */
  interface SpCoreCryptoKeyTypeId extends U8aFixed {}
  /** @name PalletSessionError (347) */
  interface PalletSessionError extends Enum {
    readonly isInvalidProof: boolean;
    readonly isNoAssociatedValidatorId: boolean;
    readonly isDuplicatedKey: boolean;
    readonly isNoKeys: boolean;
    readonly isNoAccount: boolean;
    readonly type:
      | "InvalidProof"
      | "NoAssociatedValidatorId"
      | "DuplicatedKey"
      | "NoKeys"
      | "NoAccount";
  }
  /** @name CumulusPalletXcmpQueueOutboundChannelDetails (356) */
  interface CumulusPalletXcmpQueueOutboundChannelDetails extends Struct {
    readonly recipient: u32;
    readonly state: CumulusPalletXcmpQueueOutboundState;
    readonly signalsExist: bool;
    readonly firstIndex: u16;
    readonly lastIndex: u16;
  }
  /** @name CumulusPalletXcmpQueueOutboundState (357) */
  interface CumulusPalletXcmpQueueOutboundState extends Enum {
    readonly isOk: boolean;
    readonly isSuspended: boolean;
    readonly type: "Ok" | "Suspended";
  }
  /** @name CumulusPalletXcmpQueueQueueConfigData (359) */
  interface CumulusPalletXcmpQueueQueueConfigData extends Struct {
    readonly suspendThreshold: u32;
    readonly dropThreshold: u32;
    readonly resumeThreshold: u32;
  }
  /** @name CumulusPalletXcmpQueueError (360) */
  interface CumulusPalletXcmpQueueError extends Enum {
    readonly isBadQueueConfig: boolean;
    readonly isAlreadySuspended: boolean;
    readonly isAlreadyResumed: boolean;
    readonly type: "BadQueueConfig" | "AlreadySuspended" | "AlreadyResumed";
  }
  /** @name PalletXcmQueryStatus (361) */
  interface PalletXcmQueryStatus extends Enum {
    readonly isPending: boolean;
    readonly asPending: {
      readonly responder: XcmVersionedLocation;
      readonly maybeMatchQuerier: Option<XcmVersionedLocation>;
      readonly maybeNotify: Option<ITuple<[u8, u8]>>;
      readonly timeout: u32;
    } & Struct;
    readonly isVersionNotifier: boolean;
    readonly asVersionNotifier: {
      readonly origin: XcmVersionedLocation;
      readonly isActive: bool;
    } & Struct;
    readonly isReady: boolean;
    readonly asReady: {
      readonly response: XcmVersionedResponse;
      readonly at: u32;
    } & Struct;
    readonly type: "Pending" | "VersionNotifier" | "Ready";
  }
  /** @name XcmVersionedResponse (365) */
  interface XcmVersionedResponse extends Enum {
    readonly isV2: boolean;
    readonly asV2: XcmV2Response;
    readonly isV3: boolean;
    readonly asV3: XcmV3Response;
    readonly isV4: boolean;
    readonly asV4: StagingXcmV4Response;
    readonly type: "V2" | "V3" | "V4";
  }
  /** @name PalletXcmVersionMigrationStage (371) */
  interface PalletXcmVersionMigrationStage extends Enum {
    readonly isMigrateSupportedVersion: boolean;
    readonly isMigrateVersionNotifiers: boolean;
    readonly isNotifyCurrentTargets: boolean;
    readonly asNotifyCurrentTargets: Option<Bytes>;
    readonly isMigrateAndNotifyOldTargets: boolean;
    readonly type:
      | "MigrateSupportedVersion"
      | "MigrateVersionNotifiers"
      | "NotifyCurrentTargets"
      | "MigrateAndNotifyOldTargets";
  }
  /** @name XcmVersionedAssetId (374) */
  interface XcmVersionedAssetId extends Enum {
    readonly isV3: boolean;
    readonly asV3: XcmV3MultiassetAssetId;
    readonly isV4: boolean;
    readonly asV4: StagingXcmV4AssetAssetId;
    readonly type: "V3" | "V4";
  }
  /** @name PalletXcmRemoteLockedFungibleRecord (375) */
  interface PalletXcmRemoteLockedFungibleRecord extends Struct {
    readonly amount: u128;
    readonly owner: XcmVersionedLocation;
    readonly locker: XcmVersionedLocation;
    readonly consumers: Vec<ITuple<[Null, u128]>>;
  }
  /** @name PalletXcmError (382) */
  interface PalletXcmError extends Enum {
    readonly isUnreachable: boolean;
    readonly isSendFailure: boolean;
    readonly isFiltered: boolean;
    readonly isUnweighableMessage: boolean;
    readonly isDestinationNotInvertible: boolean;
    readonly isEmpty: boolean;
    readonly isCannotReanchor: boolean;
    readonly isTooManyAssets: boolean;
    readonly isInvalidOrigin: boolean;
    readonly isBadVersion: boolean;
    readonly isBadLocation: boolean;
    readonly isNoSubscription: boolean;
    readonly isAlreadySubscribed: boolean;
    readonly isCannotCheckOutTeleport: boolean;
    readonly isLowBalance: boolean;
    readonly isTooManyLocks: boolean;
    readonly isAccountNotSovereign: boolean;
    readonly isFeesNotMet: boolean;
    readonly isLockNotFound: boolean;
    readonly isInUse: boolean;
    readonly isInvalidAssetNotConcrete: boolean;
    readonly isInvalidAssetUnknownReserve: boolean;
    readonly isInvalidAssetUnsupportedReserve: boolean;
    readonly isTooManyReserves: boolean;
    readonly isLocalExecutionIncomplete: boolean;
    readonly type:
      | "Unreachable"
      | "SendFailure"
      | "Filtered"
      | "UnweighableMessage"
      | "DestinationNotInvertible"
      | "Empty"
      | "CannotReanchor"
      | "TooManyAssets"
      | "InvalidOrigin"
      | "BadVersion"
      | "BadLocation"
      | "NoSubscription"
      | "AlreadySubscribed"
      | "CannotCheckOutTeleport"
      | "LowBalance"
      | "TooManyLocks"
      | "AccountNotSovereign"
      | "FeesNotMet"
      | "LockNotFound"
      | "InUse"
      | "InvalidAssetNotConcrete"
      | "InvalidAssetUnknownReserve"
      | "InvalidAssetUnsupportedReserve"
      | "TooManyReserves"
      | "LocalExecutionIncomplete";
  }
  /** @name PalletMessageQueueBookState (383) */
  interface PalletMessageQueueBookState extends Struct {
    readonly begin: u32;
    readonly end: u32;
    readonly count: u32;
    readonly readyNeighbours: Option<PalletMessageQueueNeighbours>;
    readonly messageCount: u64;
    readonly size_: u64;
  }
  /** @name PalletMessageQueueNeighbours (385) */
  interface PalletMessageQueueNeighbours extends Struct {
    readonly prev: CumulusPrimitivesCoreAggregateMessageOrigin;
    readonly next: CumulusPrimitivesCoreAggregateMessageOrigin;
  }
  /** @name PalletMessageQueuePage (387) */
  interface PalletMessageQueuePage extends Struct {
    readonly remaining: u32;
    readonly remainingSize: u32;
    readonly firstIndex: u32;
    readonly first: u32;
    readonly last: u32;
    readonly heap: Bytes;
  }
  /** @name PalletMessageQueueError (389) */
  interface PalletMessageQueueError extends Enum {
    readonly isNotReapable: boolean;
    readonly isNoPage: boolean;
    readonly isNoMessage: boolean;
    readonly isAlreadyProcessed: boolean;
    readonly isQueued: boolean;
    readonly isInsufficientWeight: boolean;
    readonly isTemporarilyUnprocessable: boolean;
    readonly isQueuePaused: boolean;
    readonly isRecursiveDisallowed: boolean;
    readonly type:
      | "NotReapable"
      | "NoPage"
      | "NoMessage"
      | "AlreadyProcessed"
      | "Queued"
      | "InsufficientWeight"
      | "TemporarilyUnprocessable"
      | "QueuePaused"
      | "RecursiveDisallowed";
  }
  /** @name PalletStorageProvidersStorageProvider (391) */
  interface PalletStorageProvidersStorageProvider extends Enum {
    readonly isBackupStorageProvider: boolean;
    readonly asBackupStorageProvider: PalletStorageProvidersBackupStorageProvider;
    readonly isMainStorageProvider: boolean;
    readonly asMainStorageProvider: PalletStorageProvidersMainStorageProvider;
    readonly type: "BackupStorageProvider" | "MainStorageProvider";
  }
  /** @name PalletStorageProvidersBackupStorageProvider (392) */
  interface PalletStorageProvidersBackupStorageProvider extends Struct {
    readonly capacity: u64;
    readonly capacityUsed: u64;
    readonly multiaddresses: Vec<Bytes>;
    readonly root: H256;
    readonly lastCapacityChange: u32;
    readonly ownerAccount: AccountId32;
    readonly paymentAccount: AccountId32;
    readonly reputationWeight: u32;
  }
  /** @name PalletStorageProvidersMainStorageProvider (393) */
  interface PalletStorageProvidersMainStorageProvider extends Struct {
    readonly buckets: Vec<PalletStorageProvidersBucket>;
    readonly capacity: u64;
    readonly capacityUsed: u64;
    readonly multiaddresses: Vec<Bytes>;
    readonly valueProp: PalletStorageProvidersValueProposition;
    readonly lastCapacityChange: u32;
    readonly ownerAccount: AccountId32;
    readonly paymentAccount: AccountId32;
  }
  /** @name PalletStorageProvidersBucket (395) */
  interface PalletStorageProvidersBucket extends Struct {
    readonly root: H256;
    readonly userId: AccountId32;
    readonly mspId: H256;
    readonly private: bool;
    readonly readAccessGroupId: Option<u32>;
    readonly size_: u32;
  }
  /** @name PalletStorageProvidersError (398) */
  interface PalletStorageProvidersError extends Enum {
    readonly isAlreadyRegistered: boolean;
    readonly isSignUpNotRequested: boolean;
    readonly isSignUpRequestPending: boolean;
    readonly isNoMultiAddress: boolean;
    readonly isInvalidMultiAddress: boolean;
    readonly isStorageTooLow: boolean;
    readonly isNotEnoughBalance: boolean;
    readonly isCannotHoldDeposit: boolean;
    readonly isStorageStillInUse: boolean;
    readonly isRandomnessNotValidYet: boolean;
    readonly isSignUpRequestExpired: boolean;
    readonly isNewCapacityLessThanUsedStorage: boolean;
    readonly isNewCapacityEqualsCurrentCapacity: boolean;
    readonly isNewCapacityCantBeZero: boolean;
    readonly isNotEnoughTimePassed: boolean;
    readonly isNewUsedCapacityExceedsStorageCapacity: boolean;
    readonly isNotRegistered: boolean;
    readonly isNoUserId: boolean;
    readonly isNoBucketId: boolean;
    readonly isSpRegisteredButDataNotFound: boolean;
    readonly isBucketNotFound: boolean;
    readonly isBucketAlreadyExists: boolean;
    readonly isAppendBucketToMspFailed: boolean;
    readonly isProviderNotSlashable: boolean;
    readonly isInvalidEncodedFileMetadata: boolean;
    readonly isInvalidEncodedAccountId: boolean;
    readonly isPaymentStreamNotFound: boolean;
    readonly type:
      | "AlreadyRegistered"
      | "SignUpNotRequested"
      | "SignUpRequestPending"
      | "NoMultiAddress"
      | "InvalidMultiAddress"
      | "StorageTooLow"
      | "NotEnoughBalance"
      | "CannotHoldDeposit"
      | "StorageStillInUse"
      | "RandomnessNotValidYet"
      | "SignUpRequestExpired"
      | "NewCapacityLessThanUsedStorage"
      | "NewCapacityEqualsCurrentCapacity"
      | "NewCapacityCantBeZero"
      | "NotEnoughTimePassed"
      | "NewUsedCapacityExceedsStorageCapacity"
      | "NotRegistered"
      | "NoUserId"
      | "NoBucketId"
      | "SpRegisteredButDataNotFound"
      | "BucketNotFound"
      | "BucketAlreadyExists"
      | "AppendBucketToMspFailed"
      | "ProviderNotSlashable"
      | "InvalidEncodedFileMetadata"
      | "InvalidEncodedAccountId"
      | "PaymentStreamNotFound";
  }
  /** @name PalletFileSystemStorageRequestMetadata (399) */
  interface PalletFileSystemStorageRequestMetadata extends Struct {
    readonly requestedAt: u32;
    readonly owner: AccountId32;
    readonly bucketId: H256;
    readonly location: Bytes;
    readonly fingerprint: H256;
    readonly size_: u64;
    readonly msp: Option<ITuple<[H256, bool]>>;
    readonly userPeerIds: Vec<Bytes>;
    readonly dataServerSps: Vec<H256>;
    readonly bspsRequired: u32;
    readonly bspsConfirmed: u32;
    readonly bspsVolunteered: u32;
  }
  /** @name PalletFileSystemStorageRequestBspsMetadata (404) */
  interface PalletFileSystemStorageRequestBspsMetadata extends Struct {
    readonly confirmed: bool;
  }
<<<<<<< HEAD
  /** @name PalletFileSystemError (411) */
=======
  /** @name PalletFileSystemMoveBucketRequestMetadata (412) */
  interface PalletFileSystemMoveBucketRequestMetadata extends Struct {
    readonly requester: AccountId32;
  }
  /** @name PalletFileSystemError (413) */
>>>>>>> 837e35cb
  interface PalletFileSystemError extends Enum {
    readonly isStorageRequestAlreadyRegistered: boolean;
    readonly isStorageRequestNotFound: boolean;
    readonly isStorageRequestNotRevoked: boolean;
    readonly isStorageRequestExists: boolean;
    readonly isReplicationTargetCannotBeZero: boolean;
    readonly isBspsRequiredExceedsMax: boolean;
    readonly isNotABsp: boolean;
    readonly isNotAMsp: boolean;
    readonly isNotASp: boolean;
    readonly isBspNotVolunteered: boolean;
    readonly isBspNotConfirmed: boolean;
    readonly isBspAlreadyConfirmed: boolean;
    readonly isStorageRequestBspsRequiredFulfilled: boolean;
    readonly isBspAlreadyVolunteered: boolean;
    readonly isInsufficientAvailableCapacity: boolean;
    readonly isUnexpectedNumberOfRemovedVolunteeredBsps: boolean;
    readonly isStorageRequestExpiredNoSlotAvailable: boolean;
    readonly isStorageRequestNotAuthorized: boolean;
    readonly isMaxBlockNumberReached: boolean;
    readonly isFailedToEncodeBsp: boolean;
    readonly isFailedToEncodeFingerprint: boolean;
    readonly isFailedToDecodeThreshold: boolean;
    readonly isAboveThreshold: boolean;
    readonly isFailedToConvertBlockNumber: boolean;
    readonly isThresholdArithmeticError: boolean;
    readonly isFailedTypeConversion: boolean;
    readonly isDividedByZero: boolean;
    readonly isImpossibleFailedToGetValue: boolean;
    readonly isBucketIsNotPrivate: boolean;
    readonly isBucketNotFound: boolean;
    readonly isNotBucketOwner: boolean;
    readonly isProviderRootNotFound: boolean;
    readonly isExpectedNonInclusionProof: boolean;
    readonly isExpectedInclusionProof: boolean;
    readonly isInvalidFileKeyMetadata: boolean;
    readonly isThresholdBelowAsymptote: boolean;
    readonly isNotFileOwner: boolean;
    readonly isFileKeyAlreadyPendingDeletion: boolean;
    readonly isMaxUserPendingDeletionRequestsReached: boolean;
    readonly isMspNotStoringBucket: boolean;
    readonly isFileKeyNotPendingDeletion: boolean;
    readonly isFileSizeCannotBeZero: boolean;
    readonly isNoGlobalReputationWeightSet: boolean;
    readonly isMaximumThresholdCannotBeZero: boolean;
    readonly isBlockRangeToMaximumThresholdCannotBeZero: boolean;
    readonly isPendingStopStoringRequestNotFound: boolean;
    readonly isMinWaitForStopStoringNotReached: boolean;
    readonly isPendingStopStoringRequestAlreadyExists: boolean;
    readonly isUserNotInsolvent: boolean;
    readonly isNotSelectedMsp: boolean;
    readonly isMspAlreadyConfirmed: boolean;
    readonly isRequestWithoutMsp: boolean;
    readonly isMspAlreadyStoringBucket: boolean;
    readonly isMoveBucketRequestNotFound: boolean;
    readonly isBucketIsBeingMoved: boolean;
    readonly isBspAlreadyDataServer: boolean;
    readonly isBspDataServersExceeded: boolean;
    readonly isFileMetadataProcessingQueueFull: boolean;
    readonly type:
      | "StorageRequestAlreadyRegistered"
      | "StorageRequestNotFound"
      | "StorageRequestNotRevoked"
      | "StorageRequestExists"
      | "ReplicationTargetCannotBeZero"
      | "BspsRequiredExceedsMax"
      | "NotABsp"
      | "NotAMsp"
      | "NotASp"
      | "BspNotVolunteered"
      | "BspNotConfirmed"
      | "BspAlreadyConfirmed"
      | "StorageRequestBspsRequiredFulfilled"
      | "BspAlreadyVolunteered"
      | "InsufficientAvailableCapacity"
      | "UnexpectedNumberOfRemovedVolunteeredBsps"
      | "StorageRequestExpiredNoSlotAvailable"
      | "StorageRequestNotAuthorized"
      | "MaxBlockNumberReached"
      | "FailedToEncodeBsp"
      | "FailedToEncodeFingerprint"
      | "FailedToDecodeThreshold"
      | "AboveThreshold"
      | "FailedToConvertBlockNumber"
      | "ThresholdArithmeticError"
      | "FailedTypeConversion"
      | "DividedByZero"
      | "ImpossibleFailedToGetValue"
      | "BucketIsNotPrivate"
      | "BucketNotFound"
      | "NotBucketOwner"
      | "ProviderRootNotFound"
      | "ExpectedNonInclusionProof"
      | "ExpectedInclusionProof"
      | "InvalidFileKeyMetadata"
      | "ThresholdBelowAsymptote"
      | "NotFileOwner"
      | "FileKeyAlreadyPendingDeletion"
      | "MaxUserPendingDeletionRequestsReached"
      | "MspNotStoringBucket"
      | "FileKeyNotPendingDeletion"
      | "FileSizeCannotBeZero"
      | "NoGlobalReputationWeightSet"
      | "MaximumThresholdCannotBeZero"
      | "BlockRangeToMaximumThresholdCannotBeZero"
      | "PendingStopStoringRequestNotFound"
      | "MinWaitForStopStoringNotReached"
      | "PendingStopStoringRequestAlreadyExists"
      | "UserNotInsolvent"
      | "NotSelectedMsp"
      | "MspAlreadyConfirmed"
      | "RequestWithoutMsp"
      | "MspAlreadyStoringBucket"
      | "MoveBucketRequestNotFound"
      | "BucketIsBeingMoved"
      | "BspAlreadyDataServer"
      | "BspDataServersExceeded"
      | "FileMetadataProcessingQueueFull";
  }
<<<<<<< HEAD
  /** @name PalletProofsDealerError (417) */
=======
  /** @name PalletProofsDealerError (419) */
>>>>>>> 837e35cb
  interface PalletProofsDealerError extends Enum {
    readonly isNotProvider: boolean;
    readonly isChallengesQueueOverflow: boolean;
    readonly isPriorityChallengesQueueOverflow: boolean;
    readonly isFeeChargeFailed: boolean;
    readonly isEmptyKeyProofs: boolean;
    readonly isProviderRootNotFound: boolean;
    readonly isZeroRoot: boolean;
    readonly isNoRecordOfLastSubmittedProof: boolean;
    readonly isProviderStakeNotFound: boolean;
    readonly isZeroStake: boolean;
    readonly isStakeCouldNotBeConverted: boolean;
    readonly isChallengesTickNotReached: boolean;
    readonly isChallengesTickTooOld: boolean;
    readonly isChallengesTickTooLate: boolean;
    readonly isSeedNotFound: boolean;
    readonly isCheckpointChallengesNotFound: boolean;
    readonly isForestProofVerificationFailed: boolean;
    readonly isKeyProofNotFound: boolean;
    readonly isKeyProofVerificationFailed: boolean;
    readonly isFailedToApplyDelta: boolean;
    readonly isFailedToUpdateProviderAfterKeyRemoval: boolean;
    readonly isTooManyValidProofSubmitters: boolean;
    readonly type:
      | "NotProvider"
      | "ChallengesQueueOverflow"
      | "PriorityChallengesQueueOverflow"
      | "FeeChargeFailed"
      | "EmptyKeyProofs"
      | "ProviderRootNotFound"
      | "ZeroRoot"
      | "NoRecordOfLastSubmittedProof"
      | "ProviderStakeNotFound"
      | "ZeroStake"
      | "StakeCouldNotBeConverted"
      | "ChallengesTickNotReached"
      | "ChallengesTickTooOld"
      | "ChallengesTickTooLate"
      | "SeedNotFound"
      | "CheckpointChallengesNotFound"
      | "ForestProofVerificationFailed"
      | "KeyProofNotFound"
      | "KeyProofVerificationFailed"
      | "FailedToApplyDelta"
      | "FailedToUpdateProviderAfterKeyRemoval"
      | "TooManyValidProofSubmitters";
  }
<<<<<<< HEAD
  /** @name PalletPaymentStreamsFixedRatePaymentStream (420) */
=======
  /** @name PalletPaymentStreamsFixedRatePaymentStream (422) */
>>>>>>> 837e35cb
  interface PalletPaymentStreamsFixedRatePaymentStream extends Struct {
    readonly rate: u128;
    readonly lastChargedTick: u32;
    readonly userDeposit: u128;
    readonly outOfFundsTick: Option<u32>;
  }
<<<<<<< HEAD
  /** @name PalletPaymentStreamsDynamicRatePaymentStream (421) */
=======
  /** @name PalletPaymentStreamsDynamicRatePaymentStream (423) */
>>>>>>> 837e35cb
  interface PalletPaymentStreamsDynamicRatePaymentStream extends Struct {
    readonly amountProvided: u64;
    readonly priceIndexWhenLastCharged: u128;
    readonly userDeposit: u128;
    readonly outOfFundsTick: Option<u32>;
  }
<<<<<<< HEAD
  /** @name PalletPaymentStreamsProviderLastChargeableInfo (422) */
=======
  /** @name PalletPaymentStreamsProviderLastChargeableInfo (424) */
>>>>>>> 837e35cb
  interface PalletPaymentStreamsProviderLastChargeableInfo extends Struct {
    readonly lastChargeableTick: u32;
    readonly priceIndex: u128;
  }
<<<<<<< HEAD
  /** @name PalletPaymentStreamsError (423) */
=======
  /** @name PalletPaymentStreamsError (425) */
>>>>>>> 837e35cb
  interface PalletPaymentStreamsError extends Enum {
    readonly isPaymentStreamAlreadyExists: boolean;
    readonly isPaymentStreamNotFound: boolean;
    readonly isNotAProvider: boolean;
    readonly isProviderInconsistencyError: boolean;
    readonly isCannotHoldDeposit: boolean;
    readonly isUpdateRateToSameRate: boolean;
    readonly isUpdateAmountToSameAmount: boolean;
    readonly isRateCantBeZero: boolean;
    readonly isAmountProvidedCantBeZero: boolean;
    readonly isLastChargedGreaterThanLastChargeable: boolean;
    readonly isInvalidLastChargeableBlockNumber: boolean;
    readonly isInvalidLastChargeablePriceIndex: boolean;
    readonly isChargeOverflow: boolean;
    readonly isUserWithoutFunds: boolean;
    readonly isUserNotFlaggedAsWithoutFunds: boolean;
    readonly isCooldownPeriodNotPassed: boolean;
    readonly type:
      | "PaymentStreamAlreadyExists"
      | "PaymentStreamNotFound"
      | "NotAProvider"
      | "ProviderInconsistencyError"
      | "CannotHoldDeposit"
      | "UpdateRateToSameRate"
      | "UpdateAmountToSameAmount"
      | "RateCantBeZero"
      | "AmountProvidedCantBeZero"
      | "LastChargedGreaterThanLastChargeable"
      | "InvalidLastChargeableBlockNumber"
      | "InvalidLastChargeablePriceIndex"
      | "ChargeOverflow"
      | "UserWithoutFunds"
      | "UserNotFlaggedAsWithoutFunds"
      | "CooldownPeriodNotPassed";
  }
<<<<<<< HEAD
  /** @name PalletBucketNftsError (424) */
=======
  /** @name PalletBucketNftsError (426) */
>>>>>>> 837e35cb
  interface PalletBucketNftsError extends Enum {
    readonly isBucketIsNotPrivate: boolean;
    readonly isNotBucketOwner: boolean;
    readonly isNoCorrespondingCollection: boolean;
    readonly isConvertBytesToBoundedVec: boolean;
    readonly type:
      | "BucketIsNotPrivate"
      | "NotBucketOwner"
      | "NoCorrespondingCollection"
      | "ConvertBytesToBoundedVec";
  }
<<<<<<< HEAD
  /** @name PalletNftsCollectionDetails (425) */
=======
  /** @name PalletNftsCollectionDetails (427) */
>>>>>>> 837e35cb
  interface PalletNftsCollectionDetails extends Struct {
    readonly owner: AccountId32;
    readonly ownerDeposit: u128;
    readonly items: u32;
    readonly itemMetadatas: u32;
    readonly itemConfigs: u32;
    readonly attributes: u32;
  }
<<<<<<< HEAD
  /** @name PalletNftsCollectionRole (430) */
=======
  /** @name PalletNftsCollectionRole (432) */
>>>>>>> 837e35cb
  interface PalletNftsCollectionRole extends Enum {
    readonly isIssuer: boolean;
    readonly isFreezer: boolean;
    readonly isAdmin: boolean;
    readonly type: "Issuer" | "Freezer" | "Admin";
  }
<<<<<<< HEAD
  /** @name PalletNftsItemDetails (431) */
=======
  /** @name PalletNftsItemDetails (433) */
>>>>>>> 837e35cb
  interface PalletNftsItemDetails extends Struct {
    readonly owner: AccountId32;
    readonly approvals: BTreeMap<AccountId32, Option<u32>>;
    readonly deposit: PalletNftsItemDeposit;
  }
<<<<<<< HEAD
  /** @name PalletNftsItemDeposit (432) */
=======
  /** @name PalletNftsItemDeposit (434) */
>>>>>>> 837e35cb
  interface PalletNftsItemDeposit extends Struct {
    readonly account: AccountId32;
    readonly amount: u128;
  }
<<<<<<< HEAD
  /** @name PalletNftsCollectionMetadata (437) */
=======
  /** @name PalletNftsCollectionMetadata (439) */
>>>>>>> 837e35cb
  interface PalletNftsCollectionMetadata extends Struct {
    readonly deposit: u128;
    readonly data: Bytes;
  }
<<<<<<< HEAD
  /** @name PalletNftsItemMetadata (438) */
=======
  /** @name PalletNftsItemMetadata (440) */
>>>>>>> 837e35cb
  interface PalletNftsItemMetadata extends Struct {
    readonly deposit: PalletNftsItemMetadataDeposit;
    readonly data: Bytes;
  }
<<<<<<< HEAD
  /** @name PalletNftsItemMetadataDeposit (439) */
=======
  /** @name PalletNftsItemMetadataDeposit (441) */
>>>>>>> 837e35cb
  interface PalletNftsItemMetadataDeposit extends Struct {
    readonly account: Option<AccountId32>;
    readonly amount: u128;
  }
<<<<<<< HEAD
  /** @name PalletNftsAttributeDeposit (442) */
=======
  /** @name PalletNftsAttributeDeposit (444) */
>>>>>>> 837e35cb
  interface PalletNftsAttributeDeposit extends Struct {
    readonly account: Option<AccountId32>;
    readonly amount: u128;
  }
<<<<<<< HEAD
  /** @name PalletNftsPendingSwap (446) */
=======
  /** @name PalletNftsPendingSwap (448) */
>>>>>>> 837e35cb
  interface PalletNftsPendingSwap extends Struct {
    readonly desiredCollection: u32;
    readonly desiredItem: Option<u32>;
    readonly price: Option<PalletNftsPriceWithDirection>;
    readonly deadline: u32;
  }
<<<<<<< HEAD
  /** @name PalletNftsPalletFeature (448) */
=======
  /** @name PalletNftsPalletFeature (450) */
>>>>>>> 837e35cb
  interface PalletNftsPalletFeature extends Enum {
    readonly isTrading: boolean;
    readonly isAttributes: boolean;
    readonly isApprovals: boolean;
    readonly isSwaps: boolean;
    readonly type: "Trading" | "Attributes" | "Approvals" | "Swaps";
  }
<<<<<<< HEAD
  /** @name PalletNftsError (449) */
=======
  /** @name PalletNftsError (451) */
>>>>>>> 837e35cb
  interface PalletNftsError extends Enum {
    readonly isNoPermission: boolean;
    readonly isUnknownCollection: boolean;
    readonly isAlreadyExists: boolean;
    readonly isApprovalExpired: boolean;
    readonly isWrongOwner: boolean;
    readonly isBadWitness: boolean;
    readonly isCollectionIdInUse: boolean;
    readonly isItemsNonTransferable: boolean;
    readonly isNotDelegate: boolean;
    readonly isWrongDelegate: boolean;
    readonly isUnapproved: boolean;
    readonly isUnaccepted: boolean;
    readonly isItemLocked: boolean;
    readonly isLockedItemAttributes: boolean;
    readonly isLockedCollectionAttributes: boolean;
    readonly isLockedItemMetadata: boolean;
    readonly isLockedCollectionMetadata: boolean;
    readonly isMaxSupplyReached: boolean;
    readonly isMaxSupplyLocked: boolean;
    readonly isMaxSupplyTooSmall: boolean;
    readonly isUnknownItem: boolean;
    readonly isUnknownSwap: boolean;
    readonly isMetadataNotFound: boolean;
    readonly isAttributeNotFound: boolean;
    readonly isNotForSale: boolean;
    readonly isBidTooLow: boolean;
    readonly isReachedApprovalLimit: boolean;
    readonly isDeadlineExpired: boolean;
    readonly isWrongDuration: boolean;
    readonly isMethodDisabled: boolean;
    readonly isWrongSetting: boolean;
    readonly isInconsistentItemConfig: boolean;
    readonly isNoConfig: boolean;
    readonly isRolesNotCleared: boolean;
    readonly isMintNotStarted: boolean;
    readonly isMintEnded: boolean;
    readonly isAlreadyClaimed: boolean;
    readonly isIncorrectData: boolean;
    readonly isWrongOrigin: boolean;
    readonly isWrongSignature: boolean;
    readonly isIncorrectMetadata: boolean;
    readonly isMaxAttributesLimitReached: boolean;
    readonly isWrongNamespace: boolean;
    readonly isCollectionNotEmpty: boolean;
    readonly isWitnessRequired: boolean;
    readonly type:
      | "NoPermission"
      | "UnknownCollection"
      | "AlreadyExists"
      | "ApprovalExpired"
      | "WrongOwner"
      | "BadWitness"
      | "CollectionIdInUse"
      | "ItemsNonTransferable"
      | "NotDelegate"
      | "WrongDelegate"
      | "Unapproved"
      | "Unaccepted"
      | "ItemLocked"
      | "LockedItemAttributes"
      | "LockedCollectionAttributes"
      | "LockedItemMetadata"
      | "LockedCollectionMetadata"
      | "MaxSupplyReached"
      | "MaxSupplyLocked"
      | "MaxSupplyTooSmall"
      | "UnknownItem"
      | "UnknownSwap"
      | "MetadataNotFound"
      | "AttributeNotFound"
      | "NotForSale"
      | "BidTooLow"
      | "ReachedApprovalLimit"
      | "DeadlineExpired"
      | "WrongDuration"
      | "MethodDisabled"
      | "WrongSetting"
      | "InconsistentItemConfig"
      | "NoConfig"
      | "RolesNotCleared"
      | "MintNotStarted"
      | "MintEnded"
      | "AlreadyClaimed"
      | "IncorrectData"
      | "WrongOrigin"
      | "WrongSignature"
      | "IncorrectMetadata"
      | "MaxAttributesLimitReached"
      | "WrongNamespace"
      | "CollectionNotEmpty"
      | "WitnessRequired";
  }
<<<<<<< HEAD
  /** @name FrameSystemExtensionsCheckNonZeroSender (452) */
  type FrameSystemExtensionsCheckNonZeroSender = Null;
  /** @name FrameSystemExtensionsCheckSpecVersion (453) */
  type FrameSystemExtensionsCheckSpecVersion = Null;
  /** @name FrameSystemExtensionsCheckTxVersion (454) */
  type FrameSystemExtensionsCheckTxVersion = Null;
  /** @name FrameSystemExtensionsCheckGenesis (455) */
  type FrameSystemExtensionsCheckGenesis = Null;
  /** @name FrameSystemExtensionsCheckNonce (458) */
  interface FrameSystemExtensionsCheckNonce extends Compact<u32> {}
  /** @name FrameSystemExtensionsCheckWeight (459) */
  type FrameSystemExtensionsCheckWeight = Null;
  /** @name PalletTransactionPaymentChargeTransactionPayment (460) */
  interface PalletTransactionPaymentChargeTransactionPayment extends Compact<u128> {}
  /** @name CumulusPrimitivesStorageWeightReclaimStorageWeightReclaim (461) */
  type CumulusPrimitivesStorageWeightReclaimStorageWeightReclaim = Null;
  /** @name StorageHubRuntimeRuntime (462) */
=======
  /** @name FrameSystemExtensionsCheckNonZeroSender (454) */
  type FrameSystemExtensionsCheckNonZeroSender = Null;
  /** @name FrameSystemExtensionsCheckSpecVersion (455) */
  type FrameSystemExtensionsCheckSpecVersion = Null;
  /** @name FrameSystemExtensionsCheckTxVersion (456) */
  type FrameSystemExtensionsCheckTxVersion = Null;
  /** @name FrameSystemExtensionsCheckGenesis (457) */
  type FrameSystemExtensionsCheckGenesis = Null;
  /** @name FrameSystemExtensionsCheckNonce (460) */
  interface FrameSystemExtensionsCheckNonce extends Compact<u32> {}
  /** @name FrameSystemExtensionsCheckWeight (461) */
  type FrameSystemExtensionsCheckWeight = Null;
  /** @name PalletTransactionPaymentChargeTransactionPayment (462) */
  interface PalletTransactionPaymentChargeTransactionPayment extends Compact<u128> {}
  /** @name CumulusPrimitivesStorageWeightReclaimStorageWeightReclaim (463) */
  type CumulusPrimitivesStorageWeightReclaimStorageWeightReclaim = Null;
  /** @name StorageHubRuntimeRuntime (464) */
>>>>>>> 837e35cb
  type StorageHubRuntimeRuntime = Null;
}<|MERGE_RESOLUTION|>--- conflicted
+++ resolved
@@ -1711,27 +1711,27 @@
     readonly asMspRequestSignUpSuccess: {
       readonly who: AccountId32;
       readonly multiaddresses: Vec<Bytes>;
-      readonly capacity: u64;
+      readonly capacity: u32;
       readonly valueProp: PalletStorageProvidersValueProposition;
     } & Struct;
     readonly isMspSignUpSuccess: boolean;
     readonly asMspSignUpSuccess: {
       readonly who: AccountId32;
       readonly multiaddresses: Vec<Bytes>;
-      readonly capacity: u64;
+      readonly capacity: u32;
       readonly valueProp: PalletStorageProvidersValueProposition;
     } & Struct;
     readonly isBspRequestSignUpSuccess: boolean;
     readonly asBspRequestSignUpSuccess: {
       readonly who: AccountId32;
       readonly multiaddresses: Vec<Bytes>;
-      readonly capacity: u64;
+      readonly capacity: u32;
     } & Struct;
     readonly isBspSignUpSuccess: boolean;
     readonly asBspSignUpSuccess: {
       readonly who: AccountId32;
       readonly multiaddresses: Vec<Bytes>;
-      readonly capacity: u64;
+      readonly capacity: u32;
     } & Struct;
     readonly isSignUpRequestCanceled: boolean;
     readonly asSignUpRequestCanceled: {
@@ -1748,8 +1748,8 @@
     readonly isCapacityChanged: boolean;
     readonly asCapacityChanged: {
       readonly who: AccountId32;
-      readonly oldCapacity: u64;
-      readonly newCapacity: u64;
+      readonly oldCapacity: u32;
+      readonly newCapacity: u32;
       readonly nextBlockWhenChangeAllowed: u32;
     } & Struct;
     readonly isSlashed: boolean;
@@ -1771,7 +1771,7 @@
   /** @name PalletStorageProvidersValueProposition (128) */
   interface PalletStorageProvidersValueProposition extends Struct {
     readonly identifier: H256;
-    readonly dataLimit: u64;
+    readonly dataLimit: u32;
     readonly protocols: Vec<Bytes>;
   }
   /** @name PalletFileSystemEvent (130) */
@@ -1811,7 +1811,7 @@
       readonly bucketId: H256;
       readonly location: Bytes;
       readonly fingerprint: H256;
-      readonly size_: u64;
+      readonly size_: u32;
       readonly peerIds: Vec<Bytes>;
     } & Struct;
     readonly isMspAcceptedStoring: boolean;
@@ -1830,7 +1830,7 @@
       readonly fingerprint: H256;
       readonly multiaddresses: Vec<Bytes>;
       readonly owner: AccountId32;
-      readonly size_: u64;
+      readonly size_: u32;
     } & Struct;
     readonly isBspConfirmedStoring: boolean;
     readonly asBspConfirmedStoring: {
@@ -2066,13 +2066,13 @@
     readonly asDynamicRatePaymentStreamCreated: {
       readonly userAccount: AccountId32;
       readonly providerId: H256;
-      readonly amountProvided: u64;
+      readonly amountProvided: u32;
     } & Struct;
     readonly isDynamicRatePaymentStreamUpdated: boolean;
     readonly asDynamicRatePaymentStreamUpdated: {
       readonly userAccount: AccountId32;
       readonly providerId: H256;
-      readonly newAmountProvided: u64;
+      readonly newAmountProvided: u32;
     } & Struct;
     readonly isDynamicRatePaymentStreamDeleted: boolean;
     readonly asDynamicRatePaymentStreamDeleted: {
@@ -3661,14 +3661,14 @@
   interface PalletStorageProvidersCall extends Enum {
     readonly isRequestMspSignUp: boolean;
     readonly asRequestMspSignUp: {
-      readonly capacity: u64;
+      readonly capacity: u32;
       readonly multiaddresses: Vec<Bytes>;
       readonly valueProp: PalletStorageProvidersValueProposition;
       readonly paymentAccount: AccountId32;
     } & Struct;
     readonly isRequestBspSignUp: boolean;
     readonly asRequestBspSignUp: {
-      readonly capacity: u64;
+      readonly capacity: u32;
       readonly multiaddresses: Vec<Bytes>;
       readonly paymentAccount: AccountId32;
     } & Struct;
@@ -3681,7 +3681,7 @@
     readonly isBspSignOff: boolean;
     readonly isChangeCapacity: boolean;
     readonly asChangeCapacity: {
-      readonly newCapacity: u64;
+      readonly newCapacity: u32;
     } & Struct;
     readonly isAddValueProp: boolean;
     readonly asAddValueProp: {
@@ -3691,7 +3691,7 @@
     readonly asForceMspSignUp: {
       readonly who: AccountId32;
       readonly mspId: H256;
-      readonly capacity: u64;
+      readonly capacity: u32;
       readonly multiaddresses: Vec<Bytes>;
       readonly valueProp: PalletStorageProvidersValueProposition;
       readonly paymentAccount: AccountId32;
@@ -3700,7 +3700,7 @@
     readonly asForceBspSignUp: {
       readonly who: AccountId32;
       readonly bspId: H256;
-      readonly capacity: u64;
+      readonly capacity: u32;
       readonly multiaddresses: Vec<Bytes>;
       readonly paymentAccount: AccountId32;
       readonly weight: Option<u32>;
@@ -3754,7 +3754,7 @@
       readonly bucketId: H256;
       readonly location: Bytes;
       readonly fingerprint: H256;
-      readonly size_: u64;
+      readonly size_: u32;
       readonly mspId: H256;
       readonly peerIds: Vec<Bytes>;
     } & Struct;
@@ -3788,7 +3788,7 @@
       readonly location: Bytes;
       readonly owner: AccountId32;
       readonly fingerprint: H256;
-      readonly size_: u64;
+      readonly size_: u32;
       readonly canServe: bool;
       readonly inclusionForestProof: SpTrieStorageProofCompactProof;
     } & Struct;
@@ -3804,7 +3804,7 @@
       readonly location: Bytes;
       readonly owner: AccountId32;
       readonly fingerprint: H256;
-      readonly size_: u64;
+      readonly size_: u32;
       readonly inclusionForestProof: SpTrieStorageProofCompactProof;
     } & Struct;
     readonly isDeleteFile: boolean;
@@ -3812,7 +3812,7 @@
       readonly bucketId: H256;
       readonly fileKey: H256;
       readonly location: Bytes;
-      readonly size_: u64;
+      readonly size_: u32;
       readonly fingerprint: H256;
       readonly maybeInclusionForestProof: Option<SpTrieStorageProofCompactProof>;
     } & Struct;
@@ -3898,13 +3898,13 @@
     readonly asCreateDynamicRatePaymentStream: {
       readonly providerId: H256;
       readonly userAccount: AccountId32;
-      readonly amountProvided: u64;
+      readonly amountProvided: u32;
     } & Struct;
     readonly isUpdateDynamicRatePaymentStream: boolean;
     readonly asUpdateDynamicRatePaymentStream: {
       readonly providerId: H256;
       readonly userAccount: AccountId32;
-      readonly newAmountProvided: u64;
+      readonly newAmountProvided: u32;
     } & Struct;
     readonly isDeleteDynamicRatePaymentStream: boolean;
     readonly asDeleteDynamicRatePaymentStream: {
@@ -4579,8 +4579,8 @@
   }
   /** @name PalletStorageProvidersBackupStorageProvider (392) */
   interface PalletStorageProvidersBackupStorageProvider extends Struct {
-    readonly capacity: u64;
-    readonly capacityUsed: u64;
+    readonly capacity: u32;
+    readonly capacityUsed: u32;
     readonly multiaddresses: Vec<Bytes>;
     readonly root: H256;
     readonly lastCapacityChange: u32;
@@ -4591,8 +4591,8 @@
   /** @name PalletStorageProvidersMainStorageProvider (393) */
   interface PalletStorageProvidersMainStorageProvider extends Struct {
     readonly buckets: Vec<PalletStorageProvidersBucket>;
-    readonly capacity: u64;
-    readonly capacityUsed: u64;
+    readonly capacity: u32;
+    readonly capacityUsed: u32;
     readonly multiaddresses: Vec<Bytes>;
     readonly valueProp: PalletStorageProvidersValueProposition;
     readonly lastCapacityChange: u32;
@@ -4634,9 +4634,6 @@
     readonly isBucketAlreadyExists: boolean;
     readonly isAppendBucketToMspFailed: boolean;
     readonly isProviderNotSlashable: boolean;
-    readonly isInvalidEncodedFileMetadata: boolean;
-    readonly isInvalidEncodedAccountId: boolean;
-    readonly isPaymentStreamNotFound: boolean;
     readonly type:
       | "AlreadyRegistered"
       | "SignUpNotRequested"
@@ -4661,10 +4658,7 @@
       | "BucketNotFound"
       | "BucketAlreadyExists"
       | "AppendBucketToMspFailed"
-      | "ProviderNotSlashable"
-      | "InvalidEncodedFileMetadata"
-      | "InvalidEncodedAccountId"
-      | "PaymentStreamNotFound";
+      | "ProviderNotSlashable";
   }
   /** @name PalletFileSystemStorageRequestMetadata (399) */
   interface PalletFileSystemStorageRequestMetadata extends Struct {
@@ -4673,7 +4667,7 @@
     readonly bucketId: H256;
     readonly location: Bytes;
     readonly fingerprint: H256;
-    readonly size_: u64;
+    readonly size_: u32;
     readonly msp: Option<ITuple<[H256, bool]>>;
     readonly userPeerIds: Vec<Bytes>;
     readonly dataServerSps: Vec<H256>;
@@ -4685,15 +4679,11 @@
   interface PalletFileSystemStorageRequestBspsMetadata extends Struct {
     readonly confirmed: bool;
   }
-<<<<<<< HEAD
-  /** @name PalletFileSystemError (411) */
-=======
   /** @name PalletFileSystemMoveBucketRequestMetadata (412) */
   interface PalletFileSystemMoveBucketRequestMetadata extends Struct {
     readonly requester: AccountId32;
   }
   /** @name PalletFileSystemError (413) */
->>>>>>> 837e35cb
   interface PalletFileSystemError extends Enum {
     readonly isStorageRequestAlreadyRegistered: boolean;
     readonly isStorageRequestNotFound: boolean;
@@ -4813,11 +4803,7 @@
       | "BspDataServersExceeded"
       | "FileMetadataProcessingQueueFull";
   }
-<<<<<<< HEAD
-  /** @name PalletProofsDealerError (417) */
-=======
   /** @name PalletProofsDealerError (419) */
->>>>>>> 837e35cb
   interface PalletProofsDealerError extends Enum {
     readonly isNotProvider: boolean;
     readonly isChallengesQueueOverflow: boolean;
@@ -4839,7 +4825,6 @@
     readonly isKeyProofNotFound: boolean;
     readonly isKeyProofVerificationFailed: boolean;
     readonly isFailedToApplyDelta: boolean;
-    readonly isFailedToUpdateProviderAfterKeyRemoval: boolean;
     readonly isTooManyValidProofSubmitters: boolean;
     readonly type:
       | "NotProvider"
@@ -4862,45 +4847,28 @@
       | "KeyProofNotFound"
       | "KeyProofVerificationFailed"
       | "FailedToApplyDelta"
-      | "FailedToUpdateProviderAfterKeyRemoval"
       | "TooManyValidProofSubmitters";
   }
-<<<<<<< HEAD
-  /** @name PalletPaymentStreamsFixedRatePaymentStream (420) */
-=======
   /** @name PalletPaymentStreamsFixedRatePaymentStream (422) */
->>>>>>> 837e35cb
   interface PalletPaymentStreamsFixedRatePaymentStream extends Struct {
     readonly rate: u128;
     readonly lastChargedTick: u32;
     readonly userDeposit: u128;
     readonly outOfFundsTick: Option<u32>;
   }
-<<<<<<< HEAD
-  /** @name PalletPaymentStreamsDynamicRatePaymentStream (421) */
-=======
   /** @name PalletPaymentStreamsDynamicRatePaymentStream (423) */
->>>>>>> 837e35cb
   interface PalletPaymentStreamsDynamicRatePaymentStream extends Struct {
-    readonly amountProvided: u64;
+    readonly amountProvided: u32;
     readonly priceIndexWhenLastCharged: u128;
     readonly userDeposit: u128;
     readonly outOfFundsTick: Option<u32>;
   }
-<<<<<<< HEAD
-  /** @name PalletPaymentStreamsProviderLastChargeableInfo (422) */
-=======
   /** @name PalletPaymentStreamsProviderLastChargeableInfo (424) */
->>>>>>> 837e35cb
   interface PalletPaymentStreamsProviderLastChargeableInfo extends Struct {
     readonly lastChargeableTick: u32;
     readonly priceIndex: u128;
   }
-<<<<<<< HEAD
-  /** @name PalletPaymentStreamsError (423) */
-=======
   /** @name PalletPaymentStreamsError (425) */
->>>>>>> 837e35cb
   interface PalletPaymentStreamsError extends Enum {
     readonly isPaymentStreamAlreadyExists: boolean;
     readonly isPaymentStreamNotFound: boolean;
@@ -4936,11 +4904,7 @@
       | "UserNotFlaggedAsWithoutFunds"
       | "CooldownPeriodNotPassed";
   }
-<<<<<<< HEAD
-  /** @name PalletBucketNftsError (424) */
-=======
   /** @name PalletBucketNftsError (426) */
->>>>>>> 837e35cb
   interface PalletBucketNftsError extends Enum {
     readonly isBucketIsNotPrivate: boolean;
     readonly isNotBucketOwner: boolean;
@@ -4952,11 +4916,7 @@
       | "NoCorrespondingCollection"
       | "ConvertBytesToBoundedVec";
   }
-<<<<<<< HEAD
-  /** @name PalletNftsCollectionDetails (425) */
-=======
   /** @name PalletNftsCollectionDetails (427) */
->>>>>>> 837e35cb
   interface PalletNftsCollectionDetails extends Struct {
     readonly owner: AccountId32;
     readonly ownerDeposit: u128;
@@ -4965,88 +4925,52 @@
     readonly itemConfigs: u32;
     readonly attributes: u32;
   }
-<<<<<<< HEAD
-  /** @name PalletNftsCollectionRole (430) */
-=======
   /** @name PalletNftsCollectionRole (432) */
->>>>>>> 837e35cb
   interface PalletNftsCollectionRole extends Enum {
     readonly isIssuer: boolean;
     readonly isFreezer: boolean;
     readonly isAdmin: boolean;
     readonly type: "Issuer" | "Freezer" | "Admin";
   }
-<<<<<<< HEAD
-  /** @name PalletNftsItemDetails (431) */
-=======
   /** @name PalletNftsItemDetails (433) */
->>>>>>> 837e35cb
   interface PalletNftsItemDetails extends Struct {
     readonly owner: AccountId32;
     readonly approvals: BTreeMap<AccountId32, Option<u32>>;
     readonly deposit: PalletNftsItemDeposit;
   }
-<<<<<<< HEAD
-  /** @name PalletNftsItemDeposit (432) */
-=======
   /** @name PalletNftsItemDeposit (434) */
->>>>>>> 837e35cb
   interface PalletNftsItemDeposit extends Struct {
     readonly account: AccountId32;
     readonly amount: u128;
   }
-<<<<<<< HEAD
-  /** @name PalletNftsCollectionMetadata (437) */
-=======
   /** @name PalletNftsCollectionMetadata (439) */
->>>>>>> 837e35cb
   interface PalletNftsCollectionMetadata extends Struct {
     readonly deposit: u128;
     readonly data: Bytes;
   }
-<<<<<<< HEAD
-  /** @name PalletNftsItemMetadata (438) */
-=======
   /** @name PalletNftsItemMetadata (440) */
->>>>>>> 837e35cb
   interface PalletNftsItemMetadata extends Struct {
     readonly deposit: PalletNftsItemMetadataDeposit;
     readonly data: Bytes;
   }
-<<<<<<< HEAD
-  /** @name PalletNftsItemMetadataDeposit (439) */
-=======
   /** @name PalletNftsItemMetadataDeposit (441) */
->>>>>>> 837e35cb
   interface PalletNftsItemMetadataDeposit extends Struct {
     readonly account: Option<AccountId32>;
     readonly amount: u128;
   }
-<<<<<<< HEAD
-  /** @name PalletNftsAttributeDeposit (442) */
-=======
   /** @name PalletNftsAttributeDeposit (444) */
->>>>>>> 837e35cb
   interface PalletNftsAttributeDeposit extends Struct {
     readonly account: Option<AccountId32>;
     readonly amount: u128;
   }
-<<<<<<< HEAD
-  /** @name PalletNftsPendingSwap (446) */
-=======
   /** @name PalletNftsPendingSwap (448) */
->>>>>>> 837e35cb
   interface PalletNftsPendingSwap extends Struct {
     readonly desiredCollection: u32;
     readonly desiredItem: Option<u32>;
     readonly price: Option<PalletNftsPriceWithDirection>;
     readonly deadline: u32;
   }
-<<<<<<< HEAD
-  /** @name PalletNftsPalletFeature (448) */
-=======
   /** @name PalletNftsPalletFeature (450) */
->>>>>>> 837e35cb
   interface PalletNftsPalletFeature extends Enum {
     readonly isTrading: boolean;
     readonly isAttributes: boolean;
@@ -5054,11 +4978,7 @@
     readonly isSwaps: boolean;
     readonly type: "Trading" | "Attributes" | "Approvals" | "Swaps";
   }
-<<<<<<< HEAD
-  /** @name PalletNftsError (449) */
-=======
   /** @name PalletNftsError (451) */
->>>>>>> 837e35cb
   interface PalletNftsError extends Enum {
     readonly isNoPermission: boolean;
     readonly isUnknownCollection: boolean;
@@ -5152,25 +5072,6 @@
       | "CollectionNotEmpty"
       | "WitnessRequired";
   }
-<<<<<<< HEAD
-  /** @name FrameSystemExtensionsCheckNonZeroSender (452) */
-  type FrameSystemExtensionsCheckNonZeroSender = Null;
-  /** @name FrameSystemExtensionsCheckSpecVersion (453) */
-  type FrameSystemExtensionsCheckSpecVersion = Null;
-  /** @name FrameSystemExtensionsCheckTxVersion (454) */
-  type FrameSystemExtensionsCheckTxVersion = Null;
-  /** @name FrameSystemExtensionsCheckGenesis (455) */
-  type FrameSystemExtensionsCheckGenesis = Null;
-  /** @name FrameSystemExtensionsCheckNonce (458) */
-  interface FrameSystemExtensionsCheckNonce extends Compact<u32> {}
-  /** @name FrameSystemExtensionsCheckWeight (459) */
-  type FrameSystemExtensionsCheckWeight = Null;
-  /** @name PalletTransactionPaymentChargeTransactionPayment (460) */
-  interface PalletTransactionPaymentChargeTransactionPayment extends Compact<u128> {}
-  /** @name CumulusPrimitivesStorageWeightReclaimStorageWeightReclaim (461) */
-  type CumulusPrimitivesStorageWeightReclaimStorageWeightReclaim = Null;
-  /** @name StorageHubRuntimeRuntime (462) */
-=======
   /** @name FrameSystemExtensionsCheckNonZeroSender (454) */
   type FrameSystemExtensionsCheckNonZeroSender = Null;
   /** @name FrameSystemExtensionsCheckSpecVersion (455) */
@@ -5188,6 +5089,5 @@
   /** @name CumulusPrimitivesStorageWeightReclaimStorageWeightReclaim (463) */
   type CumulusPrimitivesStorageWeightReclaimStorageWeightReclaim = Null;
   /** @name StorageHubRuntimeRuntime (464) */
->>>>>>> 837e35cb
   type StorageHubRuntimeRuntime = Null;
 }