import "@polkadot/types/lookup";
import type {
  BTreeMap,
  BTreeSet,
  Bytes,
  Compact,
  Enum,
  Null,
  Option,
  Result,
  Struct,
  Text,
  U8aFixed,
  Vec,
  bool,
  u128,
  u16,
  u32,
  u64,
  u8
} from "@polkadot/types-codec";
import type { ITuple } from "@polkadot/types-codec/types";
import type {
  AccountId32,
  Call,
  H256,
  MultiAddress,
  Perbill
} from "@polkadot/types/interfaces/runtime";
import type { Event } from "@polkadot/types/interfaces/system";
declare module "@polkadot/types/lookup" {
  /** @name FrameSystemAccountInfo (3) */
  interface FrameSystemAccountInfo extends Struct {
    readonly nonce: u32;
    readonly consumers: u32;
    readonly providers: u32;
    readonly sufficients: u32;
    readonly data: PalletBalancesAccountData;
  }
  /** @name PalletBalancesAccountData (5) */
  interface PalletBalancesAccountData extends Struct {
    readonly free: u128;
    readonly reserved: u128;
    readonly frozen: u128;
    readonly flags: u128;
  }
  /** @name FrameSupportDispatchPerDispatchClassWeight (9) */
  interface FrameSupportDispatchPerDispatchClassWeight extends Struct {
    readonly normal: SpWeightsWeightV2Weight;
    readonly operational: SpWeightsWeightV2Weight;
    readonly mandatory: SpWeightsWeightV2Weight;
  }
  /** @name SpWeightsWeightV2Weight (10) */
  interface SpWeightsWeightV2Weight extends Struct {
    readonly refTime: Compact<u64>;
    readonly proofSize: Compact<u64>;
  }
  /** @name SpRuntimeDigest (15) */
  interface SpRuntimeDigest extends Struct {
    readonly logs: Vec<SpRuntimeDigestDigestItem>;
  }
  /** @name SpRuntimeDigestDigestItem (17) */
  interface SpRuntimeDigestDigestItem extends Enum {
    readonly isOther: boolean;
    readonly asOther: Bytes;
    readonly isConsensus: boolean;
    readonly asConsensus: ITuple<[U8aFixed, Bytes]>;
    readonly isSeal: boolean;
    readonly asSeal: ITuple<[U8aFixed, Bytes]>;
    readonly isPreRuntime: boolean;
    readonly asPreRuntime: ITuple<[U8aFixed, Bytes]>;
    readonly isRuntimeEnvironmentUpdated: boolean;
    readonly type: "Other" | "Consensus" | "Seal" | "PreRuntime" | "RuntimeEnvironmentUpdated";
  }
  /** @name FrameSystemEventRecord (20) */
  interface FrameSystemEventRecord extends Struct {
    readonly phase: FrameSystemPhase;
    readonly event: Event;
    readonly topics: Vec<H256>;
  }
  /** @name FrameSystemEvent (22) */
  interface FrameSystemEvent extends Enum {
    readonly isExtrinsicSuccess: boolean;
    readonly asExtrinsicSuccess: {
      readonly dispatchInfo: FrameSupportDispatchDispatchInfo;
    } & Struct;
    readonly isExtrinsicFailed: boolean;
    readonly asExtrinsicFailed: {
      readonly dispatchError: SpRuntimeDispatchError;
      readonly dispatchInfo: FrameSupportDispatchDispatchInfo;
    } & Struct;
    readonly isCodeUpdated: boolean;
    readonly isNewAccount: boolean;
    readonly asNewAccount: {
      readonly account: AccountId32;
    } & Struct;
    readonly isKilledAccount: boolean;
    readonly asKilledAccount: {
      readonly account: AccountId32;
    } & Struct;
    readonly isRemarked: boolean;
    readonly asRemarked: {
      readonly sender: AccountId32;
      readonly hash_: H256;
    } & Struct;
    readonly isUpgradeAuthorized: boolean;
    readonly asUpgradeAuthorized: {
      readonly codeHash: H256;
      readonly checkVersion: bool;
    } & Struct;
    readonly type:
      | "ExtrinsicSuccess"
      | "ExtrinsicFailed"
      | "CodeUpdated"
      | "NewAccount"
      | "KilledAccount"
      | "Remarked"
      | "UpgradeAuthorized";
  }
  /** @name FrameSupportDispatchDispatchInfo (23) */
  interface FrameSupportDispatchDispatchInfo extends Struct {
    readonly weight: SpWeightsWeightV2Weight;
    readonly class: FrameSupportDispatchDispatchClass;
    readonly paysFee: FrameSupportDispatchPays;
  }
  /** @name FrameSupportDispatchDispatchClass (24) */
  interface FrameSupportDispatchDispatchClass extends Enum {
    readonly isNormal: boolean;
    readonly isOperational: boolean;
    readonly isMandatory: boolean;
    readonly type: "Normal" | "Operational" | "Mandatory";
  }
  /** @name FrameSupportDispatchPays (25) */
  interface FrameSupportDispatchPays extends Enum {
    readonly isYes: boolean;
    readonly isNo: boolean;
    readonly type: "Yes" | "No";
  }
  /** @name SpRuntimeDispatchError (26) */
  interface SpRuntimeDispatchError extends Enum {
    readonly isOther: boolean;
    readonly isCannotLookup: boolean;
    readonly isBadOrigin: boolean;
    readonly isModule: boolean;
    readonly asModule: SpRuntimeModuleError;
    readonly isConsumerRemaining: boolean;
    readonly isNoProviders: boolean;
    readonly isTooManyConsumers: boolean;
    readonly isToken: boolean;
    readonly asToken: SpRuntimeTokenError;
    readonly isArithmetic: boolean;
    readonly asArithmetic: SpArithmeticArithmeticError;
    readonly isTransactional: boolean;
    readonly asTransactional: SpRuntimeTransactionalError;
    readonly isExhausted: boolean;
    readonly isCorruption: boolean;
    readonly isUnavailable: boolean;
    readonly isRootNotAllowed: boolean;
    readonly type:
      | "Other"
      | "CannotLookup"
      | "BadOrigin"
      | "Module"
      | "ConsumerRemaining"
      | "NoProviders"
      | "TooManyConsumers"
      | "Token"
      | "Arithmetic"
      | "Transactional"
      | "Exhausted"
      | "Corruption"
      | "Unavailable"
      | "RootNotAllowed";
  }
  /** @name SpRuntimeModuleError (27) */
  interface SpRuntimeModuleError extends Struct {
    readonly index: u8;
    readonly error: U8aFixed;
  }
  /** @name SpRuntimeTokenError (28) */
  interface SpRuntimeTokenError extends Enum {
    readonly isFundsUnavailable: boolean;
    readonly isOnlyProvider: boolean;
    readonly isBelowMinimum: boolean;
    readonly isCannotCreate: boolean;
    readonly isUnknownAsset: boolean;
    readonly isFrozen: boolean;
    readonly isUnsupported: boolean;
    readonly isCannotCreateHold: boolean;
    readonly isNotExpendable: boolean;
    readonly isBlocked: boolean;
    readonly type:
      | "FundsUnavailable"
      | "OnlyProvider"
      | "BelowMinimum"
      | "CannotCreate"
      | "UnknownAsset"
      | "Frozen"
      | "Unsupported"
      | "CannotCreateHold"
      | "NotExpendable"
      | "Blocked";
  }
  /** @name SpArithmeticArithmeticError (29) */
  interface SpArithmeticArithmeticError extends Enum {
    readonly isUnderflow: boolean;
    readonly isOverflow: boolean;
    readonly isDivisionByZero: boolean;
    readonly type: "Underflow" | "Overflow" | "DivisionByZero";
  }
  /** @name SpRuntimeTransactionalError (30) */
  interface SpRuntimeTransactionalError extends Enum {
    readonly isLimitReached: boolean;
    readonly isNoLayer: boolean;
    readonly type: "LimitReached" | "NoLayer";
  }
  /** @name CumulusPalletParachainSystemEvent (31) */
  interface CumulusPalletParachainSystemEvent extends Enum {
    readonly isValidationFunctionStored: boolean;
    readonly isValidationFunctionApplied: boolean;
    readonly asValidationFunctionApplied: {
      readonly relayChainBlockNum: u32;
    } & Struct;
    readonly isValidationFunctionDiscarded: boolean;
    readonly isDownwardMessagesReceived: boolean;
    readonly asDownwardMessagesReceived: {
      readonly count: u32;
    } & Struct;
    readonly isDownwardMessagesProcessed: boolean;
    readonly asDownwardMessagesProcessed: {
      readonly weightUsed: SpWeightsWeightV2Weight;
      readonly dmqHead: H256;
    } & Struct;
    readonly isUpwardMessageSent: boolean;
    readonly asUpwardMessageSent: {
      readonly messageHash: Option<U8aFixed>;
    } & Struct;
    readonly type:
      | "ValidationFunctionStored"
      | "ValidationFunctionApplied"
      | "ValidationFunctionDiscarded"
      | "DownwardMessagesReceived"
      | "DownwardMessagesProcessed"
      | "UpwardMessageSent";
  }
  /** @name PalletBalancesEvent (33) */
  interface PalletBalancesEvent extends Enum {
    readonly isEndowed: boolean;
    readonly asEndowed: {
      readonly account: AccountId32;
      readonly freeBalance: u128;
    } & Struct;
    readonly isDustLost: boolean;
    readonly asDustLost: {
      readonly account: AccountId32;
      readonly amount: u128;
    } & Struct;
    readonly isTransfer: boolean;
    readonly asTransfer: {
      readonly from: AccountId32;
      readonly to: AccountId32;
      readonly amount: u128;
    } & Struct;
    readonly isBalanceSet: boolean;
    readonly asBalanceSet: {
      readonly who: AccountId32;
      readonly free: u128;
    } & Struct;
    readonly isReserved: boolean;
    readonly asReserved: {
      readonly who: AccountId32;
      readonly amount: u128;
    } & Struct;
    readonly isUnreserved: boolean;
    readonly asUnreserved: {
      readonly who: AccountId32;
      readonly amount: u128;
    } & Struct;
    readonly isReserveRepatriated: boolean;
    readonly asReserveRepatriated: {
      readonly from: AccountId32;
      readonly to: AccountId32;
      readonly amount: u128;
      readonly destinationStatus: FrameSupportTokensMiscBalanceStatus;
    } & Struct;
    readonly isDeposit: boolean;
    readonly asDeposit: {
      readonly who: AccountId32;
      readonly amount: u128;
    } & Struct;
    readonly isWithdraw: boolean;
    readonly asWithdraw: {
      readonly who: AccountId32;
      readonly amount: u128;
    } & Struct;
    readonly isSlashed: boolean;
    readonly asSlashed: {
      readonly who: AccountId32;
      readonly amount: u128;
    } & Struct;
    readonly isMinted: boolean;
    readonly asMinted: {
      readonly who: AccountId32;
      readonly amount: u128;
    } & Struct;
    readonly isBurned: boolean;
    readonly asBurned: {
      readonly who: AccountId32;
      readonly amount: u128;
    } & Struct;
    readonly isSuspended: boolean;
    readonly asSuspended: {
      readonly who: AccountId32;
      readonly amount: u128;
    } & Struct;
    readonly isRestored: boolean;
    readonly asRestored: {
      readonly who: AccountId32;
      readonly amount: u128;
    } & Struct;
    readonly isUpgraded: boolean;
    readonly asUpgraded: {
      readonly who: AccountId32;
    } & Struct;
    readonly isIssued: boolean;
    readonly asIssued: {
      readonly amount: u128;
    } & Struct;
    readonly isRescinded: boolean;
    readonly asRescinded: {
      readonly amount: u128;
    } & Struct;
    readonly isLocked: boolean;
    readonly asLocked: {
      readonly who: AccountId32;
      readonly amount: u128;
    } & Struct;
    readonly isUnlocked: boolean;
    readonly asUnlocked: {
      readonly who: AccountId32;
      readonly amount: u128;
    } & Struct;
    readonly isFrozen: boolean;
    readonly asFrozen: {
      readonly who: AccountId32;
      readonly amount: u128;
    } & Struct;
    readonly isThawed: boolean;
    readonly asThawed: {
      readonly who: AccountId32;
      readonly amount: u128;
    } & Struct;
    readonly isTotalIssuanceForced: boolean;
    readonly asTotalIssuanceForced: {
      readonly old: u128;
      readonly new_: u128;
    } & Struct;
    readonly type:
      | "Endowed"
      | "DustLost"
      | "Transfer"
      | "BalanceSet"
      | "Reserved"
      | "Unreserved"
      | "ReserveRepatriated"
      | "Deposit"
      | "Withdraw"
      | "Slashed"
      | "Minted"
      | "Burned"
      | "Suspended"
      | "Restored"
      | "Upgraded"
      | "Issued"
      | "Rescinded"
      | "Locked"
      | "Unlocked"
      | "Frozen"
      | "Thawed"
      | "TotalIssuanceForced";
  }
  /** @name FrameSupportTokensMiscBalanceStatus (34) */
  interface FrameSupportTokensMiscBalanceStatus extends Enum {
    readonly isFree: boolean;
    readonly isReserved: boolean;
    readonly type: "Free" | "Reserved";
  }
  /** @name PalletTransactionPaymentEvent (35) */
  interface PalletTransactionPaymentEvent extends Enum {
    readonly isTransactionFeePaid: boolean;
    readonly asTransactionFeePaid: {
      readonly who: AccountId32;
      readonly actualFee: u128;
      readonly tip: u128;
    } & Struct;
    readonly type: "TransactionFeePaid";
  }
  /** @name PalletSudoEvent (36) */
  interface PalletSudoEvent extends Enum {
    readonly isSudid: boolean;
    readonly asSudid: {
      readonly sudoResult: Result<Null, SpRuntimeDispatchError>;
    } & Struct;
    readonly isKeyChanged: boolean;
    readonly asKeyChanged: {
      readonly old: Option<AccountId32>;
      readonly new_: AccountId32;
    } & Struct;
    readonly isKeyRemoved: boolean;
    readonly isSudoAsDone: boolean;
    readonly asSudoAsDone: {
      readonly sudoResult: Result<Null, SpRuntimeDispatchError>;
    } & Struct;
    readonly type: "Sudid" | "KeyChanged" | "KeyRemoved" | "SudoAsDone";
  }
  /** @name PalletCollatorSelectionEvent (40) */
  interface PalletCollatorSelectionEvent extends Enum {
    readonly isNewInvulnerables: boolean;
    readonly asNewInvulnerables: {
      readonly invulnerables: Vec<AccountId32>;
    } & Struct;
    readonly isInvulnerableAdded: boolean;
    readonly asInvulnerableAdded: {
      readonly accountId: AccountId32;
    } & Struct;
    readonly isInvulnerableRemoved: boolean;
    readonly asInvulnerableRemoved: {
      readonly accountId: AccountId32;
    } & Struct;
    readonly isNewDesiredCandidates: boolean;
    readonly asNewDesiredCandidates: {
      readonly desiredCandidates: u32;
    } & Struct;
    readonly isNewCandidacyBond: boolean;
    readonly asNewCandidacyBond: {
      readonly bondAmount: u128;
    } & Struct;
    readonly isCandidateAdded: boolean;
    readonly asCandidateAdded: {
      readonly accountId: AccountId32;
      readonly deposit: u128;
    } & Struct;
    readonly isCandidateBondUpdated: boolean;
    readonly asCandidateBondUpdated: {
      readonly accountId: AccountId32;
      readonly deposit: u128;
    } & Struct;
    readonly isCandidateRemoved: boolean;
    readonly asCandidateRemoved: {
      readonly accountId: AccountId32;
    } & Struct;
    readonly isCandidateReplaced: boolean;
    readonly asCandidateReplaced: {
      readonly old: AccountId32;
      readonly new_: AccountId32;
      readonly deposit: u128;
    } & Struct;
    readonly isInvalidInvulnerableSkipped: boolean;
    readonly asInvalidInvulnerableSkipped: {
      readonly accountId: AccountId32;
    } & Struct;
    readonly type:
      | "NewInvulnerables"
      | "InvulnerableAdded"
      | "InvulnerableRemoved"
      | "NewDesiredCandidates"
      | "NewCandidacyBond"
      | "CandidateAdded"
      | "CandidateBondUpdated"
      | "CandidateRemoved"
      | "CandidateReplaced"
      | "InvalidInvulnerableSkipped";
  }
  /** @name PalletSessionEvent (42) */
  interface PalletSessionEvent extends Enum {
    readonly isNewSession: boolean;
    readonly asNewSession: {
      readonly sessionIndex: u32;
    } & Struct;
    readonly type: "NewSession";
  }
  /** @name CumulusPalletXcmpQueueEvent (43) */
  interface CumulusPalletXcmpQueueEvent extends Enum {
    readonly isXcmpMessageSent: boolean;
    readonly asXcmpMessageSent: {
      readonly messageHash: U8aFixed;
    } & Struct;
    readonly type: "XcmpMessageSent";
  }
  /** @name PalletXcmEvent (44) */
  interface PalletXcmEvent extends Enum {
    readonly isAttempted: boolean;
    readonly asAttempted: {
      readonly outcome: StagingXcmV4TraitsOutcome;
    } & Struct;
    readonly isSent: boolean;
    readonly asSent: {
      readonly origin: StagingXcmV4Location;
      readonly destination: StagingXcmV4Location;
      readonly message: StagingXcmV4Xcm;
      readonly messageId: U8aFixed;
    } & Struct;
    readonly isUnexpectedResponse: boolean;
    readonly asUnexpectedResponse: {
      readonly origin: StagingXcmV4Location;
      readonly queryId: u64;
    } & Struct;
    readonly isResponseReady: boolean;
    readonly asResponseReady: {
      readonly queryId: u64;
      readonly response: StagingXcmV4Response;
    } & Struct;
    readonly isNotified: boolean;
    readonly asNotified: {
      readonly queryId: u64;
      readonly palletIndex: u8;
      readonly callIndex: u8;
    } & Struct;
    readonly isNotifyOverweight: boolean;
    readonly asNotifyOverweight: {
      readonly queryId: u64;
      readonly palletIndex: u8;
      readonly callIndex: u8;
      readonly actualWeight: SpWeightsWeightV2Weight;
      readonly maxBudgetedWeight: SpWeightsWeightV2Weight;
    } & Struct;
    readonly isNotifyDispatchError: boolean;
    readonly asNotifyDispatchError: {
      readonly queryId: u64;
      readonly palletIndex: u8;
      readonly callIndex: u8;
    } & Struct;
    readonly isNotifyDecodeFailed: boolean;
    readonly asNotifyDecodeFailed: {
      readonly queryId: u64;
      readonly palletIndex: u8;
      readonly callIndex: u8;
    } & Struct;
    readonly isInvalidResponder: boolean;
    readonly asInvalidResponder: {
      readonly origin: StagingXcmV4Location;
      readonly queryId: u64;
      readonly expectedLocation: Option<StagingXcmV4Location>;
    } & Struct;
    readonly isInvalidResponderVersion: boolean;
    readonly asInvalidResponderVersion: {
      readonly origin: StagingXcmV4Location;
      readonly queryId: u64;
    } & Struct;
    readonly isResponseTaken: boolean;
    readonly asResponseTaken: {
      readonly queryId: u64;
    } & Struct;
    readonly isAssetsTrapped: boolean;
    readonly asAssetsTrapped: {
      readonly hash_: H256;
      readonly origin: StagingXcmV4Location;
      readonly assets: XcmVersionedAssets;
    } & Struct;
    readonly isVersionChangeNotified: boolean;
    readonly asVersionChangeNotified: {
      readonly destination: StagingXcmV4Location;
      readonly result: u32;
      readonly cost: StagingXcmV4AssetAssets;
      readonly messageId: U8aFixed;
    } & Struct;
    readonly isSupportedVersionChanged: boolean;
    readonly asSupportedVersionChanged: {
      readonly location: StagingXcmV4Location;
      readonly version: u32;
    } & Struct;
    readonly isNotifyTargetSendFail: boolean;
    readonly asNotifyTargetSendFail: {
      readonly location: StagingXcmV4Location;
      readonly queryId: u64;
      readonly error: XcmV3TraitsError;
    } & Struct;
    readonly isNotifyTargetMigrationFail: boolean;
    readonly asNotifyTargetMigrationFail: {
      readonly location: XcmVersionedLocation;
      readonly queryId: u64;
    } & Struct;
    readonly isInvalidQuerierVersion: boolean;
    readonly asInvalidQuerierVersion: {
      readonly origin: StagingXcmV4Location;
      readonly queryId: u64;
    } & Struct;
    readonly isInvalidQuerier: boolean;
    readonly asInvalidQuerier: {
      readonly origin: StagingXcmV4Location;
      readonly queryId: u64;
      readonly expectedQuerier: StagingXcmV4Location;
      readonly maybeActualQuerier: Option<StagingXcmV4Location>;
    } & Struct;
    readonly isVersionNotifyStarted: boolean;
    readonly asVersionNotifyStarted: {
      readonly destination: StagingXcmV4Location;
      readonly cost: StagingXcmV4AssetAssets;
      readonly messageId: U8aFixed;
    } & Struct;
    readonly isVersionNotifyRequested: boolean;
    readonly asVersionNotifyRequested: {
      readonly destination: StagingXcmV4Location;
      readonly cost: StagingXcmV4AssetAssets;
      readonly messageId: U8aFixed;
    } & Struct;
    readonly isVersionNotifyUnrequested: boolean;
    readonly asVersionNotifyUnrequested: {
      readonly destination: StagingXcmV4Location;
      readonly cost: StagingXcmV4AssetAssets;
      readonly messageId: U8aFixed;
    } & Struct;
    readonly isFeesPaid: boolean;
    readonly asFeesPaid: {
      readonly paying: StagingXcmV4Location;
      readonly fees: StagingXcmV4AssetAssets;
    } & Struct;
    readonly isAssetsClaimed: boolean;
    readonly asAssetsClaimed: {
      readonly hash_: H256;
      readonly origin: StagingXcmV4Location;
      readonly assets: XcmVersionedAssets;
    } & Struct;
    readonly isVersionMigrationFinished: boolean;
    readonly asVersionMigrationFinished: {
      readonly version: u32;
    } & Struct;
    readonly type:
      | "Attempted"
      | "Sent"
      | "UnexpectedResponse"
      | "ResponseReady"
      | "Notified"
      | "NotifyOverweight"
      | "NotifyDispatchError"
      | "NotifyDecodeFailed"
      | "InvalidResponder"
      | "InvalidResponderVersion"
      | "ResponseTaken"
      | "AssetsTrapped"
      | "VersionChangeNotified"
      | "SupportedVersionChanged"
      | "NotifyTargetSendFail"
      | "NotifyTargetMigrationFail"
      | "InvalidQuerierVersion"
      | "InvalidQuerier"
      | "VersionNotifyStarted"
      | "VersionNotifyRequested"
      | "VersionNotifyUnrequested"
      | "FeesPaid"
      | "AssetsClaimed"
      | "VersionMigrationFinished";
  }
  /** @name StagingXcmV4TraitsOutcome (45) */
  interface StagingXcmV4TraitsOutcome extends Enum {
    readonly isComplete: boolean;
    readonly asComplete: {
      readonly used: SpWeightsWeightV2Weight;
    } & Struct;
    readonly isIncomplete: boolean;
    readonly asIncomplete: {
      readonly used: SpWeightsWeightV2Weight;
      readonly error: XcmV3TraitsError;
    } & Struct;
    readonly isError: boolean;
    readonly asError: {
      readonly error: XcmV3TraitsError;
    } & Struct;
    readonly type: "Complete" | "Incomplete" | "Error";
  }
  /** @name XcmV3TraitsError (46) */
  interface XcmV3TraitsError extends Enum {
    readonly isOverflow: boolean;
    readonly isUnimplemented: boolean;
    readonly isUntrustedReserveLocation: boolean;
    readonly isUntrustedTeleportLocation: boolean;
    readonly isLocationFull: boolean;
    readonly isLocationNotInvertible: boolean;
    readonly isBadOrigin: boolean;
    readonly isInvalidLocation: boolean;
    readonly isAssetNotFound: boolean;
    readonly isFailedToTransactAsset: boolean;
    readonly isNotWithdrawable: boolean;
    readonly isLocationCannotHold: boolean;
    readonly isExceedsMaxMessageSize: boolean;
    readonly isDestinationUnsupported: boolean;
    readonly isTransport: boolean;
    readonly isUnroutable: boolean;
    readonly isUnknownClaim: boolean;
    readonly isFailedToDecode: boolean;
    readonly isMaxWeightInvalid: boolean;
    readonly isNotHoldingFees: boolean;
    readonly isTooExpensive: boolean;
    readonly isTrap: boolean;
    readonly asTrap: u64;
    readonly isExpectationFalse: boolean;
    readonly isPalletNotFound: boolean;
    readonly isNameMismatch: boolean;
    readonly isVersionIncompatible: boolean;
    readonly isHoldingWouldOverflow: boolean;
    readonly isExportError: boolean;
    readonly isReanchorFailed: boolean;
    readonly isNoDeal: boolean;
    readonly isFeesNotMet: boolean;
    readonly isLockError: boolean;
    readonly isNoPermission: boolean;
    readonly isUnanchored: boolean;
    readonly isNotDepositable: boolean;
    readonly isUnhandledXcmVersion: boolean;
    readonly isWeightLimitReached: boolean;
    readonly asWeightLimitReached: SpWeightsWeightV2Weight;
    readonly isBarrier: boolean;
    readonly isWeightNotComputable: boolean;
    readonly isExceedsStackLimit: boolean;
    readonly type:
      | "Overflow"
      | "Unimplemented"
      | "UntrustedReserveLocation"
      | "UntrustedTeleportLocation"
      | "LocationFull"
      | "LocationNotInvertible"
      | "BadOrigin"
      | "InvalidLocation"
      | "AssetNotFound"
      | "FailedToTransactAsset"
      | "NotWithdrawable"
      | "LocationCannotHold"
      | "ExceedsMaxMessageSize"
      | "DestinationUnsupported"
      | "Transport"
      | "Unroutable"
      | "UnknownClaim"
      | "FailedToDecode"
      | "MaxWeightInvalid"
      | "NotHoldingFees"
      | "TooExpensive"
      | "Trap"
      | "ExpectationFalse"
      | "PalletNotFound"
      | "NameMismatch"
      | "VersionIncompatible"
      | "HoldingWouldOverflow"
      | "ExportError"
      | "ReanchorFailed"
      | "NoDeal"
      | "FeesNotMet"
      | "LockError"
      | "NoPermission"
      | "Unanchored"
      | "NotDepositable"
      | "UnhandledXcmVersion"
      | "WeightLimitReached"
      | "Barrier"
      | "WeightNotComputable"
      | "ExceedsStackLimit";
  }
  /** @name StagingXcmV4Location (47) */
  interface StagingXcmV4Location extends Struct {
    readonly parents: u8;
    readonly interior: StagingXcmV4Junctions;
  }
  /** @name StagingXcmV4Junctions (48) */
  interface StagingXcmV4Junctions extends Enum {
    readonly isHere: boolean;
    readonly isX1: boolean;
    readonly asX1: StagingXcmV4Junction;
    readonly isX2: boolean;
    readonly asX2: StagingXcmV4Junction;
    readonly isX3: boolean;
    readonly asX3: StagingXcmV4Junction;
    readonly isX4: boolean;
    readonly asX4: StagingXcmV4Junction;
    readonly isX5: boolean;
    readonly asX5: StagingXcmV4Junction;
    readonly isX6: boolean;
    readonly asX6: StagingXcmV4Junction;
    readonly isX7: boolean;
    readonly asX7: StagingXcmV4Junction;
    readonly isX8: boolean;
    readonly asX8: StagingXcmV4Junction;
    readonly type: "Here" | "X1" | "X2" | "X3" | "X4" | "X5" | "X6" | "X7" | "X8";
  }
  /** @name StagingXcmV4Junction (50) */
  interface StagingXcmV4Junction extends Enum {
    readonly isParachain: boolean;
    readonly asParachain: Compact<u32>;
    readonly isAccountId32: boolean;
    readonly asAccountId32: {
      readonly network: Option<StagingXcmV4JunctionNetworkId>;
      readonly id: U8aFixed;
    } & Struct;
    readonly isAccountIndex64: boolean;
    readonly asAccountIndex64: {
      readonly network: Option<StagingXcmV4JunctionNetworkId>;
      readonly index: Compact<u64>;
    } & Struct;
    readonly isAccountKey20: boolean;
    readonly asAccountKey20: {
      readonly network: Option<StagingXcmV4JunctionNetworkId>;
      readonly key: U8aFixed;
    } & Struct;
    readonly isPalletInstance: boolean;
    readonly asPalletInstance: u8;
    readonly isGeneralIndex: boolean;
    readonly asGeneralIndex: Compact<u128>;
    readonly isGeneralKey: boolean;
    readonly asGeneralKey: {
      readonly length: u8;
      readonly data: U8aFixed;
    } & Struct;
    readonly isOnlyChild: boolean;
    readonly isPlurality: boolean;
    readonly asPlurality: {
      readonly id: XcmV3JunctionBodyId;
      readonly part: XcmV3JunctionBodyPart;
    } & Struct;
    readonly isGlobalConsensus: boolean;
    readonly asGlobalConsensus: StagingXcmV4JunctionNetworkId;
    readonly type:
      | "Parachain"
      | "AccountId32"
      | "AccountIndex64"
      | "AccountKey20"
      | "PalletInstance"
      | "GeneralIndex"
      | "GeneralKey"
      | "OnlyChild"
      | "Plurality"
      | "GlobalConsensus";
  }
  /** @name StagingXcmV4JunctionNetworkId (53) */
  interface StagingXcmV4JunctionNetworkId extends Enum {
    readonly isByGenesis: boolean;
    readonly asByGenesis: U8aFixed;
    readonly isByFork: boolean;
    readonly asByFork: {
      readonly blockNumber: u64;
      readonly blockHash: U8aFixed;
    } & Struct;
    readonly isPolkadot: boolean;
    readonly isKusama: boolean;
    readonly isWestend: boolean;
    readonly isRococo: boolean;
    readonly isWococo: boolean;
    readonly isEthereum: boolean;
    readonly asEthereum: {
      readonly chainId: Compact<u64>;
    } & Struct;
    readonly isBitcoinCore: boolean;
    readonly isBitcoinCash: boolean;
    readonly isPolkadotBulletin: boolean;
    readonly type:
      | "ByGenesis"
      | "ByFork"
      | "Polkadot"
      | "Kusama"
      | "Westend"
      | "Rococo"
      | "Wococo"
      | "Ethereum"
      | "BitcoinCore"
      | "BitcoinCash"
      | "PolkadotBulletin";
  }
  /** @name XcmV3JunctionBodyId (56) */
  interface XcmV3JunctionBodyId extends Enum {
    readonly isUnit: boolean;
    readonly isMoniker: boolean;
    readonly asMoniker: U8aFixed;
    readonly isIndex: boolean;
    readonly asIndex: Compact<u32>;
    readonly isExecutive: boolean;
    readonly isTechnical: boolean;
    readonly isLegislative: boolean;
    readonly isJudicial: boolean;
    readonly isDefense: boolean;
    readonly isAdministration: boolean;
    readonly isTreasury: boolean;
    readonly type:
      | "Unit"
      | "Moniker"
      | "Index"
      | "Executive"
      | "Technical"
      | "Legislative"
      | "Judicial"
      | "Defense"
      | "Administration"
      | "Treasury";
  }
  /** @name XcmV3JunctionBodyPart (57) */
  interface XcmV3JunctionBodyPart extends Enum {
    readonly isVoice: boolean;
    readonly isMembers: boolean;
    readonly asMembers: {
      readonly count: Compact<u32>;
    } & Struct;
    readonly isFraction: boolean;
    readonly asFraction: {
      readonly nom: Compact<u32>;
      readonly denom: Compact<u32>;
    } & Struct;
    readonly isAtLeastProportion: boolean;
    readonly asAtLeastProportion: {
      readonly nom: Compact<u32>;
      readonly denom: Compact<u32>;
    } & Struct;
    readonly isMoreThanProportion: boolean;
    readonly asMoreThanProportion: {
      readonly nom: Compact<u32>;
      readonly denom: Compact<u32>;
    } & Struct;
    readonly type: "Voice" | "Members" | "Fraction" | "AtLeastProportion" | "MoreThanProportion";
  }
  /** @name StagingXcmV4Xcm (65) */
  interface StagingXcmV4Xcm extends Vec<StagingXcmV4Instruction> {}
  /** @name StagingXcmV4Instruction (67) */
  interface StagingXcmV4Instruction extends Enum {
    readonly isWithdrawAsset: boolean;
    readonly asWithdrawAsset: StagingXcmV4AssetAssets;
    readonly isReserveAssetDeposited: boolean;
    readonly asReserveAssetDeposited: StagingXcmV4AssetAssets;
    readonly isReceiveTeleportedAsset: boolean;
    readonly asReceiveTeleportedAsset: StagingXcmV4AssetAssets;
    readonly isQueryResponse: boolean;
    readonly asQueryResponse: {
      readonly queryId: Compact<u64>;
      readonly response: StagingXcmV4Response;
      readonly maxWeight: SpWeightsWeightV2Weight;
      readonly querier: Option<StagingXcmV4Location>;
    } & Struct;
    readonly isTransferAsset: boolean;
    readonly asTransferAsset: {
      readonly assets: StagingXcmV4AssetAssets;
      readonly beneficiary: StagingXcmV4Location;
    } & Struct;
    readonly isTransferReserveAsset: boolean;
    readonly asTransferReserveAsset: {
      readonly assets: StagingXcmV4AssetAssets;
      readonly dest: StagingXcmV4Location;
      readonly xcm: StagingXcmV4Xcm;
    } & Struct;
    readonly isTransact: boolean;
    readonly asTransact: {
      readonly originKind: XcmV3OriginKind;
      readonly requireWeightAtMost: SpWeightsWeightV2Weight;
      readonly call: XcmDoubleEncoded;
    } & Struct;
    readonly isHrmpNewChannelOpenRequest: boolean;
    readonly asHrmpNewChannelOpenRequest: {
      readonly sender: Compact<u32>;
      readonly maxMessageSize: Compact<u32>;
      readonly maxCapacity: Compact<u32>;
    } & Struct;
    readonly isHrmpChannelAccepted: boolean;
    readonly asHrmpChannelAccepted: {
      readonly recipient: Compact<u32>;
    } & Struct;
    readonly isHrmpChannelClosing: boolean;
    readonly asHrmpChannelClosing: {
      readonly initiator: Compact<u32>;
      readonly sender: Compact<u32>;
      readonly recipient: Compact<u32>;
    } & Struct;
    readonly isClearOrigin: boolean;
    readonly isDescendOrigin: boolean;
    readonly asDescendOrigin: StagingXcmV4Junctions;
    readonly isReportError: boolean;
    readonly asReportError: StagingXcmV4QueryResponseInfo;
    readonly isDepositAsset: boolean;
    readonly asDepositAsset: {
      readonly assets: StagingXcmV4AssetAssetFilter;
      readonly beneficiary: StagingXcmV4Location;
    } & Struct;
    readonly isDepositReserveAsset: boolean;
    readonly asDepositReserveAsset: {
      readonly assets: StagingXcmV4AssetAssetFilter;
      readonly dest: StagingXcmV4Location;
      readonly xcm: StagingXcmV4Xcm;
    } & Struct;
    readonly isExchangeAsset: boolean;
    readonly asExchangeAsset: {
      readonly give: StagingXcmV4AssetAssetFilter;
      readonly want: StagingXcmV4AssetAssets;
      readonly maximal: bool;
    } & Struct;
    readonly isInitiateReserveWithdraw: boolean;
    readonly asInitiateReserveWithdraw: {
      readonly assets: StagingXcmV4AssetAssetFilter;
      readonly reserve: StagingXcmV4Location;
      readonly xcm: StagingXcmV4Xcm;
    } & Struct;
    readonly isInitiateTeleport: boolean;
    readonly asInitiateTeleport: {
      readonly assets: StagingXcmV4AssetAssetFilter;
      readonly dest: StagingXcmV4Location;
      readonly xcm: StagingXcmV4Xcm;
    } & Struct;
    readonly isReportHolding: boolean;
    readonly asReportHolding: {
      readonly responseInfo: StagingXcmV4QueryResponseInfo;
      readonly assets: StagingXcmV4AssetAssetFilter;
    } & Struct;
    readonly isBuyExecution: boolean;
    readonly asBuyExecution: {
      readonly fees: StagingXcmV4Asset;
      readonly weightLimit: XcmV3WeightLimit;
    } & Struct;
    readonly isRefundSurplus: boolean;
    readonly isSetErrorHandler: boolean;
    readonly asSetErrorHandler: StagingXcmV4Xcm;
    readonly isSetAppendix: boolean;
    readonly asSetAppendix: StagingXcmV4Xcm;
    readonly isClearError: boolean;
    readonly isClaimAsset: boolean;
    readonly asClaimAsset: {
      readonly assets: StagingXcmV4AssetAssets;
      readonly ticket: StagingXcmV4Location;
    } & Struct;
    readonly isTrap: boolean;
    readonly asTrap: Compact<u64>;
    readonly isSubscribeVersion: boolean;
    readonly asSubscribeVersion: {
      readonly queryId: Compact<u64>;
      readonly maxResponseWeight: SpWeightsWeightV2Weight;
    } & Struct;
    readonly isUnsubscribeVersion: boolean;
    readonly isBurnAsset: boolean;
    readonly asBurnAsset: StagingXcmV4AssetAssets;
    readonly isExpectAsset: boolean;
    readonly asExpectAsset: StagingXcmV4AssetAssets;
    readonly isExpectOrigin: boolean;
    readonly asExpectOrigin: Option<StagingXcmV4Location>;
    readonly isExpectError: boolean;
    readonly asExpectError: Option<ITuple<[u32, XcmV3TraitsError]>>;
    readonly isExpectTransactStatus: boolean;
    readonly asExpectTransactStatus: XcmV3MaybeErrorCode;
    readonly isQueryPallet: boolean;
    readonly asQueryPallet: {
      readonly moduleName: Bytes;
      readonly responseInfo: StagingXcmV4QueryResponseInfo;
    } & Struct;
    readonly isExpectPallet: boolean;
    readonly asExpectPallet: {
      readonly index: Compact<u32>;
      readonly name: Bytes;
      readonly moduleName: Bytes;
      readonly crateMajor: Compact<u32>;
      readonly minCrateMinor: Compact<u32>;
    } & Struct;
    readonly isReportTransactStatus: boolean;
    readonly asReportTransactStatus: StagingXcmV4QueryResponseInfo;
    readonly isClearTransactStatus: boolean;
    readonly isUniversalOrigin: boolean;
    readonly asUniversalOrigin: StagingXcmV4Junction;
    readonly isExportMessage: boolean;
    readonly asExportMessage: {
      readonly network: StagingXcmV4JunctionNetworkId;
      readonly destination: StagingXcmV4Junctions;
      readonly xcm: StagingXcmV4Xcm;
    } & Struct;
    readonly isLockAsset: boolean;
    readonly asLockAsset: {
      readonly asset: StagingXcmV4Asset;
      readonly unlocker: StagingXcmV4Location;
    } & Struct;
    readonly isUnlockAsset: boolean;
    readonly asUnlockAsset: {
      readonly asset: StagingXcmV4Asset;
      readonly target: StagingXcmV4Location;
    } & Struct;
    readonly isNoteUnlockable: boolean;
    readonly asNoteUnlockable: {
      readonly asset: StagingXcmV4Asset;
      readonly owner: StagingXcmV4Location;
    } & Struct;
    readonly isRequestUnlock: boolean;
    readonly asRequestUnlock: {
      readonly asset: StagingXcmV4Asset;
      readonly locker: StagingXcmV4Location;
    } & Struct;
    readonly isSetFeesMode: boolean;
    readonly asSetFeesMode: {
      readonly jitWithdraw: bool;
    } & Struct;
    readonly isSetTopic: boolean;
    readonly asSetTopic: U8aFixed;
    readonly isClearTopic: boolean;
    readonly isAliasOrigin: boolean;
    readonly asAliasOrigin: StagingXcmV4Location;
    readonly isUnpaidExecution: boolean;
    readonly asUnpaidExecution: {
      readonly weightLimit: XcmV3WeightLimit;
      readonly checkOrigin: Option<StagingXcmV4Location>;
    } & Struct;
    readonly type:
      | "WithdrawAsset"
      | "ReserveAssetDeposited"
      | "ReceiveTeleportedAsset"
      | "QueryResponse"
      | "TransferAsset"
      | "TransferReserveAsset"
      | "Transact"
      | "HrmpNewChannelOpenRequest"
      | "HrmpChannelAccepted"
      | "HrmpChannelClosing"
      | "ClearOrigin"
      | "DescendOrigin"
      | "ReportError"
      | "DepositAsset"
      | "DepositReserveAsset"
      | "ExchangeAsset"
      | "InitiateReserveWithdraw"
      | "InitiateTeleport"
      | "ReportHolding"
      | "BuyExecution"
      | "RefundSurplus"
      | "SetErrorHandler"
      | "SetAppendix"
      | "ClearError"
      | "ClaimAsset"
      | "Trap"
      | "SubscribeVersion"
      | "UnsubscribeVersion"
      | "BurnAsset"
      | "ExpectAsset"
      | "ExpectOrigin"
      | "ExpectError"
      | "ExpectTransactStatus"
      | "QueryPallet"
      | "ExpectPallet"
      | "ReportTransactStatus"
      | "ClearTransactStatus"
      | "UniversalOrigin"
      | "ExportMessage"
      | "LockAsset"
      | "UnlockAsset"
      | "NoteUnlockable"
      | "RequestUnlock"
      | "SetFeesMode"
      | "SetTopic"
      | "ClearTopic"
      | "AliasOrigin"
      | "UnpaidExecution";
  }
  /** @name StagingXcmV4AssetAssets (68) */
  interface StagingXcmV4AssetAssets extends Vec<StagingXcmV4Asset> {}
  /** @name StagingXcmV4Asset (70) */
  interface StagingXcmV4Asset extends Struct {
    readonly id: StagingXcmV4AssetAssetId;
    readonly fun: StagingXcmV4AssetFungibility;
  }
  /** @name StagingXcmV4AssetAssetId (71) */
  interface StagingXcmV4AssetAssetId extends StagingXcmV4Location {}
  /** @name StagingXcmV4AssetFungibility (72) */
  interface StagingXcmV4AssetFungibility extends Enum {
    readonly isFungible: boolean;
    readonly asFungible: Compact<u128>;
    readonly isNonFungible: boolean;
    readonly asNonFungible: StagingXcmV4AssetAssetInstance;
    readonly type: "Fungible" | "NonFungible";
  }
  /** @name StagingXcmV4AssetAssetInstance (73) */
  interface StagingXcmV4AssetAssetInstance extends Enum {
    readonly isUndefined: boolean;
    readonly isIndex: boolean;
    readonly asIndex: Compact<u128>;
    readonly isArray4: boolean;
    readonly asArray4: U8aFixed;
    readonly isArray8: boolean;
    readonly asArray8: U8aFixed;
    readonly isArray16: boolean;
    readonly asArray16: U8aFixed;
    readonly isArray32: boolean;
    readonly asArray32: U8aFixed;
    readonly type: "Undefined" | "Index" | "Array4" | "Array8" | "Array16" | "Array32";
  }
  /** @name StagingXcmV4Response (76) */
  interface StagingXcmV4Response extends Enum {
    readonly isNull: boolean;
    readonly isAssets: boolean;
    readonly asAssets: StagingXcmV4AssetAssets;
    readonly isExecutionResult: boolean;
    readonly asExecutionResult: Option<ITuple<[u32, XcmV3TraitsError]>>;
    readonly isVersion: boolean;
    readonly asVersion: u32;
    readonly isPalletsInfo: boolean;
    readonly asPalletsInfo: Vec<StagingXcmV4PalletInfo>;
    readonly isDispatchResult: boolean;
    readonly asDispatchResult: XcmV3MaybeErrorCode;
    readonly type:
      | "Null"
      | "Assets"
      | "ExecutionResult"
      | "Version"
      | "PalletsInfo"
      | "DispatchResult";
  }
  /** @name StagingXcmV4PalletInfo (80) */
  interface StagingXcmV4PalletInfo extends Struct {
    readonly index: Compact<u32>;
    readonly name: Bytes;
    readonly moduleName: Bytes;
    readonly major: Compact<u32>;
    readonly minor: Compact<u32>;
    readonly patch: Compact<u32>;
  }
  /** @name XcmV3MaybeErrorCode (83) */
  interface XcmV3MaybeErrorCode extends Enum {
    readonly isSuccess: boolean;
    readonly isError: boolean;
    readonly asError: Bytes;
    readonly isTruncatedError: boolean;
    readonly asTruncatedError: Bytes;
    readonly type: "Success" | "Error" | "TruncatedError";
  }
  /** @name XcmV3OriginKind (86) */
  interface XcmV3OriginKind extends Enum {
    readonly isNative: boolean;
    readonly isSovereignAccount: boolean;
    readonly isSuperuser: boolean;
    readonly isXcm: boolean;
    readonly type: "Native" | "SovereignAccount" | "Superuser" | "Xcm";
  }
  /** @name XcmDoubleEncoded (87) */
  interface XcmDoubleEncoded extends Struct {
    readonly encoded: Bytes;
  }
  /** @name StagingXcmV4QueryResponseInfo (88) */
  interface StagingXcmV4QueryResponseInfo extends Struct {
    readonly destination: StagingXcmV4Location;
    readonly queryId: Compact<u64>;
    readonly maxWeight: SpWeightsWeightV2Weight;
  }
  /** @name StagingXcmV4AssetAssetFilter (89) */
  interface StagingXcmV4AssetAssetFilter extends Enum {
    readonly isDefinite: boolean;
    readonly asDefinite: StagingXcmV4AssetAssets;
    readonly isWild: boolean;
    readonly asWild: StagingXcmV4AssetWildAsset;
    readonly type: "Definite" | "Wild";
  }
  /** @name StagingXcmV4AssetWildAsset (90) */
  interface StagingXcmV4AssetWildAsset extends Enum {
    readonly isAll: boolean;
    readonly isAllOf: boolean;
    readonly asAllOf: {
      readonly id: StagingXcmV4AssetAssetId;
      readonly fun: StagingXcmV4AssetWildFungibility;
    } & Struct;
    readonly isAllCounted: boolean;
    readonly asAllCounted: Compact<u32>;
    readonly isAllOfCounted: boolean;
    readonly asAllOfCounted: {
      readonly id: StagingXcmV4AssetAssetId;
      readonly fun: StagingXcmV4AssetWildFungibility;
      readonly count: Compact<u32>;
    } & Struct;
    readonly type: "All" | "AllOf" | "AllCounted" | "AllOfCounted";
  }
  /** @name StagingXcmV4AssetWildFungibility (91) */
  interface StagingXcmV4AssetWildFungibility extends Enum {
    readonly isFungible: boolean;
    readonly isNonFungible: boolean;
    readonly type: "Fungible" | "NonFungible";
  }
  /** @name XcmV3WeightLimit (92) */
  interface XcmV3WeightLimit extends Enum {
    readonly isUnlimited: boolean;
    readonly isLimited: boolean;
    readonly asLimited: SpWeightsWeightV2Weight;
    readonly type: "Unlimited" | "Limited";
  }
  /** @name XcmVersionedAssets (93) */
  interface XcmVersionedAssets extends Enum {
    readonly isV2: boolean;
    readonly asV2: XcmV2MultiassetMultiAssets;
    readonly isV3: boolean;
    readonly asV3: XcmV3MultiassetMultiAssets;
    readonly isV4: boolean;
    readonly asV4: StagingXcmV4AssetAssets;
    readonly type: "V2" | "V3" | "V4";
  }
  /** @name XcmV2MultiassetMultiAssets (94) */
  interface XcmV2MultiassetMultiAssets extends Vec<XcmV2MultiAsset> {}
  /** @name XcmV2MultiAsset (96) */
  interface XcmV2MultiAsset extends Struct {
    readonly id: XcmV2MultiassetAssetId;
    readonly fun: XcmV2MultiassetFungibility;
  }
  /** @name XcmV2MultiassetAssetId (97) */
  interface XcmV2MultiassetAssetId extends Enum {
    readonly isConcrete: boolean;
    readonly asConcrete: XcmV2MultiLocation;
    readonly isAbstract: boolean;
    readonly asAbstract: Bytes;
    readonly type: "Concrete" | "Abstract";
  }
  /** @name XcmV2MultiLocation (98) */
  interface XcmV2MultiLocation extends Struct {
    readonly parents: u8;
    readonly interior: XcmV2MultilocationJunctions;
  }
  /** @name XcmV2MultilocationJunctions (99) */
  interface XcmV2MultilocationJunctions extends Enum {
    readonly isHere: boolean;
    readonly isX1: boolean;
    readonly asX1: XcmV2Junction;
    readonly isX2: boolean;
    readonly asX2: ITuple<[XcmV2Junction, XcmV2Junction]>;
    readonly isX3: boolean;
    readonly asX3: ITuple<[XcmV2Junction, XcmV2Junction, XcmV2Junction]>;
    readonly isX4: boolean;
    readonly asX4: ITuple<[XcmV2Junction, XcmV2Junction, XcmV2Junction, XcmV2Junction]>;
    readonly isX5: boolean;
    readonly asX5: ITuple<
      [XcmV2Junction, XcmV2Junction, XcmV2Junction, XcmV2Junction, XcmV2Junction]
    >;
    readonly isX6: boolean;
    readonly asX6: ITuple<
      [XcmV2Junction, XcmV2Junction, XcmV2Junction, XcmV2Junction, XcmV2Junction, XcmV2Junction]
    >;
    readonly isX7: boolean;
    readonly asX7: ITuple<
      [
        XcmV2Junction,
        XcmV2Junction,
        XcmV2Junction,
        XcmV2Junction,
        XcmV2Junction,
        XcmV2Junction,
        XcmV2Junction
      ]
    >;
    readonly isX8: boolean;
    readonly asX8: ITuple<
      [
        XcmV2Junction,
        XcmV2Junction,
        XcmV2Junction,
        XcmV2Junction,
        XcmV2Junction,
        XcmV2Junction,
        XcmV2Junction,
        XcmV2Junction
      ]
    >;
    readonly type: "Here" | "X1" | "X2" | "X3" | "X4" | "X5" | "X6" | "X7" | "X8";
  }
  /** @name XcmV2Junction (100) */
  interface XcmV2Junction extends Enum {
    readonly isParachain: boolean;
    readonly asParachain: Compact<u32>;
    readonly isAccountId32: boolean;
    readonly asAccountId32: {
      readonly network: XcmV2NetworkId;
      readonly id: U8aFixed;
    } & Struct;
    readonly isAccountIndex64: boolean;
    readonly asAccountIndex64: {
      readonly network: XcmV2NetworkId;
      readonly index: Compact<u64>;
    } & Struct;
    readonly isAccountKey20: boolean;
    readonly asAccountKey20: {
      readonly network: XcmV2NetworkId;
      readonly key: U8aFixed;
    } & Struct;
    readonly isPalletInstance: boolean;
    readonly asPalletInstance: u8;
    readonly isGeneralIndex: boolean;
    readonly asGeneralIndex: Compact<u128>;
    readonly isGeneralKey: boolean;
    readonly asGeneralKey: Bytes;
    readonly isOnlyChild: boolean;
    readonly isPlurality: boolean;
    readonly asPlurality: {
      readonly id: XcmV2BodyId;
      readonly part: XcmV2BodyPart;
    } & Struct;
    readonly type:
      | "Parachain"
      | "AccountId32"
      | "AccountIndex64"
      | "AccountKey20"
      | "PalletInstance"
      | "GeneralIndex"
      | "GeneralKey"
      | "OnlyChild"
      | "Plurality";
  }
  /** @name XcmV2NetworkId (101) */
  interface XcmV2NetworkId extends Enum {
    readonly isAny: boolean;
    readonly isNamed: boolean;
    readonly asNamed: Bytes;
    readonly isPolkadot: boolean;
    readonly isKusama: boolean;
    readonly type: "Any" | "Named" | "Polkadot" | "Kusama";
  }
  /** @name XcmV2BodyId (103) */
  interface XcmV2BodyId extends Enum {
    readonly isUnit: boolean;
    readonly isNamed: boolean;
    readonly asNamed: Bytes;
    readonly isIndex: boolean;
    readonly asIndex: Compact<u32>;
    readonly isExecutive: boolean;
    readonly isTechnical: boolean;
    readonly isLegislative: boolean;
    readonly isJudicial: boolean;
    readonly isDefense: boolean;
    readonly isAdministration: boolean;
    readonly isTreasury: boolean;
    readonly type:
      | "Unit"
      | "Named"
      | "Index"
      | "Executive"
      | "Technical"
      | "Legislative"
      | "Judicial"
      | "Defense"
      | "Administration"
      | "Treasury";
  }
  /** @name XcmV2BodyPart (104) */
  interface XcmV2BodyPart extends Enum {
    readonly isVoice: boolean;
    readonly isMembers: boolean;
    readonly asMembers: {
      readonly count: Compact<u32>;
    } & Struct;
    readonly isFraction: boolean;
    readonly asFraction: {
      readonly nom: Compact<u32>;
      readonly denom: Compact<u32>;
    } & Struct;
    readonly isAtLeastProportion: boolean;
    readonly asAtLeastProportion: {
      readonly nom: Compact<u32>;
      readonly denom: Compact<u32>;
    } & Struct;
    readonly isMoreThanProportion: boolean;
    readonly asMoreThanProportion: {
      readonly nom: Compact<u32>;
      readonly denom: Compact<u32>;
    } & Struct;
    readonly type: "Voice" | "Members" | "Fraction" | "AtLeastProportion" | "MoreThanProportion";
  }
  /** @name XcmV2MultiassetFungibility (105) */
  interface XcmV2MultiassetFungibility extends Enum {
    readonly isFungible: boolean;
    readonly asFungible: Compact<u128>;
    readonly isNonFungible: boolean;
    readonly asNonFungible: XcmV2MultiassetAssetInstance;
    readonly type: "Fungible" | "NonFungible";
  }
  /** @name XcmV2MultiassetAssetInstance (106) */
  interface XcmV2MultiassetAssetInstance extends Enum {
    readonly isUndefined: boolean;
    readonly isIndex: boolean;
    readonly asIndex: Compact<u128>;
    readonly isArray4: boolean;
    readonly asArray4: U8aFixed;
    readonly isArray8: boolean;
    readonly asArray8: U8aFixed;
    readonly isArray16: boolean;
    readonly asArray16: U8aFixed;
    readonly isArray32: boolean;
    readonly asArray32: U8aFixed;
    readonly isBlob: boolean;
    readonly asBlob: Bytes;
    readonly type: "Undefined" | "Index" | "Array4" | "Array8" | "Array16" | "Array32" | "Blob";
  }
  /** @name XcmV3MultiassetMultiAssets (107) */
  interface XcmV3MultiassetMultiAssets extends Vec<XcmV3MultiAsset> {}
  /** @name XcmV3MultiAsset (109) */
  interface XcmV3MultiAsset extends Struct {
    readonly id: XcmV3MultiassetAssetId;
    readonly fun: XcmV3MultiassetFungibility;
  }
  /** @name XcmV3MultiassetAssetId (110) */
  interface XcmV3MultiassetAssetId extends Enum {
    readonly isConcrete: boolean;
    readonly asConcrete: StagingXcmV3MultiLocation;
    readonly isAbstract: boolean;
    readonly asAbstract: U8aFixed;
    readonly type: "Concrete" | "Abstract";
  }
  /** @name StagingXcmV3MultiLocation (111) */
  interface StagingXcmV3MultiLocation extends Struct {
    readonly parents: u8;
    readonly interior: XcmV3Junctions;
  }
  /** @name XcmV3Junctions (112) */
  interface XcmV3Junctions extends Enum {
    readonly isHere: boolean;
    readonly isX1: boolean;
    readonly asX1: XcmV3Junction;
    readonly isX2: boolean;
    readonly asX2: ITuple<[XcmV3Junction, XcmV3Junction]>;
    readonly isX3: boolean;
    readonly asX3: ITuple<[XcmV3Junction, XcmV3Junction, XcmV3Junction]>;
    readonly isX4: boolean;
    readonly asX4: ITuple<[XcmV3Junction, XcmV3Junction, XcmV3Junction, XcmV3Junction]>;
    readonly isX5: boolean;
    readonly asX5: ITuple<
      [XcmV3Junction, XcmV3Junction, XcmV3Junction, XcmV3Junction, XcmV3Junction]
    >;
    readonly isX6: boolean;
    readonly asX6: ITuple<
      [XcmV3Junction, XcmV3Junction, XcmV3Junction, XcmV3Junction, XcmV3Junction, XcmV3Junction]
    >;
    readonly isX7: boolean;
    readonly asX7: ITuple<
      [
        XcmV3Junction,
        XcmV3Junction,
        XcmV3Junction,
        XcmV3Junction,
        XcmV3Junction,
        XcmV3Junction,
        XcmV3Junction
      ]
    >;
    readonly isX8: boolean;
    readonly asX8: ITuple<
      [
        XcmV3Junction,
        XcmV3Junction,
        XcmV3Junction,
        XcmV3Junction,
        XcmV3Junction,
        XcmV3Junction,
        XcmV3Junction,
        XcmV3Junction
      ]
    >;
    readonly type: "Here" | "X1" | "X2" | "X3" | "X4" | "X5" | "X6" | "X7" | "X8";
  }
  /** @name XcmV3Junction (113) */
  interface XcmV3Junction extends Enum {
    readonly isParachain: boolean;
    readonly asParachain: Compact<u32>;
    readonly isAccountId32: boolean;
    readonly asAccountId32: {
      readonly network: Option<XcmV3JunctionNetworkId>;
      readonly id: U8aFixed;
    } & Struct;
    readonly isAccountIndex64: boolean;
    readonly asAccountIndex64: {
      readonly network: Option<XcmV3JunctionNetworkId>;
      readonly index: Compact<u64>;
    } & Struct;
    readonly isAccountKey20: boolean;
    readonly asAccountKey20: {
      readonly network: Option<XcmV3JunctionNetworkId>;
      readonly key: U8aFixed;
    } & Struct;
    readonly isPalletInstance: boolean;
    readonly asPalletInstance: u8;
    readonly isGeneralIndex: boolean;
    readonly asGeneralIndex: Compact<u128>;
    readonly isGeneralKey: boolean;
    readonly asGeneralKey: {
      readonly length: u8;
      readonly data: U8aFixed;
    } & Struct;
    readonly isOnlyChild: boolean;
    readonly isPlurality: boolean;
    readonly asPlurality: {
      readonly id: XcmV3JunctionBodyId;
      readonly part: XcmV3JunctionBodyPart;
    } & Struct;
    readonly isGlobalConsensus: boolean;
    readonly asGlobalConsensus: XcmV3JunctionNetworkId;
    readonly type:
      | "Parachain"
      | "AccountId32"
      | "AccountIndex64"
      | "AccountKey20"
      | "PalletInstance"
      | "GeneralIndex"
      | "GeneralKey"
      | "OnlyChild"
      | "Plurality"
      | "GlobalConsensus";
  }
  /** @name XcmV3JunctionNetworkId (115) */
  interface XcmV3JunctionNetworkId extends Enum {
    readonly isByGenesis: boolean;
    readonly asByGenesis: U8aFixed;
    readonly isByFork: boolean;
    readonly asByFork: {
      readonly blockNumber: u64;
      readonly blockHash: U8aFixed;
    } & Struct;
    readonly isPolkadot: boolean;
    readonly isKusama: boolean;
    readonly isWestend: boolean;
    readonly isRococo: boolean;
    readonly isWococo: boolean;
    readonly isEthereum: boolean;
    readonly asEthereum: {
      readonly chainId: Compact<u64>;
    } & Struct;
    readonly isBitcoinCore: boolean;
    readonly isBitcoinCash: boolean;
    readonly isPolkadotBulletin: boolean;
    readonly type:
      | "ByGenesis"
      | "ByFork"
      | "Polkadot"
      | "Kusama"
      | "Westend"
      | "Rococo"
      | "Wococo"
      | "Ethereum"
      | "BitcoinCore"
      | "BitcoinCash"
      | "PolkadotBulletin";
  }
  /** @name XcmV3MultiassetFungibility (116) */
  interface XcmV3MultiassetFungibility extends Enum {
    readonly isFungible: boolean;
    readonly asFungible: Compact<u128>;
    readonly isNonFungible: boolean;
    readonly asNonFungible: XcmV3MultiassetAssetInstance;
    readonly type: "Fungible" | "NonFungible";
  }
  /** @name XcmV3MultiassetAssetInstance (117) */
  interface XcmV3MultiassetAssetInstance extends Enum {
    readonly isUndefined: boolean;
    readonly isIndex: boolean;
    readonly asIndex: Compact<u128>;
    readonly isArray4: boolean;
    readonly asArray4: U8aFixed;
    readonly isArray8: boolean;
    readonly asArray8: U8aFixed;
    readonly isArray16: boolean;
    readonly asArray16: U8aFixed;
    readonly isArray32: boolean;
    readonly asArray32: U8aFixed;
    readonly type: "Undefined" | "Index" | "Array4" | "Array8" | "Array16" | "Array32";
  }
  /** @name XcmVersionedLocation (118) */
  interface XcmVersionedLocation extends Enum {
    readonly isV2: boolean;
    readonly asV2: XcmV2MultiLocation;
    readonly isV3: boolean;
    readonly asV3: StagingXcmV3MultiLocation;
    readonly isV4: boolean;
    readonly asV4: StagingXcmV4Location;
    readonly type: "V2" | "V3" | "V4";
  }
  /** @name CumulusPalletXcmEvent (119) */
  interface CumulusPalletXcmEvent extends Enum {
    readonly isInvalidFormat: boolean;
    readonly asInvalidFormat: U8aFixed;
    readonly isUnsupportedVersion: boolean;
    readonly asUnsupportedVersion: U8aFixed;
    readonly isExecutedDownward: boolean;
    readonly asExecutedDownward: ITuple<[U8aFixed, StagingXcmV4TraitsOutcome]>;
    readonly type: "InvalidFormat" | "UnsupportedVersion" | "ExecutedDownward";
  }
  /** @name PalletMessageQueueEvent (120) */
  interface PalletMessageQueueEvent extends Enum {
    readonly isProcessingFailed: boolean;
    readonly asProcessingFailed: {
      readonly id: H256;
      readonly origin: CumulusPrimitivesCoreAggregateMessageOrigin;
      readonly error: FrameSupportMessagesProcessMessageError;
    } & Struct;
    readonly isProcessed: boolean;
    readonly asProcessed: {
      readonly id: H256;
      readonly origin: CumulusPrimitivesCoreAggregateMessageOrigin;
      readonly weightUsed: SpWeightsWeightV2Weight;
      readonly success: bool;
    } & Struct;
    readonly isOverweightEnqueued: boolean;
    readonly asOverweightEnqueued: {
      readonly id: U8aFixed;
      readonly origin: CumulusPrimitivesCoreAggregateMessageOrigin;
      readonly pageIndex: u32;
      readonly messageIndex: u32;
    } & Struct;
    readonly isPageReaped: boolean;
    readonly asPageReaped: {
      readonly origin: CumulusPrimitivesCoreAggregateMessageOrigin;
      readonly index: u32;
    } & Struct;
    readonly type: "ProcessingFailed" | "Processed" | "OverweightEnqueued" | "PageReaped";
  }
  /** @name CumulusPrimitivesCoreAggregateMessageOrigin (121) */
  interface CumulusPrimitivesCoreAggregateMessageOrigin extends Enum {
    readonly isHere: boolean;
    readonly isParent: boolean;
    readonly isSibling: boolean;
    readonly asSibling: u32;
    readonly type: "Here" | "Parent" | "Sibling";
  }
  /** @name FrameSupportMessagesProcessMessageError (123) */
  interface FrameSupportMessagesProcessMessageError extends Enum {
    readonly isBadFormat: boolean;
    readonly isCorrupt: boolean;
    readonly isUnsupported: boolean;
    readonly isOverweight: boolean;
    readonly asOverweight: SpWeightsWeightV2Weight;
    readonly isYield: boolean;
    readonly isStackLimitReached: boolean;
    readonly type:
      | "BadFormat"
      | "Corrupt"
      | "Unsupported"
      | "Overweight"
      | "Yield"
      | "StackLimitReached";
  }
  /** @name PalletStorageProvidersEvent (124) */
  interface PalletStorageProvidersEvent extends Enum {
    readonly isMspRequestSignUpSuccess: boolean;
    readonly asMspRequestSignUpSuccess: {
      readonly who: AccountId32;
      readonly multiaddresses: Vec<Bytes>;
      readonly capacity: u64;
    } & Struct;
    readonly isMspSignUpSuccess: boolean;
    readonly asMspSignUpSuccess: {
      readonly who: AccountId32;
      readonly mspId: H256;
      readonly multiaddresses: Vec<Bytes>;
      readonly capacity: u64;
      readonly valueProp: PalletStorageProvidersValuePropositionWithId;
    } & Struct;
    readonly isBspRequestSignUpSuccess: boolean;
    readonly asBspRequestSignUpSuccess: {
      readonly who: AccountId32;
      readonly multiaddresses: Vec<Bytes>;
      readonly capacity: u64;
    } & Struct;
    readonly isBspSignUpSuccess: boolean;
    readonly asBspSignUpSuccess: {
      readonly who: AccountId32;
      readonly bspId: H256;
      readonly root: H256;
      readonly multiaddresses: Vec<Bytes>;
      readonly capacity: u64;
    } & Struct;
    readonly isSignUpRequestCanceled: boolean;
    readonly asSignUpRequestCanceled: {
      readonly who: AccountId32;
    } & Struct;
    readonly isMspSignOffSuccess: boolean;
    readonly asMspSignOffSuccess: {
      readonly who: AccountId32;
      readonly mspId: H256;
    } & Struct;
    readonly isBspSignOffSuccess: boolean;
    readonly asBspSignOffSuccess: {
      readonly who: AccountId32;
      readonly bspId: H256;
    } & Struct;
    readonly isCapacityChanged: boolean;
    readonly asCapacityChanged: {
      readonly who: AccountId32;
      readonly providerId: PalletStorageProvidersStorageProviderId;
      readonly oldCapacity: u64;
      readonly newCapacity: u64;
      readonly nextBlockWhenChangeAllowed: u32;
    } & Struct;
    readonly isSlashed: boolean;
    readonly asSlashed: {
      readonly providerId: H256;
      readonly amount: u128;
    } & Struct;
    readonly isAwaitingTopUp: boolean;
    readonly asAwaitingTopUp: {
      readonly providerId: H256;
      readonly topUpMetadata: PalletStorageProvidersTopUpMetadata;
    } & Struct;
    readonly isTopUpFulfilled: boolean;
    readonly asTopUpFulfilled: {
      readonly providerId: H256;
      readonly amount: u128;
    } & Struct;
    readonly isProviderInsolvent: boolean;
    readonly asProviderInsolvent: {
      readonly providerId: H256;
    } & Struct;
    readonly isBucketRootChanged: boolean;
    readonly asBucketRootChanged: {
      readonly bucketId: H256;
      readonly oldRoot: H256;
      readonly newRoot: H256;
    } & Struct;
    readonly isMultiAddressAdded: boolean;
    readonly asMultiAddressAdded: {
      readonly providerId: H256;
      readonly newMultiaddress: Bytes;
    } & Struct;
    readonly isMultiAddressRemoved: boolean;
    readonly asMultiAddressRemoved: {
      readonly providerId: H256;
      readonly removedMultiaddress: Bytes;
    } & Struct;
    readonly isValuePropAdded: boolean;
    readonly asValuePropAdded: {
      readonly mspId: H256;
      readonly valuePropId: H256;
      readonly valueProp: PalletStorageProvidersValueProposition;
    } & Struct;
    readonly isValuePropUnavailable: boolean;
    readonly asValuePropUnavailable: {
      readonly mspId: H256;
      readonly valuePropId: H256;
    } & Struct;
    readonly isMspDeleted: boolean;
    readonly asMspDeleted: {
      readonly providerId: H256;
    } & Struct;
    readonly isBspDeleted: boolean;
    readonly asBspDeleted: {
      readonly providerId: H256;
    } & Struct;
    readonly type:
      | "MspRequestSignUpSuccess"
      | "MspSignUpSuccess"
      | "BspRequestSignUpSuccess"
      | "BspSignUpSuccess"
      | "SignUpRequestCanceled"
      | "MspSignOffSuccess"
      | "BspSignOffSuccess"
      | "CapacityChanged"
      | "Slashed"
      | "AwaitingTopUp"
      | "TopUpFulfilled"
      | "ProviderInsolvent"
      | "BucketRootChanged"
      | "MultiAddressAdded"
      | "MultiAddressRemoved"
      | "ValuePropAdded"
      | "ValuePropUnavailable"
      | "MspDeleted"
      | "BspDeleted";
  }
  /** @name PalletStorageProvidersValuePropositionWithId (128) */
  interface PalletStorageProvidersValuePropositionWithId extends Struct {
    readonly id: H256;
    readonly valueProp: PalletStorageProvidersValueProposition;
  }
  /** @name PalletStorageProvidersValueProposition (129) */
  interface PalletStorageProvidersValueProposition extends Struct {
    readonly pricePerGigaUnitOfDataPerBlock: u128;
    readonly commitment: Bytes;
    readonly bucketDataLimit: u64;
    readonly available: bool;
  }
  /** @name PalletStorageProvidersStorageProviderId (131) */
  interface PalletStorageProvidersStorageProviderId extends Enum {
    readonly isBackupStorageProvider: boolean;
    readonly asBackupStorageProvider: H256;
    readonly isMainStorageProvider: boolean;
    readonly asMainStorageProvider: H256;
    readonly type: "BackupStorageProvider" | "MainStorageProvider";
  }
  /** @name PalletStorageProvidersTopUpMetadata (132) */
  interface PalletStorageProvidersTopUpMetadata extends Struct {
    readonly startedAt: u32;
    readonly endBlockGracePeriod: u32;
  }
  /** @name PalletFileSystemEvent (133) */
  interface PalletFileSystemEvent extends Enum {
    readonly isNewBucket: boolean;
    readonly asNewBucket: {
      readonly who: AccountId32;
      readonly mspId: H256;
      readonly bucketId: H256;
      readonly name: Bytes;
      readonly root: H256;
      readonly collectionId: Option<u32>;
      readonly private: bool;
      readonly valuePropId: Option<H256>;
    } & Struct;
    readonly isBucketDeleted: boolean;
    readonly asBucketDeleted: {
      readonly who: AccountId32;
      readonly bucketId: H256;
      readonly maybeCollectionId: Option<u32>;
    } & Struct;
    readonly isMoveBucketRequested: boolean;
    readonly asMoveBucketRequested: {
      readonly who: AccountId32;
      readonly bucketId: H256;
      readonly newMspId: H256;
    } & Struct;
    readonly isBucketPrivacyUpdated: boolean;
    readonly asBucketPrivacyUpdated: {
      readonly who: AccountId32;
      readonly bucketId: H256;
      readonly collectionId: Option<u32>;
      readonly private: bool;
    } & Struct;
    readonly isNewCollectionAndAssociation: boolean;
    readonly asNewCollectionAndAssociation: {
      readonly who: AccountId32;
      readonly bucketId: H256;
      readonly collectionId: u32;
    } & Struct;
    readonly isNewStorageRequest: boolean;
    readonly asNewStorageRequest: {
      readonly who: AccountId32;
      readonly fileKey: H256;
      readonly bucketId: H256;
      readonly location: Bytes;
      readonly fingerprint: H256;
      readonly size_: u64;
      readonly peerIds: Vec<Bytes>;
      readonly expiresAt: u32;
    } & Struct;
    readonly isMspAcceptedStorageRequest: boolean;
    readonly asMspAcceptedStorageRequest: {
      readonly fileKey: H256;
    } & Struct;
    readonly isAcceptedBspVolunteer: boolean;
    readonly asAcceptedBspVolunteer: {
      readonly bspId: H256;
      readonly bucketId: H256;
      readonly location: Bytes;
      readonly fingerprint: H256;
      readonly multiaddresses: Vec<Bytes>;
      readonly owner: AccountId32;
      readonly size_: u64;
    } & Struct;
    readonly isBspConfirmedStoring: boolean;
    readonly asBspConfirmedStoring: {
      readonly who: AccountId32;
      readonly bspId: H256;
      readonly confirmedFileKeys: Vec<H256>;
      readonly skippedFileKeys: Vec<H256>;
      readonly newRoot: H256;
    } & Struct;
    readonly isStorageRequestFulfilled: boolean;
    readonly asStorageRequestFulfilled: {
      readonly fileKey: H256;
    } & Struct;
    readonly isStorageRequestExpired: boolean;
    readonly asStorageRequestExpired: {
      readonly fileKey: H256;
    } & Struct;
    readonly isStorageRequestRevoked: boolean;
    readonly asStorageRequestRevoked: {
      readonly fileKey: H256;
    } & Struct;
    readonly isStorageRequestRejected: boolean;
    readonly asStorageRequestRejected: {
      readonly fileKey: H256;
      readonly reason: PalletFileSystemRejectedStorageRequestReason;
    } & Struct;
    readonly isBspRequestedToStopStoring: boolean;
    readonly asBspRequestedToStopStoring: {
      readonly bspId: H256;
      readonly fileKey: H256;
      readonly owner: AccountId32;
      readonly location: Bytes;
    } & Struct;
    readonly isBspConfirmStoppedStoring: boolean;
    readonly asBspConfirmStoppedStoring: {
      readonly bspId: H256;
      readonly fileKey: H256;
      readonly newRoot: H256;
    } & Struct;
    readonly isPriorityChallengeForFileDeletionQueued: boolean;
    readonly asPriorityChallengeForFileDeletionQueued: {
      readonly issuer: PalletFileSystemEitherAccountIdOrMspId;
      readonly fileKey: H256;
    } & Struct;
    readonly isSpStopStoringInsolventUser: boolean;
    readonly asSpStopStoringInsolventUser: {
      readonly spId: H256;
      readonly fileKey: H256;
      readonly owner: AccountId32;
      readonly location: Bytes;
      readonly newRoot: H256;
    } & Struct;
    readonly isFailedToQueuePriorityChallenge: boolean;
    readonly asFailedToQueuePriorityChallenge: {
      readonly fileKey: H256;
      readonly error: SpRuntimeDispatchError;
    } & Struct;
    readonly isFileDeletionRequest: boolean;
    readonly asFileDeletionRequest: {
      readonly user: AccountId32;
      readonly fileKey: H256;
      readonly fileSize: u64;
      readonly bucketId: H256;
      readonly mspId: H256;
      readonly proofOfInclusion: bool;
    } & Struct;
    readonly isProofSubmittedForPendingFileDeletionRequest: boolean;
    readonly asProofSubmittedForPendingFileDeletionRequest: {
      readonly user: AccountId32;
      readonly fileKey: H256;
      readonly fileSize: u64;
      readonly bucketId: H256;
      readonly mspId: H256;
      readonly proofOfInclusion: bool;
    } & Struct;
    readonly isBspChallengeCycleInitialised: boolean;
    readonly asBspChallengeCycleInitialised: {
      readonly who: AccountId32;
      readonly bspId: H256;
    } & Struct;
    readonly isMoveBucketRequestExpired: boolean;
    readonly asMoveBucketRequestExpired: {
      readonly mspId: H256;
      readonly bucketId: H256;
    } & Struct;
    readonly isMoveBucketAccepted: boolean;
    readonly asMoveBucketAccepted: {
      readonly bucketId: H256;
      readonly mspId: H256;
    } & Struct;
    readonly isMoveBucketRejected: boolean;
    readonly asMoveBucketRejected: {
      readonly bucketId: H256;
      readonly mspId: H256;
    } & Struct;
    readonly isMspStoppedStoringBucket: boolean;
    readonly asMspStoppedStoringBucket: {
      readonly mspId: H256;
      readonly owner: AccountId32;
      readonly bucketId: H256;
    } & Struct;
    readonly isFailedToGetMspOfBucket: boolean;
    readonly asFailedToGetMspOfBucket: {
      readonly bucketId: H256;
      readonly error: SpRuntimeDispatchError;
    } & Struct;
    readonly isFailedToDecreaseMspUsedCapacity: boolean;
    readonly asFailedToDecreaseMspUsedCapacity: {
      readonly user: AccountId32;
      readonly mspId: H256;
      readonly fileKey: H256;
      readonly fileSize: u64;
      readonly error: SpRuntimeDispatchError;
    } & Struct;
    readonly isUsedCapacityShouldBeZero: boolean;
    readonly asUsedCapacityShouldBeZero: {
      readonly actualUsedCapacity: u64;
    } & Struct;
    readonly isFailedToReleaseStorageRequestCreationDeposit: boolean;
    readonly asFailedToReleaseStorageRequestCreationDeposit: {
      readonly fileKey: H256;
      readonly owner: AccountId32;
      readonly amountToReturn: u128;
      readonly error: SpRuntimeDispatchError;
    } & Struct;
    readonly type:
      | "NewBucket"
      | "BucketDeleted"
      | "MoveBucketRequested"
      | "BucketPrivacyUpdated"
      | "NewCollectionAndAssociation"
      | "NewStorageRequest"
      | "MspAcceptedStorageRequest"
      | "AcceptedBspVolunteer"
      | "BspConfirmedStoring"
      | "StorageRequestFulfilled"
      | "StorageRequestExpired"
      | "StorageRequestRevoked"
      | "StorageRequestRejected"
      | "BspRequestedToStopStoring"
      | "BspConfirmStoppedStoring"
      | "PriorityChallengeForFileDeletionQueued"
      | "SpStopStoringInsolventUser"
      | "FailedToQueuePriorityChallenge"
      | "FileDeletionRequest"
      | "ProofSubmittedForPendingFileDeletionRequest"
      | "BspChallengeCycleInitialised"
      | "MoveBucketRequestExpired"
      | "MoveBucketAccepted"
      | "MoveBucketRejected"
      | "MspStoppedStoringBucket"
      | "FailedToGetMspOfBucket"
      | "FailedToDecreaseMspUsedCapacity"
      | "UsedCapacityShouldBeZero"
      | "FailedToReleaseStorageRequestCreationDeposit";
  }
  /** @name PalletFileSystemRejectedStorageRequestReason (139) */
  interface PalletFileSystemRejectedStorageRequestReason extends Enum {
    readonly isReachedMaximumCapacity: boolean;
    readonly isReceivedInvalidProof: boolean;
    readonly isFileKeyAlreadyStored: boolean;
    readonly isRequestExpired: boolean;
    readonly isInternalError: boolean;
    readonly type:
      | "ReachedMaximumCapacity"
      | "ReceivedInvalidProof"
      | "FileKeyAlreadyStored"
      | "RequestExpired"
      | "InternalError";
  }
  /** @name PalletFileSystemEitherAccountIdOrMspId (140) */
  interface PalletFileSystemEitherAccountIdOrMspId extends Enum {
    readonly isAccountId: boolean;
    readonly asAccountId: AccountId32;
    readonly isMspId: boolean;
    readonly asMspId: H256;
    readonly type: "AccountId" | "MspId";
  }
  /** @name PalletProofsDealerEvent (141) */
  interface PalletProofsDealerEvent extends Enum {
    readonly isNewChallenge: boolean;
    readonly asNewChallenge: {
      readonly who: AccountId32;
      readonly keyChallenged: H256;
    } & Struct;
    readonly isProofAccepted: boolean;
    readonly asProofAccepted: {
      readonly providerId: H256;
      readonly proof: PalletProofsDealerProof;
      readonly lastTickProven: u32;
    } & Struct;
    readonly isNewChallengeSeed: boolean;
    readonly asNewChallengeSeed: {
      readonly challengesTicker: u32;
      readonly seed: H256;
    } & Struct;
    readonly isNewCheckpointChallenge: boolean;
    readonly asNewCheckpointChallenge: {
      readonly challengesTicker: u32;
      readonly challenges: Vec<PalletProofsDealerCustomChallenge>;
    } & Struct;
    readonly isSlashableProvider: boolean;
    readonly asSlashableProvider: {
      readonly provider: H256;
      readonly nextChallengeDeadline: u32;
    } & Struct;
    readonly isNoRecordOfLastSubmittedProof: boolean;
    readonly asNoRecordOfLastSubmittedProof: {
      readonly provider: H256;
    } & Struct;
    readonly isNewChallengeCycleInitialised: boolean;
    readonly asNewChallengeCycleInitialised: {
      readonly currentTick: u32;
      readonly nextChallengeDeadline: u32;
      readonly provider: H256;
      readonly maybeProviderAccount: Option<AccountId32>;
    } & Struct;
    readonly isMutationsAppliedForProvider: boolean;
    readonly asMutationsAppliedForProvider: {
      readonly providerId: H256;
      readonly mutations: Vec<ITuple<[H256, ShpTraitsTrieMutation]>>;
      readonly oldRoot: H256;
      readonly newRoot: H256;
    } & Struct;
    readonly isMutationsApplied: boolean;
    readonly asMutationsApplied: {
      readonly mutations: Vec<ITuple<[H256, ShpTraitsTrieMutation]>>;
      readonly oldRoot: H256;
      readonly newRoot: H256;
    } & Struct;
    readonly isChallengesTickerSet: boolean;
    readonly asChallengesTickerSet: {
      readonly paused: bool;
    } & Struct;
    readonly type:
      | "NewChallenge"
      | "ProofAccepted"
      | "NewChallengeSeed"
      | "NewCheckpointChallenge"
      | "SlashableProvider"
      | "NoRecordOfLastSubmittedProof"
      | "NewChallengeCycleInitialised"
      | "MutationsAppliedForProvider"
      | "MutationsApplied"
      | "ChallengesTickerSet";
  }
  /** @name PalletProofsDealerProof (142) */
  interface PalletProofsDealerProof extends Struct {
    readonly forestProof: SpTrieStorageProofCompactProof;
    readonly keyProofs: BTreeMap<H256, PalletProofsDealerKeyProof>;
  }
  /** @name SpTrieStorageProofCompactProof (143) */
  interface SpTrieStorageProofCompactProof extends Struct {
    readonly encodedNodes: Vec<Bytes>;
  }
  /** @name PalletProofsDealerKeyProof (146) */
  interface PalletProofsDealerKeyProof extends Struct {
    readonly proof: ShpFileKeyVerifierFileKeyProof;
    readonly challengeCount: u32;
  }
  /** @name ShpFileKeyVerifierFileKeyProof (147) */
  interface ShpFileKeyVerifierFileKeyProof extends Struct {
    readonly fileMetadata: ShpFileMetadataFileMetadata;
    readonly proof: SpTrieStorageProofCompactProof;
  }
  /** @name ShpFileMetadataFileMetadata (148) */
  interface ShpFileMetadataFileMetadata extends Struct {
    readonly owner: Bytes;
    readonly bucketId: Bytes;
    readonly location: Bytes;
    readonly fileSize: Compact<u64>;
    readonly fingerprint: ShpFileMetadataFingerprint;
  }
  /** @name ShpFileMetadataFingerprint (149) */
  interface ShpFileMetadataFingerprint extends U8aFixed {}
  /** @name PalletProofsDealerCustomChallenge (153) */
  interface PalletProofsDealerCustomChallenge extends Struct {
    readonly key: H256;
    readonly shouldRemoveKey: bool;
  }
  /** @name ShpTraitsTrieMutation (157) */
  interface ShpTraitsTrieMutation extends Enum {
    readonly isAdd: boolean;
    readonly asAdd: ShpTraitsTrieAddMutation;
    readonly isRemove: boolean;
    readonly asRemove: ShpTraitsTrieRemoveMutation;
    readonly type: "Add" | "Remove";
  }
  /** @name ShpTraitsTrieAddMutation (158) */
  interface ShpTraitsTrieAddMutation extends Struct {
    readonly value: Bytes;
  }
  /** @name ShpTraitsTrieRemoveMutation (159) */
  interface ShpTraitsTrieRemoveMutation extends Struct {
    readonly maybeValue: Option<Bytes>;
  }
  /** @name PalletRandomnessEvent (161) */
  interface PalletRandomnessEvent extends Enum {
    readonly isNewOneEpochAgoRandomnessAvailable: boolean;
    readonly asNewOneEpochAgoRandomnessAvailable: {
      readonly randomnessSeed: H256;
      readonly fromEpoch: u64;
      readonly validUntilBlock: u32;
    } & Struct;
    readonly type: "NewOneEpochAgoRandomnessAvailable";
  }
  /** @name PalletPaymentStreamsEvent (162) */
  interface PalletPaymentStreamsEvent extends Enum {
    readonly isFixedRatePaymentStreamCreated: boolean;
    readonly asFixedRatePaymentStreamCreated: {
      readonly userAccount: AccountId32;
      readonly providerId: H256;
      readonly rate: u128;
    } & Struct;
    readonly isFixedRatePaymentStreamUpdated: boolean;
    readonly asFixedRatePaymentStreamUpdated: {
      readonly userAccount: AccountId32;
      readonly providerId: H256;
      readonly newRate: u128;
    } & Struct;
    readonly isFixedRatePaymentStreamDeleted: boolean;
    readonly asFixedRatePaymentStreamDeleted: {
      readonly userAccount: AccountId32;
      readonly providerId: H256;
    } & Struct;
    readonly isDynamicRatePaymentStreamCreated: boolean;
    readonly asDynamicRatePaymentStreamCreated: {
      readonly userAccount: AccountId32;
      readonly providerId: H256;
      readonly amountProvided: u64;
    } & Struct;
    readonly isDynamicRatePaymentStreamUpdated: boolean;
    readonly asDynamicRatePaymentStreamUpdated: {
      readonly userAccount: AccountId32;
      readonly providerId: H256;
      readonly newAmountProvided: u64;
    } & Struct;
    readonly isDynamicRatePaymentStreamDeleted: boolean;
    readonly asDynamicRatePaymentStreamDeleted: {
      readonly userAccount: AccountId32;
      readonly providerId: H256;
    } & Struct;
    readonly isPaymentStreamCharged: boolean;
    readonly asPaymentStreamCharged: {
      readonly userAccount: AccountId32;
      readonly providerId: H256;
      readonly amount: u128;
      readonly lastTickCharged: u32;
      readonly chargedAtTick: u32;
    } & Struct;
    readonly isUsersCharged: boolean;
    readonly asUsersCharged: {
      readonly userAccounts: Vec<AccountId32>;
      readonly providerId: H256;
      readonly chargedAtTick: u32;
    } & Struct;
    readonly isLastChargeableInfoUpdated: boolean;
    readonly asLastChargeableInfoUpdated: {
      readonly providerId: H256;
      readonly lastChargeableTick: u32;
      readonly lastChargeablePriceIndex: u128;
    } & Struct;
    readonly isUserWithoutFunds: boolean;
    readonly asUserWithoutFunds: {
      readonly who: AccountId32;
    } & Struct;
    readonly isUserPaidAllDebts: boolean;
    readonly asUserPaidAllDebts: {
      readonly who: AccountId32;
    } & Struct;
    readonly isUserPaidSomeDebts: boolean;
    readonly asUserPaidSomeDebts: {
      readonly who: AccountId32;
    } & Struct;
    readonly isUserSolvent: boolean;
    readonly asUserSolvent: {
      readonly who: AccountId32;
    } & Struct;
    readonly isInconsistentTickProcessing: boolean;
    readonly asInconsistentTickProcessing: {
      readonly lastProcessedTick: u32;
      readonly tickToProcess: u32;
    } & Struct;
    readonly type:
      | "FixedRatePaymentStreamCreated"
      | "FixedRatePaymentStreamUpdated"
      | "FixedRatePaymentStreamDeleted"
      | "DynamicRatePaymentStreamCreated"
      | "DynamicRatePaymentStreamUpdated"
      | "DynamicRatePaymentStreamDeleted"
      | "PaymentStreamCharged"
      | "UsersCharged"
      | "LastChargeableInfoUpdated"
      | "UserWithoutFunds"
      | "UserPaidAllDebts"
      | "UserPaidSomeDebts"
      | "UserSolvent"
      | "InconsistentTickProcessing";
  }
  /** @name PalletBucketNftsEvent (164) */
  interface PalletBucketNftsEvent extends Enum {
    readonly isAccessShared: boolean;
    readonly asAccessShared: {
      readonly issuer: AccountId32;
      readonly recipient: AccountId32;
    } & Struct;
    readonly isItemReadAccessUpdated: boolean;
    readonly asItemReadAccessUpdated: {
      readonly admin: AccountId32;
      readonly bucket: H256;
      readonly itemId: u32;
    } & Struct;
    readonly isItemBurned: boolean;
    readonly asItemBurned: {
      readonly account: AccountId32;
      readonly bucket: H256;
      readonly itemId: u32;
    } & Struct;
    readonly type: "AccessShared" | "ItemReadAccessUpdated" | "ItemBurned";
  }
  /** @name PalletNftsEvent (165) */
  interface PalletNftsEvent extends Enum {
    readonly isCreated: boolean;
    readonly asCreated: {
      readonly collection: u32;
      readonly creator: AccountId32;
      readonly owner: AccountId32;
    } & Struct;
    readonly isForceCreated: boolean;
    readonly asForceCreated: {
      readonly collection: u32;
      readonly owner: AccountId32;
    } & Struct;
    readonly isDestroyed: boolean;
    readonly asDestroyed: {
      readonly collection: u32;
    } & Struct;
    readonly isIssued: boolean;
    readonly asIssued: {
      readonly collection: u32;
      readonly item: u32;
      readonly owner: AccountId32;
    } & Struct;
    readonly isTransferred: boolean;
    readonly asTransferred: {
      readonly collection: u32;
      readonly item: u32;
      readonly from: AccountId32;
      readonly to: AccountId32;
    } & Struct;
    readonly isBurned: boolean;
    readonly asBurned: {
      readonly collection: u32;
      readonly item: u32;
      readonly owner: AccountId32;
    } & Struct;
    readonly isItemTransferLocked: boolean;
    readonly asItemTransferLocked: {
      readonly collection: u32;
      readonly item: u32;
    } & Struct;
    readonly isItemTransferUnlocked: boolean;
    readonly asItemTransferUnlocked: {
      readonly collection: u32;
      readonly item: u32;
    } & Struct;
    readonly isItemPropertiesLocked: boolean;
    readonly asItemPropertiesLocked: {
      readonly collection: u32;
      readonly item: u32;
      readonly lockMetadata: bool;
      readonly lockAttributes: bool;
    } & Struct;
    readonly isCollectionLocked: boolean;
    readonly asCollectionLocked: {
      readonly collection: u32;
    } & Struct;
    readonly isOwnerChanged: boolean;
    readonly asOwnerChanged: {
      readonly collection: u32;
      readonly newOwner: AccountId32;
    } & Struct;
    readonly isTeamChanged: boolean;
    readonly asTeamChanged: {
      readonly collection: u32;
      readonly issuer: Option<AccountId32>;
      readonly admin: Option<AccountId32>;
      readonly freezer: Option<AccountId32>;
    } & Struct;
    readonly isTransferApproved: boolean;
    readonly asTransferApproved: {
      readonly collection: u32;
      readonly item: u32;
      readonly owner: AccountId32;
      readonly delegate: AccountId32;
      readonly deadline: Option<u32>;
    } & Struct;
    readonly isApprovalCancelled: boolean;
    readonly asApprovalCancelled: {
      readonly collection: u32;
      readonly item: u32;
      readonly owner: AccountId32;
      readonly delegate: AccountId32;
    } & Struct;
    readonly isAllApprovalsCancelled: boolean;
    readonly asAllApprovalsCancelled: {
      readonly collection: u32;
      readonly item: u32;
      readonly owner: AccountId32;
    } & Struct;
    readonly isCollectionConfigChanged: boolean;
    readonly asCollectionConfigChanged: {
      readonly collection: u32;
    } & Struct;
    readonly isCollectionMetadataSet: boolean;
    readonly asCollectionMetadataSet: {
      readonly collection: u32;
      readonly data: Bytes;
    } & Struct;
    readonly isCollectionMetadataCleared: boolean;
    readonly asCollectionMetadataCleared: {
      readonly collection: u32;
    } & Struct;
    readonly isItemMetadataSet: boolean;
    readonly asItemMetadataSet: {
      readonly collection: u32;
      readonly item: u32;
      readonly data: Bytes;
    } & Struct;
    readonly isItemMetadataCleared: boolean;
    readonly asItemMetadataCleared: {
      readonly collection: u32;
      readonly item: u32;
    } & Struct;
    readonly isRedeposited: boolean;
    readonly asRedeposited: {
      readonly collection: u32;
      readonly successfulItems: Vec<u32>;
    } & Struct;
    readonly isAttributeSet: boolean;
    readonly asAttributeSet: {
      readonly collection: u32;
      readonly maybeItem: Option<u32>;
      readonly key: Bytes;
      readonly value: Bytes;
      readonly namespace: PalletNftsAttributeNamespace;
    } & Struct;
    readonly isAttributeCleared: boolean;
    readonly asAttributeCleared: {
      readonly collection: u32;
      readonly maybeItem: Option<u32>;
      readonly key: Bytes;
      readonly namespace: PalletNftsAttributeNamespace;
    } & Struct;
    readonly isItemAttributesApprovalAdded: boolean;
    readonly asItemAttributesApprovalAdded: {
      readonly collection: u32;
      readonly item: u32;
      readonly delegate: AccountId32;
    } & Struct;
    readonly isItemAttributesApprovalRemoved: boolean;
    readonly asItemAttributesApprovalRemoved: {
      readonly collection: u32;
      readonly item: u32;
      readonly delegate: AccountId32;
    } & Struct;
    readonly isOwnershipAcceptanceChanged: boolean;
    readonly asOwnershipAcceptanceChanged: {
      readonly who: AccountId32;
      readonly maybeCollection: Option<u32>;
    } & Struct;
    readonly isCollectionMaxSupplySet: boolean;
    readonly asCollectionMaxSupplySet: {
      readonly collection: u32;
      readonly maxSupply: u32;
    } & Struct;
    readonly isCollectionMintSettingsUpdated: boolean;
    readonly asCollectionMintSettingsUpdated: {
      readonly collection: u32;
    } & Struct;
    readonly isNextCollectionIdIncremented: boolean;
    readonly asNextCollectionIdIncremented: {
      readonly nextId: Option<u32>;
    } & Struct;
    readonly isItemPriceSet: boolean;
    readonly asItemPriceSet: {
      readonly collection: u32;
      readonly item: u32;
      readonly price: u128;
      readonly whitelistedBuyer: Option<AccountId32>;
    } & Struct;
    readonly isItemPriceRemoved: boolean;
    readonly asItemPriceRemoved: {
      readonly collection: u32;
      readonly item: u32;
    } & Struct;
    readonly isItemBought: boolean;
    readonly asItemBought: {
      readonly collection: u32;
      readonly item: u32;
      readonly price: u128;
      readonly seller: AccountId32;
      readonly buyer: AccountId32;
    } & Struct;
    readonly isTipSent: boolean;
    readonly asTipSent: {
      readonly collection: u32;
      readonly item: u32;
      readonly sender: AccountId32;
      readonly receiver: AccountId32;
      readonly amount: u128;
    } & Struct;
    readonly isSwapCreated: boolean;
    readonly asSwapCreated: {
      readonly offeredCollection: u32;
      readonly offeredItem: u32;
      readonly desiredCollection: u32;
      readonly desiredItem: Option<u32>;
      readonly price: Option<PalletNftsPriceWithDirection>;
      readonly deadline: u32;
    } & Struct;
    readonly isSwapCancelled: boolean;
    readonly asSwapCancelled: {
      readonly offeredCollection: u32;
      readonly offeredItem: u32;
      readonly desiredCollection: u32;
      readonly desiredItem: Option<u32>;
      readonly price: Option<PalletNftsPriceWithDirection>;
      readonly deadline: u32;
    } & Struct;
    readonly isSwapClaimed: boolean;
    readonly asSwapClaimed: {
      readonly sentCollection: u32;
      readonly sentItem: u32;
      readonly sentItemOwner: AccountId32;
      readonly receivedCollection: u32;
      readonly receivedItem: u32;
      readonly receivedItemOwner: AccountId32;
      readonly price: Option<PalletNftsPriceWithDirection>;
      readonly deadline: u32;
    } & Struct;
    readonly isPreSignedAttributesSet: boolean;
    readonly asPreSignedAttributesSet: {
      readonly collection: u32;
      readonly item: u32;
      readonly namespace: PalletNftsAttributeNamespace;
    } & Struct;
    readonly isPalletAttributeSet: boolean;
    readonly asPalletAttributeSet: {
      readonly collection: u32;
      readonly item: Option<u32>;
      readonly attribute: PalletNftsPalletAttributes;
      readonly value: Bytes;
    } & Struct;
    readonly type:
      | "Created"
      | "ForceCreated"
      | "Destroyed"
      | "Issued"
      | "Transferred"
      | "Burned"
      | "ItemTransferLocked"
      | "ItemTransferUnlocked"
      | "ItemPropertiesLocked"
      | "CollectionLocked"
      | "OwnerChanged"
      | "TeamChanged"
      | "TransferApproved"
      | "ApprovalCancelled"
      | "AllApprovalsCancelled"
      | "CollectionConfigChanged"
      | "CollectionMetadataSet"
      | "CollectionMetadataCleared"
      | "ItemMetadataSet"
      | "ItemMetadataCleared"
      | "Redeposited"
      | "AttributeSet"
      | "AttributeCleared"
      | "ItemAttributesApprovalAdded"
      | "ItemAttributesApprovalRemoved"
      | "OwnershipAcceptanceChanged"
      | "CollectionMaxSupplySet"
      | "CollectionMintSettingsUpdated"
      | "NextCollectionIdIncremented"
      | "ItemPriceSet"
      | "ItemPriceRemoved"
      | "ItemBought"
      | "TipSent"
      | "SwapCreated"
      | "SwapCancelled"
      | "SwapClaimed"
      | "PreSignedAttributesSet"
      | "PalletAttributeSet";
  }
  /** @name PalletNftsAttributeNamespace (169) */
  interface PalletNftsAttributeNamespace extends Enum {
    readonly isPallet: boolean;
    readonly isCollectionOwner: boolean;
    readonly isItemOwner: boolean;
    readonly isAccount: boolean;
    readonly asAccount: AccountId32;
    readonly type: "Pallet" | "CollectionOwner" | "ItemOwner" | "Account";
  }
  /** @name PalletNftsPriceWithDirection (171) */
  interface PalletNftsPriceWithDirection extends Struct {
    readonly amount: u128;
    readonly direction: PalletNftsPriceDirection;
  }
  /** @name PalletNftsPriceDirection (172) */
  interface PalletNftsPriceDirection extends Enum {
    readonly isSend: boolean;
    readonly isReceive: boolean;
    readonly type: "Send" | "Receive";
  }
  /** @name PalletNftsPalletAttributes (173) */
  interface PalletNftsPalletAttributes extends Enum {
    readonly isUsedToClaim: boolean;
    readonly asUsedToClaim: u32;
    readonly isTransferDisabled: boolean;
    readonly type: "UsedToClaim" | "TransferDisabled";
  }
  /** @name PalletParametersEvent (174) */
  interface PalletParametersEvent extends Enum {
    readonly isUpdated: boolean;
    readonly asUpdated: {
      readonly key: StorageHubRuntimeConfigsRuntimeParamsRuntimeParametersKey;
      readonly oldValue: Option<StorageHubRuntimeConfigsRuntimeParamsRuntimeParametersValue>;
      readonly newValue: Option<StorageHubRuntimeConfigsRuntimeParamsRuntimeParametersValue>;
    } & Struct;
    readonly type: "Updated";
  }
  /** @name StorageHubRuntimeConfigsRuntimeParamsRuntimeParametersKey (175) */
  interface StorageHubRuntimeConfigsRuntimeParamsRuntimeParametersKey extends Enum {
    readonly isRuntimeConfig: boolean;
    readonly asRuntimeConfig: StorageHubRuntimeConfigsRuntimeParamsDynamicParamsRuntimeConfigParametersKey;
    readonly type: "RuntimeConfig";
  }
  /** @name StorageHubRuntimeConfigsRuntimeParamsDynamicParamsRuntimeConfigParametersKey (176) */
  interface StorageHubRuntimeConfigsRuntimeParamsDynamicParamsRuntimeConfigParametersKey
    extends Enum {
    readonly isSlashAmountPerMaxFileSize: boolean;
    readonly isStakeToChallengePeriod: boolean;
    readonly isCheckpointChallengePeriod: boolean;
    readonly isMinChallengePeriod: boolean;
    readonly isSystemUtilisationLowerThresholdPercentage: boolean;
    readonly isSystemUtilisationUpperThresholdPercentage: boolean;
    readonly isMostlyStablePrice: boolean;
    readonly isMaxPrice: boolean;
    readonly isMinPrice: boolean;
    readonly isUpperExponentFactor: boolean;
    readonly isLowerExponentFactor: boolean;
    readonly isZeroSizeBucketFixedRate: boolean;
    readonly isIdealUtilisationRate: boolean;
    readonly isDecayRate: boolean;
    readonly isMinimumTreasuryCut: boolean;
    readonly isMaximumTreasuryCut: boolean;
    readonly isBspStopStoringFilePenalty: boolean;
    readonly isProviderTopUpTtl: boolean;
    readonly isDefaultReplicationTarget: boolean;
    readonly isMaxReplicationTarget: boolean;
    readonly isTickRangeToMaximumThreshold: boolean;
    readonly isStorageRequestTtl: boolean;
    readonly isMinWaitForStopStoring: boolean;
    readonly isMinSeedPeriod: boolean;
    readonly isStakeToSeedPeriod: boolean;
    readonly type:
      | "SlashAmountPerMaxFileSize"
      | "StakeToChallengePeriod"
      | "CheckpointChallengePeriod"
      | "MinChallengePeriod"
      | "SystemUtilisationLowerThresholdPercentage"
      | "SystemUtilisationUpperThresholdPercentage"
      | "MostlyStablePrice"
      | "MaxPrice"
      | "MinPrice"
      | "UpperExponentFactor"
      | "LowerExponentFactor"
      | "ZeroSizeBucketFixedRate"
      | "IdealUtilisationRate"
      | "DecayRate"
      | "MinimumTreasuryCut"
      | "MaximumTreasuryCut"
      | "BspStopStoringFilePenalty"
      | "ProviderTopUpTtl"
      | "DefaultReplicationTarget"
      | "MaxReplicationTarget"
      | "TickRangeToMaximumThreshold"
      | "StorageRequestTtl"
      | "MinWaitForStopStoring"
      | "MinSeedPeriod"
      | "StakeToSeedPeriod";
  }
  /** @name StorageHubRuntimeConfigsRuntimeParamsDynamicParamsRuntimeConfigSlashAmountPerMaxFileSize (177) */
  type StorageHubRuntimeConfigsRuntimeParamsDynamicParamsRuntimeConfigSlashAmountPerMaxFileSize =
    Null;
  /** @name StorageHubRuntimeConfigsRuntimeParamsDynamicParamsRuntimeConfigStakeToChallengePeriod (178) */
  type StorageHubRuntimeConfigsRuntimeParamsDynamicParamsRuntimeConfigStakeToChallengePeriod = Null;
  /** @name StorageHubRuntimeConfigsRuntimeParamsDynamicParamsRuntimeConfigCheckpointChallengePeriod (179) */
  type StorageHubRuntimeConfigsRuntimeParamsDynamicParamsRuntimeConfigCheckpointChallengePeriod =
    Null;
  /** @name StorageHubRuntimeConfigsRuntimeParamsDynamicParamsRuntimeConfigMinChallengePeriod (180) */
  type StorageHubRuntimeConfigsRuntimeParamsDynamicParamsRuntimeConfigMinChallengePeriod = Null;
  /** @name StorageHubRuntimeConfigsRuntimeParamsDynamicParamsRuntimeConfigSystemUtilisationLowerThresholdPercentage (181) */
  type StorageHubRuntimeConfigsRuntimeParamsDynamicParamsRuntimeConfigSystemUtilisationLowerThresholdPercentage =
    Null;
  /** @name StorageHubRuntimeConfigsRuntimeParamsDynamicParamsRuntimeConfigSystemUtilisationUpperThresholdPercentage (182) */
  type StorageHubRuntimeConfigsRuntimeParamsDynamicParamsRuntimeConfigSystemUtilisationUpperThresholdPercentage =
    Null;
  /** @name StorageHubRuntimeConfigsRuntimeParamsDynamicParamsRuntimeConfigMostlyStablePrice (183) */
  type StorageHubRuntimeConfigsRuntimeParamsDynamicParamsRuntimeConfigMostlyStablePrice = Null;
  /** @name StorageHubRuntimeConfigsRuntimeParamsDynamicParamsRuntimeConfigMaxPrice (184) */
  type StorageHubRuntimeConfigsRuntimeParamsDynamicParamsRuntimeConfigMaxPrice = Null;
  /** @name StorageHubRuntimeConfigsRuntimeParamsDynamicParamsRuntimeConfigMinPrice (185) */
  type StorageHubRuntimeConfigsRuntimeParamsDynamicParamsRuntimeConfigMinPrice = Null;
  /** @name StorageHubRuntimeConfigsRuntimeParamsDynamicParamsRuntimeConfigUpperExponentFactor (186) */
  type StorageHubRuntimeConfigsRuntimeParamsDynamicParamsRuntimeConfigUpperExponentFactor = Null;
  /** @name StorageHubRuntimeConfigsRuntimeParamsDynamicParamsRuntimeConfigLowerExponentFactor (187) */
  type StorageHubRuntimeConfigsRuntimeParamsDynamicParamsRuntimeConfigLowerExponentFactor = Null;
  /** @name StorageHubRuntimeConfigsRuntimeParamsDynamicParamsRuntimeConfigZeroSizeBucketFixedRate (188) */
  type StorageHubRuntimeConfigsRuntimeParamsDynamicParamsRuntimeConfigZeroSizeBucketFixedRate =
    Null;
  /** @name StorageHubRuntimeConfigsRuntimeParamsDynamicParamsRuntimeConfigIdealUtilisationRate (189) */
  type StorageHubRuntimeConfigsRuntimeParamsDynamicParamsRuntimeConfigIdealUtilisationRate = Null;
  /** @name StorageHubRuntimeConfigsRuntimeParamsDynamicParamsRuntimeConfigDecayRate (190) */
  type StorageHubRuntimeConfigsRuntimeParamsDynamicParamsRuntimeConfigDecayRate = Null;
  /** @name StorageHubRuntimeConfigsRuntimeParamsDynamicParamsRuntimeConfigMinimumTreasuryCut (191) */
  type StorageHubRuntimeConfigsRuntimeParamsDynamicParamsRuntimeConfigMinimumTreasuryCut = Null;
  /** @name StorageHubRuntimeConfigsRuntimeParamsDynamicParamsRuntimeConfigMaximumTreasuryCut (192) */
  type StorageHubRuntimeConfigsRuntimeParamsDynamicParamsRuntimeConfigMaximumTreasuryCut = Null;
  /** @name StorageHubRuntimeConfigsRuntimeParamsDynamicParamsRuntimeConfigBspStopStoringFilePenalty (193) */
  type StorageHubRuntimeConfigsRuntimeParamsDynamicParamsRuntimeConfigBspStopStoringFilePenalty =
    Null;
  /** @name StorageHubRuntimeConfigsRuntimeParamsDynamicParamsRuntimeConfigProviderTopUpTtl (194) */
  type StorageHubRuntimeConfigsRuntimeParamsDynamicParamsRuntimeConfigProviderTopUpTtl = Null;
  /** @name StorageHubRuntimeConfigsRuntimeParamsDynamicParamsRuntimeConfigDefaultReplicationTarget (195) */
  type StorageHubRuntimeConfigsRuntimeParamsDynamicParamsRuntimeConfigDefaultReplicationTarget =
    Null;
  /** @name StorageHubRuntimeConfigsRuntimeParamsDynamicParamsRuntimeConfigMaxReplicationTarget (196) */
  type StorageHubRuntimeConfigsRuntimeParamsDynamicParamsRuntimeConfigMaxReplicationTarget = Null;
  /** @name StorageHubRuntimeConfigsRuntimeParamsDynamicParamsRuntimeConfigTickRangeToMaximumThreshold (197) */
  type StorageHubRuntimeConfigsRuntimeParamsDynamicParamsRuntimeConfigTickRangeToMaximumThreshold =
    Null;
  /** @name StorageHubRuntimeConfigsRuntimeParamsDynamicParamsRuntimeConfigStorageRequestTtl (198) */
  type StorageHubRuntimeConfigsRuntimeParamsDynamicParamsRuntimeConfigStorageRequestTtl = Null;
  /** @name StorageHubRuntimeConfigsRuntimeParamsDynamicParamsRuntimeConfigMinWaitForStopStoring (199) */
  type StorageHubRuntimeConfigsRuntimeParamsDynamicParamsRuntimeConfigMinWaitForStopStoring = Null;
  /** @name StorageHubRuntimeConfigsRuntimeParamsDynamicParamsRuntimeConfigMinSeedPeriod (200) */
  type StorageHubRuntimeConfigsRuntimeParamsDynamicParamsRuntimeConfigMinSeedPeriod = Null;
  /** @name StorageHubRuntimeConfigsRuntimeParamsDynamicParamsRuntimeConfigStakeToSeedPeriod (201) */
  type StorageHubRuntimeConfigsRuntimeParamsDynamicParamsRuntimeConfigStakeToSeedPeriod = Null;
  /** @name StorageHubRuntimeConfigsRuntimeParamsRuntimeParametersValue (203) */
  interface StorageHubRuntimeConfigsRuntimeParamsRuntimeParametersValue extends Enum {
    readonly isRuntimeConfig: boolean;
    readonly asRuntimeConfig: StorageHubRuntimeConfigsRuntimeParamsDynamicParamsRuntimeConfigParametersValue;
    readonly type: "RuntimeConfig";
  }
  /** @name StorageHubRuntimeConfigsRuntimeParamsDynamicParamsRuntimeConfigParametersValue (204) */
  interface StorageHubRuntimeConfigsRuntimeParamsDynamicParamsRuntimeConfigParametersValue
    extends Enum {
    readonly isSlashAmountPerMaxFileSize: boolean;
    readonly asSlashAmountPerMaxFileSize: u128;
    readonly isStakeToChallengePeriod: boolean;
    readonly asStakeToChallengePeriod: u128;
    readonly isCheckpointChallengePeriod: boolean;
    readonly asCheckpointChallengePeriod: u32;
    readonly isMinChallengePeriod: boolean;
    readonly asMinChallengePeriod: u32;
    readonly isSystemUtilisationLowerThresholdPercentage: boolean;
    readonly asSystemUtilisationLowerThresholdPercentage: Perbill;
    readonly isSystemUtilisationUpperThresholdPercentage: boolean;
    readonly asSystemUtilisationUpperThresholdPercentage: Perbill;
    readonly isMostlyStablePrice: boolean;
    readonly asMostlyStablePrice: u128;
    readonly isMaxPrice: boolean;
    readonly asMaxPrice: u128;
    readonly isMinPrice: boolean;
    readonly asMinPrice: u128;
    readonly isUpperExponentFactor: boolean;
    readonly asUpperExponentFactor: u32;
    readonly isLowerExponentFactor: boolean;
    readonly asLowerExponentFactor: u32;
    readonly isZeroSizeBucketFixedRate: boolean;
    readonly asZeroSizeBucketFixedRate: u128;
    readonly isIdealUtilisationRate: boolean;
    readonly asIdealUtilisationRate: Perbill;
    readonly isDecayRate: boolean;
    readonly asDecayRate: Perbill;
    readonly isMinimumTreasuryCut: boolean;
    readonly asMinimumTreasuryCut: Perbill;
    readonly isMaximumTreasuryCut: boolean;
    readonly asMaximumTreasuryCut: Perbill;
    readonly isBspStopStoringFilePenalty: boolean;
    readonly asBspStopStoringFilePenalty: u128;
    readonly isProviderTopUpTtl: boolean;
    readonly asProviderTopUpTtl: u32;
    readonly isDefaultReplicationTarget: boolean;
    readonly asDefaultReplicationTarget: u32;
    readonly isMaxReplicationTarget: boolean;
    readonly asMaxReplicationTarget: u32;
    readonly isTickRangeToMaximumThreshold: boolean;
    readonly asTickRangeToMaximumThreshold: u32;
    readonly isStorageRequestTtl: boolean;
    readonly asStorageRequestTtl: u32;
    readonly isMinWaitForStopStoring: boolean;
    readonly asMinWaitForStopStoring: u32;
    readonly isMinSeedPeriod: boolean;
    readonly asMinSeedPeriod: u32;
    readonly isStakeToSeedPeriod: boolean;
    readonly asStakeToSeedPeriod: u128;
    readonly type:
      | "SlashAmountPerMaxFileSize"
      | "StakeToChallengePeriod"
      | "CheckpointChallengePeriod"
      | "MinChallengePeriod"
      | "SystemUtilisationLowerThresholdPercentage"
      | "SystemUtilisationUpperThresholdPercentage"
      | "MostlyStablePrice"
      | "MaxPrice"
      | "MinPrice"
      | "UpperExponentFactor"
      | "LowerExponentFactor"
      | "ZeroSizeBucketFixedRate"
      | "IdealUtilisationRate"
      | "DecayRate"
      | "MinimumTreasuryCut"
      | "MaximumTreasuryCut"
      | "BspStopStoringFilePenalty"
      | "ProviderTopUpTtl"
      | "DefaultReplicationTarget"
      | "MaxReplicationTarget"
      | "TickRangeToMaximumThreshold"
      | "StorageRequestTtl"
      | "MinWaitForStopStoring"
      | "MinSeedPeriod"
      | "StakeToSeedPeriod";
  }
  /** @name FrameSystemPhase (206) */
  interface FrameSystemPhase extends Enum {
    readonly isApplyExtrinsic: boolean;
    readonly asApplyExtrinsic: u32;
    readonly isFinalization: boolean;
    readonly isInitialization: boolean;
    readonly type: "ApplyExtrinsic" | "Finalization" | "Initialization";
  }
  /** @name FrameSystemLastRuntimeUpgradeInfo (209) */
  interface FrameSystemLastRuntimeUpgradeInfo extends Struct {
    readonly specVersion: Compact<u32>;
    readonly specName: Text;
  }
  /** @name FrameSystemCodeUpgradeAuthorization (211) */
  interface FrameSystemCodeUpgradeAuthorization extends Struct {
    readonly codeHash: H256;
    readonly checkVersion: bool;
  }
  /** @name FrameSystemCall (212) */
  interface FrameSystemCall extends Enum {
    readonly isRemark: boolean;
    readonly asRemark: {
      readonly remark: Bytes;
    } & Struct;
    readonly isSetHeapPages: boolean;
    readonly asSetHeapPages: {
      readonly pages: u64;
    } & Struct;
    readonly isSetCode: boolean;
    readonly asSetCode: {
      readonly code: Bytes;
    } & Struct;
    readonly isSetCodeWithoutChecks: boolean;
    readonly asSetCodeWithoutChecks: {
      readonly code: Bytes;
    } & Struct;
    readonly isSetStorage: boolean;
    readonly asSetStorage: {
      readonly items: Vec<ITuple<[Bytes, Bytes]>>;
    } & Struct;
    readonly isKillStorage: boolean;
    readonly asKillStorage: {
      readonly keys_: Vec<Bytes>;
    } & Struct;
    readonly isKillPrefix: boolean;
    readonly asKillPrefix: {
      readonly prefix: Bytes;
      readonly subkeys: u32;
    } & Struct;
    readonly isRemarkWithEvent: boolean;
    readonly asRemarkWithEvent: {
      readonly remark: Bytes;
    } & Struct;
    readonly isAuthorizeUpgrade: boolean;
    readonly asAuthorizeUpgrade: {
      readonly codeHash: H256;
    } & Struct;
    readonly isAuthorizeUpgradeWithoutChecks: boolean;
    readonly asAuthorizeUpgradeWithoutChecks: {
      readonly codeHash: H256;
    } & Struct;
    readonly isApplyAuthorizedUpgrade: boolean;
    readonly asApplyAuthorizedUpgrade: {
      readonly code: Bytes;
    } & Struct;
    readonly type:
      | "Remark"
      | "SetHeapPages"
      | "SetCode"
      | "SetCodeWithoutChecks"
      | "SetStorage"
      | "KillStorage"
      | "KillPrefix"
      | "RemarkWithEvent"
      | "AuthorizeUpgrade"
      | "AuthorizeUpgradeWithoutChecks"
      | "ApplyAuthorizedUpgrade";
  }
  /** @name FrameSystemLimitsBlockWeights (215) */
  interface FrameSystemLimitsBlockWeights extends Struct {
    readonly baseBlock: SpWeightsWeightV2Weight;
    readonly maxBlock: SpWeightsWeightV2Weight;
    readonly perClass: FrameSupportDispatchPerDispatchClassWeightsPerClass;
  }
  /** @name FrameSupportDispatchPerDispatchClassWeightsPerClass (216) */
  interface FrameSupportDispatchPerDispatchClassWeightsPerClass extends Struct {
    readonly normal: FrameSystemLimitsWeightsPerClass;
    readonly operational: FrameSystemLimitsWeightsPerClass;
    readonly mandatory: FrameSystemLimitsWeightsPerClass;
  }
  /** @name FrameSystemLimitsWeightsPerClass (217) */
  interface FrameSystemLimitsWeightsPerClass extends Struct {
    readonly baseExtrinsic: SpWeightsWeightV2Weight;
    readonly maxExtrinsic: Option<SpWeightsWeightV2Weight>;
    readonly maxTotal: Option<SpWeightsWeightV2Weight>;
    readonly reserved: Option<SpWeightsWeightV2Weight>;
  }
  /** @name FrameSystemLimitsBlockLength (219) */
  interface FrameSystemLimitsBlockLength extends Struct {
    readonly max: FrameSupportDispatchPerDispatchClassU32;
  }
  /** @name FrameSupportDispatchPerDispatchClassU32 (220) */
  interface FrameSupportDispatchPerDispatchClassU32 extends Struct {
    readonly normal: u32;
    readonly operational: u32;
    readonly mandatory: u32;
  }
  /** @name SpWeightsRuntimeDbWeight (221) */
  interface SpWeightsRuntimeDbWeight extends Struct {
    readonly read: u64;
    readonly write: u64;
  }
  /** @name SpVersionRuntimeVersion (222) */
  interface SpVersionRuntimeVersion extends Struct {
    readonly specName: Text;
    readonly implName: Text;
    readonly authoringVersion: u32;
    readonly specVersion: u32;
    readonly implVersion: u32;
    readonly apis: Vec<ITuple<[U8aFixed, u32]>>;
    readonly transactionVersion: u32;
    readonly stateVersion: u8;
  }
  /** @name FrameSystemError (227) */
  interface FrameSystemError extends Enum {
    readonly isInvalidSpecName: boolean;
    readonly isSpecVersionNeedsToIncrease: boolean;
    readonly isFailedToExtractRuntimeVersion: boolean;
    readonly isNonDefaultComposite: boolean;
    readonly isNonZeroRefCount: boolean;
    readonly isCallFiltered: boolean;
    readonly isMultiBlockMigrationsOngoing: boolean;
    readonly isNothingAuthorized: boolean;
    readonly isUnauthorized: boolean;
    readonly type:
      | "InvalidSpecName"
      | "SpecVersionNeedsToIncrease"
      | "FailedToExtractRuntimeVersion"
      | "NonDefaultComposite"
      | "NonZeroRefCount"
      | "CallFiltered"
      | "MultiBlockMigrationsOngoing"
      | "NothingAuthorized"
      | "Unauthorized";
  }
  /** @name CumulusPalletParachainSystemUnincludedSegmentAncestor (229) */
  interface CumulusPalletParachainSystemUnincludedSegmentAncestor extends Struct {
    readonly usedBandwidth: CumulusPalletParachainSystemUnincludedSegmentUsedBandwidth;
    readonly paraHeadHash: Option<H256>;
    readonly consumedGoAheadSignal: Option<PolkadotPrimitivesV8UpgradeGoAhead>;
  }
  /** @name CumulusPalletParachainSystemUnincludedSegmentUsedBandwidth (230) */
  interface CumulusPalletParachainSystemUnincludedSegmentUsedBandwidth extends Struct {
    readonly umpMsgCount: u32;
    readonly umpTotalBytes: u32;
    readonly hrmpOutgoing: BTreeMap<
      u32,
      CumulusPalletParachainSystemUnincludedSegmentHrmpChannelUpdate
    >;
  }
  /** @name CumulusPalletParachainSystemUnincludedSegmentHrmpChannelUpdate (232) */
  interface CumulusPalletParachainSystemUnincludedSegmentHrmpChannelUpdate extends Struct {
    readonly msgCount: u32;
    readonly totalBytes: u32;
  }
  /** @name PolkadotPrimitivesV8UpgradeGoAhead (236) */
  interface PolkadotPrimitivesV8UpgradeGoAhead extends Enum {
    readonly isAbort: boolean;
    readonly isGoAhead: boolean;
    readonly type: "Abort" | "GoAhead";
  }
  /** @name CumulusPalletParachainSystemUnincludedSegmentSegmentTracker (237) */
  interface CumulusPalletParachainSystemUnincludedSegmentSegmentTracker extends Struct {
    readonly usedBandwidth: CumulusPalletParachainSystemUnincludedSegmentUsedBandwidth;
    readonly hrmpWatermark: Option<u32>;
    readonly consumedGoAheadSignal: Option<PolkadotPrimitivesV8UpgradeGoAhead>;
  }
  /** @name PolkadotPrimitivesV8PersistedValidationData (238) */
  interface PolkadotPrimitivesV8PersistedValidationData extends Struct {
    readonly parentHead: Bytes;
    readonly relayParentNumber: u32;
    readonly relayParentStorageRoot: H256;
    readonly maxPovSize: u32;
  }
  /** @name PolkadotPrimitivesV8UpgradeRestriction (241) */
  interface PolkadotPrimitivesV8UpgradeRestriction extends Enum {
    readonly isPresent: boolean;
    readonly type: "Present";
  }
  /** @name SpTrieStorageProof (242) */
  interface SpTrieStorageProof extends Struct {
    readonly trieNodes: BTreeSet<Bytes>;
  }
  /** @name CumulusPalletParachainSystemRelayStateSnapshotMessagingStateSnapshot (244) */
  interface CumulusPalletParachainSystemRelayStateSnapshotMessagingStateSnapshot extends Struct {
    readonly dmqMqcHead: H256;
    readonly relayDispatchQueueRemainingCapacity: CumulusPalletParachainSystemRelayStateSnapshotRelayDispatchQueueRemainingCapacity;
    readonly ingressChannels: Vec<ITuple<[u32, PolkadotPrimitivesV8AbridgedHrmpChannel]>>;
    readonly egressChannels: Vec<ITuple<[u32, PolkadotPrimitivesV8AbridgedHrmpChannel]>>;
  }
  /** @name CumulusPalletParachainSystemRelayStateSnapshotRelayDispatchQueueRemainingCapacity (245) */
  interface CumulusPalletParachainSystemRelayStateSnapshotRelayDispatchQueueRemainingCapacity
    extends Struct {
    readonly remainingCount: u32;
    readonly remainingSize: u32;
  }
  /** @name PolkadotPrimitivesV8AbridgedHrmpChannel (248) */
  interface PolkadotPrimitivesV8AbridgedHrmpChannel extends Struct {
    readonly maxCapacity: u32;
    readonly maxTotalSize: u32;
    readonly maxMessageSize: u32;
    readonly msgCount: u32;
    readonly totalSize: u32;
    readonly mqcHead: Option<H256>;
  }
  /** @name PolkadotPrimitivesV8AbridgedHostConfiguration (249) */
  interface PolkadotPrimitivesV8AbridgedHostConfiguration extends Struct {
    readonly maxCodeSize: u32;
    readonly maxHeadDataSize: u32;
    readonly maxUpwardQueueCount: u32;
    readonly maxUpwardQueueSize: u32;
    readonly maxUpwardMessageSize: u32;
    readonly maxUpwardMessageNumPerCandidate: u32;
    readonly hrmpMaxMessageNumPerCandidate: u32;
    readonly validationUpgradeCooldown: u32;
    readonly validationUpgradeDelay: u32;
    readonly asyncBackingParams: PolkadotPrimitivesV8AsyncBackingAsyncBackingParams;
  }
  /** @name PolkadotPrimitivesV8AsyncBackingAsyncBackingParams (250) */
  interface PolkadotPrimitivesV8AsyncBackingAsyncBackingParams extends Struct {
    readonly maxCandidateDepth: u32;
    readonly allowedAncestryLen: u32;
  }
  /** @name PolkadotCorePrimitivesOutboundHrmpMessage (256) */
  interface PolkadotCorePrimitivesOutboundHrmpMessage extends Struct {
    readonly recipient: u32;
    readonly data: Bytes;
  }
  /** @name CumulusPalletParachainSystemCall (258) */
  interface CumulusPalletParachainSystemCall extends Enum {
    readonly isSetValidationData: boolean;
    readonly asSetValidationData: {
      readonly data: CumulusPrimitivesParachainInherentParachainInherentData;
    } & Struct;
    readonly isSudoSendUpwardMessage: boolean;
    readonly asSudoSendUpwardMessage: {
      readonly message: Bytes;
    } & Struct;
    readonly type: "SetValidationData" | "SudoSendUpwardMessage";
  }
  /** @name CumulusPrimitivesParachainInherentParachainInherentData (259) */
  interface CumulusPrimitivesParachainInherentParachainInherentData extends Struct {
    readonly validationData: PolkadotPrimitivesV8PersistedValidationData;
    readonly relayChainState: SpTrieStorageProof;
    readonly downwardMessages: Vec<PolkadotCorePrimitivesInboundDownwardMessage>;
    readonly horizontalMessages: BTreeMap<u32, Vec<PolkadotCorePrimitivesInboundHrmpMessage>>;
  }
  /** @name PolkadotCorePrimitivesInboundDownwardMessage (261) */
  interface PolkadotCorePrimitivesInboundDownwardMessage extends Struct {
    readonly sentAt: u32;
    readonly msg: Bytes;
  }
  /** @name PolkadotCorePrimitivesInboundHrmpMessage (264) */
  interface PolkadotCorePrimitivesInboundHrmpMessage extends Struct {
    readonly sentAt: u32;
    readonly data: Bytes;
  }
  /** @name CumulusPalletParachainSystemError (267) */
  interface CumulusPalletParachainSystemError extends Enum {
    readonly isOverlappingUpgrades: boolean;
    readonly isProhibitedByPolkadot: boolean;
    readonly isTooBig: boolean;
    readonly isValidationDataNotAvailable: boolean;
    readonly isHostConfigurationNotAvailable: boolean;
    readonly isNotScheduled: boolean;
    readonly isNothingAuthorized: boolean;
    readonly isUnauthorized: boolean;
    readonly type:
      | "OverlappingUpgrades"
      | "ProhibitedByPolkadot"
      | "TooBig"
      | "ValidationDataNotAvailable"
      | "HostConfigurationNotAvailable"
      | "NotScheduled"
      | "NothingAuthorized"
      | "Unauthorized";
  }
  /** @name PalletTimestampCall (268) */
  interface PalletTimestampCall extends Enum {
    readonly isSet: boolean;
    readonly asSet: {
      readonly now: Compact<u64>;
    } & Struct;
    readonly type: "Set";
  }
  /** @name StagingParachainInfoCall (269) */
  type StagingParachainInfoCall = Null;
  /** @name PalletBalancesBalanceLock (271) */
  interface PalletBalancesBalanceLock extends Struct {
    readonly id: U8aFixed;
    readonly amount: u128;
    readonly reasons: PalletBalancesReasons;
  }
  /** @name PalletBalancesReasons (272) */
  interface PalletBalancesReasons extends Enum {
    readonly isFee: boolean;
    readonly isMisc: boolean;
    readonly isAll: boolean;
    readonly type: "Fee" | "Misc" | "All";
  }
  /** @name PalletBalancesReserveData (275) */
  interface PalletBalancesReserveData extends Struct {
    readonly id: U8aFixed;
    readonly amount: u128;
  }
  /** @name StorageHubRuntimeRuntimeHoldReason (279) */
  interface StorageHubRuntimeRuntimeHoldReason extends Enum {
    readonly isProviders: boolean;
    readonly asProviders: PalletStorageProvidersHoldReason;
    readonly isFileSystem: boolean;
    readonly asFileSystem: PalletFileSystemHoldReason;
    readonly isPaymentStreams: boolean;
    readonly asPaymentStreams: PalletPaymentStreamsHoldReason;
    readonly type: "Providers" | "FileSystem" | "PaymentStreams";
  }
  /** @name PalletStorageProvidersHoldReason (280) */
  interface PalletStorageProvidersHoldReason extends Enum {
    readonly isStorageProviderDeposit: boolean;
    readonly isBucketDeposit: boolean;
    readonly type: "StorageProviderDeposit" | "BucketDeposit";
  }
  /** @name PalletFileSystemHoldReason (281) */
  interface PalletFileSystemHoldReason extends Enum {
    readonly isStorageRequestCreationHold: boolean;
    readonly isFileDeletionRequestHold: boolean;
    readonly type: "StorageRequestCreationHold" | "FileDeletionRequestHold";
  }
  /** @name PalletPaymentStreamsHoldReason (282) */
  interface PalletPaymentStreamsHoldReason extends Enum {
    readonly isPaymentStreamDeposit: boolean;
    readonly type: "PaymentStreamDeposit";
  }
  /** @name FrameSupportTokensMiscIdAmount (285) */
  interface FrameSupportTokensMiscIdAmount extends Struct {
    readonly id: Null;
    readonly amount: u128;
  }
  /** @name PalletBalancesCall (287) */
  interface PalletBalancesCall extends Enum {
    readonly isTransferAllowDeath: boolean;
    readonly asTransferAllowDeath: {
      readonly dest: MultiAddress;
      readonly value: Compact<u128>;
    } & Struct;
    readonly isForceTransfer: boolean;
    readonly asForceTransfer: {
      readonly source: MultiAddress;
      readonly dest: MultiAddress;
      readonly value: Compact<u128>;
    } & Struct;
    readonly isTransferKeepAlive: boolean;
    readonly asTransferKeepAlive: {
      readonly dest: MultiAddress;
      readonly value: Compact<u128>;
    } & Struct;
    readonly isTransferAll: boolean;
    readonly asTransferAll: {
      readonly dest: MultiAddress;
      readonly keepAlive: bool;
    } & Struct;
    readonly isForceUnreserve: boolean;
    readonly asForceUnreserve: {
      readonly who: MultiAddress;
      readonly amount: u128;
    } & Struct;
    readonly isUpgradeAccounts: boolean;
    readonly asUpgradeAccounts: {
      readonly who: Vec<AccountId32>;
    } & Struct;
    readonly isForceSetBalance: boolean;
    readonly asForceSetBalance: {
      readonly who: MultiAddress;
      readonly newFree: Compact<u128>;
    } & Struct;
    readonly isForceAdjustTotalIssuance: boolean;
    readonly asForceAdjustTotalIssuance: {
      readonly direction: PalletBalancesAdjustmentDirection;
      readonly delta: Compact<u128>;
    } & Struct;
    readonly isBurn: boolean;
    readonly asBurn: {
      readonly value: Compact<u128>;
      readonly keepAlive: bool;
    } & Struct;
    readonly type:
      | "TransferAllowDeath"
      | "ForceTransfer"
      | "TransferKeepAlive"
      | "TransferAll"
      | "ForceUnreserve"
      | "UpgradeAccounts"
      | "ForceSetBalance"
      | "ForceAdjustTotalIssuance"
      | "Burn";
  }
  /** @name PalletBalancesAdjustmentDirection (290) */
  interface PalletBalancesAdjustmentDirection extends Enum {
    readonly isIncrease: boolean;
    readonly isDecrease: boolean;
    readonly type: "Increase" | "Decrease";
  }
  /** @name PalletBalancesError (291) */
  interface PalletBalancesError extends Enum {
    readonly isVestingBalance: boolean;
    readonly isLiquidityRestrictions: boolean;
    readonly isInsufficientBalance: boolean;
    readonly isExistentialDeposit: boolean;
    readonly isExpendability: boolean;
    readonly isExistingVestingSchedule: boolean;
    readonly isDeadAccount: boolean;
    readonly isTooManyReserves: boolean;
    readonly isTooManyHolds: boolean;
    readonly isTooManyFreezes: boolean;
    readonly isIssuanceDeactivated: boolean;
    readonly isDeltaZero: boolean;
    readonly type:
      | "VestingBalance"
      | "LiquidityRestrictions"
      | "InsufficientBalance"
      | "ExistentialDeposit"
      | "Expendability"
      | "ExistingVestingSchedule"
      | "DeadAccount"
      | "TooManyReserves"
      | "TooManyHolds"
      | "TooManyFreezes"
      | "IssuanceDeactivated"
      | "DeltaZero";
  }
  /** @name PalletTransactionPaymentReleases (292) */
  interface PalletTransactionPaymentReleases extends Enum {
    readonly isV1Ancient: boolean;
    readonly isV2: boolean;
    readonly type: "V1Ancient" | "V2";
  }
  /** @name PalletSudoCall (293) */
  interface PalletSudoCall extends Enum {
    readonly isSudo: boolean;
    readonly asSudo: {
      readonly call: Call;
    } & Struct;
    readonly isSudoUncheckedWeight: boolean;
    readonly asSudoUncheckedWeight: {
      readonly call: Call;
      readonly weight: SpWeightsWeightV2Weight;
    } & Struct;
    readonly isSetKey: boolean;
    readonly asSetKey: {
      readonly new_: MultiAddress;
    } & Struct;
    readonly isSudoAs: boolean;
    readonly asSudoAs: {
      readonly who: MultiAddress;
      readonly call: Call;
    } & Struct;
    readonly isRemoveKey: boolean;
    readonly type: "Sudo" | "SudoUncheckedWeight" | "SetKey" | "SudoAs" | "RemoveKey";
  }
  /** @name PalletCollatorSelectionCall (295) */
  interface PalletCollatorSelectionCall extends Enum {
    readonly isSetInvulnerables: boolean;
    readonly asSetInvulnerables: {
      readonly new_: Vec<AccountId32>;
    } & Struct;
    readonly isSetDesiredCandidates: boolean;
    readonly asSetDesiredCandidates: {
      readonly max: u32;
    } & Struct;
    readonly isSetCandidacyBond: boolean;
    readonly asSetCandidacyBond: {
      readonly bond: u128;
    } & Struct;
    readonly isRegisterAsCandidate: boolean;
    readonly isLeaveIntent: boolean;
    readonly isAddInvulnerable: boolean;
    readonly asAddInvulnerable: {
      readonly who: AccountId32;
    } & Struct;
    readonly isRemoveInvulnerable: boolean;
    readonly asRemoveInvulnerable: {
      readonly who: AccountId32;
    } & Struct;
    readonly isUpdateBond: boolean;
    readonly asUpdateBond: {
      readonly newDeposit: u128;
    } & Struct;
    readonly isTakeCandidateSlot: boolean;
    readonly asTakeCandidateSlot: {
      readonly deposit: u128;
      readonly target: AccountId32;
    } & Struct;
    readonly type:
      | "SetInvulnerables"
      | "SetDesiredCandidates"
      | "SetCandidacyBond"
      | "RegisterAsCandidate"
      | "LeaveIntent"
      | "AddInvulnerable"
      | "RemoveInvulnerable"
      | "UpdateBond"
      | "TakeCandidateSlot";
  }
  /** @name PalletSessionCall (296) */
  interface PalletSessionCall extends Enum {
    readonly isSetKeys: boolean;
    readonly asSetKeys: {
      readonly keys_: StorageHubRuntimeSessionKeys;
      readonly proof: Bytes;
    } & Struct;
    readonly isPurgeKeys: boolean;
    readonly type: "SetKeys" | "PurgeKeys";
  }
  /** @name StorageHubRuntimeSessionKeys (297) */
  interface StorageHubRuntimeSessionKeys extends Struct {
    readonly aura: SpConsensusAuraSr25519AppSr25519Public;
  }
  /** @name SpConsensusAuraSr25519AppSr25519Public (298) */
  interface SpConsensusAuraSr25519AppSr25519Public extends U8aFixed {}
  /** @name CumulusPalletXcmpQueueCall (299) */
  interface CumulusPalletXcmpQueueCall extends Enum {
    readonly isSuspendXcmExecution: boolean;
    readonly isResumeXcmExecution: boolean;
    readonly isUpdateSuspendThreshold: boolean;
    readonly asUpdateSuspendThreshold: {
      readonly new_: u32;
    } & Struct;
    readonly isUpdateDropThreshold: boolean;
    readonly asUpdateDropThreshold: {
      readonly new_: u32;
    } & Struct;
    readonly isUpdateResumeThreshold: boolean;
    readonly asUpdateResumeThreshold: {
      readonly new_: u32;
    } & Struct;
    readonly type:
      | "SuspendXcmExecution"
      | "ResumeXcmExecution"
      | "UpdateSuspendThreshold"
      | "UpdateDropThreshold"
      | "UpdateResumeThreshold";
  }
  /** @name PalletXcmCall (300) */
  interface PalletXcmCall extends Enum {
    readonly isSend: boolean;
    readonly asSend: {
      readonly dest: XcmVersionedLocation;
      readonly message: XcmVersionedXcm;
    } & Struct;
    readonly isTeleportAssets: boolean;
    readonly asTeleportAssets: {
      readonly dest: XcmVersionedLocation;
      readonly beneficiary: XcmVersionedLocation;
      readonly assets: XcmVersionedAssets;
      readonly feeAssetItem: u32;
    } & Struct;
    readonly isReserveTransferAssets: boolean;
    readonly asReserveTransferAssets: {
      readonly dest: XcmVersionedLocation;
      readonly beneficiary: XcmVersionedLocation;
      readonly assets: XcmVersionedAssets;
      readonly feeAssetItem: u32;
    } & Struct;
    readonly isExecute: boolean;
    readonly asExecute: {
      readonly message: XcmVersionedXcm;
      readonly maxWeight: SpWeightsWeightV2Weight;
    } & Struct;
    readonly isForceXcmVersion: boolean;
    readonly asForceXcmVersion: {
      readonly location: StagingXcmV4Location;
      readonly version: u32;
    } & Struct;
    readonly isForceDefaultXcmVersion: boolean;
    readonly asForceDefaultXcmVersion: {
      readonly maybeXcmVersion: Option<u32>;
    } & Struct;
    readonly isForceSubscribeVersionNotify: boolean;
    readonly asForceSubscribeVersionNotify: {
      readonly location: XcmVersionedLocation;
    } & Struct;
    readonly isForceUnsubscribeVersionNotify: boolean;
    readonly asForceUnsubscribeVersionNotify: {
      readonly location: XcmVersionedLocation;
    } & Struct;
    readonly isLimitedReserveTransferAssets: boolean;
    readonly asLimitedReserveTransferAssets: {
      readonly dest: XcmVersionedLocation;
      readonly beneficiary: XcmVersionedLocation;
      readonly assets: XcmVersionedAssets;
      readonly feeAssetItem: u32;
      readonly weightLimit: XcmV3WeightLimit;
    } & Struct;
    readonly isLimitedTeleportAssets: boolean;
    readonly asLimitedTeleportAssets: {
      readonly dest: XcmVersionedLocation;
      readonly beneficiary: XcmVersionedLocation;
      readonly assets: XcmVersionedAssets;
      readonly feeAssetItem: u32;
      readonly weightLimit: XcmV3WeightLimit;
    } & Struct;
    readonly isForceSuspension: boolean;
    readonly asForceSuspension: {
      readonly suspended: bool;
    } & Struct;
    readonly isTransferAssets: boolean;
    readonly asTransferAssets: {
      readonly dest: XcmVersionedLocation;
      readonly beneficiary: XcmVersionedLocation;
      readonly assets: XcmVersionedAssets;
      readonly feeAssetItem: u32;
      readonly weightLimit: XcmV3WeightLimit;
    } & Struct;
    readonly isClaimAssets: boolean;
    readonly asClaimAssets: {
      readonly assets: XcmVersionedAssets;
      readonly beneficiary: XcmVersionedLocation;
    } & Struct;
    readonly isTransferAssetsUsingTypeAndThen: boolean;
    readonly asTransferAssetsUsingTypeAndThen: {
      readonly dest: XcmVersionedLocation;
      readonly assets: XcmVersionedAssets;
      readonly assetsTransferType: StagingXcmExecutorAssetTransferTransferType;
      readonly remoteFeesId: XcmVersionedAssetId;
      readonly feesTransferType: StagingXcmExecutorAssetTransferTransferType;
      readonly customXcmOnDest: XcmVersionedXcm;
      readonly weightLimit: XcmV3WeightLimit;
    } & Struct;
    readonly type:
      | "Send"
      | "TeleportAssets"
      | "ReserveTransferAssets"
      | "Execute"
      | "ForceXcmVersion"
      | "ForceDefaultXcmVersion"
      | "ForceSubscribeVersionNotify"
      | "ForceUnsubscribeVersionNotify"
      | "LimitedReserveTransferAssets"
      | "LimitedTeleportAssets"
      | "ForceSuspension"
      | "TransferAssets"
      | "ClaimAssets"
      | "TransferAssetsUsingTypeAndThen";
  }
  /** @name XcmVersionedXcm (301) */
  interface XcmVersionedXcm extends Enum {
    readonly isV2: boolean;
    readonly asV2: XcmV2Xcm;
    readonly isV3: boolean;
    readonly asV3: XcmV3Xcm;
    readonly isV4: boolean;
    readonly asV4: StagingXcmV4Xcm;
    readonly type: "V2" | "V3" | "V4";
  }
  /** @name XcmV2Xcm (302) */
  interface XcmV2Xcm extends Vec<XcmV2Instruction> {}
  /** @name XcmV2Instruction (304) */
  interface XcmV2Instruction extends Enum {
    readonly isWithdrawAsset: boolean;
    readonly asWithdrawAsset: XcmV2MultiassetMultiAssets;
    readonly isReserveAssetDeposited: boolean;
    readonly asReserveAssetDeposited: XcmV2MultiassetMultiAssets;
    readonly isReceiveTeleportedAsset: boolean;
    readonly asReceiveTeleportedAsset: XcmV2MultiassetMultiAssets;
    readonly isQueryResponse: boolean;
    readonly asQueryResponse: {
      readonly queryId: Compact<u64>;
      readonly response: XcmV2Response;
      readonly maxWeight: Compact<u64>;
    } & Struct;
    readonly isTransferAsset: boolean;
    readonly asTransferAsset: {
      readonly assets: XcmV2MultiassetMultiAssets;
      readonly beneficiary: XcmV2MultiLocation;
    } & Struct;
    readonly isTransferReserveAsset: boolean;
    readonly asTransferReserveAsset: {
      readonly assets: XcmV2MultiassetMultiAssets;
      readonly dest: XcmV2MultiLocation;
      readonly xcm: XcmV2Xcm;
    } & Struct;
    readonly isTransact: boolean;
    readonly asTransact: {
      readonly originType: XcmV2OriginKind;
      readonly requireWeightAtMost: Compact<u64>;
      readonly call: XcmDoubleEncoded;
    } & Struct;
    readonly isHrmpNewChannelOpenRequest: boolean;
    readonly asHrmpNewChannelOpenRequest: {
      readonly sender: Compact<u32>;
      readonly maxMessageSize: Compact<u32>;
      readonly maxCapacity: Compact<u32>;
    } & Struct;
    readonly isHrmpChannelAccepted: boolean;
    readonly asHrmpChannelAccepted: {
      readonly recipient: Compact<u32>;
    } & Struct;
    readonly isHrmpChannelClosing: boolean;
    readonly asHrmpChannelClosing: {
      readonly initiator: Compact<u32>;
      readonly sender: Compact<u32>;
      readonly recipient: Compact<u32>;
    } & Struct;
    readonly isClearOrigin: boolean;
    readonly isDescendOrigin: boolean;
    readonly asDescendOrigin: XcmV2MultilocationJunctions;
    readonly isReportError: boolean;
    readonly asReportError: {
      readonly queryId: Compact<u64>;
      readonly dest: XcmV2MultiLocation;
      readonly maxResponseWeight: Compact<u64>;
    } & Struct;
    readonly isDepositAsset: boolean;
    readonly asDepositAsset: {
      readonly assets: XcmV2MultiassetMultiAssetFilter;
      readonly maxAssets: Compact<u32>;
      readonly beneficiary: XcmV2MultiLocation;
    } & Struct;
    readonly isDepositReserveAsset: boolean;
    readonly asDepositReserveAsset: {
      readonly assets: XcmV2MultiassetMultiAssetFilter;
      readonly maxAssets: Compact<u32>;
      readonly dest: XcmV2MultiLocation;
      readonly xcm: XcmV2Xcm;
    } & Struct;
    readonly isExchangeAsset: boolean;
    readonly asExchangeAsset: {
      readonly give: XcmV2MultiassetMultiAssetFilter;
      readonly receive: XcmV2MultiassetMultiAssets;
    } & Struct;
    readonly isInitiateReserveWithdraw: boolean;
    readonly asInitiateReserveWithdraw: {
      readonly assets: XcmV2MultiassetMultiAssetFilter;
      readonly reserve: XcmV2MultiLocation;
      readonly xcm: XcmV2Xcm;
    } & Struct;
    readonly isInitiateTeleport: boolean;
    readonly asInitiateTeleport: {
      readonly assets: XcmV2MultiassetMultiAssetFilter;
      readonly dest: XcmV2MultiLocation;
      readonly xcm: XcmV2Xcm;
    } & Struct;
    readonly isQueryHolding: boolean;
    readonly asQueryHolding: {
      readonly queryId: Compact<u64>;
      readonly dest: XcmV2MultiLocation;
      readonly assets: XcmV2MultiassetMultiAssetFilter;
      readonly maxResponseWeight: Compact<u64>;
    } & Struct;
    readonly isBuyExecution: boolean;
    readonly asBuyExecution: {
      readonly fees: XcmV2MultiAsset;
      readonly weightLimit: XcmV2WeightLimit;
    } & Struct;
    readonly isRefundSurplus: boolean;
    readonly isSetErrorHandler: boolean;
    readonly asSetErrorHandler: XcmV2Xcm;
    readonly isSetAppendix: boolean;
    readonly asSetAppendix: XcmV2Xcm;
    readonly isClearError: boolean;
    readonly isClaimAsset: boolean;
    readonly asClaimAsset: {
      readonly assets: XcmV2MultiassetMultiAssets;
      readonly ticket: XcmV2MultiLocation;
    } & Struct;
    readonly isTrap: boolean;
    readonly asTrap: Compact<u64>;
    readonly isSubscribeVersion: boolean;
    readonly asSubscribeVersion: {
      readonly queryId: Compact<u64>;
      readonly maxResponseWeight: Compact<u64>;
    } & Struct;
    readonly isUnsubscribeVersion: boolean;
    readonly type:
      | "WithdrawAsset"
      | "ReserveAssetDeposited"
      | "ReceiveTeleportedAsset"
      | "QueryResponse"
      | "TransferAsset"
      | "TransferReserveAsset"
      | "Transact"
      | "HrmpNewChannelOpenRequest"
      | "HrmpChannelAccepted"
      | "HrmpChannelClosing"
      | "ClearOrigin"
      | "DescendOrigin"
      | "ReportError"
      | "DepositAsset"
      | "DepositReserveAsset"
      | "ExchangeAsset"
      | "InitiateReserveWithdraw"
      | "InitiateTeleport"
      | "QueryHolding"
      | "BuyExecution"
      | "RefundSurplus"
      | "SetErrorHandler"
      | "SetAppendix"
      | "ClearError"
      | "ClaimAsset"
      | "Trap"
      | "SubscribeVersion"
      | "UnsubscribeVersion";
  }
  /** @name XcmV2Response (305) */
  interface XcmV2Response extends Enum {
    readonly isNull: boolean;
    readonly isAssets: boolean;
    readonly asAssets: XcmV2MultiassetMultiAssets;
    readonly isExecutionResult: boolean;
    readonly asExecutionResult: Option<ITuple<[u32, XcmV2TraitsError]>>;
    readonly isVersion: boolean;
    readonly asVersion: u32;
    readonly type: "Null" | "Assets" | "ExecutionResult" | "Version";
  }
  /** @name XcmV2TraitsError (308) */
  interface XcmV2TraitsError extends Enum {
    readonly isOverflow: boolean;
    readonly isUnimplemented: boolean;
    readonly isUntrustedReserveLocation: boolean;
    readonly isUntrustedTeleportLocation: boolean;
    readonly isMultiLocationFull: boolean;
    readonly isMultiLocationNotInvertible: boolean;
    readonly isBadOrigin: boolean;
    readonly isInvalidLocation: boolean;
    readonly isAssetNotFound: boolean;
    readonly isFailedToTransactAsset: boolean;
    readonly isNotWithdrawable: boolean;
    readonly isLocationCannotHold: boolean;
    readonly isExceedsMaxMessageSize: boolean;
    readonly isDestinationUnsupported: boolean;
    readonly isTransport: boolean;
    readonly isUnroutable: boolean;
    readonly isUnknownClaim: boolean;
    readonly isFailedToDecode: boolean;
    readonly isMaxWeightInvalid: boolean;
    readonly isNotHoldingFees: boolean;
    readonly isTooExpensive: boolean;
    readonly isTrap: boolean;
    readonly asTrap: u64;
    readonly isUnhandledXcmVersion: boolean;
    readonly isWeightLimitReached: boolean;
    readonly asWeightLimitReached: u64;
    readonly isBarrier: boolean;
    readonly isWeightNotComputable: boolean;
    readonly type:
      | "Overflow"
      | "Unimplemented"
      | "UntrustedReserveLocation"
      | "UntrustedTeleportLocation"
      | "MultiLocationFull"
      | "MultiLocationNotInvertible"
      | "BadOrigin"
      | "InvalidLocation"
      | "AssetNotFound"
      | "FailedToTransactAsset"
      | "NotWithdrawable"
      | "LocationCannotHold"
      | "ExceedsMaxMessageSize"
      | "DestinationUnsupported"
      | "Transport"
      | "Unroutable"
      | "UnknownClaim"
      | "FailedToDecode"
      | "MaxWeightInvalid"
      | "NotHoldingFees"
      | "TooExpensive"
      | "Trap"
      | "UnhandledXcmVersion"
      | "WeightLimitReached"
      | "Barrier"
      | "WeightNotComputable";
  }
  /** @name XcmV2OriginKind (309) */
  interface XcmV2OriginKind extends Enum {
    readonly isNative: boolean;
    readonly isSovereignAccount: boolean;
    readonly isSuperuser: boolean;
    readonly isXcm: boolean;
    readonly type: "Native" | "SovereignAccount" | "Superuser" | "Xcm";
  }
  /** @name XcmV2MultiassetMultiAssetFilter (310) */
  interface XcmV2MultiassetMultiAssetFilter extends Enum {
    readonly isDefinite: boolean;
    readonly asDefinite: XcmV2MultiassetMultiAssets;
    readonly isWild: boolean;
    readonly asWild: XcmV2MultiassetWildMultiAsset;
    readonly type: "Definite" | "Wild";
  }
  /** @name XcmV2MultiassetWildMultiAsset (311) */
  interface XcmV2MultiassetWildMultiAsset extends Enum {
    readonly isAll: boolean;
    readonly isAllOf: boolean;
    readonly asAllOf: {
      readonly id: XcmV2MultiassetAssetId;
      readonly fun: XcmV2MultiassetWildFungibility;
    } & Struct;
    readonly type: "All" | "AllOf";
  }
  /** @name XcmV2MultiassetWildFungibility (312) */
  interface XcmV2MultiassetWildFungibility extends Enum {
    readonly isFungible: boolean;
    readonly isNonFungible: boolean;
    readonly type: "Fungible" | "NonFungible";
  }
  /** @name XcmV2WeightLimit (313) */
  interface XcmV2WeightLimit extends Enum {
    readonly isUnlimited: boolean;
    readonly isLimited: boolean;
    readonly asLimited: Compact<u64>;
    readonly type: "Unlimited" | "Limited";
  }
  /** @name XcmV3Xcm (314) */
  interface XcmV3Xcm extends Vec<XcmV3Instruction> {}
  /** @name XcmV3Instruction (316) */
  interface XcmV3Instruction extends Enum {
    readonly isWithdrawAsset: boolean;
    readonly asWithdrawAsset: XcmV3MultiassetMultiAssets;
    readonly isReserveAssetDeposited: boolean;
    readonly asReserveAssetDeposited: XcmV3MultiassetMultiAssets;
    readonly isReceiveTeleportedAsset: boolean;
    readonly asReceiveTeleportedAsset: XcmV3MultiassetMultiAssets;
    readonly isQueryResponse: boolean;
    readonly asQueryResponse: {
      readonly queryId: Compact<u64>;
      readonly response: XcmV3Response;
      readonly maxWeight: SpWeightsWeightV2Weight;
      readonly querier: Option<StagingXcmV3MultiLocation>;
    } & Struct;
    readonly isTransferAsset: boolean;
    readonly asTransferAsset: {
      readonly assets: XcmV3MultiassetMultiAssets;
      readonly beneficiary: StagingXcmV3MultiLocation;
    } & Struct;
    readonly isTransferReserveAsset: boolean;
    readonly asTransferReserveAsset: {
      readonly assets: XcmV3MultiassetMultiAssets;
      readonly dest: StagingXcmV3MultiLocation;
      readonly xcm: XcmV3Xcm;
    } & Struct;
    readonly isTransact: boolean;
    readonly asTransact: {
      readonly originKind: XcmV3OriginKind;
      readonly requireWeightAtMost: SpWeightsWeightV2Weight;
      readonly call: XcmDoubleEncoded;
    } & Struct;
    readonly isHrmpNewChannelOpenRequest: boolean;
    readonly asHrmpNewChannelOpenRequest: {
      readonly sender: Compact<u32>;
      readonly maxMessageSize: Compact<u32>;
      readonly maxCapacity: Compact<u32>;
    } & Struct;
    readonly isHrmpChannelAccepted: boolean;
    readonly asHrmpChannelAccepted: {
      readonly recipient: Compact<u32>;
    } & Struct;
    readonly isHrmpChannelClosing: boolean;
    readonly asHrmpChannelClosing: {
      readonly initiator: Compact<u32>;
      readonly sender: Compact<u32>;
      readonly recipient: Compact<u32>;
    } & Struct;
    readonly isClearOrigin: boolean;
    readonly isDescendOrigin: boolean;
    readonly asDescendOrigin: XcmV3Junctions;
    readonly isReportError: boolean;
    readonly asReportError: XcmV3QueryResponseInfo;
    readonly isDepositAsset: boolean;
    readonly asDepositAsset: {
      readonly assets: XcmV3MultiassetMultiAssetFilter;
      readonly beneficiary: StagingXcmV3MultiLocation;
    } & Struct;
    readonly isDepositReserveAsset: boolean;
    readonly asDepositReserveAsset: {
      readonly assets: XcmV3MultiassetMultiAssetFilter;
      readonly dest: StagingXcmV3MultiLocation;
      readonly xcm: XcmV3Xcm;
    } & Struct;
    readonly isExchangeAsset: boolean;
    readonly asExchangeAsset: {
      readonly give: XcmV3MultiassetMultiAssetFilter;
      readonly want: XcmV3MultiassetMultiAssets;
      readonly maximal: bool;
    } & Struct;
    readonly isInitiateReserveWithdraw: boolean;
    readonly asInitiateReserveWithdraw: {
      readonly assets: XcmV3MultiassetMultiAssetFilter;
      readonly reserve: StagingXcmV3MultiLocation;
      readonly xcm: XcmV3Xcm;
    } & Struct;
    readonly isInitiateTeleport: boolean;
    readonly asInitiateTeleport: {
      readonly assets: XcmV3MultiassetMultiAssetFilter;
      readonly dest: StagingXcmV3MultiLocation;
      readonly xcm: XcmV3Xcm;
    } & Struct;
    readonly isReportHolding: boolean;
    readonly asReportHolding: {
      readonly responseInfo: XcmV3QueryResponseInfo;
      readonly assets: XcmV3MultiassetMultiAssetFilter;
    } & Struct;
    readonly isBuyExecution: boolean;
    readonly asBuyExecution: {
      readonly fees: XcmV3MultiAsset;
      readonly weightLimit: XcmV3WeightLimit;
    } & Struct;
    readonly isRefundSurplus: boolean;
    readonly isSetErrorHandler: boolean;
    readonly asSetErrorHandler: XcmV3Xcm;
    readonly isSetAppendix: boolean;
    readonly asSetAppendix: XcmV3Xcm;
    readonly isClearError: boolean;
    readonly isClaimAsset: boolean;
    readonly asClaimAsset: {
      readonly assets: XcmV3MultiassetMultiAssets;
      readonly ticket: StagingXcmV3MultiLocation;
    } & Struct;
    readonly isTrap: boolean;
    readonly asTrap: Compact<u64>;
    readonly isSubscribeVersion: boolean;
    readonly asSubscribeVersion: {
      readonly queryId: Compact<u64>;
      readonly maxResponseWeight: SpWeightsWeightV2Weight;
    } & Struct;
    readonly isUnsubscribeVersion: boolean;
    readonly isBurnAsset: boolean;
    readonly asBurnAsset: XcmV3MultiassetMultiAssets;
    readonly isExpectAsset: boolean;
    readonly asExpectAsset: XcmV3MultiassetMultiAssets;
    readonly isExpectOrigin: boolean;
    readonly asExpectOrigin: Option<StagingXcmV3MultiLocation>;
    readonly isExpectError: boolean;
    readonly asExpectError: Option<ITuple<[u32, XcmV3TraitsError]>>;
    readonly isExpectTransactStatus: boolean;
    readonly asExpectTransactStatus: XcmV3MaybeErrorCode;
    readonly isQueryPallet: boolean;
    readonly asQueryPallet: {
      readonly moduleName: Bytes;
      readonly responseInfo: XcmV3QueryResponseInfo;
    } & Struct;
    readonly isExpectPallet: boolean;
    readonly asExpectPallet: {
      readonly index: Compact<u32>;
      readonly name: Bytes;
      readonly moduleName: Bytes;
      readonly crateMajor: Compact<u32>;
      readonly minCrateMinor: Compact<u32>;
    } & Struct;
    readonly isReportTransactStatus: boolean;
    readonly asReportTransactStatus: XcmV3QueryResponseInfo;
    readonly isClearTransactStatus: boolean;
    readonly isUniversalOrigin: boolean;
    readonly asUniversalOrigin: XcmV3Junction;
    readonly isExportMessage: boolean;
    readonly asExportMessage: {
      readonly network: XcmV3JunctionNetworkId;
      readonly destination: XcmV3Junctions;
      readonly xcm: XcmV3Xcm;
    } & Struct;
    readonly isLockAsset: boolean;
    readonly asLockAsset: {
      readonly asset: XcmV3MultiAsset;
      readonly unlocker: StagingXcmV3MultiLocation;
    } & Struct;
    readonly isUnlockAsset: boolean;
    readonly asUnlockAsset: {
      readonly asset: XcmV3MultiAsset;
      readonly target: StagingXcmV3MultiLocation;
    } & Struct;
    readonly isNoteUnlockable: boolean;
    readonly asNoteUnlockable: {
      readonly asset: XcmV3MultiAsset;
      readonly owner: StagingXcmV3MultiLocation;
    } & Struct;
    readonly isRequestUnlock: boolean;
    readonly asRequestUnlock: {
      readonly asset: XcmV3MultiAsset;
      readonly locker: StagingXcmV3MultiLocation;
    } & Struct;
    readonly isSetFeesMode: boolean;
    readonly asSetFeesMode: {
      readonly jitWithdraw: bool;
    } & Struct;
    readonly isSetTopic: boolean;
    readonly asSetTopic: U8aFixed;
    readonly isClearTopic: boolean;
    readonly isAliasOrigin: boolean;
    readonly asAliasOrigin: StagingXcmV3MultiLocation;
    readonly isUnpaidExecution: boolean;
    readonly asUnpaidExecution: {
      readonly weightLimit: XcmV3WeightLimit;
      readonly checkOrigin: Option<StagingXcmV3MultiLocation>;
    } & Struct;
    readonly type:
      | "WithdrawAsset"
      | "ReserveAssetDeposited"
      | "ReceiveTeleportedAsset"
      | "QueryResponse"
      | "TransferAsset"
      | "TransferReserveAsset"
      | "Transact"
      | "HrmpNewChannelOpenRequest"
      | "HrmpChannelAccepted"
      | "HrmpChannelClosing"
      | "ClearOrigin"
      | "DescendOrigin"
      | "ReportError"
      | "DepositAsset"
      | "DepositReserveAsset"
      | "ExchangeAsset"
      | "InitiateReserveWithdraw"
      | "InitiateTeleport"
      | "ReportHolding"
      | "BuyExecution"
      | "RefundSurplus"
      | "SetErrorHandler"
      | "SetAppendix"
      | "ClearError"
      | "ClaimAsset"
      | "Trap"
      | "SubscribeVersion"
      | "UnsubscribeVersion"
      | "BurnAsset"
      | "ExpectAsset"
      | "ExpectOrigin"
      | "ExpectError"
      | "ExpectTransactStatus"
      | "QueryPallet"
      | "ExpectPallet"
      | "ReportTransactStatus"
      | "ClearTransactStatus"
      | "UniversalOrigin"
      | "ExportMessage"
      | "LockAsset"
      | "UnlockAsset"
      | "NoteUnlockable"
      | "RequestUnlock"
      | "SetFeesMode"
      | "SetTopic"
      | "ClearTopic"
      | "AliasOrigin"
      | "UnpaidExecution";
  }
  /** @name XcmV3Response (317) */
  interface XcmV3Response extends Enum {
    readonly isNull: boolean;
    readonly isAssets: boolean;
    readonly asAssets: XcmV3MultiassetMultiAssets;
    readonly isExecutionResult: boolean;
    readonly asExecutionResult: Option<ITuple<[u32, XcmV3TraitsError]>>;
    readonly isVersion: boolean;
    readonly asVersion: u32;
    readonly isPalletsInfo: boolean;
    readonly asPalletsInfo: Vec<XcmV3PalletInfo>;
    readonly isDispatchResult: boolean;
    readonly asDispatchResult: XcmV3MaybeErrorCode;
    readonly type:
      | "Null"
      | "Assets"
      | "ExecutionResult"
      | "Version"
      | "PalletsInfo"
      | "DispatchResult";
  }
  /** @name XcmV3PalletInfo (319) */
  interface XcmV3PalletInfo extends Struct {
    readonly index: Compact<u32>;
    readonly name: Bytes;
    readonly moduleName: Bytes;
    readonly major: Compact<u32>;
    readonly minor: Compact<u32>;
    readonly patch: Compact<u32>;
  }
  /** @name XcmV3QueryResponseInfo (323) */
  interface XcmV3QueryResponseInfo extends Struct {
    readonly destination: StagingXcmV3MultiLocation;
    readonly queryId: Compact<u64>;
    readonly maxWeight: SpWeightsWeightV2Weight;
  }
  /** @name XcmV3MultiassetMultiAssetFilter (324) */
  interface XcmV3MultiassetMultiAssetFilter extends Enum {
    readonly isDefinite: boolean;
    readonly asDefinite: XcmV3MultiassetMultiAssets;
    readonly isWild: boolean;
    readonly asWild: XcmV3MultiassetWildMultiAsset;
    readonly type: "Definite" | "Wild";
  }
  /** @name XcmV3MultiassetWildMultiAsset (325) */
  interface XcmV3MultiassetWildMultiAsset extends Enum {
    readonly isAll: boolean;
    readonly isAllOf: boolean;
    readonly asAllOf: {
      readonly id: XcmV3MultiassetAssetId;
      readonly fun: XcmV3MultiassetWildFungibility;
    } & Struct;
    readonly isAllCounted: boolean;
    readonly asAllCounted: Compact<u32>;
    readonly isAllOfCounted: boolean;
    readonly asAllOfCounted: {
      readonly id: XcmV3MultiassetAssetId;
      readonly fun: XcmV3MultiassetWildFungibility;
      readonly count: Compact<u32>;
    } & Struct;
    readonly type: "All" | "AllOf" | "AllCounted" | "AllOfCounted";
  }
  /** @name XcmV3MultiassetWildFungibility (326) */
  interface XcmV3MultiassetWildFungibility extends Enum {
    readonly isFungible: boolean;
    readonly isNonFungible: boolean;
    readonly type: "Fungible" | "NonFungible";
  }
  /** @name StagingXcmExecutorAssetTransferTransferType (338) */
  interface StagingXcmExecutorAssetTransferTransferType extends Enum {
    readonly isTeleport: boolean;
    readonly isLocalReserve: boolean;
    readonly isDestinationReserve: boolean;
    readonly isRemoteReserve: boolean;
    readonly asRemoteReserve: XcmVersionedLocation;
    readonly type: "Teleport" | "LocalReserve" | "DestinationReserve" | "RemoteReserve";
  }
  /** @name XcmVersionedAssetId (339) */
  interface XcmVersionedAssetId extends Enum {
    readonly isV3: boolean;
    readonly asV3: XcmV3MultiassetAssetId;
    readonly isV4: boolean;
    readonly asV4: StagingXcmV4AssetAssetId;
    readonly type: "V3" | "V4";
  }
  /** @name CumulusPalletXcmCall (340) */
  type CumulusPalletXcmCall = Null;
  /** @name PalletMessageQueueCall (341) */
  interface PalletMessageQueueCall extends Enum {
    readonly isReapPage: boolean;
    readonly asReapPage: {
      readonly messageOrigin: CumulusPrimitivesCoreAggregateMessageOrigin;
      readonly pageIndex: u32;
    } & Struct;
    readonly isExecuteOverweight: boolean;
    readonly asExecuteOverweight: {
      readonly messageOrigin: CumulusPrimitivesCoreAggregateMessageOrigin;
      readonly page: u32;
      readonly index: u32;
      readonly weightLimit: SpWeightsWeightV2Weight;
    } & Struct;
    readonly type: "ReapPage" | "ExecuteOverweight";
  }
  /** @name PalletStorageProvidersCall (342) */
  interface PalletStorageProvidersCall extends Enum {
    readonly isRequestMspSignUp: boolean;
    readonly asRequestMspSignUp: {
      readonly capacity: u64;
      readonly multiaddresses: Vec<Bytes>;
      readonly valuePropPricePerGigaUnitOfDataPerBlock: u128;
      readonly commitment: Bytes;
      readonly valuePropMaxDataLimit: u64;
      readonly paymentAccount: AccountId32;
    } & Struct;
    readonly isRequestBspSignUp: boolean;
    readonly asRequestBspSignUp: {
      readonly capacity: u64;
      readonly multiaddresses: Vec<Bytes>;
      readonly paymentAccount: AccountId32;
    } & Struct;
    readonly isConfirmSignUp: boolean;
    readonly asConfirmSignUp: {
      readonly providerAccount: Option<AccountId32>;
    } & Struct;
    readonly isCancelSignUp: boolean;
    readonly isMspSignOff: boolean;
    readonly isBspSignOff: boolean;
    readonly isChangeCapacity: boolean;
    readonly asChangeCapacity: {
      readonly newCapacity: u64;
    } & Struct;
    readonly isAddValueProp: boolean;
    readonly asAddValueProp: {
      readonly pricePerGigaUnitOfDataPerBlock: u128;
      readonly commitment: Bytes;
      readonly bucketDataLimit: u64;
    } & Struct;
    readonly isMakeValuePropUnavailable: boolean;
    readonly asMakeValuePropUnavailable: {
      readonly valuePropId: H256;
    } & Struct;
    readonly isAddMultiaddress: boolean;
    readonly asAddMultiaddress: {
      readonly newMultiaddress: Bytes;
    } & Struct;
    readonly isRemoveMultiaddress: boolean;
    readonly asRemoveMultiaddress: {
      readonly multiaddress: Bytes;
    } & Struct;
    readonly isForceMspSignUp: boolean;
    readonly asForceMspSignUp: {
      readonly who: AccountId32;
      readonly mspId: H256;
      readonly capacity: u64;
      readonly multiaddresses: Vec<Bytes>;
      readonly valuePropPricePerGigaUnitOfDataPerBlock: u128;
      readonly commitment: Bytes;
      readonly valuePropMaxDataLimit: u64;
      readonly paymentAccount: AccountId32;
    } & Struct;
    readonly isForceBspSignUp: boolean;
    readonly asForceBspSignUp: {
      readonly who: AccountId32;
      readonly bspId: H256;
      readonly capacity: u64;
      readonly multiaddresses: Vec<Bytes>;
      readonly paymentAccount: AccountId32;
      readonly weight: Option<u32>;
    } & Struct;
    readonly isSlash: boolean;
    readonly asSlash: {
      readonly providerId: H256;
    } & Struct;
    readonly isTopUpDeposit: boolean;
    readonly isDeleteProvider: boolean;
    readonly asDeleteProvider: {
      readonly providerId: H256;
    } & Struct;
    readonly isStopAllCycles: boolean;
    readonly type:
      | "RequestMspSignUp"
      | "RequestBspSignUp"
      | "ConfirmSignUp"
      | "CancelSignUp"
      | "MspSignOff"
      | "BspSignOff"
      | "ChangeCapacity"
      | "AddValueProp"
      | "MakeValuePropUnavailable"
      | "AddMultiaddress"
      | "RemoveMultiaddress"
      | "ForceMspSignUp"
      | "ForceBspSignUp"
      | "Slash"
      | "TopUpDeposit"
      | "DeleteProvider"
      | "StopAllCycles";
  }
  /** @name PalletFileSystemCall (343) */
  interface PalletFileSystemCall extends Enum {
    readonly isCreateBucket: boolean;
    readonly asCreateBucket: {
      readonly mspId: H256;
      readonly name: Bytes;
      readonly private: bool;
      readonly valuePropId: Option<H256>;
    } & Struct;
    readonly isRequestMoveBucket: boolean;
    readonly asRequestMoveBucket: {
      readonly bucketId: H256;
      readonly newMspId: H256;
    } & Struct;
    readonly isMspRespondMoveBucketRequest: boolean;
    readonly asMspRespondMoveBucketRequest: {
      readonly bucketId: H256;
      readonly response: PalletFileSystemBucketMoveRequestResponse;
    } & Struct;
    readonly isUpdateBucketPrivacy: boolean;
    readonly asUpdateBucketPrivacy: {
      readonly bucketId: H256;
      readonly private: bool;
    } & Struct;
    readonly isCreateAndAssociateCollectionWithBucket: boolean;
    readonly asCreateAndAssociateCollectionWithBucket: {
      readonly bucketId: H256;
    } & Struct;
    readonly isDeleteBucket: boolean;
    readonly asDeleteBucket: {
      readonly bucketId: H256;
    } & Struct;
    readonly isIssueStorageRequest: boolean;
    readonly asIssueStorageRequest: {
      readonly bucketId: H256;
      readonly location: Bytes;
      readonly fingerprint: H256;
      readonly size_: u64;
      readonly mspId: H256;
      readonly peerIds: Vec<Bytes>;
      readonly replicationTarget: Option<u32>;
    } & Struct;
    readonly isRevokeStorageRequest: boolean;
    readonly asRevokeStorageRequest: {
      readonly fileKey: H256;
    } & Struct;
    readonly isMspRespondStorageRequestsMultipleBuckets: boolean;
    readonly asMspRespondStorageRequestsMultipleBuckets: {
      readonly storageRequestMspResponse: Vec<PalletFileSystemStorageRequestMspBucketResponse>;
    } & Struct;
    readonly isMspStopStoringBucket: boolean;
    readonly asMspStopStoringBucket: {
      readonly bucketId: H256;
    } & Struct;
    readonly isBspVolunteer: boolean;
    readonly asBspVolunteer: {
      readonly fileKey: H256;
    } & Struct;
    readonly isBspConfirmStoring: boolean;
    readonly asBspConfirmStoring: {
      readonly nonInclusionForestProof: SpTrieStorageProofCompactProof;
      readonly fileKeysAndProofs: Vec<PalletFileSystemFileKeyWithProof>;
    } & Struct;
    readonly isBspRequestStopStoring: boolean;
    readonly asBspRequestStopStoring: {
      readonly fileKey: H256;
      readonly bucketId: H256;
      readonly location: Bytes;
      readonly owner: AccountId32;
      readonly fingerprint: H256;
      readonly size_: u64;
      readonly canServe: bool;
      readonly inclusionForestProof: SpTrieStorageProofCompactProof;
    } & Struct;
    readonly isBspConfirmStopStoring: boolean;
    readonly asBspConfirmStopStoring: {
      readonly fileKey: H256;
      readonly inclusionForestProof: SpTrieStorageProofCompactProof;
    } & Struct;
    readonly isStopStoringForInsolventUser: boolean;
    readonly asStopStoringForInsolventUser: {
      readonly fileKey: H256;
      readonly bucketId: H256;
      readonly location: Bytes;
      readonly owner: AccountId32;
      readonly fingerprint: H256;
      readonly size_: u64;
      readonly inclusionForestProof: SpTrieStorageProofCompactProof;
    } & Struct;
    readonly isDeleteFile: boolean;
    readonly asDeleteFile: {
      readonly bucketId: H256;
      readonly fileKey: H256;
      readonly location: Bytes;
      readonly size_: u64;
      readonly fingerprint: H256;
      readonly maybeInclusionForestProof: Option<SpTrieStorageProofCompactProof>;
    } & Struct;
    readonly isPendingFileDeletionRequestSubmitProof: boolean;
    readonly asPendingFileDeletionRequestSubmitProof: {
      readonly user: AccountId32;
      readonly fileKey: H256;
      readonly fileSize: u64;
      readonly bucketId: H256;
      readonly forestProof: SpTrieStorageProofCompactProof;
    } & Struct;
    readonly type:
      | "CreateBucket"
      | "RequestMoveBucket"
      | "MspRespondMoveBucketRequest"
      | "UpdateBucketPrivacy"
      | "CreateAndAssociateCollectionWithBucket"
      | "DeleteBucket"
      | "IssueStorageRequest"
      | "RevokeStorageRequest"
      | "MspRespondStorageRequestsMultipleBuckets"
      | "MspStopStoringBucket"
      | "BspVolunteer"
      | "BspConfirmStoring"
      | "BspRequestStopStoring"
      | "BspConfirmStopStoring"
      | "StopStoringForInsolventUser"
      | "DeleteFile"
      | "PendingFileDeletionRequestSubmitProof";
  }
  /** @name PalletFileSystemBucketMoveRequestResponse (344) */
  interface PalletFileSystemBucketMoveRequestResponse extends Enum {
    readonly isAccepted: boolean;
    readonly isRejected: boolean;
    readonly type: "Accepted" | "Rejected";
  }
  /** @name PalletFileSystemStorageRequestMspBucketResponse (346) */
  interface PalletFileSystemStorageRequestMspBucketResponse extends Struct {
    readonly bucketId: H256;
    readonly accept: Option<PalletFileSystemStorageRequestMspAcceptedFileKeys>;
    readonly reject: Vec<PalletFileSystemRejectedStorageRequest>;
  }
  /** @name PalletFileSystemStorageRequestMspAcceptedFileKeys (348) */
  interface PalletFileSystemStorageRequestMspAcceptedFileKeys extends Struct {
    readonly fileKeysAndProofs: Vec<PalletFileSystemFileKeyWithProof>;
    readonly forestProof: SpTrieStorageProofCompactProof;
  }
  /** @name PalletFileSystemFileKeyWithProof (350) */
  interface PalletFileSystemFileKeyWithProof extends Struct {
    readonly fileKey: H256;
    readonly proof: ShpFileKeyVerifierFileKeyProof;
  }
  /** @name PalletFileSystemRejectedStorageRequest (352) */
  interface PalletFileSystemRejectedStorageRequest extends Struct {
    readonly fileKey: H256;
    readonly reason: PalletFileSystemRejectedStorageRequestReason;
  }
  /** @name PalletProofsDealerCall (355) */
  interface PalletProofsDealerCall extends Enum {
    readonly isChallenge: boolean;
    readonly asChallenge: {
      readonly key: H256;
    } & Struct;
    readonly isSubmitProof: boolean;
    readonly asSubmitProof: {
      readonly proof: PalletProofsDealerProof;
      readonly provider: Option<H256>;
    } & Struct;
    readonly isForceInitialiseChallengeCycle: boolean;
    readonly asForceInitialiseChallengeCycle: {
      readonly provider: H256;
    } & Struct;
    readonly isSetPaused: boolean;
    readonly asSetPaused: {
      readonly paused: bool;
    } & Struct;
    readonly type: "Challenge" | "SubmitProof" | "ForceInitialiseChallengeCycle" | "SetPaused";
  }
  /** @name PalletRandomnessCall (356) */
  interface PalletRandomnessCall extends Enum {
    readonly isSetBabeRandomness: boolean;
    readonly type: "SetBabeRandomness";
  }
  /** @name PalletPaymentStreamsCall (357) */
  interface PalletPaymentStreamsCall extends Enum {
    readonly isCreateFixedRatePaymentStream: boolean;
    readonly asCreateFixedRatePaymentStream: {
      readonly providerId: H256;
      readonly userAccount: AccountId32;
      readonly rate: u128;
    } & Struct;
    readonly isUpdateFixedRatePaymentStream: boolean;
    readonly asUpdateFixedRatePaymentStream: {
      readonly providerId: H256;
      readonly userAccount: AccountId32;
      readonly newRate: u128;
    } & Struct;
    readonly isDeleteFixedRatePaymentStream: boolean;
    readonly asDeleteFixedRatePaymentStream: {
      readonly providerId: H256;
      readonly userAccount: AccountId32;
    } & Struct;
    readonly isCreateDynamicRatePaymentStream: boolean;
    readonly asCreateDynamicRatePaymentStream: {
      readonly providerId: H256;
      readonly userAccount: AccountId32;
      readonly amountProvided: u64;
    } & Struct;
    readonly isUpdateDynamicRatePaymentStream: boolean;
    readonly asUpdateDynamicRatePaymentStream: {
      readonly providerId: H256;
      readonly userAccount: AccountId32;
      readonly newAmountProvided: u64;
    } & Struct;
    readonly isDeleteDynamicRatePaymentStream: boolean;
    readonly asDeleteDynamicRatePaymentStream: {
      readonly providerId: H256;
      readonly userAccount: AccountId32;
    } & Struct;
    readonly isChargePaymentStreams: boolean;
    readonly asChargePaymentStreams: {
      readonly userAccount: AccountId32;
    } & Struct;
    readonly isChargeMultipleUsersPaymentStreams: boolean;
    readonly asChargeMultipleUsersPaymentStreams: {
      readonly userAccounts: Vec<AccountId32>;
    } & Struct;
    readonly isPayOutstandingDebt: boolean;
    readonly asPayOutstandingDebt: {
      readonly providers: Vec<H256>;
    } & Struct;
    readonly isClearInsolventFlag: boolean;
    readonly type:
      | "CreateFixedRatePaymentStream"
      | "UpdateFixedRatePaymentStream"
      | "DeleteFixedRatePaymentStream"
      | "CreateDynamicRatePaymentStream"
      | "UpdateDynamicRatePaymentStream"
      | "DeleteDynamicRatePaymentStream"
      | "ChargePaymentStreams"
      | "ChargeMultipleUsersPaymentStreams"
      | "PayOutstandingDebt"
      | "ClearInsolventFlag";
  }
  /** @name PalletBucketNftsCall (358) */
  interface PalletBucketNftsCall extends Enum {
    readonly isShareAccess: boolean;
    readonly asShareAccess: {
      readonly recipient: MultiAddress;
      readonly bucket: H256;
      readonly itemId: u32;
      readonly readAccessRegex: Option<Bytes>;
    } & Struct;
    readonly isUpdateReadAccess: boolean;
    readonly asUpdateReadAccess: {
      readonly bucket: H256;
      readonly itemId: u32;
      readonly readAccessRegex: Option<Bytes>;
    } & Struct;
    readonly type: "ShareAccess" | "UpdateReadAccess";
  }
  /** @name PalletNftsCall (360) */
  interface PalletNftsCall extends Enum {
    readonly isCreate: boolean;
    readonly asCreate: {
      readonly admin: MultiAddress;
      readonly config: PalletNftsCollectionConfig;
    } & Struct;
    readonly isForceCreate: boolean;
    readonly asForceCreate: {
      readonly owner: MultiAddress;
      readonly config: PalletNftsCollectionConfig;
    } & Struct;
    readonly isDestroy: boolean;
    readonly asDestroy: {
      readonly collection: u32;
      readonly witness: PalletNftsDestroyWitness;
    } & Struct;
    readonly isMint: boolean;
    readonly asMint: {
      readonly collection: u32;
      readonly item: u32;
      readonly mintTo: MultiAddress;
      readonly witnessData: Option<PalletNftsMintWitness>;
    } & Struct;
    readonly isForceMint: boolean;
    readonly asForceMint: {
      readonly collection: u32;
      readonly item: u32;
      readonly mintTo: MultiAddress;
      readonly itemConfig: PalletNftsItemConfig;
    } & Struct;
    readonly isBurn: boolean;
    readonly asBurn: {
      readonly collection: u32;
      readonly item: u32;
    } & Struct;
    readonly isTransfer: boolean;
    readonly asTransfer: {
      readonly collection: u32;
      readonly item: u32;
      readonly dest: MultiAddress;
    } & Struct;
    readonly isRedeposit: boolean;
    readonly asRedeposit: {
      readonly collection: u32;
      readonly items: Vec<u32>;
    } & Struct;
    readonly isLockItemTransfer: boolean;
    readonly asLockItemTransfer: {
      readonly collection: u32;
      readonly item: u32;
    } & Struct;
    readonly isUnlockItemTransfer: boolean;
    readonly asUnlockItemTransfer: {
      readonly collection: u32;
      readonly item: u32;
    } & Struct;
    readonly isLockCollection: boolean;
    readonly asLockCollection: {
      readonly collection: u32;
      readonly lockSettings: u64;
    } & Struct;
    readonly isTransferOwnership: boolean;
    readonly asTransferOwnership: {
      readonly collection: u32;
      readonly newOwner: MultiAddress;
    } & Struct;
    readonly isSetTeam: boolean;
    readonly asSetTeam: {
      readonly collection: u32;
      readonly issuer: Option<MultiAddress>;
      readonly admin: Option<MultiAddress>;
      readonly freezer: Option<MultiAddress>;
    } & Struct;
    readonly isForceCollectionOwner: boolean;
    readonly asForceCollectionOwner: {
      readonly collection: u32;
      readonly owner: MultiAddress;
    } & Struct;
    readonly isForceCollectionConfig: boolean;
    readonly asForceCollectionConfig: {
      readonly collection: u32;
      readonly config: PalletNftsCollectionConfig;
    } & Struct;
    readonly isApproveTransfer: boolean;
    readonly asApproveTransfer: {
      readonly collection: u32;
      readonly item: u32;
      readonly delegate: MultiAddress;
      readonly maybeDeadline: Option<u32>;
    } & Struct;
    readonly isCancelApproval: boolean;
    readonly asCancelApproval: {
      readonly collection: u32;
      readonly item: u32;
      readonly delegate: MultiAddress;
    } & Struct;
    readonly isClearAllTransferApprovals: boolean;
    readonly asClearAllTransferApprovals: {
      readonly collection: u32;
      readonly item: u32;
    } & Struct;
    readonly isLockItemProperties: boolean;
    readonly asLockItemProperties: {
      readonly collection: u32;
      readonly item: u32;
      readonly lockMetadata: bool;
      readonly lockAttributes: bool;
    } & Struct;
    readonly isSetAttribute: boolean;
    readonly asSetAttribute: {
      readonly collection: u32;
      readonly maybeItem: Option<u32>;
      readonly namespace: PalletNftsAttributeNamespace;
      readonly key: Bytes;
      readonly value: Bytes;
    } & Struct;
    readonly isForceSetAttribute: boolean;
    readonly asForceSetAttribute: {
      readonly setAs: Option<AccountId32>;
      readonly collection: u32;
      readonly maybeItem: Option<u32>;
      readonly namespace: PalletNftsAttributeNamespace;
      readonly key: Bytes;
      readonly value: Bytes;
    } & Struct;
    readonly isClearAttribute: boolean;
    readonly asClearAttribute: {
      readonly collection: u32;
      readonly maybeItem: Option<u32>;
      readonly namespace: PalletNftsAttributeNamespace;
      readonly key: Bytes;
    } & Struct;
    readonly isApproveItemAttributes: boolean;
    readonly asApproveItemAttributes: {
      readonly collection: u32;
      readonly item: u32;
      readonly delegate: MultiAddress;
    } & Struct;
    readonly isCancelItemAttributesApproval: boolean;
    readonly asCancelItemAttributesApproval: {
      readonly collection: u32;
      readonly item: u32;
      readonly delegate: MultiAddress;
      readonly witness: PalletNftsCancelAttributesApprovalWitness;
    } & Struct;
    readonly isSetMetadata: boolean;
    readonly asSetMetadata: {
      readonly collection: u32;
      readonly item: u32;
      readonly data: Bytes;
    } & Struct;
    readonly isClearMetadata: boolean;
    readonly asClearMetadata: {
      readonly collection: u32;
      readonly item: u32;
    } & Struct;
    readonly isSetCollectionMetadata: boolean;
    readonly asSetCollectionMetadata: {
      readonly collection: u32;
      readonly data: Bytes;
    } & Struct;
    readonly isClearCollectionMetadata: boolean;
    readonly asClearCollectionMetadata: {
      readonly collection: u32;
    } & Struct;
    readonly isSetAcceptOwnership: boolean;
    readonly asSetAcceptOwnership: {
      readonly maybeCollection: Option<u32>;
    } & Struct;
    readonly isSetCollectionMaxSupply: boolean;
    readonly asSetCollectionMaxSupply: {
      readonly collection: u32;
      readonly maxSupply: u32;
    } & Struct;
    readonly isUpdateMintSettings: boolean;
    readonly asUpdateMintSettings: {
      readonly collection: u32;
      readonly mintSettings: PalletNftsMintSettings;
    } & Struct;
    readonly isSetPrice: boolean;
    readonly asSetPrice: {
      readonly collection: u32;
      readonly item: u32;
      readonly price: Option<u128>;
      readonly whitelistedBuyer: Option<MultiAddress>;
    } & Struct;
    readonly isBuyItem: boolean;
    readonly asBuyItem: {
      readonly collection: u32;
      readonly item: u32;
      readonly bidPrice: u128;
    } & Struct;
    readonly isPayTips: boolean;
    readonly asPayTips: {
      readonly tips: Vec<PalletNftsItemTip>;
    } & Struct;
    readonly isCreateSwap: boolean;
    readonly asCreateSwap: {
      readonly offeredCollection: u32;
      readonly offeredItem: u32;
      readonly desiredCollection: u32;
      readonly maybeDesiredItem: Option<u32>;
      readonly maybePrice: Option<PalletNftsPriceWithDirection>;
      readonly duration: u32;
    } & Struct;
    readonly isCancelSwap: boolean;
    readonly asCancelSwap: {
      readonly offeredCollection: u32;
      readonly offeredItem: u32;
    } & Struct;
    readonly isClaimSwap: boolean;
    readonly asClaimSwap: {
      readonly sendCollection: u32;
      readonly sendItem: u32;
      readonly receiveCollection: u32;
      readonly receiveItem: u32;
      readonly witnessPrice: Option<PalletNftsPriceWithDirection>;
    } & Struct;
    readonly isMintPreSigned: boolean;
    readonly asMintPreSigned: {
      readonly mintData: PalletNftsPreSignedMint;
      readonly signature: SpRuntimeMultiSignature;
      readonly signer: AccountId32;
    } & Struct;
    readonly isSetAttributesPreSigned: boolean;
    readonly asSetAttributesPreSigned: {
      readonly data: PalletNftsPreSignedAttributes;
      readonly signature: SpRuntimeMultiSignature;
      readonly signer: AccountId32;
    } & Struct;
    readonly type:
      | "Create"
      | "ForceCreate"
      | "Destroy"
      | "Mint"
      | "ForceMint"
      | "Burn"
      | "Transfer"
      | "Redeposit"
      | "LockItemTransfer"
      | "UnlockItemTransfer"
      | "LockCollection"
      | "TransferOwnership"
      | "SetTeam"
      | "ForceCollectionOwner"
      | "ForceCollectionConfig"
      | "ApproveTransfer"
      | "CancelApproval"
      | "ClearAllTransferApprovals"
      | "LockItemProperties"
      | "SetAttribute"
      | "ForceSetAttribute"
      | "ClearAttribute"
      | "ApproveItemAttributes"
      | "CancelItemAttributesApproval"
      | "SetMetadata"
      | "ClearMetadata"
      | "SetCollectionMetadata"
      | "ClearCollectionMetadata"
      | "SetAcceptOwnership"
      | "SetCollectionMaxSupply"
      | "UpdateMintSettings"
      | "SetPrice"
      | "BuyItem"
      | "PayTips"
      | "CreateSwap"
      | "CancelSwap"
      | "ClaimSwap"
      | "MintPreSigned"
      | "SetAttributesPreSigned";
  }
  /** @name PalletNftsCollectionConfig (361) */
  interface PalletNftsCollectionConfig extends Struct {
    readonly settings: u64;
    readonly maxSupply: Option<u32>;
    readonly mintSettings: PalletNftsMintSettings;
  }
  /** @name PalletNftsCollectionSetting (363) */
  interface PalletNftsCollectionSetting extends Enum {
    readonly isTransferableItems: boolean;
    readonly isUnlockedMetadata: boolean;
    readonly isUnlockedAttributes: boolean;
    readonly isUnlockedMaxSupply: boolean;
    readonly isDepositRequired: boolean;
    readonly type:
      | "TransferableItems"
      | "UnlockedMetadata"
      | "UnlockedAttributes"
      | "UnlockedMaxSupply"
      | "DepositRequired";
  }
  /** @name PalletNftsMintSettings (364) */
  interface PalletNftsMintSettings extends Struct {
    readonly mintType: PalletNftsMintType;
    readonly price: Option<u128>;
    readonly startBlock: Option<u32>;
    readonly endBlock: Option<u32>;
    readonly defaultItemSettings: u64;
  }
  /** @name PalletNftsMintType (365) */
  interface PalletNftsMintType extends Enum {
    readonly isIssuer: boolean;
    readonly isPublic: boolean;
    readonly isHolderOf: boolean;
    readonly asHolderOf: u32;
    readonly type: "Issuer" | "Public" | "HolderOf";
  }
  /** @name PalletNftsItemSetting (368) */
  interface PalletNftsItemSetting extends Enum {
    readonly isTransferable: boolean;
    readonly isUnlockedMetadata: boolean;
    readonly isUnlockedAttributes: boolean;
    readonly type: "Transferable" | "UnlockedMetadata" | "UnlockedAttributes";
  }
  /** @name PalletNftsDestroyWitness (369) */
  interface PalletNftsDestroyWitness extends Struct {
    readonly itemMetadatas: Compact<u32>;
    readonly itemConfigs: Compact<u32>;
    readonly attributes: Compact<u32>;
  }
  /** @name PalletNftsMintWitness (371) */
  interface PalletNftsMintWitness extends Struct {
    readonly ownedItem: Option<u32>;
    readonly mintPrice: Option<u128>;
  }
  /** @name PalletNftsItemConfig (372) */
  interface PalletNftsItemConfig extends Struct {
    readonly settings: u64;
  }
  /** @name PalletNftsCancelAttributesApprovalWitness (374) */
  interface PalletNftsCancelAttributesApprovalWitness extends Struct {
    readonly accountAttributes: u32;
  }
  /** @name PalletNftsItemTip (376) */
  interface PalletNftsItemTip extends Struct {
    readonly collection: u32;
    readonly item: u32;
    readonly receiver: AccountId32;
    readonly amount: u128;
  }
  /** @name PalletNftsPreSignedMint (378) */
  interface PalletNftsPreSignedMint extends Struct {
    readonly collection: u32;
    readonly item: u32;
    readonly attributes: Vec<ITuple<[Bytes, Bytes]>>;
    readonly metadata: Bytes;
    readonly onlyAccount: Option<AccountId32>;
    readonly deadline: u32;
    readonly mintPrice: Option<u128>;
  }
  /** @name SpRuntimeMultiSignature (379) */
  interface SpRuntimeMultiSignature extends Enum {
    readonly isEd25519: boolean;
    readonly asEd25519: U8aFixed;
    readonly isSr25519: boolean;
    readonly asSr25519: U8aFixed;
    readonly isEcdsa: boolean;
    readonly asEcdsa: U8aFixed;
    readonly type: "Ed25519" | "Sr25519" | "Ecdsa";
  }
  /** @name PalletNftsPreSignedAttributes (382) */
  interface PalletNftsPreSignedAttributes extends Struct {
    readonly collection: u32;
    readonly item: u32;
    readonly attributes: Vec<ITuple<[Bytes, Bytes]>>;
    readonly namespace: PalletNftsAttributeNamespace;
    readonly deadline: u32;
  }
  /** @name PalletParametersCall (383) */
  interface PalletParametersCall extends Enum {
    readonly isSetParameter: boolean;
    readonly asSetParameter: {
      readonly keyValue: StorageHubRuntimeConfigsRuntimeParamsRuntimeParameters;
    } & Struct;
    readonly type: "SetParameter";
  }
  /** @name StorageHubRuntimeConfigsRuntimeParamsRuntimeParameters (384) */
  interface StorageHubRuntimeConfigsRuntimeParamsRuntimeParameters extends Enum {
    readonly isRuntimeConfig: boolean;
    readonly asRuntimeConfig: StorageHubRuntimeConfigsRuntimeParamsDynamicParamsRuntimeConfigParameters;
    readonly type: "RuntimeConfig";
  }
  /** @name StorageHubRuntimeConfigsRuntimeParamsDynamicParamsRuntimeConfigParameters (385) */
  interface StorageHubRuntimeConfigsRuntimeParamsDynamicParamsRuntimeConfigParameters extends Enum {
    readonly isSlashAmountPerMaxFileSize: boolean;
    readonly asSlashAmountPerMaxFileSize: ITuple<
      [
        StorageHubRuntimeConfigsRuntimeParamsDynamicParamsRuntimeConfigSlashAmountPerMaxFileSize,
        Option<u128>
      ]
    >;
    readonly isStakeToChallengePeriod: boolean;
    readonly asStakeToChallengePeriod: ITuple<
      [
        StorageHubRuntimeConfigsRuntimeParamsDynamicParamsRuntimeConfigStakeToChallengePeriod,
        Option<u128>
      ]
    >;
    readonly isCheckpointChallengePeriod: boolean;
    readonly asCheckpointChallengePeriod: ITuple<
      [
        StorageHubRuntimeConfigsRuntimeParamsDynamicParamsRuntimeConfigCheckpointChallengePeriod,
        Option<u32>
      ]
    >;
    readonly isMinChallengePeriod: boolean;
    readonly asMinChallengePeriod: ITuple<
      [
        StorageHubRuntimeConfigsRuntimeParamsDynamicParamsRuntimeConfigMinChallengePeriod,
        Option<u32>
      ]
    >;
    readonly isSystemUtilisationLowerThresholdPercentage: boolean;
    readonly asSystemUtilisationLowerThresholdPercentage: ITuple<
      [
        StorageHubRuntimeConfigsRuntimeParamsDynamicParamsRuntimeConfigSystemUtilisationLowerThresholdPercentage,
        Option<Perbill>
      ]
    >;
    readonly isSystemUtilisationUpperThresholdPercentage: boolean;
    readonly asSystemUtilisationUpperThresholdPercentage: ITuple<
      [
        StorageHubRuntimeConfigsRuntimeParamsDynamicParamsRuntimeConfigSystemUtilisationUpperThresholdPercentage,
        Option<Perbill>
      ]
    >;
    readonly isMostlyStablePrice: boolean;
    readonly asMostlyStablePrice: ITuple<
      [
        StorageHubRuntimeConfigsRuntimeParamsDynamicParamsRuntimeConfigMostlyStablePrice,
        Option<u128>
      ]
    >;
    readonly isMaxPrice: boolean;
    readonly asMaxPrice: ITuple<
      [StorageHubRuntimeConfigsRuntimeParamsDynamicParamsRuntimeConfigMaxPrice, Option<u128>]
    >;
    readonly isMinPrice: boolean;
    readonly asMinPrice: ITuple<
      [StorageHubRuntimeConfigsRuntimeParamsDynamicParamsRuntimeConfigMinPrice, Option<u128>]
    >;
    readonly isUpperExponentFactor: boolean;
    readonly asUpperExponentFactor: ITuple<
      [
        StorageHubRuntimeConfigsRuntimeParamsDynamicParamsRuntimeConfigUpperExponentFactor,
        Option<u32>
      ]
    >;
    readonly isLowerExponentFactor: boolean;
    readonly asLowerExponentFactor: ITuple<
      [
        StorageHubRuntimeConfigsRuntimeParamsDynamicParamsRuntimeConfigLowerExponentFactor,
        Option<u32>
      ]
    >;
    readonly isZeroSizeBucketFixedRate: boolean;
    readonly asZeroSizeBucketFixedRate: ITuple<
      [
        StorageHubRuntimeConfigsRuntimeParamsDynamicParamsRuntimeConfigZeroSizeBucketFixedRate,
        Option<u128>
      ]
    >;
    readonly isIdealUtilisationRate: boolean;
    readonly asIdealUtilisationRate: ITuple<
      [
        StorageHubRuntimeConfigsRuntimeParamsDynamicParamsRuntimeConfigIdealUtilisationRate,
        Option<Perbill>
      ]
    >;
    readonly isDecayRate: boolean;
    readonly asDecayRate: ITuple<
      [StorageHubRuntimeConfigsRuntimeParamsDynamicParamsRuntimeConfigDecayRate, Option<Perbill>]
    >;
    readonly isMinimumTreasuryCut: boolean;
    readonly asMinimumTreasuryCut: ITuple<
      [
        StorageHubRuntimeConfigsRuntimeParamsDynamicParamsRuntimeConfigMinimumTreasuryCut,
        Option<Perbill>
      ]
    >;
    readonly isMaximumTreasuryCut: boolean;
    readonly asMaximumTreasuryCut: ITuple<
      [
        StorageHubRuntimeConfigsRuntimeParamsDynamicParamsRuntimeConfigMaximumTreasuryCut,
        Option<Perbill>
      ]
    >;
    readonly isBspStopStoringFilePenalty: boolean;
    readonly asBspStopStoringFilePenalty: ITuple<
      [
        StorageHubRuntimeConfigsRuntimeParamsDynamicParamsRuntimeConfigBspStopStoringFilePenalty,
        Option<u128>
      ]
    >;
    readonly isProviderTopUpTtl: boolean;
    readonly asProviderTopUpTtl: ITuple<
      [StorageHubRuntimeConfigsRuntimeParamsDynamicParamsRuntimeConfigProviderTopUpTtl, Option<u32>]
    >;
    readonly isDefaultReplicationTarget: boolean;
    readonly asDefaultReplicationTarget: ITuple<
      [
        StorageHubRuntimeConfigsRuntimeParamsDynamicParamsRuntimeConfigDefaultReplicationTarget,
        Option<u32>
      ]
    >;
    readonly isMaxReplicationTarget: boolean;
    readonly asMaxReplicationTarget: ITuple<
      [
        StorageHubRuntimeConfigsRuntimeParamsDynamicParamsRuntimeConfigMaxReplicationTarget,
        Option<u32>
      ]
    >;
    readonly isTickRangeToMaximumThreshold: boolean;
    readonly asTickRangeToMaximumThreshold: ITuple<
      [
        StorageHubRuntimeConfigsRuntimeParamsDynamicParamsRuntimeConfigTickRangeToMaximumThreshold,
        Option<u32>
      ]
    >;
    readonly isStorageRequestTtl: boolean;
    readonly asStorageRequestTtl: ITuple<
      [
        StorageHubRuntimeConfigsRuntimeParamsDynamicParamsRuntimeConfigStorageRequestTtl,
        Option<u32>
      ]
    >;
    readonly isMinWaitForStopStoring: boolean;
    readonly asMinWaitForStopStoring: ITuple<
      [
        StorageHubRuntimeConfigsRuntimeParamsDynamicParamsRuntimeConfigMinWaitForStopStoring,
        Option<u32>
      ]
    >;
    readonly isMinSeedPeriod: boolean;
    readonly asMinSeedPeriod: ITuple<
      [StorageHubRuntimeConfigsRuntimeParamsDynamicParamsRuntimeConfigMinSeedPeriod, Option<u32>]
    >;
    readonly isStakeToSeedPeriod: boolean;
    readonly asStakeToSeedPeriod: ITuple<
      [
        StorageHubRuntimeConfigsRuntimeParamsDynamicParamsRuntimeConfigStakeToSeedPeriod,
        Option<u128>
      ]
    >;
    readonly type:
      | "SlashAmountPerMaxFileSize"
      | "StakeToChallengePeriod"
      | "CheckpointChallengePeriod"
      | "MinChallengePeriod"
      | "SystemUtilisationLowerThresholdPercentage"
      | "SystemUtilisationUpperThresholdPercentage"
      | "MostlyStablePrice"
      | "MaxPrice"
      | "MinPrice"
      | "UpperExponentFactor"
      | "LowerExponentFactor"
      | "ZeroSizeBucketFixedRate"
      | "IdealUtilisationRate"
      | "DecayRate"
      | "MinimumTreasuryCut"
      | "MaximumTreasuryCut"
      | "BspStopStoringFilePenalty"
      | "ProviderTopUpTtl"
      | "DefaultReplicationTarget"
      | "MaxReplicationTarget"
      | "TickRangeToMaximumThreshold"
      | "StorageRequestTtl"
      | "MinWaitForStopStoring"
      | "MinSeedPeriod"
      | "StakeToSeedPeriod";
  }
  /** @name PalletSudoError (387) */
  interface PalletSudoError extends Enum {
    readonly isRequireSudo: boolean;
    readonly type: "RequireSudo";
  }
  /** @name PalletCollatorSelectionCandidateInfo (390) */
  interface PalletCollatorSelectionCandidateInfo extends Struct {
    readonly who: AccountId32;
    readonly deposit: u128;
  }
  /** @name PalletCollatorSelectionError (392) */
  interface PalletCollatorSelectionError extends Enum {
    readonly isTooManyCandidates: boolean;
    readonly isTooFewEligibleCollators: boolean;
    readonly isAlreadyCandidate: boolean;
    readonly isNotCandidate: boolean;
    readonly isTooManyInvulnerables: boolean;
    readonly isAlreadyInvulnerable: boolean;
    readonly isNotInvulnerable: boolean;
    readonly isNoAssociatedValidatorId: boolean;
    readonly isValidatorNotRegistered: boolean;
    readonly isInsertToCandidateListFailed: boolean;
    readonly isRemoveFromCandidateListFailed: boolean;
    readonly isDepositTooLow: boolean;
    readonly isUpdateCandidateListFailed: boolean;
    readonly isInsufficientBond: boolean;
    readonly isTargetIsNotCandidate: boolean;
    readonly isIdenticalDeposit: boolean;
    readonly isInvalidUnreserve: boolean;
    readonly type:
      | "TooManyCandidates"
      | "TooFewEligibleCollators"
      | "AlreadyCandidate"
      | "NotCandidate"
      | "TooManyInvulnerables"
      | "AlreadyInvulnerable"
      | "NotInvulnerable"
      | "NoAssociatedValidatorId"
      | "ValidatorNotRegistered"
      | "InsertToCandidateListFailed"
      | "RemoveFromCandidateListFailed"
      | "DepositTooLow"
      | "UpdateCandidateListFailed"
      | "InsufficientBond"
      | "TargetIsNotCandidate"
      | "IdenticalDeposit"
      | "InvalidUnreserve";
  }
  /** @name SpCoreCryptoKeyTypeId (396) */
  interface SpCoreCryptoKeyTypeId extends U8aFixed {}
  /** @name PalletSessionError (397) */
  interface PalletSessionError extends Enum {
    readonly isInvalidProof: boolean;
    readonly isNoAssociatedValidatorId: boolean;
    readonly isDuplicatedKey: boolean;
    readonly isNoKeys: boolean;
    readonly isNoAccount: boolean;
    readonly type:
      | "InvalidProof"
      | "NoAssociatedValidatorId"
      | "DuplicatedKey"
      | "NoKeys"
      | "NoAccount";
  }
  /** @name CumulusPalletXcmpQueueOutboundChannelDetails (406) */
  interface CumulusPalletXcmpQueueOutboundChannelDetails extends Struct {
    readonly recipient: u32;
    readonly state: CumulusPalletXcmpQueueOutboundState;
    readonly signalsExist: bool;
    readonly firstIndex: u16;
    readonly lastIndex: u16;
  }
  /** @name CumulusPalletXcmpQueueOutboundState (407) */
  interface CumulusPalletXcmpQueueOutboundState extends Enum {
    readonly isOk: boolean;
    readonly isSuspended: boolean;
    readonly type: "Ok" | "Suspended";
  }
  /** @name CumulusPalletXcmpQueueQueueConfigData (411) */
  interface CumulusPalletXcmpQueueQueueConfigData extends Struct {
    readonly suspendThreshold: u32;
    readonly dropThreshold: u32;
    readonly resumeThreshold: u32;
  }
  /** @name CumulusPalletXcmpQueueError (412) */
  interface CumulusPalletXcmpQueueError extends Enum {
    readonly isBadQueueConfig: boolean;
    readonly isAlreadySuspended: boolean;
    readonly isAlreadyResumed: boolean;
    readonly isTooManyActiveOutboundChannels: boolean;
    readonly isTooBig: boolean;
    readonly type:
      | "BadQueueConfig"
      | "AlreadySuspended"
      | "AlreadyResumed"
      | "TooManyActiveOutboundChannels"
      | "TooBig";
  }
  /** @name PalletXcmQueryStatus (413) */
  interface PalletXcmQueryStatus extends Enum {
    readonly isPending: boolean;
    readonly asPending: {
      readonly responder: XcmVersionedLocation;
      readonly maybeMatchQuerier: Option<XcmVersionedLocation>;
      readonly maybeNotify: Option<ITuple<[u8, u8]>>;
      readonly timeout: u32;
    } & Struct;
    readonly isVersionNotifier: boolean;
    readonly asVersionNotifier: {
      readonly origin: XcmVersionedLocation;
      readonly isActive: bool;
    } & Struct;
    readonly isReady: boolean;
    readonly asReady: {
      readonly response: XcmVersionedResponse;
      readonly at: u32;
    } & Struct;
    readonly type: "Pending" | "VersionNotifier" | "Ready";
  }
  /** @name XcmVersionedResponse (417) */
  interface XcmVersionedResponse extends Enum {
    readonly isV2: boolean;
    readonly asV2: XcmV2Response;
    readonly isV3: boolean;
    readonly asV3: XcmV3Response;
    readonly isV4: boolean;
    readonly asV4: StagingXcmV4Response;
    readonly type: "V2" | "V3" | "V4";
  }
  /** @name PalletXcmVersionMigrationStage (423) */
  interface PalletXcmVersionMigrationStage extends Enum {
    readonly isMigrateSupportedVersion: boolean;
    readonly isMigrateVersionNotifiers: boolean;
    readonly isNotifyCurrentTargets: boolean;
    readonly asNotifyCurrentTargets: Option<Bytes>;
    readonly isMigrateAndNotifyOldTargets: boolean;
    readonly type:
      | "MigrateSupportedVersion"
      | "MigrateVersionNotifiers"
      | "NotifyCurrentTargets"
      | "MigrateAndNotifyOldTargets";
  }
  /** @name PalletXcmRemoteLockedFungibleRecord (425) */
  interface PalletXcmRemoteLockedFungibleRecord extends Struct {
    readonly amount: u128;
    readonly owner: XcmVersionedLocation;
    readonly locker: XcmVersionedLocation;
    readonly consumers: Vec<ITuple<[Null, u128]>>;
  }
  /** @name PalletXcmError (432) */
  interface PalletXcmError extends Enum {
    readonly isUnreachable: boolean;
    readonly isSendFailure: boolean;
    readonly isFiltered: boolean;
    readonly isUnweighableMessage: boolean;
    readonly isDestinationNotInvertible: boolean;
    readonly isEmpty: boolean;
    readonly isCannotReanchor: boolean;
    readonly isTooManyAssets: boolean;
    readonly isInvalidOrigin: boolean;
    readonly isBadVersion: boolean;
    readonly isBadLocation: boolean;
    readonly isNoSubscription: boolean;
    readonly isAlreadySubscribed: boolean;
    readonly isCannotCheckOutTeleport: boolean;
    readonly isLowBalance: boolean;
    readonly isTooManyLocks: boolean;
    readonly isAccountNotSovereign: boolean;
    readonly isFeesNotMet: boolean;
    readonly isLockNotFound: boolean;
    readonly isInUse: boolean;
    readonly isInvalidAssetUnknownReserve: boolean;
    readonly isInvalidAssetUnsupportedReserve: boolean;
    readonly isTooManyReserves: boolean;
    readonly isLocalExecutionIncomplete: boolean;
    readonly type:
      | "Unreachable"
      | "SendFailure"
      | "Filtered"
      | "UnweighableMessage"
      | "DestinationNotInvertible"
      | "Empty"
      | "CannotReanchor"
      | "TooManyAssets"
      | "InvalidOrigin"
      | "BadVersion"
      | "BadLocation"
      | "NoSubscription"
      | "AlreadySubscribed"
      | "CannotCheckOutTeleport"
      | "LowBalance"
      | "TooManyLocks"
      | "AccountNotSovereign"
      | "FeesNotMet"
      | "LockNotFound"
      | "InUse"
      | "InvalidAssetUnknownReserve"
      | "InvalidAssetUnsupportedReserve"
      | "TooManyReserves"
      | "LocalExecutionIncomplete";
  }
  /** @name PalletMessageQueueBookState (433) */
  interface PalletMessageQueueBookState extends Struct {
    readonly begin: u32;
    readonly end: u32;
    readonly count: u32;
    readonly readyNeighbours: Option<PalletMessageQueueNeighbours>;
    readonly messageCount: u64;
    readonly size_: u64;
  }
  /** @name PalletMessageQueueNeighbours (435) */
  interface PalletMessageQueueNeighbours extends Struct {
    readonly prev: CumulusPrimitivesCoreAggregateMessageOrigin;
    readonly next: CumulusPrimitivesCoreAggregateMessageOrigin;
  }
  /** @name PalletMessageQueuePage (437) */
  interface PalletMessageQueuePage extends Struct {
    readonly remaining: u32;
    readonly remainingSize: u32;
    readonly firstIndex: u32;
    readonly first: u32;
    readonly last: u32;
    readonly heap: Bytes;
  }
  /** @name PalletMessageQueueError (439) */
  interface PalletMessageQueueError extends Enum {
    readonly isNotReapable: boolean;
    readonly isNoPage: boolean;
    readonly isNoMessage: boolean;
    readonly isAlreadyProcessed: boolean;
    readonly isQueued: boolean;
    readonly isInsufficientWeight: boolean;
    readonly isTemporarilyUnprocessable: boolean;
    readonly isQueuePaused: boolean;
    readonly isRecursiveDisallowed: boolean;
    readonly type:
      | "NotReapable"
      | "NoPage"
      | "NoMessage"
      | "AlreadyProcessed"
      | "Queued"
      | "InsufficientWeight"
      | "TemporarilyUnprocessable"
      | "QueuePaused"
      | "RecursiveDisallowed";
  }
  /** @name PalletStorageProvidersSignUpRequest (440) */
  interface PalletStorageProvidersSignUpRequest extends Struct {
    readonly spSignUpRequest: PalletStorageProvidersSignUpRequestSpParams;
    readonly at: u32;
  }
  /** @name PalletStorageProvidersSignUpRequestSpParams (441) */
  interface PalletStorageProvidersSignUpRequestSpParams extends Enum {
    readonly isBackupStorageProvider: boolean;
    readonly asBackupStorageProvider: PalletStorageProvidersBackupStorageProvider;
    readonly isMainStorageProvider: boolean;
    readonly asMainStorageProvider: PalletStorageProvidersMainStorageProviderSignUpRequest;
    readonly type: "BackupStorageProvider" | "MainStorageProvider";
  }
  /** @name PalletStorageProvidersBackupStorageProvider (442) */
  interface PalletStorageProvidersBackupStorageProvider extends Struct {
    readonly capacity: u64;
    readonly capacityUsed: u64;
    readonly multiaddresses: Vec<Bytes>;
    readonly root: H256;
    readonly lastCapacityChange: u32;
    readonly ownerAccount: AccountId32;
    readonly paymentAccount: AccountId32;
    readonly reputationWeight: u32;
    readonly signUpBlock: u32;
  }
  /** @name PalletStorageProvidersMainStorageProviderSignUpRequest (443) */
  interface PalletStorageProvidersMainStorageProviderSignUpRequest extends Struct {
    readonly mspInfo: PalletStorageProvidersMainStorageProvider;
    readonly valueProp: PalletStorageProvidersValueProposition;
  }
  /** @name PalletStorageProvidersMainStorageProvider (444) */
  interface PalletStorageProvidersMainStorageProvider extends Struct {
    readonly capacity: u64;
    readonly capacityUsed: u64;
    readonly multiaddresses: Vec<Bytes>;
    readonly lastCapacityChange: u32;
    readonly ownerAccount: AccountId32;
    readonly paymentAccount: AccountId32;
    readonly signUpBlock: u32;
  }
  /** @name PalletStorageProvidersBucket (445) */
  interface PalletStorageProvidersBucket extends Struct {
    readonly root: H256;
    readonly userId: AccountId32;
    readonly mspId: Option<H256>;
    readonly private: bool;
    readonly readAccessGroupId: Option<u32>;
    readonly size_: u64;
    readonly valuePropId: Option<H256>;
  }
  /** @name PalletStorageProvidersError (449) */
  interface PalletStorageProvidersError extends Enum {
    readonly isAlreadyRegistered: boolean;
    readonly isSignUpNotRequested: boolean;
    readonly isSignUpRequestPending: boolean;
    readonly isNoMultiAddress: boolean;
    readonly isInvalidMultiAddress: boolean;
    readonly isStorageTooLow: boolean;
    readonly isNotEnoughBalance: boolean;
    readonly isCannotHoldDeposit: boolean;
    readonly isStorageStillInUse: boolean;
    readonly isSignOffPeriodNotPassed: boolean;
    readonly isRandomnessNotValidYet: boolean;
    readonly isSignUpRequestExpired: boolean;
    readonly isNewCapacityLessThanUsedStorage: boolean;
    readonly isNewCapacityEqualsCurrentCapacity: boolean;
    readonly isNewCapacityCantBeZero: boolean;
    readonly isNotEnoughTimePassed: boolean;
    readonly isNewUsedCapacityExceedsStorageCapacity: boolean;
    readonly isDepositTooLow: boolean;
    readonly isNotRegistered: boolean;
    readonly isNoUserId: boolean;
    readonly isNoBucketId: boolean;
    readonly isSpRegisteredButDataNotFound: boolean;
    readonly isBucketNotFound: boolean;
    readonly isBucketAlreadyExists: boolean;
    readonly isBucketNotEmpty: boolean;
    readonly isAppendBucketToMspFailed: boolean;
    readonly isProviderNotSlashable: boolean;
    readonly isTopUpNotRequired: boolean;
    readonly isBucketMustHaveMspForOperation: boolean;
    readonly isMultiAddressesMaxAmountReached: boolean;
    readonly isMultiAddressNotFound: boolean;
    readonly isMultiAddressAlreadyExists: boolean;
    readonly isLastMultiAddressCantBeRemoved: boolean;
    readonly isValuePropositionNotFound: boolean;
    readonly isValuePropositionAlreadyExists: boolean;
    readonly isValuePropositionNotAvailable: boolean;
    readonly isFixedRatePaymentStreamNotFound: boolean;
    readonly isMspAlreadyAssignedToBucket: boolean;
    readonly isBucketSizeExceedsLimit: boolean;
    readonly isBucketHasNoValueProposition: boolean;
    readonly isMaxBlockNumberReached: boolean;
    readonly isOperationNotAllowedForInsolventProvider: boolean;
    readonly isDeleteProviderConditionsNotMet: boolean;
    readonly isCannotStopCycleWithNonDefaultRoot: boolean;
    readonly isBspOnlyOperation: boolean;
    readonly isInvalidEncodedFileMetadata: boolean;
    readonly isInvalidEncodedAccountId: boolean;
    readonly isPaymentStreamNotFound: boolean;
    readonly type:
      | "AlreadyRegistered"
      | "SignUpNotRequested"
      | "SignUpRequestPending"
      | "NoMultiAddress"
      | "InvalidMultiAddress"
      | "StorageTooLow"
      | "NotEnoughBalance"
      | "CannotHoldDeposit"
      | "StorageStillInUse"
      | "SignOffPeriodNotPassed"
      | "RandomnessNotValidYet"
      | "SignUpRequestExpired"
      | "NewCapacityLessThanUsedStorage"
      | "NewCapacityEqualsCurrentCapacity"
      | "NewCapacityCantBeZero"
      | "NotEnoughTimePassed"
      | "NewUsedCapacityExceedsStorageCapacity"
      | "DepositTooLow"
      | "NotRegistered"
      | "NoUserId"
      | "NoBucketId"
      | "SpRegisteredButDataNotFound"
      | "BucketNotFound"
      | "BucketAlreadyExists"
      | "BucketNotEmpty"
      | "AppendBucketToMspFailed"
      | "ProviderNotSlashable"
      | "TopUpNotRequired"
      | "BucketMustHaveMspForOperation"
      | "MultiAddressesMaxAmountReached"
      | "MultiAddressNotFound"
      | "MultiAddressAlreadyExists"
      | "LastMultiAddressCantBeRemoved"
      | "ValuePropositionNotFound"
      | "ValuePropositionAlreadyExists"
      | "ValuePropositionNotAvailable"
      | "FixedRatePaymentStreamNotFound"
      | "MspAlreadyAssignedToBucket"
      | "BucketSizeExceedsLimit"
      | "BucketHasNoValueProposition"
      | "MaxBlockNumberReached"
      | "OperationNotAllowedForInsolventProvider"
      | "DeleteProviderConditionsNotMet"
      | "CannotStopCycleWithNonDefaultRoot"
      | "BspOnlyOperation"
      | "InvalidEncodedFileMetadata"
      | "InvalidEncodedAccountId"
      | "PaymentStreamNotFound";
  }
  /** @name PalletFileSystemStorageRequestMetadata (450) */
  interface PalletFileSystemStorageRequestMetadata extends Struct {
    readonly requestedAt: u32;
    readonly expiresAt: u32;
    readonly owner: AccountId32;
    readonly bucketId: H256;
    readonly location: Bytes;
    readonly fingerprint: H256;
    readonly size_: u64;
    readonly msp: Option<ITuple<[H256, bool]>>;
    readonly userPeerIds: Vec<Bytes>;
    readonly bspsRequired: u32;
    readonly bspsConfirmed: u32;
    readonly bspsVolunteered: u32;
  }
  /** @name PalletFileSystemStorageRequestBspsMetadata (453) */
  interface PalletFileSystemStorageRequestBspsMetadata extends Struct {
    readonly confirmed: bool;
  }
  /** @name PalletFileSystemPendingFileDeletionRequest (458) */
  interface PalletFileSystemPendingFileDeletionRequest extends Struct {
    readonly user: AccountId32;
    readonly fileKey: H256;
    readonly bucketId: H256;
    readonly fileSize: u64;
    readonly depositPaidForCreation: u128;
  }
  /** @name PalletFileSystemPendingStopStoringRequest (460) */
  interface PalletFileSystemPendingStopStoringRequest extends Struct {
    readonly tickWhenRequested: u32;
    readonly fileOwner: AccountId32;
    readonly fileSize: u64;
  }
  /** @name PalletFileSystemMoveBucketRequestMetadata (461) */
  interface PalletFileSystemMoveBucketRequestMetadata extends Struct {
    readonly requester: AccountId32;
  }
  /** @name PalletFileSystemError (462) */
  interface PalletFileSystemError extends Enum {
    readonly isStorageRequestAlreadyRegistered: boolean;
    readonly isStorageRequestNotFound: boolean;
    readonly isStorageRequestNotRevoked: boolean;
    readonly isStorageRequestExists: boolean;
    readonly isReplicationTargetCannotBeZero: boolean;
    readonly isReplicationTargetExceedsMaximum: boolean;
    readonly isMaxReplicationTargetSmallerThanDefault: boolean;
    readonly isNotABsp: boolean;
    readonly isNotAMsp: boolean;
    readonly isNotASp: boolean;
    readonly isBspNotVolunteered: boolean;
    readonly isBspNotConfirmed: boolean;
    readonly isBspAlreadyConfirmed: boolean;
    readonly isStorageRequestBspsRequiredFulfilled: boolean;
    readonly isBspAlreadyVolunteered: boolean;
    readonly isInsufficientAvailableCapacity: boolean;
    readonly isUnexpectedNumberOfRemovedVolunteeredBsps: boolean;
    readonly isBspNotEligibleToVolunteer: boolean;
    readonly isStorageRequestExpiredNoSlotAvailable: boolean;
    readonly isStorageRequestNotAuthorized: boolean;
    readonly isMaxTickNumberReached: boolean;
    readonly isFailedToEncodeBsp: boolean;
    readonly isFailedToEncodeFingerprint: boolean;
    readonly isFailedToDecodeThreshold: boolean;
    readonly isAboveThreshold: boolean;
    readonly isThresholdArithmeticError: boolean;
    readonly isFailedTypeConversion: boolean;
    readonly isDividedByZero: boolean;
    readonly isImpossibleFailedToGetValue: boolean;
    readonly isBucketIsNotPrivate: boolean;
    readonly isBucketNotFound: boolean;
    readonly isBucketNotEmpty: boolean;
    readonly isNotBucketOwner: boolean;
    readonly isCollectionNotFound: boolean;
    readonly isProviderRootNotFound: boolean;
    readonly isExpectedNonInclusionProof: boolean;
    readonly isExpectedInclusionProof: boolean;
    readonly isInvalidFileKeyMetadata: boolean;
    readonly isThresholdBelowAsymptote: boolean;
    readonly isNotFileOwner: boolean;
    readonly isFileKeyAlreadyPendingDeletion: boolean;
    readonly isMaxUserPendingDeletionRequestsReached: boolean;
    readonly isMspNotStoringBucket: boolean;
    readonly isFileKeyNotPendingDeletion: boolean;
    readonly isFileSizeCannotBeZero: boolean;
    readonly isNoGlobalReputationWeightSet: boolean;
    readonly isMaximumThresholdCannotBeZero: boolean;
    readonly isTickRangeToMaximumThresholdCannotBeZero: boolean;
    readonly isPendingStopStoringRequestNotFound: boolean;
    readonly isMinWaitForStopStoringNotReached: boolean;
    readonly isPendingStopStoringRequestAlreadyExists: boolean;
    readonly isUserNotInsolvent: boolean;
    readonly isNotSelectedMsp: boolean;
    readonly isMspAlreadyConfirmed: boolean;
    readonly isRequestWithoutMsp: boolean;
    readonly isMspAlreadyStoringBucket: boolean;
    readonly isMoveBucketRequestNotFound: boolean;
    readonly isBucketIsBeingMoved: boolean;
    readonly isBspAlreadyDataServer: boolean;
    readonly isBspDataServersExceeded: boolean;
    readonly isFileMetadataProcessingQueueFull: boolean;
    readonly isTooManyBatchResponses: boolean;
    readonly isTooManyStorageRequestResponses: boolean;
    readonly isInvalidBucketIdFileKeyPair: boolean;
    readonly isInconsistentStateKeyAlreadyExists: boolean;
    readonly isFixedRatePaymentStreamNotFound: boolean;
    readonly isDynamicRatePaymentStreamNotFound: boolean;
    readonly isCannotHoldDeposit: boolean;
    readonly isFailedToQueryEarliestFileVolunteerTick: boolean;
    readonly isFailedToGetOwnerAccount: boolean;
    readonly isFailedToGetPaymentAccount: boolean;
    readonly isNoFileKeysToConfirm: boolean;
    readonly isRootNotUpdated: boolean;
    readonly isNoPrivacyChange: boolean;
    readonly isOperationNotAllowedForInsolventProvider: boolean;
    readonly isOperationNotAllowedWhileBucketIsNotStoredByMsp: boolean;
    readonly type:
      | "StorageRequestAlreadyRegistered"
      | "StorageRequestNotFound"
      | "StorageRequestNotRevoked"
      | "StorageRequestExists"
      | "ReplicationTargetCannotBeZero"
      | "ReplicationTargetExceedsMaximum"
      | "MaxReplicationTargetSmallerThanDefault"
      | "NotABsp"
      | "NotAMsp"
      | "NotASp"
      | "BspNotVolunteered"
      | "BspNotConfirmed"
      | "BspAlreadyConfirmed"
      | "StorageRequestBspsRequiredFulfilled"
      | "BspAlreadyVolunteered"
      | "InsufficientAvailableCapacity"
      | "UnexpectedNumberOfRemovedVolunteeredBsps"
      | "BspNotEligibleToVolunteer"
      | "StorageRequestExpiredNoSlotAvailable"
      | "StorageRequestNotAuthorized"
      | "MaxTickNumberReached"
      | "FailedToEncodeBsp"
      | "FailedToEncodeFingerprint"
      | "FailedToDecodeThreshold"
      | "AboveThreshold"
      | "ThresholdArithmeticError"
      | "FailedTypeConversion"
      | "DividedByZero"
      | "ImpossibleFailedToGetValue"
      | "BucketIsNotPrivate"
      | "BucketNotFound"
      | "BucketNotEmpty"
      | "NotBucketOwner"
      | "CollectionNotFound"
      | "ProviderRootNotFound"
      | "ExpectedNonInclusionProof"
      | "ExpectedInclusionProof"
      | "InvalidFileKeyMetadata"
      | "ThresholdBelowAsymptote"
      | "NotFileOwner"
      | "FileKeyAlreadyPendingDeletion"
      | "MaxUserPendingDeletionRequestsReached"
      | "MspNotStoringBucket"
      | "FileKeyNotPendingDeletion"
      | "FileSizeCannotBeZero"
      | "NoGlobalReputationWeightSet"
      | "MaximumThresholdCannotBeZero"
      | "TickRangeToMaximumThresholdCannotBeZero"
      | "PendingStopStoringRequestNotFound"
      | "MinWaitForStopStoringNotReached"
      | "PendingStopStoringRequestAlreadyExists"
      | "UserNotInsolvent"
      | "NotSelectedMsp"
      | "MspAlreadyConfirmed"
      | "RequestWithoutMsp"
      | "MspAlreadyStoringBucket"
      | "MoveBucketRequestNotFound"
      | "BucketIsBeingMoved"
      | "BspAlreadyDataServer"
      | "BspDataServersExceeded"
      | "FileMetadataProcessingQueueFull"
      | "TooManyBatchResponses"
      | "TooManyStorageRequestResponses"
      | "InvalidBucketIdFileKeyPair"
      | "InconsistentStateKeyAlreadyExists"
      | "FixedRatePaymentStreamNotFound"
      | "DynamicRatePaymentStreamNotFound"
      | "CannotHoldDeposit"
      | "FailedToQueryEarliestFileVolunteerTick"
      | "FailedToGetOwnerAccount"
      | "FailedToGetPaymentAccount"
      | "NoFileKeysToConfirm"
      | "RootNotUpdated"
      | "NoPrivacyChange"
      | "OperationNotAllowedForInsolventProvider"
      | "OperationNotAllowedWhileBucketIsNotStoredByMsp";
  }
  /** @name PalletProofsDealerProofSubmissionRecord (464) */
  interface PalletProofsDealerProofSubmissionRecord extends Struct {
    readonly lastTickProven: u32;
    readonly nextTickToSubmitProofFor: u32;
  }
<<<<<<< HEAD
  /** @name PalletProofsDealerError (472) */
=======
  /** @name PalletProofsDealerError (469) */
>>>>>>> b54ab9f3
  interface PalletProofsDealerError extends Enum {
    readonly isNotProvider: boolean;
    readonly isChallengesQueueOverflow: boolean;
    readonly isPriorityChallengesQueueOverflow: boolean;
    readonly isFeeChargeFailed: boolean;
    readonly isEmptyKeyProofs: boolean;
    readonly isProviderRootNotFound: boolean;
    readonly isZeroRoot: boolean;
    readonly isNoRecordOfLastSubmittedProof: boolean;
    readonly isProviderStakeNotFound: boolean;
    readonly isZeroStake: boolean;
    readonly isStakeCouldNotBeConverted: boolean;
    readonly isChallengesTickNotReached: boolean;
    readonly isChallengesTickTooOld: boolean;
    readonly isChallengesTickTooLate: boolean;
    readonly isSeedNotFound: boolean;
    readonly isCheckpointChallengesNotFound: boolean;
    readonly isForestProofVerificationFailed: boolean;
    readonly isIncorrectNumberOfKeyProofs: boolean;
    readonly isKeyProofNotFound: boolean;
    readonly isKeyProofVerificationFailed: boolean;
    readonly isFailedToApplyDelta: boolean;
    readonly isUnexpectedNumberOfRemoveMutations: boolean;
    readonly isFailedToUpdateProviderAfterKeyRemoval: boolean;
    readonly isTooManyValidProofSubmitters: boolean;
    readonly type:
      | "NotProvider"
      | "ChallengesQueueOverflow"
      | "PriorityChallengesQueueOverflow"
      | "FeeChargeFailed"
      | "EmptyKeyProofs"
      | "ProviderRootNotFound"
      | "ZeroRoot"
      | "NoRecordOfLastSubmittedProof"
      | "ProviderStakeNotFound"
      | "ZeroStake"
      | "StakeCouldNotBeConverted"
      | "ChallengesTickNotReached"
      | "ChallengesTickTooOld"
      | "ChallengesTickTooLate"
      | "SeedNotFound"
      | "CheckpointChallengesNotFound"
      | "ForestProofVerificationFailed"
      | "IncorrectNumberOfKeyProofs"
      | "KeyProofNotFound"
      | "KeyProofVerificationFailed"
      | "FailedToApplyDelta"
      | "UnexpectedNumberOfRemoveMutations"
      | "FailedToUpdateProviderAfterKeyRemoval"
      | "TooManyValidProofSubmitters";
  }
<<<<<<< HEAD
  /** @name PalletPaymentStreamsFixedRatePaymentStream (475) */
=======
  /** @name PalletPaymentStreamsFixedRatePaymentStream (472) */
>>>>>>> b54ab9f3
  interface PalletPaymentStreamsFixedRatePaymentStream extends Struct {
    readonly rate: u128;
    readonly lastChargedTick: u32;
    readonly userDeposit: u128;
    readonly outOfFundsTick: Option<u32>;
  }
<<<<<<< HEAD
  /** @name PalletPaymentStreamsDynamicRatePaymentStream (476) */
=======
  /** @name PalletPaymentStreamsDynamicRatePaymentStream (473) */
>>>>>>> b54ab9f3
  interface PalletPaymentStreamsDynamicRatePaymentStream extends Struct {
    readonly amountProvided: u64;
    readonly priceIndexWhenLastCharged: u128;
    readonly userDeposit: u128;
    readonly outOfFundsTick: Option<u32>;
  }
<<<<<<< HEAD
  /** @name PalletPaymentStreamsProviderLastChargeableInfo (477) */
=======
  /** @name PalletPaymentStreamsProviderLastChargeableInfo (474) */
>>>>>>> b54ab9f3
  interface PalletPaymentStreamsProviderLastChargeableInfo extends Struct {
    readonly lastChargeableTick: u32;
    readonly priceIndex: u128;
  }
<<<<<<< HEAD
  /** @name PalletPaymentStreamsError (478) */
=======
  /** @name PalletPaymentStreamsError (475) */
>>>>>>> b54ab9f3
  interface PalletPaymentStreamsError extends Enum {
    readonly isPaymentStreamAlreadyExists: boolean;
    readonly isPaymentStreamNotFound: boolean;
    readonly isNotAProvider: boolean;
    readonly isProviderInconsistencyError: boolean;
    readonly isCannotHoldDeposit: boolean;
    readonly isUpdateRateToSameRate: boolean;
    readonly isUpdateAmountToSameAmount: boolean;
    readonly isRateCantBeZero: boolean;
    readonly isAmountProvidedCantBeZero: boolean;
    readonly isLastChargedGreaterThanLastChargeable: boolean;
    readonly isInvalidLastChargeableBlockNumber: boolean;
    readonly isInvalidLastChargeablePriceIndex: boolean;
    readonly isChargeOverflow: boolean;
    readonly isUserWithoutFunds: boolean;
    readonly isUserNotFlaggedAsWithoutFunds: boolean;
    readonly isCooldownPeriodNotPassed: boolean;
    readonly isUserHasRemainingDebt: boolean;
    readonly isProviderInsolvent: boolean;
    readonly type:
      | "PaymentStreamAlreadyExists"
      | "PaymentStreamNotFound"
      | "NotAProvider"
      | "ProviderInconsistencyError"
      | "CannotHoldDeposit"
      | "UpdateRateToSameRate"
      | "UpdateAmountToSameAmount"
      | "RateCantBeZero"
      | "AmountProvidedCantBeZero"
      | "LastChargedGreaterThanLastChargeable"
      | "InvalidLastChargeableBlockNumber"
      | "InvalidLastChargeablePriceIndex"
      | "ChargeOverflow"
      | "UserWithoutFunds"
      | "UserNotFlaggedAsWithoutFunds"
      | "CooldownPeriodNotPassed"
      | "UserHasRemainingDebt"
      | "ProviderInsolvent";
  }
<<<<<<< HEAD
  /** @name PalletBucketNftsError (479) */
=======
  /** @name PalletBucketNftsError (476) */
>>>>>>> b54ab9f3
  interface PalletBucketNftsError extends Enum {
    readonly isBucketIsNotPrivate: boolean;
    readonly isNotBucketOwner: boolean;
    readonly isNoCorrespondingCollection: boolean;
    readonly isConvertBytesToBoundedVec: boolean;
    readonly type:
      | "BucketIsNotPrivate"
      | "NotBucketOwner"
      | "NoCorrespondingCollection"
      | "ConvertBytesToBoundedVec";
  }
<<<<<<< HEAD
  /** @name PalletNftsCollectionDetails (480) */
=======
  /** @name PalletNftsCollectionDetails (477) */
>>>>>>> b54ab9f3
  interface PalletNftsCollectionDetails extends Struct {
    readonly owner: AccountId32;
    readonly ownerDeposit: u128;
    readonly items: u32;
    readonly itemMetadatas: u32;
    readonly itemConfigs: u32;
    readonly attributes: u32;
  }
<<<<<<< HEAD
  /** @name PalletNftsCollectionRole (485) */
=======
  /** @name PalletNftsCollectionRole (482) */
>>>>>>> b54ab9f3
  interface PalletNftsCollectionRole extends Enum {
    readonly isIssuer: boolean;
    readonly isFreezer: boolean;
    readonly isAdmin: boolean;
    readonly type: "Issuer" | "Freezer" | "Admin";
  }
<<<<<<< HEAD
  /** @name PalletNftsItemDetails (486) */
=======
  /** @name PalletNftsItemDetails (483) */
>>>>>>> b54ab9f3
  interface PalletNftsItemDetails extends Struct {
    readonly owner: AccountId32;
    readonly approvals: BTreeMap<AccountId32, Option<u32>>;
    readonly deposit: PalletNftsItemDeposit;
  }
<<<<<<< HEAD
  /** @name PalletNftsItemDeposit (487) */
=======
  /** @name PalletNftsItemDeposit (484) */
>>>>>>> b54ab9f3
  interface PalletNftsItemDeposit extends Struct {
    readonly account: AccountId32;
    readonly amount: u128;
  }
<<<<<<< HEAD
  /** @name PalletNftsCollectionMetadata (492) */
=======
  /** @name PalletNftsCollectionMetadata (489) */
>>>>>>> b54ab9f3
  interface PalletNftsCollectionMetadata extends Struct {
    readonly deposit: u128;
    readonly data: Bytes;
  }
<<<<<<< HEAD
  /** @name PalletNftsItemMetadata (493) */
=======
  /** @name PalletNftsItemMetadata (490) */
>>>>>>> b54ab9f3
  interface PalletNftsItemMetadata extends Struct {
    readonly deposit: PalletNftsItemMetadataDeposit;
    readonly data: Bytes;
  }
<<<<<<< HEAD
  /** @name PalletNftsItemMetadataDeposit (494) */
=======
  /** @name PalletNftsItemMetadataDeposit (491) */
>>>>>>> b54ab9f3
  interface PalletNftsItemMetadataDeposit extends Struct {
    readonly account: Option<AccountId32>;
    readonly amount: u128;
  }
<<<<<<< HEAD
  /** @name PalletNftsAttributeDeposit (497) */
=======
  /** @name PalletNftsAttributeDeposit (494) */
>>>>>>> b54ab9f3
  interface PalletNftsAttributeDeposit extends Struct {
    readonly account: Option<AccountId32>;
    readonly amount: u128;
  }
<<<<<<< HEAD
  /** @name PalletNftsPendingSwap (501) */
=======
  /** @name PalletNftsPendingSwap (498) */
>>>>>>> b54ab9f3
  interface PalletNftsPendingSwap extends Struct {
    readonly desiredCollection: u32;
    readonly desiredItem: Option<u32>;
    readonly price: Option<PalletNftsPriceWithDirection>;
    readonly deadline: u32;
  }
<<<<<<< HEAD
  /** @name PalletNftsPalletFeature (503) */
=======
  /** @name PalletNftsPalletFeature (500) */
>>>>>>> b54ab9f3
  interface PalletNftsPalletFeature extends Enum {
    readonly isTrading: boolean;
    readonly isAttributes: boolean;
    readonly isApprovals: boolean;
    readonly isSwaps: boolean;
    readonly type: "Trading" | "Attributes" | "Approvals" | "Swaps";
  }
<<<<<<< HEAD
  /** @name PalletNftsError (504) */
=======
  /** @name PalletNftsError (501) */
>>>>>>> b54ab9f3
  interface PalletNftsError extends Enum {
    readonly isNoPermission: boolean;
    readonly isUnknownCollection: boolean;
    readonly isAlreadyExists: boolean;
    readonly isApprovalExpired: boolean;
    readonly isWrongOwner: boolean;
    readonly isBadWitness: boolean;
    readonly isCollectionIdInUse: boolean;
    readonly isItemsNonTransferable: boolean;
    readonly isNotDelegate: boolean;
    readonly isWrongDelegate: boolean;
    readonly isUnapproved: boolean;
    readonly isUnaccepted: boolean;
    readonly isItemLocked: boolean;
    readonly isLockedItemAttributes: boolean;
    readonly isLockedCollectionAttributes: boolean;
    readonly isLockedItemMetadata: boolean;
    readonly isLockedCollectionMetadata: boolean;
    readonly isMaxSupplyReached: boolean;
    readonly isMaxSupplyLocked: boolean;
    readonly isMaxSupplyTooSmall: boolean;
    readonly isUnknownItem: boolean;
    readonly isUnknownSwap: boolean;
    readonly isMetadataNotFound: boolean;
    readonly isAttributeNotFound: boolean;
    readonly isNotForSale: boolean;
    readonly isBidTooLow: boolean;
    readonly isReachedApprovalLimit: boolean;
    readonly isDeadlineExpired: boolean;
    readonly isWrongDuration: boolean;
    readonly isMethodDisabled: boolean;
    readonly isWrongSetting: boolean;
    readonly isInconsistentItemConfig: boolean;
    readonly isNoConfig: boolean;
    readonly isRolesNotCleared: boolean;
    readonly isMintNotStarted: boolean;
    readonly isMintEnded: boolean;
    readonly isAlreadyClaimed: boolean;
    readonly isIncorrectData: boolean;
    readonly isWrongOrigin: boolean;
    readonly isWrongSignature: boolean;
    readonly isIncorrectMetadata: boolean;
    readonly isMaxAttributesLimitReached: boolean;
    readonly isWrongNamespace: boolean;
    readonly isCollectionNotEmpty: boolean;
    readonly isWitnessRequired: boolean;
    readonly type:
      | "NoPermission"
      | "UnknownCollection"
      | "AlreadyExists"
      | "ApprovalExpired"
      | "WrongOwner"
      | "BadWitness"
      | "CollectionIdInUse"
      | "ItemsNonTransferable"
      | "NotDelegate"
      | "WrongDelegate"
      | "Unapproved"
      | "Unaccepted"
      | "ItemLocked"
      | "LockedItemAttributes"
      | "LockedCollectionAttributes"
      | "LockedItemMetadata"
      | "LockedCollectionMetadata"
      | "MaxSupplyReached"
      | "MaxSupplyLocked"
      | "MaxSupplyTooSmall"
      | "UnknownItem"
      | "UnknownSwap"
      | "MetadataNotFound"
      | "AttributeNotFound"
      | "NotForSale"
      | "BidTooLow"
      | "ReachedApprovalLimit"
      | "DeadlineExpired"
      | "WrongDuration"
      | "MethodDisabled"
      | "WrongSetting"
      | "InconsistentItemConfig"
      | "NoConfig"
      | "RolesNotCleared"
      | "MintNotStarted"
      | "MintEnded"
      | "AlreadyClaimed"
      | "IncorrectData"
      | "WrongOrigin"
      | "WrongSignature"
      | "IncorrectMetadata"
      | "MaxAttributesLimitReached"
      | "WrongNamespace"
      | "CollectionNotEmpty"
      | "WitnessRequired";
  }
<<<<<<< HEAD
  /** @name FrameSystemExtensionsCheckNonZeroSender (507) */
  type FrameSystemExtensionsCheckNonZeroSender = Null;
  /** @name FrameSystemExtensionsCheckSpecVersion (508) */
  type FrameSystemExtensionsCheckSpecVersion = Null;
  /** @name FrameSystemExtensionsCheckTxVersion (509) */
  type FrameSystemExtensionsCheckTxVersion = Null;
  /** @name FrameSystemExtensionsCheckGenesis (510) */
  type FrameSystemExtensionsCheckGenesis = Null;
  /** @name FrameSystemExtensionsCheckNonce (513) */
  interface FrameSystemExtensionsCheckNonce extends Compact<u32> {}
  /** @name FrameSystemExtensionsCheckWeight (514) */
  type FrameSystemExtensionsCheckWeight = Null;
  /** @name PalletTransactionPaymentChargeTransactionPayment (515) */
  interface PalletTransactionPaymentChargeTransactionPayment extends Compact<u128> {}
  /** @name CumulusPrimitivesStorageWeightReclaimStorageWeightReclaim (516) */
  type CumulusPrimitivesStorageWeightReclaimStorageWeightReclaim = Null;
  /** @name FrameMetadataHashExtensionCheckMetadataHash (517) */
  interface FrameMetadataHashExtensionCheckMetadataHash extends Struct {
    readonly mode: FrameMetadataHashExtensionMode;
  }
  /** @name FrameMetadataHashExtensionMode (518) */
=======
  /** @name FrameSystemExtensionsCheckNonZeroSender (504) */
  type FrameSystemExtensionsCheckNonZeroSender = Null;
  /** @name FrameSystemExtensionsCheckSpecVersion (505) */
  type FrameSystemExtensionsCheckSpecVersion = Null;
  /** @name FrameSystemExtensionsCheckTxVersion (506) */
  type FrameSystemExtensionsCheckTxVersion = Null;
  /** @name FrameSystemExtensionsCheckGenesis (507) */
  type FrameSystemExtensionsCheckGenesis = Null;
  /** @name FrameSystemExtensionsCheckNonce (510) */
  interface FrameSystemExtensionsCheckNonce extends Compact<u32> {}
  /** @name FrameSystemExtensionsCheckWeight (511) */
  type FrameSystemExtensionsCheckWeight = Null;
  /** @name PalletTransactionPaymentChargeTransactionPayment (512) */
  interface PalletTransactionPaymentChargeTransactionPayment extends Compact<u128> {}
  /** @name CumulusPrimitivesStorageWeightReclaimStorageWeightReclaim (513) */
  type CumulusPrimitivesStorageWeightReclaimStorageWeightReclaim = Null;
  /** @name FrameMetadataHashExtensionCheckMetadataHash (514) */
  interface FrameMetadataHashExtensionCheckMetadataHash extends Struct {
    readonly mode: FrameMetadataHashExtensionMode;
  }
  /** @name FrameMetadataHashExtensionMode (515) */
>>>>>>> b54ab9f3
  interface FrameMetadataHashExtensionMode extends Enum {
    readonly isDisabled: boolean;
    readonly isEnabled: boolean;
    readonly type: "Disabled" | "Enabled";
  }
<<<<<<< HEAD
  /** @name StorageHubRuntimeRuntime (519) */
=======
  /** @name StorageHubRuntimeRuntime (516) */
>>>>>>> b54ab9f3
  type StorageHubRuntimeRuntime = Null;
}<|MERGE_RESOLUTION|>--- conflicted
+++ resolved
@@ -5639,11 +5639,7 @@
     readonly lastTickProven: u32;
     readonly nextTickToSubmitProofFor: u32;
   }
-<<<<<<< HEAD
-  /** @name PalletProofsDealerError (472) */
-=======
   /** @name PalletProofsDealerError (469) */
->>>>>>> b54ab9f3
   interface PalletProofsDealerError extends Enum {
     readonly isNotProvider: boolean;
     readonly isChallengesQueueOverflow: boolean;
@@ -5695,42 +5691,26 @@
       | "FailedToUpdateProviderAfterKeyRemoval"
       | "TooManyValidProofSubmitters";
   }
-<<<<<<< HEAD
-  /** @name PalletPaymentStreamsFixedRatePaymentStream (475) */
-=======
   /** @name PalletPaymentStreamsFixedRatePaymentStream (472) */
->>>>>>> b54ab9f3
   interface PalletPaymentStreamsFixedRatePaymentStream extends Struct {
     readonly rate: u128;
     readonly lastChargedTick: u32;
     readonly userDeposit: u128;
     readonly outOfFundsTick: Option<u32>;
   }
-<<<<<<< HEAD
-  /** @name PalletPaymentStreamsDynamicRatePaymentStream (476) */
-=======
   /** @name PalletPaymentStreamsDynamicRatePaymentStream (473) */
->>>>>>> b54ab9f3
   interface PalletPaymentStreamsDynamicRatePaymentStream extends Struct {
     readonly amountProvided: u64;
     readonly priceIndexWhenLastCharged: u128;
     readonly userDeposit: u128;
     readonly outOfFundsTick: Option<u32>;
   }
-<<<<<<< HEAD
-  /** @name PalletPaymentStreamsProviderLastChargeableInfo (477) */
-=======
   /** @name PalletPaymentStreamsProviderLastChargeableInfo (474) */
->>>>>>> b54ab9f3
   interface PalletPaymentStreamsProviderLastChargeableInfo extends Struct {
     readonly lastChargeableTick: u32;
     readonly priceIndex: u128;
   }
-<<<<<<< HEAD
-  /** @name PalletPaymentStreamsError (478) */
-=======
   /** @name PalletPaymentStreamsError (475) */
->>>>>>> b54ab9f3
   interface PalletPaymentStreamsError extends Enum {
     readonly isPaymentStreamAlreadyExists: boolean;
     readonly isPaymentStreamNotFound: boolean;
@@ -5770,11 +5750,7 @@
       | "UserHasRemainingDebt"
       | "ProviderInsolvent";
   }
-<<<<<<< HEAD
-  /** @name PalletBucketNftsError (479) */
-=======
   /** @name PalletBucketNftsError (476) */
->>>>>>> b54ab9f3
   interface PalletBucketNftsError extends Enum {
     readonly isBucketIsNotPrivate: boolean;
     readonly isNotBucketOwner: boolean;
@@ -5786,11 +5762,7 @@
       | "NoCorrespondingCollection"
       | "ConvertBytesToBoundedVec";
   }
-<<<<<<< HEAD
-  /** @name PalletNftsCollectionDetails (480) */
-=======
   /** @name PalletNftsCollectionDetails (477) */
->>>>>>> b54ab9f3
   interface PalletNftsCollectionDetails extends Struct {
     readonly owner: AccountId32;
     readonly ownerDeposit: u128;
@@ -5799,88 +5771,52 @@
     readonly itemConfigs: u32;
     readonly attributes: u32;
   }
-<<<<<<< HEAD
-  /** @name PalletNftsCollectionRole (485) */
-=======
   /** @name PalletNftsCollectionRole (482) */
->>>>>>> b54ab9f3
   interface PalletNftsCollectionRole extends Enum {
     readonly isIssuer: boolean;
     readonly isFreezer: boolean;
     readonly isAdmin: boolean;
     readonly type: "Issuer" | "Freezer" | "Admin";
   }
-<<<<<<< HEAD
-  /** @name PalletNftsItemDetails (486) */
-=======
   /** @name PalletNftsItemDetails (483) */
->>>>>>> b54ab9f3
   interface PalletNftsItemDetails extends Struct {
     readonly owner: AccountId32;
     readonly approvals: BTreeMap<AccountId32, Option<u32>>;
     readonly deposit: PalletNftsItemDeposit;
   }
-<<<<<<< HEAD
-  /** @name PalletNftsItemDeposit (487) */
-=======
   /** @name PalletNftsItemDeposit (484) */
->>>>>>> b54ab9f3
   interface PalletNftsItemDeposit extends Struct {
     readonly account: AccountId32;
     readonly amount: u128;
   }
-<<<<<<< HEAD
-  /** @name PalletNftsCollectionMetadata (492) */
-=======
   /** @name PalletNftsCollectionMetadata (489) */
->>>>>>> b54ab9f3
   interface PalletNftsCollectionMetadata extends Struct {
     readonly deposit: u128;
     readonly data: Bytes;
   }
-<<<<<<< HEAD
-  /** @name PalletNftsItemMetadata (493) */
-=======
   /** @name PalletNftsItemMetadata (490) */
->>>>>>> b54ab9f3
   interface PalletNftsItemMetadata extends Struct {
     readonly deposit: PalletNftsItemMetadataDeposit;
     readonly data: Bytes;
   }
-<<<<<<< HEAD
-  /** @name PalletNftsItemMetadataDeposit (494) */
-=======
   /** @name PalletNftsItemMetadataDeposit (491) */
->>>>>>> b54ab9f3
   interface PalletNftsItemMetadataDeposit extends Struct {
     readonly account: Option<AccountId32>;
     readonly amount: u128;
   }
-<<<<<<< HEAD
-  /** @name PalletNftsAttributeDeposit (497) */
-=======
   /** @name PalletNftsAttributeDeposit (494) */
->>>>>>> b54ab9f3
   interface PalletNftsAttributeDeposit extends Struct {
     readonly account: Option<AccountId32>;
     readonly amount: u128;
   }
-<<<<<<< HEAD
-  /** @name PalletNftsPendingSwap (501) */
-=======
   /** @name PalletNftsPendingSwap (498) */
->>>>>>> b54ab9f3
   interface PalletNftsPendingSwap extends Struct {
     readonly desiredCollection: u32;
     readonly desiredItem: Option<u32>;
     readonly price: Option<PalletNftsPriceWithDirection>;
     readonly deadline: u32;
   }
-<<<<<<< HEAD
-  /** @name PalletNftsPalletFeature (503) */
-=======
   /** @name PalletNftsPalletFeature (500) */
->>>>>>> b54ab9f3
   interface PalletNftsPalletFeature extends Enum {
     readonly isTrading: boolean;
     readonly isAttributes: boolean;
@@ -5888,11 +5824,7 @@
     readonly isSwaps: boolean;
     readonly type: "Trading" | "Attributes" | "Approvals" | "Swaps";
   }
-<<<<<<< HEAD
-  /** @name PalletNftsError (504) */
-=======
   /** @name PalletNftsError (501) */
->>>>>>> b54ab9f3
   interface PalletNftsError extends Enum {
     readonly isNoPermission: boolean;
     readonly isUnknownCollection: boolean;
@@ -5986,29 +5918,6 @@
       | "CollectionNotEmpty"
       | "WitnessRequired";
   }
-<<<<<<< HEAD
-  /** @name FrameSystemExtensionsCheckNonZeroSender (507) */
-  type FrameSystemExtensionsCheckNonZeroSender = Null;
-  /** @name FrameSystemExtensionsCheckSpecVersion (508) */
-  type FrameSystemExtensionsCheckSpecVersion = Null;
-  /** @name FrameSystemExtensionsCheckTxVersion (509) */
-  type FrameSystemExtensionsCheckTxVersion = Null;
-  /** @name FrameSystemExtensionsCheckGenesis (510) */
-  type FrameSystemExtensionsCheckGenesis = Null;
-  /** @name FrameSystemExtensionsCheckNonce (513) */
-  interface FrameSystemExtensionsCheckNonce extends Compact<u32> {}
-  /** @name FrameSystemExtensionsCheckWeight (514) */
-  type FrameSystemExtensionsCheckWeight = Null;
-  /** @name PalletTransactionPaymentChargeTransactionPayment (515) */
-  interface PalletTransactionPaymentChargeTransactionPayment extends Compact<u128> {}
-  /** @name CumulusPrimitivesStorageWeightReclaimStorageWeightReclaim (516) */
-  type CumulusPrimitivesStorageWeightReclaimStorageWeightReclaim = Null;
-  /** @name FrameMetadataHashExtensionCheckMetadataHash (517) */
-  interface FrameMetadataHashExtensionCheckMetadataHash extends Struct {
-    readonly mode: FrameMetadataHashExtensionMode;
-  }
-  /** @name FrameMetadataHashExtensionMode (518) */
-=======
   /** @name FrameSystemExtensionsCheckNonZeroSender (504) */
   type FrameSystemExtensionsCheckNonZeroSender = Null;
   /** @name FrameSystemExtensionsCheckSpecVersion (505) */
@@ -6030,16 +5939,11 @@
     readonly mode: FrameMetadataHashExtensionMode;
   }
   /** @name FrameMetadataHashExtensionMode (515) */
->>>>>>> b54ab9f3
   interface FrameMetadataHashExtensionMode extends Enum {
     readonly isDisabled: boolean;
     readonly isEnabled: boolean;
     readonly type: "Disabled" | "Enabled";
   }
-<<<<<<< HEAD
-  /** @name StorageHubRuntimeRuntime (519) */
-=======
   /** @name StorageHubRuntimeRuntime (516) */
->>>>>>> b54ab9f3
   type StorageHubRuntimeRuntime = Null;
 }