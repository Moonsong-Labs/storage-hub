--- conflicted
+++ resolved
@@ -2126,15 +2126,9 @@
       readonly amountToTransfer: u128;
       readonly error: SpRuntimeDispatchError;
     } & Struct;
-<<<<<<< HEAD
-    readonly isRequestFileDeletion: boolean;
-    readonly asRequestFileDeletion: {
-      readonly signedMessage: PalletFileSystemFileDeletionMessage;
-=======
     readonly isFileDeletionRequested: boolean;
     readonly asFileDeletionRequested: {
       readonly signedDeleteIntention: PalletFileSystemFileOperationIntention;
->>>>>>> 95e7ab7e
       readonly signature: SpRuntimeMultiSignature;
     } & Struct;
     readonly type:
@@ -2169,11 +2163,7 @@
       | "UsedCapacityShouldBeZero"
       | "FailedToReleaseStorageRequestCreationDeposit"
       | "FailedToTransferDepositFundsToBsp"
-<<<<<<< HEAD
-      | "RequestFileDeletion";
-=======
       | "FileDeletionRequested";
->>>>>>> 95e7ab7e
   }
   /** @name PalletFileSystemRejectedStorageRequestReason (154) */
   interface PalletFileSystemRejectedStorageRequestReason extends Enum {
@@ -2197,13 +2187,8 @@
     readonly asMspId: H256;
     readonly type: "AccountId" | "MspId";
   }
-<<<<<<< HEAD
-  /** @name PalletFileSystemFileDeletionMessage (157) */
-  interface PalletFileSystemFileDeletionMessage extends Struct {
-=======
   /** @name PalletFileSystemFileOperationIntention (157) */
   interface PalletFileSystemFileOperationIntention extends Struct {
->>>>>>> 95e7ab7e
     readonly fileKey: H256;
     readonly operation: PalletFileSystemFileOperation;
   }
@@ -4604,11 +4589,7 @@
     } & Struct;
     readonly isRequestDeleteFile: boolean;
     readonly asRequestDeleteFile: {
-<<<<<<< HEAD
-      readonly signedMessage: PalletFileSystemFileDeletionMessage;
-=======
       readonly signedIntention: PalletFileSystemFileOperationIntention;
->>>>>>> 95e7ab7e
       readonly signature: SpRuntimeMultiSignature;
       readonly bucketId: H256;
       readonly location: Bytes;
