import "@polkadot/types/lookup";
import type {
  BTreeMap,
  BTreeSet,
  Bytes,
  Compact,
  Enum,
  Null,
  Option,
  Result,
  Struct,
  Text,
  U8aFixed,
  Vec,
  bool,
  u128,
  u16,
  u32,
  u64,
  u8
} from "@polkadot/types-codec";
import type { ITuple } from "@polkadot/types-codec/types";
import type {
  AccountId32,
  Call,
  H256,
  MultiAddress,
  Perbill
} from "@polkadot/types/interfaces/runtime";
import type { Event } from "@polkadot/types/interfaces/system";
declare module "@polkadot/types/lookup" {
  /** @name FrameSystemAccountInfo (3) */
  interface FrameSystemAccountInfo extends Struct {
    readonly nonce: u32;
    readonly consumers: u32;
    readonly providers: u32;
    readonly sufficients: u32;
    readonly data: PalletBalancesAccountData;
  }
  /** @name PalletBalancesAccountData (5) */
  interface PalletBalancesAccountData extends Struct {
    readonly free: u128;
    readonly reserved: u128;
    readonly frozen: u128;
    readonly flags: u128;
  }
  /** @name FrameSupportDispatchPerDispatchClassWeight (9) */
  interface FrameSupportDispatchPerDispatchClassWeight extends Struct {
    readonly normal: SpWeightsWeightV2Weight;
    readonly operational: SpWeightsWeightV2Weight;
    readonly mandatory: SpWeightsWeightV2Weight;
  }
  /** @name SpWeightsWeightV2Weight (10) */
  interface SpWeightsWeightV2Weight extends Struct {
    readonly refTime: Compact<u64>;
    readonly proofSize: Compact<u64>;
  }
  /** @name SpRuntimeDigest (15) */
  interface SpRuntimeDigest extends Struct {
    readonly logs: Vec<SpRuntimeDigestDigestItem>;
  }
  /** @name SpRuntimeDigestDigestItem (17) */
  interface SpRuntimeDigestDigestItem extends Enum {
    readonly isOther: boolean;
    readonly asOther: Bytes;
    readonly isConsensus: boolean;
    readonly asConsensus: ITuple<[U8aFixed, Bytes]>;
    readonly isSeal: boolean;
    readonly asSeal: ITuple<[U8aFixed, Bytes]>;
    readonly isPreRuntime: boolean;
    readonly asPreRuntime: ITuple<[U8aFixed, Bytes]>;
    readonly isRuntimeEnvironmentUpdated: boolean;
    readonly type: "Other" | "Consensus" | "Seal" | "PreRuntime" | "RuntimeEnvironmentUpdated";
  }
  /** @name FrameSystemEventRecord (20) */
  interface FrameSystemEventRecord extends Struct {
    readonly phase: FrameSystemPhase;
    readonly event: Event;
    readonly topics: Vec<H256>;
  }
  /** @name FrameSystemEvent (22) */
  interface FrameSystemEvent extends Enum {
    readonly isExtrinsicSuccess: boolean;
    readonly asExtrinsicSuccess: {
      readonly dispatchInfo: FrameSupportDispatchDispatchInfo;
    } & Struct;
    readonly isExtrinsicFailed: boolean;
    readonly asExtrinsicFailed: {
      readonly dispatchError: SpRuntimeDispatchError;
      readonly dispatchInfo: FrameSupportDispatchDispatchInfo;
    } & Struct;
    readonly isCodeUpdated: boolean;
    readonly isNewAccount: boolean;
    readonly asNewAccount: {
      readonly account: AccountId32;
    } & Struct;
    readonly isKilledAccount: boolean;
    readonly asKilledAccount: {
      readonly account: AccountId32;
    } & Struct;
    readonly isRemarked: boolean;
    readonly asRemarked: {
      readonly sender: AccountId32;
      readonly hash_: H256;
    } & Struct;
    readonly isUpgradeAuthorized: boolean;
    readonly asUpgradeAuthorized: {
      readonly codeHash: H256;
      readonly checkVersion: bool;
    } & Struct;
    readonly type:
      | "ExtrinsicSuccess"
      | "ExtrinsicFailed"
      | "CodeUpdated"
      | "NewAccount"
      | "KilledAccount"
      | "Remarked"
      | "UpgradeAuthorized";
  }
  /** @name FrameSupportDispatchDispatchInfo (23) */
  interface FrameSupportDispatchDispatchInfo extends Struct {
    readonly weight: SpWeightsWeightV2Weight;
    readonly class: FrameSupportDispatchDispatchClass;
    readonly paysFee: FrameSupportDispatchPays;
  }
  /** @name FrameSupportDispatchDispatchClass (24) */
  interface FrameSupportDispatchDispatchClass extends Enum {
    readonly isNormal: boolean;
    readonly isOperational: boolean;
    readonly isMandatory: boolean;
    readonly type: "Normal" | "Operational" | "Mandatory";
  }
  /** @name FrameSupportDispatchPays (25) */
  interface FrameSupportDispatchPays extends Enum {
    readonly isYes: boolean;
    readonly isNo: boolean;
    readonly type: "Yes" | "No";
  }
  /** @name SpRuntimeDispatchError (26) */
  interface SpRuntimeDispatchError extends Enum {
    readonly isOther: boolean;
    readonly isCannotLookup: boolean;
    readonly isBadOrigin: boolean;
    readonly isModule: boolean;
    readonly asModule: SpRuntimeModuleError;
    readonly isConsumerRemaining: boolean;
    readonly isNoProviders: boolean;
    readonly isTooManyConsumers: boolean;
    readonly isToken: boolean;
    readonly asToken: SpRuntimeTokenError;
    readonly isArithmetic: boolean;
    readonly asArithmetic: SpArithmeticArithmeticError;
    readonly isTransactional: boolean;
    readonly asTransactional: SpRuntimeTransactionalError;
    readonly isExhausted: boolean;
    readonly isCorruption: boolean;
    readonly isUnavailable: boolean;
    readonly isRootNotAllowed: boolean;
    readonly type:
      | "Other"
      | "CannotLookup"
      | "BadOrigin"
      | "Module"
      | "ConsumerRemaining"
      | "NoProviders"
      | "TooManyConsumers"
      | "Token"
      | "Arithmetic"
      | "Transactional"
      | "Exhausted"
      | "Corruption"
      | "Unavailable"
      | "RootNotAllowed";
  }
  /** @name SpRuntimeModuleError (27) */
  interface SpRuntimeModuleError extends Struct {
    readonly index: u8;
    readonly error: U8aFixed;
  }
  /** @name SpRuntimeTokenError (28) */
  interface SpRuntimeTokenError extends Enum {
    readonly isFundsUnavailable: boolean;
    readonly isOnlyProvider: boolean;
    readonly isBelowMinimum: boolean;
    readonly isCannotCreate: boolean;
    readonly isUnknownAsset: boolean;
    readonly isFrozen: boolean;
    readonly isUnsupported: boolean;
    readonly isCannotCreateHold: boolean;
    readonly isNotExpendable: boolean;
    readonly isBlocked: boolean;
    readonly type:
      | "FundsUnavailable"
      | "OnlyProvider"
      | "BelowMinimum"
      | "CannotCreate"
      | "UnknownAsset"
      | "Frozen"
      | "Unsupported"
      | "CannotCreateHold"
      | "NotExpendable"
      | "Blocked";
  }
  /** @name SpArithmeticArithmeticError (29) */
  interface SpArithmeticArithmeticError extends Enum {
    readonly isUnderflow: boolean;
    readonly isOverflow: boolean;
    readonly isDivisionByZero: boolean;
    readonly type: "Underflow" | "Overflow" | "DivisionByZero";
  }
  /** @name SpRuntimeTransactionalError (30) */
  interface SpRuntimeTransactionalError extends Enum {
    readonly isLimitReached: boolean;
    readonly isNoLayer: boolean;
    readonly type: "LimitReached" | "NoLayer";
  }
  /** @name CumulusPalletParachainSystemEvent (31) */
  interface CumulusPalletParachainSystemEvent extends Enum {
    readonly isValidationFunctionStored: boolean;
    readonly isValidationFunctionApplied: boolean;
    readonly asValidationFunctionApplied: {
      readonly relayChainBlockNum: u32;
    } & Struct;
    readonly isValidationFunctionDiscarded: boolean;
    readonly isDownwardMessagesReceived: boolean;
    readonly asDownwardMessagesReceived: {
      readonly count: u32;
    } & Struct;
    readonly isDownwardMessagesProcessed: boolean;
    readonly asDownwardMessagesProcessed: {
      readonly weightUsed: SpWeightsWeightV2Weight;
      readonly dmqHead: H256;
    } & Struct;
    readonly isUpwardMessageSent: boolean;
    readonly asUpwardMessageSent: {
      readonly messageHash: Option<U8aFixed>;
    } & Struct;
    readonly type:
      | "ValidationFunctionStored"
      | "ValidationFunctionApplied"
      | "ValidationFunctionDiscarded"
      | "DownwardMessagesReceived"
      | "DownwardMessagesProcessed"
      | "UpwardMessageSent";
  }
  /** @name PalletBalancesEvent (33) */
  interface PalletBalancesEvent extends Enum {
    readonly isEndowed: boolean;
    readonly asEndowed: {
      readonly account: AccountId32;
      readonly freeBalance: u128;
    } & Struct;
    readonly isDustLost: boolean;
    readonly asDustLost: {
      readonly account: AccountId32;
      readonly amount: u128;
    } & Struct;
    readonly isTransfer: boolean;
    readonly asTransfer: {
      readonly from: AccountId32;
      readonly to: AccountId32;
      readonly amount: u128;
    } & Struct;
    readonly isBalanceSet: boolean;
    readonly asBalanceSet: {
      readonly who: AccountId32;
      readonly free: u128;
    } & Struct;
    readonly isReserved: boolean;
    readonly asReserved: {
      readonly who: AccountId32;
      readonly amount: u128;
    } & Struct;
    readonly isUnreserved: boolean;
    readonly asUnreserved: {
      readonly who: AccountId32;
      readonly amount: u128;
    } & Struct;
    readonly isReserveRepatriated: boolean;
    readonly asReserveRepatriated: {
      readonly from: AccountId32;
      readonly to: AccountId32;
      readonly amount: u128;
      readonly destinationStatus: FrameSupportTokensMiscBalanceStatus;
    } & Struct;
    readonly isDeposit: boolean;
    readonly asDeposit: {
      readonly who: AccountId32;
      readonly amount: u128;
    } & Struct;
    readonly isWithdraw: boolean;
    readonly asWithdraw: {
      readonly who: AccountId32;
      readonly amount: u128;
    } & Struct;
    readonly isSlashed: boolean;
    readonly asSlashed: {
      readonly who: AccountId32;
      readonly amount: u128;
    } & Struct;
    readonly isMinted: boolean;
    readonly asMinted: {
      readonly who: AccountId32;
      readonly amount: u128;
    } & Struct;
    readonly isBurned: boolean;
    readonly asBurned: {
      readonly who: AccountId32;
      readonly amount: u128;
    } & Struct;
    readonly isSuspended: boolean;
    readonly asSuspended: {
      readonly who: AccountId32;
      readonly amount: u128;
    } & Struct;
    readonly isRestored: boolean;
    readonly asRestored: {
      readonly who: AccountId32;
      readonly amount: u128;
    } & Struct;
    readonly isUpgraded: boolean;
    readonly asUpgraded: {
      readonly who: AccountId32;
    } & Struct;
    readonly isIssued: boolean;
    readonly asIssued: {
      readonly amount: u128;
    } & Struct;
    readonly isRescinded: boolean;
    readonly asRescinded: {
      readonly amount: u128;
    } & Struct;
    readonly isLocked: boolean;
    readonly asLocked: {
      readonly who: AccountId32;
      readonly amount: u128;
    } & Struct;
    readonly isUnlocked: boolean;
    readonly asUnlocked: {
      readonly who: AccountId32;
      readonly amount: u128;
    } & Struct;
    readonly isFrozen: boolean;
    readonly asFrozen: {
      readonly who: AccountId32;
      readonly amount: u128;
    } & Struct;
    readonly isThawed: boolean;
    readonly asThawed: {
      readonly who: AccountId32;
      readonly amount: u128;
    } & Struct;
    readonly isTotalIssuanceForced: boolean;
    readonly asTotalIssuanceForced: {
      readonly old: u128;
      readonly new_: u128;
    } & Struct;
    readonly type:
      | "Endowed"
      | "DustLost"
      | "Transfer"
      | "BalanceSet"
      | "Reserved"
      | "Unreserved"
      | "ReserveRepatriated"
      | "Deposit"
      | "Withdraw"
      | "Slashed"
      | "Minted"
      | "Burned"
      | "Suspended"
      | "Restored"
      | "Upgraded"
      | "Issued"
      | "Rescinded"
      | "Locked"
      | "Unlocked"
      | "Frozen"
      | "Thawed"
      | "TotalIssuanceForced";
  }
  /** @name FrameSupportTokensMiscBalanceStatus (34) */
  interface FrameSupportTokensMiscBalanceStatus extends Enum {
    readonly isFree: boolean;
    readonly isReserved: boolean;
    readonly type: "Free" | "Reserved";
  }
  /** @name PalletTransactionPaymentEvent (35) */
  interface PalletTransactionPaymentEvent extends Enum {
    readonly isTransactionFeePaid: boolean;
    readonly asTransactionFeePaid: {
      readonly who: AccountId32;
      readonly actualFee: u128;
      readonly tip: u128;
    } & Struct;
    readonly type: "TransactionFeePaid";
  }
  /** @name PalletSudoEvent (36) */
  interface PalletSudoEvent extends Enum {
    readonly isSudid: boolean;
    readonly asSudid: {
      readonly sudoResult: Result<Null, SpRuntimeDispatchError>;
    } & Struct;
    readonly isKeyChanged: boolean;
    readonly asKeyChanged: {
      readonly old: Option<AccountId32>;
      readonly new_: AccountId32;
    } & Struct;
    readonly isKeyRemoved: boolean;
    readonly isSudoAsDone: boolean;
    readonly asSudoAsDone: {
      readonly sudoResult: Result<Null, SpRuntimeDispatchError>;
    } & Struct;
    readonly type: "Sudid" | "KeyChanged" | "KeyRemoved" | "SudoAsDone";
  }
  /** @name PalletCollatorSelectionEvent (40) */
  interface PalletCollatorSelectionEvent extends Enum {
    readonly isNewInvulnerables: boolean;
    readonly asNewInvulnerables: {
      readonly invulnerables: Vec<AccountId32>;
    } & Struct;
    readonly isInvulnerableAdded: boolean;
    readonly asInvulnerableAdded: {
      readonly accountId: AccountId32;
    } & Struct;
    readonly isInvulnerableRemoved: boolean;
    readonly asInvulnerableRemoved: {
      readonly accountId: AccountId32;
    } & Struct;
    readonly isNewDesiredCandidates: boolean;
    readonly asNewDesiredCandidates: {
      readonly desiredCandidates: u32;
    } & Struct;
    readonly isNewCandidacyBond: boolean;
    readonly asNewCandidacyBond: {
      readonly bondAmount: u128;
    } & Struct;
    readonly isCandidateAdded: boolean;
    readonly asCandidateAdded: {
      readonly accountId: AccountId32;
      readonly deposit: u128;
    } & Struct;
    readonly isCandidateBondUpdated: boolean;
    readonly asCandidateBondUpdated: {
      readonly accountId: AccountId32;
      readonly deposit: u128;
    } & Struct;
    readonly isCandidateRemoved: boolean;
    readonly asCandidateRemoved: {
      readonly accountId: AccountId32;
    } & Struct;
    readonly isCandidateReplaced: boolean;
    readonly asCandidateReplaced: {
      readonly old: AccountId32;
      readonly new_: AccountId32;
      readonly deposit: u128;
    } & Struct;
    readonly isInvalidInvulnerableSkipped: boolean;
    readonly asInvalidInvulnerableSkipped: {
      readonly accountId: AccountId32;
    } & Struct;
    readonly type:
      | "NewInvulnerables"
      | "InvulnerableAdded"
      | "InvulnerableRemoved"
      | "NewDesiredCandidates"
      | "NewCandidacyBond"
      | "CandidateAdded"
      | "CandidateBondUpdated"
      | "CandidateRemoved"
      | "CandidateReplaced"
      | "InvalidInvulnerableSkipped";
  }
  /** @name PalletSessionEvent (42) */
  interface PalletSessionEvent extends Enum {
    readonly isNewSession: boolean;
    readonly asNewSession: {
      readonly sessionIndex: u32;
    } & Struct;
    readonly type: "NewSession";
  }
  /** @name CumulusPalletXcmpQueueEvent (43) */
  interface CumulusPalletXcmpQueueEvent extends Enum {
    readonly isXcmpMessageSent: boolean;
    readonly asXcmpMessageSent: {
      readonly messageHash: U8aFixed;
    } & Struct;
    readonly type: "XcmpMessageSent";
  }
  /** @name PalletXcmEvent (44) */
  interface PalletXcmEvent extends Enum {
    readonly isAttempted: boolean;
    readonly asAttempted: {
      readonly outcome: StagingXcmV4TraitsOutcome;
    } & Struct;
    readonly isSent: boolean;
    readonly asSent: {
      readonly origin: StagingXcmV4Location;
      readonly destination: StagingXcmV4Location;
      readonly message: StagingXcmV4Xcm;
      readonly messageId: U8aFixed;
    } & Struct;
    readonly isUnexpectedResponse: boolean;
    readonly asUnexpectedResponse: {
      readonly origin: StagingXcmV4Location;
      readonly queryId: u64;
    } & Struct;
    readonly isResponseReady: boolean;
    readonly asResponseReady: {
      readonly queryId: u64;
      readonly response: StagingXcmV4Response;
    } & Struct;
    readonly isNotified: boolean;
    readonly asNotified: {
      readonly queryId: u64;
      readonly palletIndex: u8;
      readonly callIndex: u8;
    } & Struct;
    readonly isNotifyOverweight: boolean;
    readonly asNotifyOverweight: {
      readonly queryId: u64;
      readonly palletIndex: u8;
      readonly callIndex: u8;
      readonly actualWeight: SpWeightsWeightV2Weight;
      readonly maxBudgetedWeight: SpWeightsWeightV2Weight;
    } & Struct;
    readonly isNotifyDispatchError: boolean;
    readonly asNotifyDispatchError: {
      readonly queryId: u64;
      readonly palletIndex: u8;
      readonly callIndex: u8;
    } & Struct;
    readonly isNotifyDecodeFailed: boolean;
    readonly asNotifyDecodeFailed: {
      readonly queryId: u64;
      readonly palletIndex: u8;
      readonly callIndex: u8;
    } & Struct;
    readonly isInvalidResponder: boolean;
    readonly asInvalidResponder: {
      readonly origin: StagingXcmV4Location;
      readonly queryId: u64;
      readonly expectedLocation: Option<StagingXcmV4Location>;
    } & Struct;
    readonly isInvalidResponderVersion: boolean;
    readonly asInvalidResponderVersion: {
      readonly origin: StagingXcmV4Location;
      readonly queryId: u64;
    } & Struct;
    readonly isResponseTaken: boolean;
    readonly asResponseTaken: {
      readonly queryId: u64;
    } & Struct;
    readonly isAssetsTrapped: boolean;
    readonly asAssetsTrapped: {
      readonly hash_: H256;
      readonly origin: StagingXcmV4Location;
      readonly assets: XcmVersionedAssets;
    } & Struct;
    readonly isVersionChangeNotified: boolean;
    readonly asVersionChangeNotified: {
      readonly destination: StagingXcmV4Location;
      readonly result: u32;
      readonly cost: StagingXcmV4AssetAssets;
      readonly messageId: U8aFixed;
    } & Struct;
    readonly isSupportedVersionChanged: boolean;
    readonly asSupportedVersionChanged: {
      readonly location: StagingXcmV4Location;
      readonly version: u32;
    } & Struct;
    readonly isNotifyTargetSendFail: boolean;
    readonly asNotifyTargetSendFail: {
      readonly location: StagingXcmV4Location;
      readonly queryId: u64;
      readonly error: XcmV3TraitsError;
    } & Struct;
    readonly isNotifyTargetMigrationFail: boolean;
    readonly asNotifyTargetMigrationFail: {
      readonly location: XcmVersionedLocation;
      readonly queryId: u64;
    } & Struct;
    readonly isInvalidQuerierVersion: boolean;
    readonly asInvalidQuerierVersion: {
      readonly origin: StagingXcmV4Location;
      readonly queryId: u64;
    } & Struct;
    readonly isInvalidQuerier: boolean;
    readonly asInvalidQuerier: {
      readonly origin: StagingXcmV4Location;
      readonly queryId: u64;
      readonly expectedQuerier: StagingXcmV4Location;
      readonly maybeActualQuerier: Option<StagingXcmV4Location>;
    } & Struct;
    readonly isVersionNotifyStarted: boolean;
    readonly asVersionNotifyStarted: {
      readonly destination: StagingXcmV4Location;
      readonly cost: StagingXcmV4AssetAssets;
      readonly messageId: U8aFixed;
    } & Struct;
    readonly isVersionNotifyRequested: boolean;
    readonly asVersionNotifyRequested: {
      readonly destination: StagingXcmV4Location;
      readonly cost: StagingXcmV4AssetAssets;
      readonly messageId: U8aFixed;
    } & Struct;
    readonly isVersionNotifyUnrequested: boolean;
    readonly asVersionNotifyUnrequested: {
      readonly destination: StagingXcmV4Location;
      readonly cost: StagingXcmV4AssetAssets;
      readonly messageId: U8aFixed;
    } & Struct;
    readonly isFeesPaid: boolean;
    readonly asFeesPaid: {
      readonly paying: StagingXcmV4Location;
      readonly fees: StagingXcmV4AssetAssets;
    } & Struct;
    readonly isAssetsClaimed: boolean;
    readonly asAssetsClaimed: {
      readonly hash_: H256;
      readonly origin: StagingXcmV4Location;
      readonly assets: XcmVersionedAssets;
    } & Struct;
    readonly isVersionMigrationFinished: boolean;
    readonly asVersionMigrationFinished: {
      readonly version: u32;
    } & Struct;
    readonly type:
      | "Attempted"
      | "Sent"
      | "UnexpectedResponse"
      | "ResponseReady"
      | "Notified"
      | "NotifyOverweight"
      | "NotifyDispatchError"
      | "NotifyDecodeFailed"
      | "InvalidResponder"
      | "InvalidResponderVersion"
      | "ResponseTaken"
      | "AssetsTrapped"
      | "VersionChangeNotified"
      | "SupportedVersionChanged"
      | "NotifyTargetSendFail"
      | "NotifyTargetMigrationFail"
      | "InvalidQuerierVersion"
      | "InvalidQuerier"
      | "VersionNotifyStarted"
      | "VersionNotifyRequested"
      | "VersionNotifyUnrequested"
      | "FeesPaid"
      | "AssetsClaimed"
      | "VersionMigrationFinished";
  }
  /** @name StagingXcmV4TraitsOutcome (45) */
  interface StagingXcmV4TraitsOutcome extends Enum {
    readonly isComplete: boolean;
    readonly asComplete: {
      readonly used: SpWeightsWeightV2Weight;
    } & Struct;
    readonly isIncomplete: boolean;
    readonly asIncomplete: {
      readonly used: SpWeightsWeightV2Weight;
      readonly error: XcmV3TraitsError;
    } & Struct;
    readonly isError: boolean;
    readonly asError: {
      readonly error: XcmV3TraitsError;
    } & Struct;
    readonly type: "Complete" | "Incomplete" | "Error";
  }
  /** @name XcmV3TraitsError (46) */
  interface XcmV3TraitsError extends Enum {
    readonly isOverflow: boolean;
    readonly isUnimplemented: boolean;
    readonly isUntrustedReserveLocation: boolean;
    readonly isUntrustedTeleportLocation: boolean;
    readonly isLocationFull: boolean;
    readonly isLocationNotInvertible: boolean;
    readonly isBadOrigin: boolean;
    readonly isInvalidLocation: boolean;
    readonly isAssetNotFound: boolean;
    readonly isFailedToTransactAsset: boolean;
    readonly isNotWithdrawable: boolean;
    readonly isLocationCannotHold: boolean;
    readonly isExceedsMaxMessageSize: boolean;
    readonly isDestinationUnsupported: boolean;
    readonly isTransport: boolean;
    readonly isUnroutable: boolean;
    readonly isUnknownClaim: boolean;
    readonly isFailedToDecode: boolean;
    readonly isMaxWeightInvalid: boolean;
    readonly isNotHoldingFees: boolean;
    readonly isTooExpensive: boolean;
    readonly isTrap: boolean;
    readonly asTrap: u64;
    readonly isExpectationFalse: boolean;
    readonly isPalletNotFound: boolean;
    readonly isNameMismatch: boolean;
    readonly isVersionIncompatible: boolean;
    readonly isHoldingWouldOverflow: boolean;
    readonly isExportError: boolean;
    readonly isReanchorFailed: boolean;
    readonly isNoDeal: boolean;
    readonly isFeesNotMet: boolean;
    readonly isLockError: boolean;
    readonly isNoPermission: boolean;
    readonly isUnanchored: boolean;
    readonly isNotDepositable: boolean;
    readonly isUnhandledXcmVersion: boolean;
    readonly isWeightLimitReached: boolean;
    readonly asWeightLimitReached: SpWeightsWeightV2Weight;
    readonly isBarrier: boolean;
    readonly isWeightNotComputable: boolean;
    readonly isExceedsStackLimit: boolean;
    readonly type:
      | "Overflow"
      | "Unimplemented"
      | "UntrustedReserveLocation"
      | "UntrustedTeleportLocation"
      | "LocationFull"
      | "LocationNotInvertible"
      | "BadOrigin"
      | "InvalidLocation"
      | "AssetNotFound"
      | "FailedToTransactAsset"
      | "NotWithdrawable"
      | "LocationCannotHold"
      | "ExceedsMaxMessageSize"
      | "DestinationUnsupported"
      | "Transport"
      | "Unroutable"
      | "UnknownClaim"
      | "FailedToDecode"
      | "MaxWeightInvalid"
      | "NotHoldingFees"
      | "TooExpensive"
      | "Trap"
      | "ExpectationFalse"
      | "PalletNotFound"
      | "NameMismatch"
      | "VersionIncompatible"
      | "HoldingWouldOverflow"
      | "ExportError"
      | "ReanchorFailed"
      | "NoDeal"
      | "FeesNotMet"
      | "LockError"
      | "NoPermission"
      | "Unanchored"
      | "NotDepositable"
      | "UnhandledXcmVersion"
      | "WeightLimitReached"
      | "Barrier"
      | "WeightNotComputable"
      | "ExceedsStackLimit";
  }
  /** @name StagingXcmV4Location (47) */
  interface StagingXcmV4Location extends Struct {
    readonly parents: u8;
    readonly interior: StagingXcmV4Junctions;
  }
  /** @name StagingXcmV4Junctions (48) */
  interface StagingXcmV4Junctions extends Enum {
    readonly isHere: boolean;
    readonly isX1: boolean;
    readonly asX1: StagingXcmV4Junction;
    readonly isX2: boolean;
    readonly asX2: StagingXcmV4Junction;
    readonly isX3: boolean;
    readonly asX3: StagingXcmV4Junction;
    readonly isX4: boolean;
    readonly asX4: StagingXcmV4Junction;
    readonly isX5: boolean;
    readonly asX5: StagingXcmV4Junction;
    readonly isX6: boolean;
    readonly asX6: StagingXcmV4Junction;
    readonly isX7: boolean;
    readonly asX7: StagingXcmV4Junction;
    readonly isX8: boolean;
    readonly asX8: StagingXcmV4Junction;
    readonly type: "Here" | "X1" | "X2" | "X3" | "X4" | "X5" | "X6" | "X7" | "X8";
  }
  /** @name StagingXcmV4Junction (50) */
  interface StagingXcmV4Junction extends Enum {
    readonly isParachain: boolean;
    readonly asParachain: Compact<u32>;
    readonly isAccountId32: boolean;
    readonly asAccountId32: {
      readonly network: Option<StagingXcmV4JunctionNetworkId>;
      readonly id: U8aFixed;
    } & Struct;
    readonly isAccountIndex64: boolean;
    readonly asAccountIndex64: {
      readonly network: Option<StagingXcmV4JunctionNetworkId>;
      readonly index: Compact<u64>;
    } & Struct;
    readonly isAccountKey20: boolean;
    readonly asAccountKey20: {
      readonly network: Option<StagingXcmV4JunctionNetworkId>;
      readonly key: U8aFixed;
    } & Struct;
    readonly isPalletInstance: boolean;
    readonly asPalletInstance: u8;
    readonly isGeneralIndex: boolean;
    readonly asGeneralIndex: Compact<u128>;
    readonly isGeneralKey: boolean;
    readonly asGeneralKey: {
      readonly length: u8;
      readonly data: U8aFixed;
    } & Struct;
    readonly isOnlyChild: boolean;
    readonly isPlurality: boolean;
    readonly asPlurality: {
      readonly id: XcmV3JunctionBodyId;
      readonly part: XcmV3JunctionBodyPart;
    } & Struct;
    readonly isGlobalConsensus: boolean;
    readonly asGlobalConsensus: StagingXcmV4JunctionNetworkId;
    readonly type:
      | "Parachain"
      | "AccountId32"
      | "AccountIndex64"
      | "AccountKey20"
      | "PalletInstance"
      | "GeneralIndex"
      | "GeneralKey"
      | "OnlyChild"
      | "Plurality"
      | "GlobalConsensus";
  }
  /** @name StagingXcmV4JunctionNetworkId (53) */
  interface StagingXcmV4JunctionNetworkId extends Enum {
    readonly isByGenesis: boolean;
    readonly asByGenesis: U8aFixed;
    readonly isByFork: boolean;
    readonly asByFork: {
      readonly blockNumber: u64;
      readonly blockHash: U8aFixed;
    } & Struct;
    readonly isPolkadot: boolean;
    readonly isKusama: boolean;
    readonly isWestend: boolean;
    readonly isRococo: boolean;
    readonly isWococo: boolean;
    readonly isEthereum: boolean;
    readonly asEthereum: {
      readonly chainId: Compact<u64>;
    } & Struct;
    readonly isBitcoinCore: boolean;
    readonly isBitcoinCash: boolean;
    readonly isPolkadotBulletin: boolean;
    readonly type:
      | "ByGenesis"
      | "ByFork"
      | "Polkadot"
      | "Kusama"
      | "Westend"
      | "Rococo"
      | "Wococo"
      | "Ethereum"
      | "BitcoinCore"
      | "BitcoinCash"
      | "PolkadotBulletin";
  }
  /** @name XcmV3JunctionBodyId (56) */
  interface XcmV3JunctionBodyId extends Enum {
    readonly isUnit: boolean;
    readonly isMoniker: boolean;
    readonly asMoniker: U8aFixed;
    readonly isIndex: boolean;
    readonly asIndex: Compact<u32>;
    readonly isExecutive: boolean;
    readonly isTechnical: boolean;
    readonly isLegislative: boolean;
    readonly isJudicial: boolean;
    readonly isDefense: boolean;
    readonly isAdministration: boolean;
    readonly isTreasury: boolean;
    readonly type:
      | "Unit"
      | "Moniker"
      | "Index"
      | "Executive"
      | "Technical"
      | "Legislative"
      | "Judicial"
      | "Defense"
      | "Administration"
      | "Treasury";
  }
  /** @name XcmV3JunctionBodyPart (57) */
  interface XcmV3JunctionBodyPart extends Enum {
    readonly isVoice: boolean;
    readonly isMembers: boolean;
    readonly asMembers: {
      readonly count: Compact<u32>;
    } & Struct;
    readonly isFraction: boolean;
    readonly asFraction: {
      readonly nom: Compact<u32>;
      readonly denom: Compact<u32>;
    } & Struct;
    readonly isAtLeastProportion: boolean;
    readonly asAtLeastProportion: {
      readonly nom: Compact<u32>;
      readonly denom: Compact<u32>;
    } & Struct;
    readonly isMoreThanProportion: boolean;
    readonly asMoreThanProportion: {
      readonly nom: Compact<u32>;
      readonly denom: Compact<u32>;
    } & Struct;
    readonly type: "Voice" | "Members" | "Fraction" | "AtLeastProportion" | "MoreThanProportion";
  }
  /** @name StagingXcmV4Xcm (65) */
  interface StagingXcmV4Xcm extends Vec<StagingXcmV4Instruction> {}
  /** @name StagingXcmV4Instruction (67) */
  interface StagingXcmV4Instruction extends Enum {
    readonly isWithdrawAsset: boolean;
    readonly asWithdrawAsset: StagingXcmV4AssetAssets;
    readonly isReserveAssetDeposited: boolean;
    readonly asReserveAssetDeposited: StagingXcmV4AssetAssets;
    readonly isReceiveTeleportedAsset: boolean;
    readonly asReceiveTeleportedAsset: StagingXcmV4AssetAssets;
    readonly isQueryResponse: boolean;
    readonly asQueryResponse: {
      readonly queryId: Compact<u64>;
      readonly response: StagingXcmV4Response;
      readonly maxWeight: SpWeightsWeightV2Weight;
      readonly querier: Option<StagingXcmV4Location>;
    } & Struct;
    readonly isTransferAsset: boolean;
    readonly asTransferAsset: {
      readonly assets: StagingXcmV4AssetAssets;
      readonly beneficiary: StagingXcmV4Location;
    } & Struct;
    readonly isTransferReserveAsset: boolean;
    readonly asTransferReserveAsset: {
      readonly assets: StagingXcmV4AssetAssets;
      readonly dest: StagingXcmV4Location;
      readonly xcm: StagingXcmV4Xcm;
    } & Struct;
    readonly isTransact: boolean;
    readonly asTransact: {
      readonly originKind: XcmV3OriginKind;
      readonly requireWeightAtMost: SpWeightsWeightV2Weight;
      readonly call: XcmDoubleEncoded;
    } & Struct;
    readonly isHrmpNewChannelOpenRequest: boolean;
    readonly asHrmpNewChannelOpenRequest: {
      readonly sender: Compact<u32>;
      readonly maxMessageSize: Compact<u32>;
      readonly maxCapacity: Compact<u32>;
    } & Struct;
    readonly isHrmpChannelAccepted: boolean;
    readonly asHrmpChannelAccepted: {
      readonly recipient: Compact<u32>;
    } & Struct;
    readonly isHrmpChannelClosing: boolean;
    readonly asHrmpChannelClosing: {
      readonly initiator: Compact<u32>;
      readonly sender: Compact<u32>;
      readonly recipient: Compact<u32>;
    } & Struct;
    readonly isClearOrigin: boolean;
    readonly isDescendOrigin: boolean;
    readonly asDescendOrigin: StagingXcmV4Junctions;
    readonly isReportError: boolean;
    readonly asReportError: StagingXcmV4QueryResponseInfo;
    readonly isDepositAsset: boolean;
    readonly asDepositAsset: {
      readonly assets: StagingXcmV4AssetAssetFilter;
      readonly beneficiary: StagingXcmV4Location;
    } & Struct;
    readonly isDepositReserveAsset: boolean;
    readonly asDepositReserveAsset: {
      readonly assets: StagingXcmV4AssetAssetFilter;
      readonly dest: StagingXcmV4Location;
      readonly xcm: StagingXcmV4Xcm;
    } & Struct;
    readonly isExchangeAsset: boolean;
    readonly asExchangeAsset: {
      readonly give: StagingXcmV4AssetAssetFilter;
      readonly want: StagingXcmV4AssetAssets;
      readonly maximal: bool;
    } & Struct;
    readonly isInitiateReserveWithdraw: boolean;
    readonly asInitiateReserveWithdraw: {
      readonly assets: StagingXcmV4AssetAssetFilter;
      readonly reserve: StagingXcmV4Location;
      readonly xcm: StagingXcmV4Xcm;
    } & Struct;
    readonly isInitiateTeleport: boolean;
    readonly asInitiateTeleport: {
      readonly assets: StagingXcmV4AssetAssetFilter;
      readonly dest: StagingXcmV4Location;
      readonly xcm: StagingXcmV4Xcm;
    } & Struct;
    readonly isReportHolding: boolean;
    readonly asReportHolding: {
      readonly responseInfo: StagingXcmV4QueryResponseInfo;
      readonly assets: StagingXcmV4AssetAssetFilter;
    } & Struct;
    readonly isBuyExecution: boolean;
    readonly asBuyExecution: {
      readonly fees: StagingXcmV4Asset;
      readonly weightLimit: XcmV3WeightLimit;
    } & Struct;
    readonly isRefundSurplus: boolean;
    readonly isSetErrorHandler: boolean;
    readonly asSetErrorHandler: StagingXcmV4Xcm;
    readonly isSetAppendix: boolean;
    readonly asSetAppendix: StagingXcmV4Xcm;
    readonly isClearError: boolean;
    readonly isClaimAsset: boolean;
    readonly asClaimAsset: {
      readonly assets: StagingXcmV4AssetAssets;
      readonly ticket: StagingXcmV4Location;
    } & Struct;
    readonly isTrap: boolean;
    readonly asTrap: Compact<u64>;
    readonly isSubscribeVersion: boolean;
    readonly asSubscribeVersion: {
      readonly queryId: Compact<u64>;
      readonly maxResponseWeight: SpWeightsWeightV2Weight;
    } & Struct;
    readonly isUnsubscribeVersion: boolean;
    readonly isBurnAsset: boolean;
    readonly asBurnAsset: StagingXcmV4AssetAssets;
    readonly isExpectAsset: boolean;
    readonly asExpectAsset: StagingXcmV4AssetAssets;
    readonly isExpectOrigin: boolean;
    readonly asExpectOrigin: Option<StagingXcmV4Location>;
    readonly isExpectError: boolean;
    readonly asExpectError: Option<ITuple<[u32, XcmV3TraitsError]>>;
    readonly isExpectTransactStatus: boolean;
    readonly asExpectTransactStatus: XcmV3MaybeErrorCode;
    readonly isQueryPallet: boolean;
    readonly asQueryPallet: {
      readonly moduleName: Bytes;
      readonly responseInfo: StagingXcmV4QueryResponseInfo;
    } & Struct;
    readonly isExpectPallet: boolean;
    readonly asExpectPallet: {
      readonly index: Compact<u32>;
      readonly name: Bytes;
      readonly moduleName: Bytes;
      readonly crateMajor: Compact<u32>;
      readonly minCrateMinor: Compact<u32>;
    } & Struct;
    readonly isReportTransactStatus: boolean;
    readonly asReportTransactStatus: StagingXcmV4QueryResponseInfo;
    readonly isClearTransactStatus: boolean;
    readonly isUniversalOrigin: boolean;
    readonly asUniversalOrigin: StagingXcmV4Junction;
    readonly isExportMessage: boolean;
    readonly asExportMessage: {
      readonly network: StagingXcmV4JunctionNetworkId;
      readonly destination: StagingXcmV4Junctions;
      readonly xcm: StagingXcmV4Xcm;
    } & Struct;
    readonly isLockAsset: boolean;
    readonly asLockAsset: {
      readonly asset: StagingXcmV4Asset;
      readonly unlocker: StagingXcmV4Location;
    } & Struct;
    readonly isUnlockAsset: boolean;
    readonly asUnlockAsset: {
      readonly asset: StagingXcmV4Asset;
      readonly target: StagingXcmV4Location;
    } & Struct;
    readonly isNoteUnlockable: boolean;
    readonly asNoteUnlockable: {
      readonly asset: StagingXcmV4Asset;
      readonly owner: StagingXcmV4Location;
    } & Struct;
    readonly isRequestUnlock: boolean;
    readonly asRequestUnlock: {
      readonly asset: StagingXcmV4Asset;
      readonly locker: StagingXcmV4Location;
    } & Struct;
    readonly isSetFeesMode: boolean;
    readonly asSetFeesMode: {
      readonly jitWithdraw: bool;
    } & Struct;
    readonly isSetTopic: boolean;
    readonly asSetTopic: U8aFixed;
    readonly isClearTopic: boolean;
    readonly isAliasOrigin: boolean;
    readonly asAliasOrigin: StagingXcmV4Location;
    readonly isUnpaidExecution: boolean;
    readonly asUnpaidExecution: {
      readonly weightLimit: XcmV3WeightLimit;
      readonly checkOrigin: Option<StagingXcmV4Location>;
    } & Struct;
    readonly type:
      | "WithdrawAsset"
      | "ReserveAssetDeposited"
      | "ReceiveTeleportedAsset"
      | "QueryResponse"
      | "TransferAsset"
      | "TransferReserveAsset"
      | "Transact"
      | "HrmpNewChannelOpenRequest"
      | "HrmpChannelAccepted"
      | "HrmpChannelClosing"
      | "ClearOrigin"
      | "DescendOrigin"
      | "ReportError"
      | "DepositAsset"
      | "DepositReserveAsset"
      | "ExchangeAsset"
      | "InitiateReserveWithdraw"
      | "InitiateTeleport"
      | "ReportHolding"
      | "BuyExecution"
      | "RefundSurplus"
      | "SetErrorHandler"
      | "SetAppendix"
      | "ClearError"
      | "ClaimAsset"
      | "Trap"
      | "SubscribeVersion"
      | "UnsubscribeVersion"
      | "BurnAsset"
      | "ExpectAsset"
      | "ExpectOrigin"
      | "ExpectError"
      | "ExpectTransactStatus"
      | "QueryPallet"
      | "ExpectPallet"
      | "ReportTransactStatus"
      | "ClearTransactStatus"
      | "UniversalOrigin"
      | "ExportMessage"
      | "LockAsset"
      | "UnlockAsset"
      | "NoteUnlockable"
      | "RequestUnlock"
      | "SetFeesMode"
      | "SetTopic"
      | "ClearTopic"
      | "AliasOrigin"
      | "UnpaidExecution";
  }
  /** @name StagingXcmV4AssetAssets (68) */
  interface StagingXcmV4AssetAssets extends Vec<StagingXcmV4Asset> {}
  /** @name StagingXcmV4Asset (70) */
  interface StagingXcmV4Asset extends Struct {
    readonly id: StagingXcmV4AssetAssetId;
    readonly fun: StagingXcmV4AssetFungibility;
  }
  /** @name StagingXcmV4AssetAssetId (71) */
  interface StagingXcmV4AssetAssetId extends StagingXcmV4Location {}
  /** @name StagingXcmV4AssetFungibility (72) */
  interface StagingXcmV4AssetFungibility extends Enum {
    readonly isFungible: boolean;
    readonly asFungible: Compact<u128>;
    readonly isNonFungible: boolean;
    readonly asNonFungible: StagingXcmV4AssetAssetInstance;
    readonly type: "Fungible" | "NonFungible";
  }
  /** @name StagingXcmV4AssetAssetInstance (73) */
  interface StagingXcmV4AssetAssetInstance extends Enum {
    readonly isUndefined: boolean;
    readonly isIndex: boolean;
    readonly asIndex: Compact<u128>;
    readonly isArray4: boolean;
    readonly asArray4: U8aFixed;
    readonly isArray8: boolean;
    readonly asArray8: U8aFixed;
    readonly isArray16: boolean;
    readonly asArray16: U8aFixed;
    readonly isArray32: boolean;
    readonly asArray32: U8aFixed;
    readonly type: "Undefined" | "Index" | "Array4" | "Array8" | "Array16" | "Array32";
  }
  /** @name StagingXcmV4Response (76) */
  interface StagingXcmV4Response extends Enum {
    readonly isNull: boolean;
    readonly isAssets: boolean;
    readonly asAssets: StagingXcmV4AssetAssets;
    readonly isExecutionResult: boolean;
    readonly asExecutionResult: Option<ITuple<[u32, XcmV3TraitsError]>>;
    readonly isVersion: boolean;
    readonly asVersion: u32;
    readonly isPalletsInfo: boolean;
    readonly asPalletsInfo: Vec<StagingXcmV4PalletInfo>;
    readonly isDispatchResult: boolean;
    readonly asDispatchResult: XcmV3MaybeErrorCode;
    readonly type:
      | "Null"
      | "Assets"
      | "ExecutionResult"
      | "Version"
      | "PalletsInfo"
      | "DispatchResult";
  }
  /** @name StagingXcmV4PalletInfo (80) */
  interface StagingXcmV4PalletInfo extends Struct {
    readonly index: Compact<u32>;
    readonly name: Bytes;
    readonly moduleName: Bytes;
    readonly major: Compact<u32>;
    readonly minor: Compact<u32>;
    readonly patch: Compact<u32>;
  }
  /** @name XcmV3MaybeErrorCode (83) */
  interface XcmV3MaybeErrorCode extends Enum {
    readonly isSuccess: boolean;
    readonly isError: boolean;
    readonly asError: Bytes;
    readonly isTruncatedError: boolean;
    readonly asTruncatedError: Bytes;
    readonly type: "Success" | "Error" | "TruncatedError";
  }
  /** @name XcmV3OriginKind (86) */
  interface XcmV3OriginKind extends Enum {
    readonly isNative: boolean;
    readonly isSovereignAccount: boolean;
    readonly isSuperuser: boolean;
    readonly isXcm: boolean;
    readonly type: "Native" | "SovereignAccount" | "Superuser" | "Xcm";
  }
  /** @name XcmDoubleEncoded (87) */
  interface XcmDoubleEncoded extends Struct {
    readonly encoded: Bytes;
  }
  /** @name StagingXcmV4QueryResponseInfo (88) */
  interface StagingXcmV4QueryResponseInfo extends Struct {
    readonly destination: StagingXcmV4Location;
    readonly queryId: Compact<u64>;
    readonly maxWeight: SpWeightsWeightV2Weight;
  }
  /** @name StagingXcmV4AssetAssetFilter (89) */
  interface StagingXcmV4AssetAssetFilter extends Enum {
    readonly isDefinite: boolean;
    readonly asDefinite: StagingXcmV4AssetAssets;
    readonly isWild: boolean;
    readonly asWild: StagingXcmV4AssetWildAsset;
    readonly type: "Definite" | "Wild";
  }
  /** @name StagingXcmV4AssetWildAsset (90) */
  interface StagingXcmV4AssetWildAsset extends Enum {
    readonly isAll: boolean;
    readonly isAllOf: boolean;
    readonly asAllOf: {
      readonly id: StagingXcmV4AssetAssetId;
      readonly fun: StagingXcmV4AssetWildFungibility;
    } & Struct;
    readonly isAllCounted: boolean;
    readonly asAllCounted: Compact<u32>;
    readonly isAllOfCounted: boolean;
    readonly asAllOfCounted: {
      readonly id: StagingXcmV4AssetAssetId;
      readonly fun: StagingXcmV4AssetWildFungibility;
      readonly count: Compact<u32>;
    } & Struct;
    readonly type: "All" | "AllOf" | "AllCounted" | "AllOfCounted";
  }
  /** @name StagingXcmV4AssetWildFungibility (91) */
  interface StagingXcmV4AssetWildFungibility extends Enum {
    readonly isFungible: boolean;
    readonly isNonFungible: boolean;
    readonly type: "Fungible" | "NonFungible";
  }
  /** @name XcmV3WeightLimit (92) */
  interface XcmV3WeightLimit extends Enum {
    readonly isUnlimited: boolean;
    readonly isLimited: boolean;
    readonly asLimited: SpWeightsWeightV2Weight;
    readonly type: "Unlimited" | "Limited";
  }
  /** @name XcmVersionedAssets (93) */
  interface XcmVersionedAssets extends Enum {
    readonly isV2: boolean;
    readonly asV2: XcmV2MultiassetMultiAssets;
    readonly isV3: boolean;
    readonly asV3: XcmV3MultiassetMultiAssets;
    readonly isV4: boolean;
    readonly asV4: StagingXcmV4AssetAssets;
    readonly type: "V2" | "V3" | "V4";
  }
  /** @name XcmV2MultiassetMultiAssets (94) */
  interface XcmV2MultiassetMultiAssets extends Vec<XcmV2MultiAsset> {}
  /** @name XcmV2MultiAsset (96) */
  interface XcmV2MultiAsset extends Struct {
    readonly id: XcmV2MultiassetAssetId;
    readonly fun: XcmV2MultiassetFungibility;
  }
  /** @name XcmV2MultiassetAssetId (97) */
  interface XcmV2MultiassetAssetId extends Enum {
    readonly isConcrete: boolean;
    readonly asConcrete: XcmV2MultiLocation;
    readonly isAbstract: boolean;
    readonly asAbstract: Bytes;
    readonly type: "Concrete" | "Abstract";
  }
  /** @name XcmV2MultiLocation (98) */
  interface XcmV2MultiLocation extends Struct {
    readonly parents: u8;
    readonly interior: XcmV2MultilocationJunctions;
  }
  /** @name XcmV2MultilocationJunctions (99) */
  interface XcmV2MultilocationJunctions extends Enum {
    readonly isHere: boolean;
    readonly isX1: boolean;
    readonly asX1: XcmV2Junction;
    readonly isX2: boolean;
    readonly asX2: ITuple<[XcmV2Junction, XcmV2Junction]>;
    readonly isX3: boolean;
    readonly asX3: ITuple<[XcmV2Junction, XcmV2Junction, XcmV2Junction]>;
    readonly isX4: boolean;
    readonly asX4: ITuple<[XcmV2Junction, XcmV2Junction, XcmV2Junction, XcmV2Junction]>;
    readonly isX5: boolean;
    readonly asX5: ITuple<
      [XcmV2Junction, XcmV2Junction, XcmV2Junction, XcmV2Junction, XcmV2Junction]
    >;
    readonly isX6: boolean;
    readonly asX6: ITuple<
      [XcmV2Junction, XcmV2Junction, XcmV2Junction, XcmV2Junction, XcmV2Junction, XcmV2Junction]
    >;
    readonly isX7: boolean;
    readonly asX7: ITuple<
      [
        XcmV2Junction,
        XcmV2Junction,
        XcmV2Junction,
        XcmV2Junction,
        XcmV2Junction,
        XcmV2Junction,
        XcmV2Junction
      ]
    >;
    readonly isX8: boolean;
    readonly asX8: ITuple<
      [
        XcmV2Junction,
        XcmV2Junction,
        XcmV2Junction,
        XcmV2Junction,
        XcmV2Junction,
        XcmV2Junction,
        XcmV2Junction,
        XcmV2Junction
      ]
    >;
    readonly type: "Here" | "X1" | "X2" | "X3" | "X4" | "X5" | "X6" | "X7" | "X8";
  }
  /** @name XcmV2Junction (100) */
  interface XcmV2Junction extends Enum {
    readonly isParachain: boolean;
    readonly asParachain: Compact<u32>;
    readonly isAccountId32: boolean;
    readonly asAccountId32: {
      readonly network: XcmV2NetworkId;
      readonly id: U8aFixed;
    } & Struct;
    readonly isAccountIndex64: boolean;
    readonly asAccountIndex64: {
      readonly network: XcmV2NetworkId;
      readonly index: Compact<u64>;
    } & Struct;
    readonly isAccountKey20: boolean;
    readonly asAccountKey20: {
      readonly network: XcmV2NetworkId;
      readonly key: U8aFixed;
    } & Struct;
    readonly isPalletInstance: boolean;
    readonly asPalletInstance: u8;
    readonly isGeneralIndex: boolean;
    readonly asGeneralIndex: Compact<u128>;
    readonly isGeneralKey: boolean;
    readonly asGeneralKey: Bytes;
    readonly isOnlyChild: boolean;
    readonly isPlurality: boolean;
    readonly asPlurality: {
      readonly id: XcmV2BodyId;
      readonly part: XcmV2BodyPart;
    } & Struct;
    readonly type:
      | "Parachain"
      | "AccountId32"
      | "AccountIndex64"
      | "AccountKey20"
      | "PalletInstance"
      | "GeneralIndex"
      | "GeneralKey"
      | "OnlyChild"
      | "Plurality";
  }
  /** @name XcmV2NetworkId (101) */
  interface XcmV2NetworkId extends Enum {
    readonly isAny: boolean;
    readonly isNamed: boolean;
    readonly asNamed: Bytes;
    readonly isPolkadot: boolean;
    readonly isKusama: boolean;
    readonly type: "Any" | "Named" | "Polkadot" | "Kusama";
  }
  /** @name XcmV2BodyId (103) */
  interface XcmV2BodyId extends Enum {
    readonly isUnit: boolean;
    readonly isNamed: boolean;
    readonly asNamed: Bytes;
    readonly isIndex: boolean;
    readonly asIndex: Compact<u32>;
    readonly isExecutive: boolean;
    readonly isTechnical: boolean;
    readonly isLegislative: boolean;
    readonly isJudicial: boolean;
    readonly isDefense: boolean;
    readonly isAdministration: boolean;
    readonly isTreasury: boolean;
    readonly type:
      | "Unit"
      | "Named"
      | "Index"
      | "Executive"
      | "Technical"
      | "Legislative"
      | "Judicial"
      | "Defense"
      | "Administration"
      | "Treasury";
  }
  /** @name XcmV2BodyPart (104) */
  interface XcmV2BodyPart extends Enum {
    readonly isVoice: boolean;
    readonly isMembers: boolean;
    readonly asMembers: {
      readonly count: Compact<u32>;
    } & Struct;
    readonly isFraction: boolean;
    readonly asFraction: {
      readonly nom: Compact<u32>;
      readonly denom: Compact<u32>;
    } & Struct;
    readonly isAtLeastProportion: boolean;
    readonly asAtLeastProportion: {
      readonly nom: Compact<u32>;
      readonly denom: Compact<u32>;
    } & Struct;
    readonly isMoreThanProportion: boolean;
    readonly asMoreThanProportion: {
      readonly nom: Compact<u32>;
      readonly denom: Compact<u32>;
    } & Struct;
    readonly type: "Voice" | "Members" | "Fraction" | "AtLeastProportion" | "MoreThanProportion";
  }
  /** @name XcmV2MultiassetFungibility (105) */
  interface XcmV2MultiassetFungibility extends Enum {
    readonly isFungible: boolean;
    readonly asFungible: Compact<u128>;
    readonly isNonFungible: boolean;
    readonly asNonFungible: XcmV2MultiassetAssetInstance;
    readonly type: "Fungible" | "NonFungible";
  }
  /** @name XcmV2MultiassetAssetInstance (106) */
  interface XcmV2MultiassetAssetInstance extends Enum {
    readonly isUndefined: boolean;
    readonly isIndex: boolean;
    readonly asIndex: Compact<u128>;
    readonly isArray4: boolean;
    readonly asArray4: U8aFixed;
    readonly isArray8: boolean;
    readonly asArray8: U8aFixed;
    readonly isArray16: boolean;
    readonly asArray16: U8aFixed;
    readonly isArray32: boolean;
    readonly asArray32: U8aFixed;
    readonly isBlob: boolean;
    readonly asBlob: Bytes;
    readonly type: "Undefined" | "Index" | "Array4" | "Array8" | "Array16" | "Array32" | "Blob";
  }
  /** @name XcmV3MultiassetMultiAssets (107) */
  interface XcmV3MultiassetMultiAssets extends Vec<XcmV3MultiAsset> {}
  /** @name XcmV3MultiAsset (109) */
  interface XcmV3MultiAsset extends Struct {
    readonly id: XcmV3MultiassetAssetId;
    readonly fun: XcmV3MultiassetFungibility;
  }
  /** @name XcmV3MultiassetAssetId (110) */
  interface XcmV3MultiassetAssetId extends Enum {
    readonly isConcrete: boolean;
    readonly asConcrete: StagingXcmV3MultiLocation;
    readonly isAbstract: boolean;
    readonly asAbstract: U8aFixed;
    readonly type: "Concrete" | "Abstract";
  }
  /** @name StagingXcmV3MultiLocation (111) */
  interface StagingXcmV3MultiLocation extends Struct {
    readonly parents: u8;
    readonly interior: XcmV3Junctions;
  }
  /** @name XcmV3Junctions (112) */
  interface XcmV3Junctions extends Enum {
    readonly isHere: boolean;
    readonly isX1: boolean;
    readonly asX1: XcmV3Junction;
    readonly isX2: boolean;
    readonly asX2: ITuple<[XcmV3Junction, XcmV3Junction]>;
    readonly isX3: boolean;
    readonly asX3: ITuple<[XcmV3Junction, XcmV3Junction, XcmV3Junction]>;
    readonly isX4: boolean;
    readonly asX4: ITuple<[XcmV3Junction, XcmV3Junction, XcmV3Junction, XcmV3Junction]>;
    readonly isX5: boolean;
    readonly asX5: ITuple<
      [XcmV3Junction, XcmV3Junction, XcmV3Junction, XcmV3Junction, XcmV3Junction]
    >;
    readonly isX6: boolean;
    readonly asX6: ITuple<
      [XcmV3Junction, XcmV3Junction, XcmV3Junction, XcmV3Junction, XcmV3Junction, XcmV3Junction]
    >;
    readonly isX7: boolean;
    readonly asX7: ITuple<
      [
        XcmV3Junction,
        XcmV3Junction,
        XcmV3Junction,
        XcmV3Junction,
        XcmV3Junction,
        XcmV3Junction,
        XcmV3Junction
      ]
    >;
    readonly isX8: boolean;
    readonly asX8: ITuple<
      [
        XcmV3Junction,
        XcmV3Junction,
        XcmV3Junction,
        XcmV3Junction,
        XcmV3Junction,
        XcmV3Junction,
        XcmV3Junction,
        XcmV3Junction
      ]
    >;
    readonly type: "Here" | "X1" | "X2" | "X3" | "X4" | "X5" | "X6" | "X7" | "X8";
  }
  /** @name XcmV3Junction (113) */
  interface XcmV3Junction extends Enum {
    readonly isParachain: boolean;
    readonly asParachain: Compact<u32>;
    readonly isAccountId32: boolean;
    readonly asAccountId32: {
      readonly network: Option<XcmV3JunctionNetworkId>;
      readonly id: U8aFixed;
    } & Struct;
    readonly isAccountIndex64: boolean;
    readonly asAccountIndex64: {
      readonly network: Option<XcmV3JunctionNetworkId>;
      readonly index: Compact<u64>;
    } & Struct;
    readonly isAccountKey20: boolean;
    readonly asAccountKey20: {
      readonly network: Option<XcmV3JunctionNetworkId>;
      readonly key: U8aFixed;
    } & Struct;
    readonly isPalletInstance: boolean;
    readonly asPalletInstance: u8;
    readonly isGeneralIndex: boolean;
    readonly asGeneralIndex: Compact<u128>;
    readonly isGeneralKey: boolean;
    readonly asGeneralKey: {
      readonly length: u8;
      readonly data: U8aFixed;
    } & Struct;
    readonly isOnlyChild: boolean;
    readonly isPlurality: boolean;
    readonly asPlurality: {
      readonly id: XcmV3JunctionBodyId;
      readonly part: XcmV3JunctionBodyPart;
    } & Struct;
    readonly isGlobalConsensus: boolean;
    readonly asGlobalConsensus: XcmV3JunctionNetworkId;
    readonly type:
      | "Parachain"
      | "AccountId32"
      | "AccountIndex64"
      | "AccountKey20"
      | "PalletInstance"
      | "GeneralIndex"
      | "GeneralKey"
      | "OnlyChild"
      | "Plurality"
      | "GlobalConsensus";
  }
  /** @name XcmV3JunctionNetworkId (115) */
  interface XcmV3JunctionNetworkId extends Enum {
    readonly isByGenesis: boolean;
    readonly asByGenesis: U8aFixed;
    readonly isByFork: boolean;
    readonly asByFork: {
      readonly blockNumber: u64;
      readonly blockHash: U8aFixed;
    } & Struct;
    readonly isPolkadot: boolean;
    readonly isKusama: boolean;
    readonly isWestend: boolean;
    readonly isRococo: boolean;
    readonly isWococo: boolean;
    readonly isEthereum: boolean;
    readonly asEthereum: {
      readonly chainId: Compact<u64>;
    } & Struct;
    readonly isBitcoinCore: boolean;
    readonly isBitcoinCash: boolean;
    readonly isPolkadotBulletin: boolean;
    readonly type:
      | "ByGenesis"
      | "ByFork"
      | "Polkadot"
      | "Kusama"
      | "Westend"
      | "Rococo"
      | "Wococo"
      | "Ethereum"
      | "BitcoinCore"
      | "BitcoinCash"
      | "PolkadotBulletin";
  }
  /** @name XcmV3MultiassetFungibility (116) */
  interface XcmV3MultiassetFungibility extends Enum {
    readonly isFungible: boolean;
    readonly asFungible: Compact<u128>;
    readonly isNonFungible: boolean;
    readonly asNonFungible: XcmV3MultiassetAssetInstance;
    readonly type: "Fungible" | "NonFungible";
  }
  /** @name XcmV3MultiassetAssetInstance (117) */
  interface XcmV3MultiassetAssetInstance extends Enum {
    readonly isUndefined: boolean;
    readonly isIndex: boolean;
    readonly asIndex: Compact<u128>;
    readonly isArray4: boolean;
    readonly asArray4: U8aFixed;
    readonly isArray8: boolean;
    readonly asArray8: U8aFixed;
    readonly isArray16: boolean;
    readonly asArray16: U8aFixed;
    readonly isArray32: boolean;
    readonly asArray32: U8aFixed;
    readonly type: "Undefined" | "Index" | "Array4" | "Array8" | "Array16" | "Array32";
  }
  /** @name XcmVersionedLocation (118) */
  interface XcmVersionedLocation extends Enum {
    readonly isV2: boolean;
    readonly asV2: XcmV2MultiLocation;
    readonly isV3: boolean;
    readonly asV3: StagingXcmV3MultiLocation;
    readonly isV4: boolean;
    readonly asV4: StagingXcmV4Location;
    readonly type: "V2" | "V3" | "V4";
  }
  /** @name CumulusPalletXcmEvent (119) */
  interface CumulusPalletXcmEvent extends Enum {
    readonly isInvalidFormat: boolean;
    readonly asInvalidFormat: U8aFixed;
    readonly isUnsupportedVersion: boolean;
    readonly asUnsupportedVersion: U8aFixed;
    readonly isExecutedDownward: boolean;
    readonly asExecutedDownward: ITuple<[U8aFixed, StagingXcmV4TraitsOutcome]>;
    readonly type: "InvalidFormat" | "UnsupportedVersion" | "ExecutedDownward";
  }
  /** @name PalletMessageQueueEvent (120) */
  interface PalletMessageQueueEvent extends Enum {
    readonly isProcessingFailed: boolean;
    readonly asProcessingFailed: {
      readonly id: H256;
      readonly origin: CumulusPrimitivesCoreAggregateMessageOrigin;
      readonly error: FrameSupportMessagesProcessMessageError;
    } & Struct;
    readonly isProcessed: boolean;
    readonly asProcessed: {
      readonly id: H256;
      readonly origin: CumulusPrimitivesCoreAggregateMessageOrigin;
      readonly weightUsed: SpWeightsWeightV2Weight;
      readonly success: bool;
    } & Struct;
    readonly isOverweightEnqueued: boolean;
    readonly asOverweightEnqueued: {
      readonly id: U8aFixed;
      readonly origin: CumulusPrimitivesCoreAggregateMessageOrigin;
      readonly pageIndex: u32;
      readonly messageIndex: u32;
    } & Struct;
    readonly isPageReaped: boolean;
    readonly asPageReaped: {
      readonly origin: CumulusPrimitivesCoreAggregateMessageOrigin;
      readonly index: u32;
    } & Struct;
    readonly type: "ProcessingFailed" | "Processed" | "OverweightEnqueued" | "PageReaped";
  }
  /** @name CumulusPrimitivesCoreAggregateMessageOrigin (121) */
  interface CumulusPrimitivesCoreAggregateMessageOrigin extends Enum {
    readonly isHere: boolean;
    readonly isParent: boolean;
    readonly isSibling: boolean;
    readonly asSibling: u32;
    readonly type: "Here" | "Parent" | "Sibling";
  }
  /** @name FrameSupportMessagesProcessMessageError (123) */
  interface FrameSupportMessagesProcessMessageError extends Enum {
    readonly isBadFormat: boolean;
    readonly isCorrupt: boolean;
    readonly isUnsupported: boolean;
    readonly isOverweight: boolean;
    readonly asOverweight: SpWeightsWeightV2Weight;
    readonly isYield: boolean;
    readonly isStackLimitReached: boolean;
    readonly type:
      | "BadFormat"
      | "Corrupt"
      | "Unsupported"
      | "Overweight"
      | "Yield"
      | "StackLimitReached";
  }
  /** @name PalletStorageProvidersEvent (124) */
  interface PalletStorageProvidersEvent extends Enum {
    readonly isMspRequestSignUpSuccess: boolean;
    readonly asMspRequestSignUpSuccess: {
      readonly who: AccountId32;
      readonly multiaddresses: Vec<Bytes>;
      readonly capacity: u64;
    } & Struct;
    readonly isMspSignUpSuccess: boolean;
    readonly asMspSignUpSuccess: {
      readonly who: AccountId32;
      readonly mspId: H256;
      readonly multiaddresses: Vec<Bytes>;
      readonly capacity: u64;
      readonly valueProp: PalletStorageProvidersValuePropositionWithId;
    } & Struct;
    readonly isBspRequestSignUpSuccess: boolean;
    readonly asBspRequestSignUpSuccess: {
      readonly who: AccountId32;
      readonly multiaddresses: Vec<Bytes>;
      readonly capacity: u64;
    } & Struct;
    readonly isBspSignUpSuccess: boolean;
    readonly asBspSignUpSuccess: {
      readonly who: AccountId32;
      readonly bspId: H256;
      readonly root: H256;
      readonly multiaddresses: Vec<Bytes>;
      readonly capacity: u64;
    } & Struct;
    readonly isSignUpRequestCanceled: boolean;
    readonly asSignUpRequestCanceled: {
      readonly who: AccountId32;
    } & Struct;
    readonly isMspSignOffSuccess: boolean;
    readonly asMspSignOffSuccess: {
      readonly who: AccountId32;
      readonly mspId: H256;
    } & Struct;
    readonly isBspSignOffSuccess: boolean;
    readonly asBspSignOffSuccess: {
      readonly who: AccountId32;
      readonly bspId: H256;
    } & Struct;
    readonly isCapacityChanged: boolean;
    readonly asCapacityChanged: {
      readonly who: AccountId32;
      readonly providerId: PalletStorageProvidersStorageProviderId;
      readonly oldCapacity: u64;
      readonly newCapacity: u64;
      readonly nextBlockWhenChangeAllowed: u32;
    } & Struct;
    readonly isSlashed: boolean;
    readonly asSlashed: {
      readonly providerId: H256;
      readonly amount: u128;
    } & Struct;
    readonly isAwaitingTopUp: boolean;
    readonly asAwaitingTopUp: {
      readonly providerId: H256;
      readonly topUpMetadata: PalletStorageProvidersTopUpMetadata;
    } & Struct;
    readonly isTopUpFulfilled: boolean;
    readonly asTopUpFulfilled: {
      readonly providerId: H256;
      readonly amount: u128;
    } & Struct;
    readonly isProviderInsolvent: boolean;
    readonly asProviderInsolvent: {
      readonly providerId: H256;
    } & Struct;
    readonly isBucketRootChanged: boolean;
    readonly asBucketRootChanged: {
      readonly bucketId: H256;
      readonly oldRoot: H256;
      readonly newRoot: H256;
    } & Struct;
    readonly isMultiAddressAdded: boolean;
    readonly asMultiAddressAdded: {
      readonly providerId: H256;
      readonly newMultiaddress: Bytes;
    } & Struct;
    readonly isMultiAddressRemoved: boolean;
    readonly asMultiAddressRemoved: {
      readonly providerId: H256;
      readonly removedMultiaddress: Bytes;
    } & Struct;
    readonly isValuePropAdded: boolean;
    readonly asValuePropAdded: {
      readonly mspId: H256;
      readonly valuePropId: H256;
      readonly valueProp: PalletStorageProvidersValueProposition;
    } & Struct;
    readonly isValuePropUnavailable: boolean;
    readonly asValuePropUnavailable: {
      readonly mspId: H256;
      readonly valuePropId: H256;
    } & Struct;
    readonly isMspDeleted: boolean;
    readonly asMspDeleted: {
      readonly providerId: H256;
    } & Struct;
    readonly isBspDeleted: boolean;
    readonly asBspDeleted: {
      readonly providerId: H256;
    } & Struct;
    readonly type:
      | "MspRequestSignUpSuccess"
      | "MspSignUpSuccess"
      | "BspRequestSignUpSuccess"
      | "BspSignUpSuccess"
      | "SignUpRequestCanceled"
      | "MspSignOffSuccess"
      | "BspSignOffSuccess"
      | "CapacityChanged"
      | "Slashed"
      | "AwaitingTopUp"
      | "TopUpFulfilled"
      | "ProviderInsolvent"
      | "BucketRootChanged"
      | "MultiAddressAdded"
      | "MultiAddressRemoved"
      | "ValuePropAdded"
      | "ValuePropUnavailable"
      | "MspDeleted"
      | "BspDeleted";
  }
  /** @name PalletStorageProvidersValuePropositionWithId (128) */
  interface PalletStorageProvidersValuePropositionWithId extends Struct {
    readonly id: H256;
    readonly valueProp: PalletStorageProvidersValueProposition;
  }
  /** @name PalletStorageProvidersValueProposition (129) */
  interface PalletStorageProvidersValueProposition extends Struct {
    readonly pricePerGigaUnitOfDataPerBlock: u128;
    readonly commitment: Bytes;
    readonly bucketDataLimit: u64;
    readonly available: bool;
  }
  /** @name PalletStorageProvidersStorageProviderId (131) */
  interface PalletStorageProvidersStorageProviderId extends Enum {
    readonly isBackupStorageProvider: boolean;
    readonly asBackupStorageProvider: H256;
    readonly isMainStorageProvider: boolean;
    readonly asMainStorageProvider: H256;
    readonly type: "BackupStorageProvider" | "MainStorageProvider";
  }
  /** @name PalletStorageProvidersTopUpMetadata (132) */
  interface PalletStorageProvidersTopUpMetadata extends Struct {
    readonly startedAt: u32;
    readonly endBlockGracePeriod: u32;
  }
  /** @name PalletFileSystemEvent (133) */
  interface PalletFileSystemEvent extends Enum {
    readonly isNewBucket: boolean;
    readonly asNewBucket: {
      readonly who: AccountId32;
      readonly mspId: H256;
      readonly bucketId: H256;
      readonly name: Bytes;
      readonly root: H256;
      readonly collectionId: Option<u32>;
      readonly private: bool;
      readonly valuePropId: Option<H256>;
    } & Struct;
    readonly isBucketDeleted: boolean;
    readonly asBucketDeleted: {
      readonly who: AccountId32;
      readonly bucketId: H256;
      readonly maybeCollectionId: Option<u32>;
    } & Struct;
    readonly isMoveBucketRequested: boolean;
    readonly asMoveBucketRequested: {
      readonly who: AccountId32;
      readonly bucketId: H256;
      readonly newMspId: H256;
    } & Struct;
    readonly isBucketPrivacyUpdated: boolean;
    readonly asBucketPrivacyUpdated: {
      readonly who: AccountId32;
      readonly bucketId: H256;
      readonly collectionId: Option<u32>;
      readonly private: bool;
    } & Struct;
    readonly isNewCollectionAndAssociation: boolean;
    readonly asNewCollectionAndAssociation: {
      readonly who: AccountId32;
      readonly bucketId: H256;
      readonly collectionId: u32;
    } & Struct;
    readonly isNewStorageRequest: boolean;
    readonly asNewStorageRequest: {
      readonly who: AccountId32;
      readonly fileKey: H256;
      readonly bucketId: H256;
      readonly location: Bytes;
      readonly fingerprint: H256;
      readonly size_: u64;
      readonly peerIds: Vec<Bytes>;
      readonly expiresAt: u32;
    } & Struct;
    readonly isMspAcceptedStorageRequest: boolean;
    readonly asMspAcceptedStorageRequest: {
      readonly fileKey: H256;
    } & Struct;
    readonly isAcceptedBspVolunteer: boolean;
    readonly asAcceptedBspVolunteer: {
      readonly bspId: H256;
      readonly bucketId: H256;
      readonly location: Bytes;
      readonly fingerprint: H256;
      readonly multiaddresses: Vec<Bytes>;
      readonly owner: AccountId32;
      readonly size_: u64;
    } & Struct;
    readonly isBspConfirmedStoring: boolean;
    readonly asBspConfirmedStoring: {
      readonly who: AccountId32;
      readonly bspId: H256;
      readonly confirmedFileKeys: Vec<H256>;
      readonly skippedFileKeys: Vec<H256>;
      readonly newRoot: H256;
    } & Struct;
    readonly isStorageRequestFulfilled: boolean;
    readonly asStorageRequestFulfilled: {
      readonly fileKey: H256;
    } & Struct;
    readonly isStorageRequestExpired: boolean;
    readonly asStorageRequestExpired: {
      readonly fileKey: H256;
    } & Struct;
    readonly isStorageRequestRevoked: boolean;
    readonly asStorageRequestRevoked: {
      readonly fileKey: H256;
    } & Struct;
    readonly isStorageRequestRejected: boolean;
    readonly asStorageRequestRejected: {
      readonly fileKey: H256;
      readonly reason: PalletFileSystemRejectedStorageRequestReason;
    } & Struct;
    readonly isBspRequestedToStopStoring: boolean;
    readonly asBspRequestedToStopStoring: {
      readonly bspId: H256;
      readonly fileKey: H256;
      readonly owner: AccountId32;
      readonly location: Bytes;
    } & Struct;
    readonly isBspConfirmStoppedStoring: boolean;
    readonly asBspConfirmStoppedStoring: {
      readonly bspId: H256;
      readonly fileKey: H256;
      readonly newRoot: H256;
    } & Struct;
    readonly isPriorityChallengeForFileDeletionQueued: boolean;
    readonly asPriorityChallengeForFileDeletionQueued: {
      readonly issuer: PalletFileSystemEitherAccountIdOrMspId;
      readonly fileKey: H256;
    } & Struct;
    readonly isSpStopStoringInsolventUser: boolean;
    readonly asSpStopStoringInsolventUser: {
      readonly spId: H256;
      readonly fileKey: H256;
      readonly owner: AccountId32;
      readonly location: Bytes;
      readonly newRoot: H256;
    } & Struct;
    readonly isFailedToQueuePriorityChallenge: boolean;
    readonly asFailedToQueuePriorityChallenge: {
      readonly fileKey: H256;
      readonly error: SpRuntimeDispatchError;
    } & Struct;
    readonly isFileDeletionRequest: boolean;
    readonly asFileDeletionRequest: {
      readonly user: AccountId32;
      readonly fileKey: H256;
      readonly bucketId: H256;
      readonly mspId: Option<H256>;
      readonly proofOfInclusion: bool;
    } & Struct;
    readonly isProofSubmittedForPendingFileDeletionRequest: boolean;
    readonly asProofSubmittedForPendingFileDeletionRequest: {
      readonly mspId: H256;
      readonly user: AccountId32;
      readonly fileKey: H256;
      readonly bucketId: H256;
      readonly proofOfInclusion: bool;
    } & Struct;
    readonly isBspChallengeCycleInitialised: boolean;
    readonly asBspChallengeCycleInitialised: {
      readonly who: AccountId32;
      readonly bspId: H256;
    } & Struct;
    readonly isMoveBucketRequestExpired: boolean;
    readonly asMoveBucketRequestExpired: {
      readonly mspId: H256;
      readonly bucketId: H256;
    } & Struct;
    readonly isMoveBucketAccepted: boolean;
    readonly asMoveBucketAccepted: {
      readonly bucketId: H256;
      readonly mspId: H256;
    } & Struct;
    readonly isMoveBucketRejected: boolean;
    readonly asMoveBucketRejected: {
      readonly bucketId: H256;
      readonly mspId: H256;
    } & Struct;
    readonly isMspStoppedStoringBucket: boolean;
    readonly asMspStoppedStoringBucket: {
      readonly mspId: H256;
      readonly owner: AccountId32;
      readonly bucketId: H256;
    } & Struct;
    readonly isFailedToDecreaseBucketSize: boolean;
    readonly asFailedToDecreaseBucketSize: {
      readonly user: AccountId32;
      readonly bucketId: H256;
      readonly fileKey: H256;
      readonly fileSize: u64;
      readonly error: SpRuntimeDispatchError;
    } & Struct;
    readonly isFailedToGetMspOfBucket: boolean;
    readonly asFailedToGetMspOfBucket: {
      readonly bucketId: H256;
      readonly error: SpRuntimeDispatchError;
    } & Struct;
    readonly isFailedToDecreaseMspUsedCapacity: boolean;
    readonly asFailedToDecreaseMspUsedCapacity: {
      readonly user: AccountId32;
      readonly mspId: H256;
      readonly fileKey: H256;
      readonly fileSize: u64;
      readonly error: SpRuntimeDispatchError;
    } & Struct;
    readonly isUsedCapacityShouldBeZero: boolean;
    readonly asUsedCapacityShouldBeZero: {
      readonly actualUsedCapacity: u64;
    } & Struct;
    readonly isFailedToReleaseStorageRequestCreationDeposit: boolean;
    readonly asFailedToReleaseStorageRequestCreationDeposit: {
      readonly fileKey: H256;
      readonly owner: AccountId32;
      readonly amountToReturn: u128;
      readonly error: SpRuntimeDispatchError;
    } & Struct;
    readonly type:
      | "NewBucket"
      | "BucketDeleted"
      | "MoveBucketRequested"
      | "BucketPrivacyUpdated"
      | "NewCollectionAndAssociation"
      | "NewStorageRequest"
      | "MspAcceptedStorageRequest"
      | "AcceptedBspVolunteer"
      | "BspConfirmedStoring"
      | "StorageRequestFulfilled"
      | "StorageRequestExpired"
      | "StorageRequestRevoked"
      | "StorageRequestRejected"
      | "BspRequestedToStopStoring"
      | "BspConfirmStoppedStoring"
      | "PriorityChallengeForFileDeletionQueued"
      | "SpStopStoringInsolventUser"
      | "FailedToQueuePriorityChallenge"
      | "FileDeletionRequest"
      | "ProofSubmittedForPendingFileDeletionRequest"
      | "BspChallengeCycleInitialised"
      | "MoveBucketRequestExpired"
      | "MoveBucketAccepted"
      | "MoveBucketRejected"
      | "MspStoppedStoringBucket"
      | "FailedToDecreaseBucketSize"
<<<<<<< HEAD
      | "FailedToGetMspOfBucket"
      | "FailedToDecreaseMspUsedCapacity"
      | "UsedCapacityShouldBeZero";
=======
      | "UsedCapacityShouldBeZero"
      | "FailedToReleaseStorageRequestCreationDeposit";
>>>>>>> 4515110a
  }
  /** @name PalletFileSystemRejectedStorageRequestReason (139) */
  interface PalletFileSystemRejectedStorageRequestReason extends Enum {
    readonly isReachedMaximumCapacity: boolean;
    readonly isReceivedInvalidProof: boolean;
    readonly isFileKeyAlreadyStored: boolean;
    readonly isRequestExpired: boolean;
    readonly isInternalError: boolean;
    readonly type:
      | "ReachedMaximumCapacity"
      | "ReceivedInvalidProof"
      | "FileKeyAlreadyStored"
      | "RequestExpired"
      | "InternalError";
  }
  /** @name PalletFileSystemEitherAccountIdOrMspId (140) */
  interface PalletFileSystemEitherAccountIdOrMspId extends Enum {
    readonly isAccountId: boolean;
    readonly asAccountId: AccountId32;
    readonly isMspId: boolean;
    readonly asMspId: H256;
    readonly type: "AccountId" | "MspId";
  }
  /** @name PalletProofsDealerEvent (141) */
  interface PalletProofsDealerEvent extends Enum {
    readonly isNewChallenge: boolean;
    readonly asNewChallenge: {
      readonly who: AccountId32;
      readonly keyChallenged: H256;
    } & Struct;
    readonly isProofAccepted: boolean;
    readonly asProofAccepted: {
      readonly providerId: H256;
      readonly proof: PalletProofsDealerProof;
      readonly lastTickProven: u32;
    } & Struct;
    readonly isNewChallengeSeed: boolean;
    readonly asNewChallengeSeed: {
      readonly challengesTicker: u32;
      readonly seed: H256;
    } & Struct;
    readonly isNewCheckpointChallenge: boolean;
    readonly asNewCheckpointChallenge: {
      readonly challengesTicker: u32;
      readonly challenges: Vec<PalletProofsDealerCustomChallenge>;
    } & Struct;
    readonly isSlashableProvider: boolean;
    readonly asSlashableProvider: {
      readonly provider: H256;
      readonly nextChallengeDeadline: u32;
    } & Struct;
    readonly isNoRecordOfLastSubmittedProof: boolean;
    readonly asNoRecordOfLastSubmittedProof: {
      readonly provider: H256;
    } & Struct;
    readonly isNewChallengeCycleInitialised: boolean;
    readonly asNewChallengeCycleInitialised: {
      readonly currentTick: u32;
      readonly nextChallengeDeadline: u32;
      readonly provider: H256;
      readonly maybeProviderAccount: Option<AccountId32>;
    } & Struct;
    readonly isMutationsApplied: boolean;
    readonly asMutationsApplied: {
      readonly provider: H256;
      readonly mutations: Vec<ITuple<[H256, ShpTraitsTrieMutation]>>;
      readonly newRoot: H256;
    } & Struct;
    readonly isChallengesTickerSet: boolean;
    readonly asChallengesTickerSet: {
      readonly paused: bool;
    } & Struct;
    readonly type:
      | "NewChallenge"
      | "ProofAccepted"
      | "NewChallengeSeed"
      | "NewCheckpointChallenge"
      | "SlashableProvider"
      | "NoRecordOfLastSubmittedProof"
      | "NewChallengeCycleInitialised"
      | "MutationsApplied"
      | "ChallengesTickerSet";
  }
  /** @name PalletProofsDealerProof (142) */
  interface PalletProofsDealerProof extends Struct {
    readonly forestProof: SpTrieStorageProofCompactProof;
    readonly keyProofs: BTreeMap<H256, PalletProofsDealerKeyProof>;
  }
  /** @name SpTrieStorageProofCompactProof (143) */
  interface SpTrieStorageProofCompactProof extends Struct {
    readonly encodedNodes: Vec<Bytes>;
  }
  /** @name PalletProofsDealerKeyProof (146) */
  interface PalletProofsDealerKeyProof extends Struct {
    readonly proof: ShpFileKeyVerifierFileKeyProof;
    readonly challengeCount: u32;
  }
  /** @name ShpFileKeyVerifierFileKeyProof (147) */
  interface ShpFileKeyVerifierFileKeyProof extends Struct {
    readonly fileMetadata: ShpFileMetadataFileMetadata;
    readonly proof: SpTrieStorageProofCompactProof;
  }
  /** @name ShpFileMetadataFileMetadata (148) */
  interface ShpFileMetadataFileMetadata extends Struct {
    readonly owner: Bytes;
    readonly bucketId: Bytes;
    readonly location: Bytes;
    readonly fileSize: Compact<u64>;
    readonly fingerprint: ShpFileMetadataFingerprint;
  }
  /** @name ShpFileMetadataFingerprint (149) */
  interface ShpFileMetadataFingerprint extends U8aFixed {}
  /** @name PalletProofsDealerCustomChallenge (153) */
  interface PalletProofsDealerCustomChallenge extends Struct {
    readonly key: H256;
    readonly shouldRemoveKey: bool;
  }
  /** @name ShpTraitsTrieMutation (157) */
  interface ShpTraitsTrieMutation extends Enum {
    readonly isAdd: boolean;
    readonly asAdd: ShpTraitsTrieAddMutation;
    readonly isRemove: boolean;
    readonly asRemove: ShpTraitsTrieRemoveMutation;
    readonly type: "Add" | "Remove";
  }
  /** @name ShpTraitsTrieAddMutation (158) */
  interface ShpTraitsTrieAddMutation extends Struct {
    readonly value: Bytes;
  }
  /** @name ShpTraitsTrieRemoveMutation (159) */
  interface ShpTraitsTrieRemoveMutation extends Struct {
    readonly maybeValue: Option<Bytes>;
  }
  /** @name PalletRandomnessEvent (161) */
  interface PalletRandomnessEvent extends Enum {
    readonly isNewOneEpochAgoRandomnessAvailable: boolean;
    readonly asNewOneEpochAgoRandomnessAvailable: {
      readonly randomnessSeed: H256;
      readonly fromEpoch: u64;
      readonly validUntilBlock: u32;
    } & Struct;
    readonly type: "NewOneEpochAgoRandomnessAvailable";
  }
  /** @name PalletPaymentStreamsEvent (162) */
  interface PalletPaymentStreamsEvent extends Enum {
    readonly isFixedRatePaymentStreamCreated: boolean;
    readonly asFixedRatePaymentStreamCreated: {
      readonly userAccount: AccountId32;
      readonly providerId: H256;
      readonly rate: u128;
    } & Struct;
    readonly isFixedRatePaymentStreamUpdated: boolean;
    readonly asFixedRatePaymentStreamUpdated: {
      readonly userAccount: AccountId32;
      readonly providerId: H256;
      readonly newRate: u128;
    } & Struct;
    readonly isFixedRatePaymentStreamDeleted: boolean;
    readonly asFixedRatePaymentStreamDeleted: {
      readonly userAccount: AccountId32;
      readonly providerId: H256;
    } & Struct;
    readonly isDynamicRatePaymentStreamCreated: boolean;
    readonly asDynamicRatePaymentStreamCreated: {
      readonly userAccount: AccountId32;
      readonly providerId: H256;
      readonly amountProvided: u64;
    } & Struct;
    readonly isDynamicRatePaymentStreamUpdated: boolean;
    readonly asDynamicRatePaymentStreamUpdated: {
      readonly userAccount: AccountId32;
      readonly providerId: H256;
      readonly newAmountProvided: u64;
    } & Struct;
    readonly isDynamicRatePaymentStreamDeleted: boolean;
    readonly asDynamicRatePaymentStreamDeleted: {
      readonly userAccount: AccountId32;
      readonly providerId: H256;
    } & Struct;
    readonly isPaymentStreamCharged: boolean;
    readonly asPaymentStreamCharged: {
      readonly userAccount: AccountId32;
      readonly providerId: H256;
      readonly amount: u128;
      readonly lastTickCharged: u32;
      readonly chargedAtTick: u32;
    } & Struct;
    readonly isUsersCharged: boolean;
    readonly asUsersCharged: {
      readonly userAccounts: Vec<AccountId32>;
      readonly providerId: H256;
      readonly chargedAtTick: u32;
    } & Struct;
    readonly isLastChargeableInfoUpdated: boolean;
    readonly asLastChargeableInfoUpdated: {
      readonly providerId: H256;
      readonly lastChargeableTick: u32;
      readonly lastChargeablePriceIndex: u128;
    } & Struct;
    readonly isUserWithoutFunds: boolean;
    readonly asUserWithoutFunds: {
      readonly who: AccountId32;
    } & Struct;
    readonly isUserPaidAllDebts: boolean;
    readonly asUserPaidAllDebts: {
      readonly who: AccountId32;
    } & Struct;
    readonly isUserPaidSomeDebts: boolean;
    readonly asUserPaidSomeDebts: {
      readonly who: AccountId32;
    } & Struct;
    readonly isUserSolvent: boolean;
    readonly asUserSolvent: {
      readonly who: AccountId32;
    } & Struct;
    readonly isInconsistentTickProcessing: boolean;
    readonly asInconsistentTickProcessing: {
      readonly lastProcessedTick: u32;
      readonly tickToProcess: u32;
    } & Struct;
    readonly type:
      | "FixedRatePaymentStreamCreated"
      | "FixedRatePaymentStreamUpdated"
      | "FixedRatePaymentStreamDeleted"
      | "DynamicRatePaymentStreamCreated"
      | "DynamicRatePaymentStreamUpdated"
      | "DynamicRatePaymentStreamDeleted"
      | "PaymentStreamCharged"
      | "UsersCharged"
      | "LastChargeableInfoUpdated"
      | "UserWithoutFunds"
      | "UserPaidAllDebts"
      | "UserPaidSomeDebts"
      | "UserSolvent"
      | "InconsistentTickProcessing";
  }
  /** @name PalletBucketNftsEvent (164) */
  interface PalletBucketNftsEvent extends Enum {
    readonly isAccessShared: boolean;
    readonly asAccessShared: {
      readonly issuer: AccountId32;
      readonly recipient: AccountId32;
    } & Struct;
    readonly isItemReadAccessUpdated: boolean;
    readonly asItemReadAccessUpdated: {
      readonly admin: AccountId32;
      readonly bucket: H256;
      readonly itemId: u32;
    } & Struct;
    readonly isItemBurned: boolean;
    readonly asItemBurned: {
      readonly account: AccountId32;
      readonly bucket: H256;
      readonly itemId: u32;
    } & Struct;
    readonly type: "AccessShared" | "ItemReadAccessUpdated" | "ItemBurned";
  }
  /** @name PalletNftsEvent (165) */
  interface PalletNftsEvent extends Enum {
    readonly isCreated: boolean;
    readonly asCreated: {
      readonly collection: u32;
      readonly creator: AccountId32;
      readonly owner: AccountId32;
    } & Struct;
    readonly isForceCreated: boolean;
    readonly asForceCreated: {
      readonly collection: u32;
      readonly owner: AccountId32;
    } & Struct;
    readonly isDestroyed: boolean;
    readonly asDestroyed: {
      readonly collection: u32;
    } & Struct;
    readonly isIssued: boolean;
    readonly asIssued: {
      readonly collection: u32;
      readonly item: u32;
      readonly owner: AccountId32;
    } & Struct;
    readonly isTransferred: boolean;
    readonly asTransferred: {
      readonly collection: u32;
      readonly item: u32;
      readonly from: AccountId32;
      readonly to: AccountId32;
    } & Struct;
    readonly isBurned: boolean;
    readonly asBurned: {
      readonly collection: u32;
      readonly item: u32;
      readonly owner: AccountId32;
    } & Struct;
    readonly isItemTransferLocked: boolean;
    readonly asItemTransferLocked: {
      readonly collection: u32;
      readonly item: u32;
    } & Struct;
    readonly isItemTransferUnlocked: boolean;
    readonly asItemTransferUnlocked: {
      readonly collection: u32;
      readonly item: u32;
    } & Struct;
    readonly isItemPropertiesLocked: boolean;
    readonly asItemPropertiesLocked: {
      readonly collection: u32;
      readonly item: u32;
      readonly lockMetadata: bool;
      readonly lockAttributes: bool;
    } & Struct;
    readonly isCollectionLocked: boolean;
    readonly asCollectionLocked: {
      readonly collection: u32;
    } & Struct;
    readonly isOwnerChanged: boolean;
    readonly asOwnerChanged: {
      readonly collection: u32;
      readonly newOwner: AccountId32;
    } & Struct;
    readonly isTeamChanged: boolean;
    readonly asTeamChanged: {
      readonly collection: u32;
      readonly issuer: Option<AccountId32>;
      readonly admin: Option<AccountId32>;
      readonly freezer: Option<AccountId32>;
    } & Struct;
    readonly isTransferApproved: boolean;
    readonly asTransferApproved: {
      readonly collection: u32;
      readonly item: u32;
      readonly owner: AccountId32;
      readonly delegate: AccountId32;
      readonly deadline: Option<u32>;
    } & Struct;
    readonly isApprovalCancelled: boolean;
    readonly asApprovalCancelled: {
      readonly collection: u32;
      readonly item: u32;
      readonly owner: AccountId32;
      readonly delegate: AccountId32;
    } & Struct;
    readonly isAllApprovalsCancelled: boolean;
    readonly asAllApprovalsCancelled: {
      readonly collection: u32;
      readonly item: u32;
      readonly owner: AccountId32;
    } & Struct;
    readonly isCollectionConfigChanged: boolean;
    readonly asCollectionConfigChanged: {
      readonly collection: u32;
    } & Struct;
    readonly isCollectionMetadataSet: boolean;
    readonly asCollectionMetadataSet: {
      readonly collection: u32;
      readonly data: Bytes;
    } & Struct;
    readonly isCollectionMetadataCleared: boolean;
    readonly asCollectionMetadataCleared: {
      readonly collection: u32;
    } & Struct;
    readonly isItemMetadataSet: boolean;
    readonly asItemMetadataSet: {
      readonly collection: u32;
      readonly item: u32;
      readonly data: Bytes;
    } & Struct;
    readonly isItemMetadataCleared: boolean;
    readonly asItemMetadataCleared: {
      readonly collection: u32;
      readonly item: u32;
    } & Struct;
    readonly isRedeposited: boolean;
    readonly asRedeposited: {
      readonly collection: u32;
      readonly successfulItems: Vec<u32>;
    } & Struct;
    readonly isAttributeSet: boolean;
    readonly asAttributeSet: {
      readonly collection: u32;
      readonly maybeItem: Option<u32>;
      readonly key: Bytes;
      readonly value: Bytes;
      readonly namespace: PalletNftsAttributeNamespace;
    } & Struct;
    readonly isAttributeCleared: boolean;
    readonly asAttributeCleared: {
      readonly collection: u32;
      readonly maybeItem: Option<u32>;
      readonly key: Bytes;
      readonly namespace: PalletNftsAttributeNamespace;
    } & Struct;
    readonly isItemAttributesApprovalAdded: boolean;
    readonly asItemAttributesApprovalAdded: {
      readonly collection: u32;
      readonly item: u32;
      readonly delegate: AccountId32;
    } & Struct;
    readonly isItemAttributesApprovalRemoved: boolean;
    readonly asItemAttributesApprovalRemoved: {
      readonly collection: u32;
      readonly item: u32;
      readonly delegate: AccountId32;
    } & Struct;
    readonly isOwnershipAcceptanceChanged: boolean;
    readonly asOwnershipAcceptanceChanged: {
      readonly who: AccountId32;
      readonly maybeCollection: Option<u32>;
    } & Struct;
    readonly isCollectionMaxSupplySet: boolean;
    readonly asCollectionMaxSupplySet: {
      readonly collection: u32;
      readonly maxSupply: u32;
    } & Struct;
    readonly isCollectionMintSettingsUpdated: boolean;
    readonly asCollectionMintSettingsUpdated: {
      readonly collection: u32;
    } & Struct;
    readonly isNextCollectionIdIncremented: boolean;
    readonly asNextCollectionIdIncremented: {
      readonly nextId: Option<u32>;
    } & Struct;
    readonly isItemPriceSet: boolean;
    readonly asItemPriceSet: {
      readonly collection: u32;
      readonly item: u32;
      readonly price: u128;
      readonly whitelistedBuyer: Option<AccountId32>;
    } & Struct;
    readonly isItemPriceRemoved: boolean;
    readonly asItemPriceRemoved: {
      readonly collection: u32;
      readonly item: u32;
    } & Struct;
    readonly isItemBought: boolean;
    readonly asItemBought: {
      readonly collection: u32;
      readonly item: u32;
      readonly price: u128;
      readonly seller: AccountId32;
      readonly buyer: AccountId32;
    } & Struct;
    readonly isTipSent: boolean;
    readonly asTipSent: {
      readonly collection: u32;
      readonly item: u32;
      readonly sender: AccountId32;
      readonly receiver: AccountId32;
      readonly amount: u128;
    } & Struct;
    readonly isSwapCreated: boolean;
    readonly asSwapCreated: {
      readonly offeredCollection: u32;
      readonly offeredItem: u32;
      readonly desiredCollection: u32;
      readonly desiredItem: Option<u32>;
      readonly price: Option<PalletNftsPriceWithDirection>;
      readonly deadline: u32;
    } & Struct;
    readonly isSwapCancelled: boolean;
    readonly asSwapCancelled: {
      readonly offeredCollection: u32;
      readonly offeredItem: u32;
      readonly desiredCollection: u32;
      readonly desiredItem: Option<u32>;
      readonly price: Option<PalletNftsPriceWithDirection>;
      readonly deadline: u32;
    } & Struct;
    readonly isSwapClaimed: boolean;
    readonly asSwapClaimed: {
      readonly sentCollection: u32;
      readonly sentItem: u32;
      readonly sentItemOwner: AccountId32;
      readonly receivedCollection: u32;
      readonly receivedItem: u32;
      readonly receivedItemOwner: AccountId32;
      readonly price: Option<PalletNftsPriceWithDirection>;
      readonly deadline: u32;
    } & Struct;
    readonly isPreSignedAttributesSet: boolean;
    readonly asPreSignedAttributesSet: {
      readonly collection: u32;
      readonly item: u32;
      readonly namespace: PalletNftsAttributeNamespace;
    } & Struct;
    readonly isPalletAttributeSet: boolean;
    readonly asPalletAttributeSet: {
      readonly collection: u32;
      readonly item: Option<u32>;
      readonly attribute: PalletNftsPalletAttributes;
      readonly value: Bytes;
    } & Struct;
    readonly type:
      | "Created"
      | "ForceCreated"
      | "Destroyed"
      | "Issued"
      | "Transferred"
      | "Burned"
      | "ItemTransferLocked"
      | "ItemTransferUnlocked"
      | "ItemPropertiesLocked"
      | "CollectionLocked"
      | "OwnerChanged"
      | "TeamChanged"
      | "TransferApproved"
      | "ApprovalCancelled"
      | "AllApprovalsCancelled"
      | "CollectionConfigChanged"
      | "CollectionMetadataSet"
      | "CollectionMetadataCleared"
      | "ItemMetadataSet"
      | "ItemMetadataCleared"
      | "Redeposited"
      | "AttributeSet"
      | "AttributeCleared"
      | "ItemAttributesApprovalAdded"
      | "ItemAttributesApprovalRemoved"
      | "OwnershipAcceptanceChanged"
      | "CollectionMaxSupplySet"
      | "CollectionMintSettingsUpdated"
      | "NextCollectionIdIncremented"
      | "ItemPriceSet"
      | "ItemPriceRemoved"
      | "ItemBought"
      | "TipSent"
      | "SwapCreated"
      | "SwapCancelled"
      | "SwapClaimed"
      | "PreSignedAttributesSet"
      | "PalletAttributeSet";
  }
  /** @name PalletNftsAttributeNamespace (169) */
  interface PalletNftsAttributeNamespace extends Enum {
    readonly isPallet: boolean;
    readonly isCollectionOwner: boolean;
    readonly isItemOwner: boolean;
    readonly isAccount: boolean;
    readonly asAccount: AccountId32;
    readonly type: "Pallet" | "CollectionOwner" | "ItemOwner" | "Account";
  }
  /** @name PalletNftsPriceWithDirection (171) */
  interface PalletNftsPriceWithDirection extends Struct {
    readonly amount: u128;
    readonly direction: PalletNftsPriceDirection;
  }
  /** @name PalletNftsPriceDirection (172) */
  interface PalletNftsPriceDirection extends Enum {
    readonly isSend: boolean;
    readonly isReceive: boolean;
    readonly type: "Send" | "Receive";
  }
  /** @name PalletNftsPalletAttributes (173) */
  interface PalletNftsPalletAttributes extends Enum {
    readonly isUsedToClaim: boolean;
    readonly asUsedToClaim: u32;
    readonly isTransferDisabled: boolean;
    readonly type: "UsedToClaim" | "TransferDisabled";
  }
  /** @name PalletParametersEvent (174) */
  interface PalletParametersEvent extends Enum {
    readonly isUpdated: boolean;
    readonly asUpdated: {
      readonly key: StorageHubRuntimeConfigsRuntimeParamsRuntimeParametersKey;
      readonly oldValue: Option<StorageHubRuntimeConfigsRuntimeParamsRuntimeParametersValue>;
      readonly newValue: Option<StorageHubRuntimeConfigsRuntimeParamsRuntimeParametersValue>;
    } & Struct;
    readonly type: "Updated";
  }
  /** @name StorageHubRuntimeConfigsRuntimeParamsRuntimeParametersKey (175) */
  interface StorageHubRuntimeConfigsRuntimeParamsRuntimeParametersKey extends Enum {
    readonly isRuntimeConfig: boolean;
    readonly asRuntimeConfig: StorageHubRuntimeConfigsRuntimeParamsDynamicParamsRuntimeConfigParametersKey;
    readonly type: "RuntimeConfig";
  }
  /** @name StorageHubRuntimeConfigsRuntimeParamsDynamicParamsRuntimeConfigParametersKey (176) */
  interface StorageHubRuntimeConfigsRuntimeParamsDynamicParamsRuntimeConfigParametersKey
    extends Enum {
    readonly isSlashAmountPerMaxFileSize: boolean;
    readonly isStakeToChallengePeriod: boolean;
    readonly isCheckpointChallengePeriod: boolean;
    readonly isMinChallengePeriod: boolean;
    readonly isSystemUtilisationLowerThresholdPercentage: boolean;
    readonly isSystemUtilisationUpperThresholdPercentage: boolean;
    readonly isMostlyStablePrice: boolean;
    readonly isMaxPrice: boolean;
    readonly isMinPrice: boolean;
    readonly isUpperExponentFactor: boolean;
    readonly isLowerExponentFactor: boolean;
    readonly isZeroSizeBucketFixedRate: boolean;
    readonly isIdealUtilisationRate: boolean;
    readonly isDecayRate: boolean;
    readonly isMinimumTreasuryCut: boolean;
    readonly isMaximumTreasuryCut: boolean;
    readonly isBspStopStoringFilePenalty: boolean;
    readonly isProviderTopUpTtl: boolean;
    readonly isDefaultReplicationTarget: boolean;
    readonly isMinSeedPeriod: boolean;
    readonly isStakeToSeedPeriod: boolean;
    readonly type:
      | "SlashAmountPerMaxFileSize"
      | "StakeToChallengePeriod"
      | "CheckpointChallengePeriod"
      | "MinChallengePeriod"
      | "SystemUtilisationLowerThresholdPercentage"
      | "SystemUtilisationUpperThresholdPercentage"
      | "MostlyStablePrice"
      | "MaxPrice"
      | "MinPrice"
      | "UpperExponentFactor"
      | "LowerExponentFactor"
      | "ZeroSizeBucketFixedRate"
      | "IdealUtilisationRate"
      | "DecayRate"
      | "MinimumTreasuryCut"
      | "MaximumTreasuryCut"
      | "BspStopStoringFilePenalty"
      | "ProviderTopUpTtl"
      | "DefaultReplicationTarget"
      | "MinSeedPeriod"
      | "StakeToSeedPeriod";
  }
  /** @name StorageHubRuntimeConfigsRuntimeParamsDynamicParamsRuntimeConfigSlashAmountPerMaxFileSize (177) */
  type StorageHubRuntimeConfigsRuntimeParamsDynamicParamsRuntimeConfigSlashAmountPerMaxFileSize =
    Null;
  /** @name StorageHubRuntimeConfigsRuntimeParamsDynamicParamsRuntimeConfigStakeToChallengePeriod (178) */
  type StorageHubRuntimeConfigsRuntimeParamsDynamicParamsRuntimeConfigStakeToChallengePeriod = Null;
  /** @name StorageHubRuntimeConfigsRuntimeParamsDynamicParamsRuntimeConfigCheckpointChallengePeriod (179) */
  type StorageHubRuntimeConfigsRuntimeParamsDynamicParamsRuntimeConfigCheckpointChallengePeriod =
    Null;
  /** @name StorageHubRuntimeConfigsRuntimeParamsDynamicParamsRuntimeConfigMinChallengePeriod (180) */
  type StorageHubRuntimeConfigsRuntimeParamsDynamicParamsRuntimeConfigMinChallengePeriod = Null;
  /** @name StorageHubRuntimeConfigsRuntimeParamsDynamicParamsRuntimeConfigSystemUtilisationLowerThresholdPercentage (181) */
  type StorageHubRuntimeConfigsRuntimeParamsDynamicParamsRuntimeConfigSystemUtilisationLowerThresholdPercentage =
    Null;
  /** @name StorageHubRuntimeConfigsRuntimeParamsDynamicParamsRuntimeConfigSystemUtilisationUpperThresholdPercentage (182) */
  type StorageHubRuntimeConfigsRuntimeParamsDynamicParamsRuntimeConfigSystemUtilisationUpperThresholdPercentage =
    Null;
  /** @name StorageHubRuntimeConfigsRuntimeParamsDynamicParamsRuntimeConfigMostlyStablePrice (183) */
  type StorageHubRuntimeConfigsRuntimeParamsDynamicParamsRuntimeConfigMostlyStablePrice = Null;
  /** @name StorageHubRuntimeConfigsRuntimeParamsDynamicParamsRuntimeConfigMaxPrice (184) */
  type StorageHubRuntimeConfigsRuntimeParamsDynamicParamsRuntimeConfigMaxPrice = Null;
  /** @name StorageHubRuntimeConfigsRuntimeParamsDynamicParamsRuntimeConfigMinPrice (185) */
  type StorageHubRuntimeConfigsRuntimeParamsDynamicParamsRuntimeConfigMinPrice = Null;
  /** @name StorageHubRuntimeConfigsRuntimeParamsDynamicParamsRuntimeConfigUpperExponentFactor (186) */
  type StorageHubRuntimeConfigsRuntimeParamsDynamicParamsRuntimeConfigUpperExponentFactor = Null;
  /** @name StorageHubRuntimeConfigsRuntimeParamsDynamicParamsRuntimeConfigLowerExponentFactor (187) */
  type StorageHubRuntimeConfigsRuntimeParamsDynamicParamsRuntimeConfigLowerExponentFactor = Null;
  /** @name StorageHubRuntimeConfigsRuntimeParamsDynamicParamsRuntimeConfigZeroSizeBucketFixedRate (188) */
  type StorageHubRuntimeConfigsRuntimeParamsDynamicParamsRuntimeConfigZeroSizeBucketFixedRate =
    Null;
  /** @name StorageHubRuntimeConfigsRuntimeParamsDynamicParamsRuntimeConfigIdealUtilisationRate (189) */
  type StorageHubRuntimeConfigsRuntimeParamsDynamicParamsRuntimeConfigIdealUtilisationRate = Null;
  /** @name StorageHubRuntimeConfigsRuntimeParamsDynamicParamsRuntimeConfigDecayRate (190) */
  type StorageHubRuntimeConfigsRuntimeParamsDynamicParamsRuntimeConfigDecayRate = Null;
  /** @name StorageHubRuntimeConfigsRuntimeParamsDynamicParamsRuntimeConfigMinimumTreasuryCut (191) */
  type StorageHubRuntimeConfigsRuntimeParamsDynamicParamsRuntimeConfigMinimumTreasuryCut = Null;
  /** @name StorageHubRuntimeConfigsRuntimeParamsDynamicParamsRuntimeConfigMaximumTreasuryCut (192) */
  type StorageHubRuntimeConfigsRuntimeParamsDynamicParamsRuntimeConfigMaximumTreasuryCut = Null;
  /** @name StorageHubRuntimeConfigsRuntimeParamsDynamicParamsRuntimeConfigBspStopStoringFilePenalty (193) */
  type StorageHubRuntimeConfigsRuntimeParamsDynamicParamsRuntimeConfigBspStopStoringFilePenalty =
    Null;
  /** @name StorageHubRuntimeConfigsRuntimeParamsDynamicParamsRuntimeConfigProviderTopUpTtl (194) */
  type StorageHubRuntimeConfigsRuntimeParamsDynamicParamsRuntimeConfigProviderTopUpTtl = Null;
  /** @name StorageHubRuntimeConfigsRuntimeParamsDynamicParamsRuntimeConfigDefaultReplicationTarget (195) */
  type StorageHubRuntimeConfigsRuntimeParamsDynamicParamsRuntimeConfigDefaultReplicationTarget =
    Null;
  /** @name StorageHubRuntimeConfigsRuntimeParamsDynamicParamsRuntimeConfigMinSeedPeriod (196) */
  type StorageHubRuntimeConfigsRuntimeParamsDynamicParamsRuntimeConfigMinSeedPeriod = Null;
  /** @name StorageHubRuntimeConfigsRuntimeParamsDynamicParamsRuntimeConfigStakeToSeedPeriod (197) */
  type StorageHubRuntimeConfigsRuntimeParamsDynamicParamsRuntimeConfigStakeToSeedPeriod = Null;
  /** @name StorageHubRuntimeConfigsRuntimeParamsRuntimeParametersValue (199) */
  interface StorageHubRuntimeConfigsRuntimeParamsRuntimeParametersValue extends Enum {
    readonly isRuntimeConfig: boolean;
    readonly asRuntimeConfig: StorageHubRuntimeConfigsRuntimeParamsDynamicParamsRuntimeConfigParametersValue;
    readonly type: "RuntimeConfig";
  }
  /** @name StorageHubRuntimeConfigsRuntimeParamsDynamicParamsRuntimeConfigParametersValue (200) */
  interface StorageHubRuntimeConfigsRuntimeParamsDynamicParamsRuntimeConfigParametersValue
    extends Enum {
    readonly isSlashAmountPerMaxFileSize: boolean;
    readonly asSlashAmountPerMaxFileSize: u128;
    readonly isStakeToChallengePeriod: boolean;
    readonly asStakeToChallengePeriod: u128;
    readonly isCheckpointChallengePeriod: boolean;
    readonly asCheckpointChallengePeriod: u32;
    readonly isMinChallengePeriod: boolean;
    readonly asMinChallengePeriod: u32;
    readonly isSystemUtilisationLowerThresholdPercentage: boolean;
    readonly asSystemUtilisationLowerThresholdPercentage: Perbill;
    readonly isSystemUtilisationUpperThresholdPercentage: boolean;
    readonly asSystemUtilisationUpperThresholdPercentage: Perbill;
    readonly isMostlyStablePrice: boolean;
    readonly asMostlyStablePrice: u128;
    readonly isMaxPrice: boolean;
    readonly asMaxPrice: u128;
    readonly isMinPrice: boolean;
    readonly asMinPrice: u128;
    readonly isUpperExponentFactor: boolean;
    readonly asUpperExponentFactor: u32;
    readonly isLowerExponentFactor: boolean;
    readonly asLowerExponentFactor: u32;
    readonly isZeroSizeBucketFixedRate: boolean;
    readonly asZeroSizeBucketFixedRate: u128;
    readonly isIdealUtilisationRate: boolean;
    readonly asIdealUtilisationRate: Perbill;
    readonly isDecayRate: boolean;
    readonly asDecayRate: Perbill;
    readonly isMinimumTreasuryCut: boolean;
    readonly asMinimumTreasuryCut: Perbill;
    readonly isMaximumTreasuryCut: boolean;
    readonly asMaximumTreasuryCut: Perbill;
    readonly isBspStopStoringFilePenalty: boolean;
    readonly asBspStopStoringFilePenalty: u128;
    readonly isProviderTopUpTtl: boolean;
    readonly asProviderTopUpTtl: u32;
    readonly isDefaultReplicationTarget: boolean;
    readonly asDefaultReplicationTarget: u32;
    readonly isMinSeedPeriod: boolean;
    readonly asMinSeedPeriod: u32;
    readonly isStakeToSeedPeriod: boolean;
    readonly asStakeToSeedPeriod: u128;
    readonly type:
      | "SlashAmountPerMaxFileSize"
      | "StakeToChallengePeriod"
      | "CheckpointChallengePeriod"
      | "MinChallengePeriod"
      | "SystemUtilisationLowerThresholdPercentage"
      | "SystemUtilisationUpperThresholdPercentage"
      | "MostlyStablePrice"
      | "MaxPrice"
      | "MinPrice"
      | "UpperExponentFactor"
      | "LowerExponentFactor"
      | "ZeroSizeBucketFixedRate"
      | "IdealUtilisationRate"
      | "DecayRate"
      | "MinimumTreasuryCut"
      | "MaximumTreasuryCut"
      | "BspStopStoringFilePenalty"
      | "ProviderTopUpTtl"
      | "DefaultReplicationTarget"
      | "MinSeedPeriod"
      | "StakeToSeedPeriod";
  }
  /** @name FrameSystemPhase (202) */
  interface FrameSystemPhase extends Enum {
    readonly isApplyExtrinsic: boolean;
    readonly asApplyExtrinsic: u32;
    readonly isFinalization: boolean;
    readonly isInitialization: boolean;
    readonly type: "ApplyExtrinsic" | "Finalization" | "Initialization";
  }
  /** @name FrameSystemLastRuntimeUpgradeInfo (205) */
  interface FrameSystemLastRuntimeUpgradeInfo extends Struct {
    readonly specVersion: Compact<u32>;
    readonly specName: Text;
  }
  /** @name FrameSystemCodeUpgradeAuthorization (207) */
  interface FrameSystemCodeUpgradeAuthorization extends Struct {
    readonly codeHash: H256;
    readonly checkVersion: bool;
  }
  /** @name FrameSystemCall (208) */
  interface FrameSystemCall extends Enum {
    readonly isRemark: boolean;
    readonly asRemark: {
      readonly remark: Bytes;
    } & Struct;
    readonly isSetHeapPages: boolean;
    readonly asSetHeapPages: {
      readonly pages: u64;
    } & Struct;
    readonly isSetCode: boolean;
    readonly asSetCode: {
      readonly code: Bytes;
    } & Struct;
    readonly isSetCodeWithoutChecks: boolean;
    readonly asSetCodeWithoutChecks: {
      readonly code: Bytes;
    } & Struct;
    readonly isSetStorage: boolean;
    readonly asSetStorage: {
      readonly items: Vec<ITuple<[Bytes, Bytes]>>;
    } & Struct;
    readonly isKillStorage: boolean;
    readonly asKillStorage: {
      readonly keys_: Vec<Bytes>;
    } & Struct;
    readonly isKillPrefix: boolean;
    readonly asKillPrefix: {
      readonly prefix: Bytes;
      readonly subkeys: u32;
    } & Struct;
    readonly isRemarkWithEvent: boolean;
    readonly asRemarkWithEvent: {
      readonly remark: Bytes;
    } & Struct;
    readonly isAuthorizeUpgrade: boolean;
    readonly asAuthorizeUpgrade: {
      readonly codeHash: H256;
    } & Struct;
    readonly isAuthorizeUpgradeWithoutChecks: boolean;
    readonly asAuthorizeUpgradeWithoutChecks: {
      readonly codeHash: H256;
    } & Struct;
    readonly isApplyAuthorizedUpgrade: boolean;
    readonly asApplyAuthorizedUpgrade: {
      readonly code: Bytes;
    } & Struct;
    readonly type:
      | "Remark"
      | "SetHeapPages"
      | "SetCode"
      | "SetCodeWithoutChecks"
      | "SetStorage"
      | "KillStorage"
      | "KillPrefix"
      | "RemarkWithEvent"
      | "AuthorizeUpgrade"
      | "AuthorizeUpgradeWithoutChecks"
      | "ApplyAuthorizedUpgrade";
  }
  /** @name FrameSystemLimitsBlockWeights (211) */
  interface FrameSystemLimitsBlockWeights extends Struct {
    readonly baseBlock: SpWeightsWeightV2Weight;
    readonly maxBlock: SpWeightsWeightV2Weight;
    readonly perClass: FrameSupportDispatchPerDispatchClassWeightsPerClass;
  }
  /** @name FrameSupportDispatchPerDispatchClassWeightsPerClass (212) */
  interface FrameSupportDispatchPerDispatchClassWeightsPerClass extends Struct {
    readonly normal: FrameSystemLimitsWeightsPerClass;
    readonly operational: FrameSystemLimitsWeightsPerClass;
    readonly mandatory: FrameSystemLimitsWeightsPerClass;
  }
  /** @name FrameSystemLimitsWeightsPerClass (213) */
  interface FrameSystemLimitsWeightsPerClass extends Struct {
    readonly baseExtrinsic: SpWeightsWeightV2Weight;
    readonly maxExtrinsic: Option<SpWeightsWeightV2Weight>;
    readonly maxTotal: Option<SpWeightsWeightV2Weight>;
    readonly reserved: Option<SpWeightsWeightV2Weight>;
  }
  /** @name FrameSystemLimitsBlockLength (215) */
  interface FrameSystemLimitsBlockLength extends Struct {
    readonly max: FrameSupportDispatchPerDispatchClassU32;
  }
  /** @name FrameSupportDispatchPerDispatchClassU32 (216) */
  interface FrameSupportDispatchPerDispatchClassU32 extends Struct {
    readonly normal: u32;
    readonly operational: u32;
    readonly mandatory: u32;
  }
  /** @name SpWeightsRuntimeDbWeight (217) */
  interface SpWeightsRuntimeDbWeight extends Struct {
    readonly read: u64;
    readonly write: u64;
  }
  /** @name SpVersionRuntimeVersion (218) */
  interface SpVersionRuntimeVersion extends Struct {
    readonly specName: Text;
    readonly implName: Text;
    readonly authoringVersion: u32;
    readonly specVersion: u32;
    readonly implVersion: u32;
    readonly apis: Vec<ITuple<[U8aFixed, u32]>>;
    readonly transactionVersion: u32;
    readonly stateVersion: u8;
  }
  /** @name FrameSystemError (223) */
  interface FrameSystemError extends Enum {
    readonly isInvalidSpecName: boolean;
    readonly isSpecVersionNeedsToIncrease: boolean;
    readonly isFailedToExtractRuntimeVersion: boolean;
    readonly isNonDefaultComposite: boolean;
    readonly isNonZeroRefCount: boolean;
    readonly isCallFiltered: boolean;
    readonly isMultiBlockMigrationsOngoing: boolean;
    readonly isNothingAuthorized: boolean;
    readonly isUnauthorized: boolean;
    readonly type:
      | "InvalidSpecName"
      | "SpecVersionNeedsToIncrease"
      | "FailedToExtractRuntimeVersion"
      | "NonDefaultComposite"
      | "NonZeroRefCount"
      | "CallFiltered"
      | "MultiBlockMigrationsOngoing"
      | "NothingAuthorized"
      | "Unauthorized";
  }
  /** @name CumulusPalletParachainSystemUnincludedSegmentAncestor (225) */
  interface CumulusPalletParachainSystemUnincludedSegmentAncestor extends Struct {
    readonly usedBandwidth: CumulusPalletParachainSystemUnincludedSegmentUsedBandwidth;
    readonly paraHeadHash: Option<H256>;
    readonly consumedGoAheadSignal: Option<PolkadotPrimitivesV8UpgradeGoAhead>;
  }
  /** @name CumulusPalletParachainSystemUnincludedSegmentUsedBandwidth (226) */
  interface CumulusPalletParachainSystemUnincludedSegmentUsedBandwidth extends Struct {
    readonly umpMsgCount: u32;
    readonly umpTotalBytes: u32;
    readonly hrmpOutgoing: BTreeMap<
      u32,
      CumulusPalletParachainSystemUnincludedSegmentHrmpChannelUpdate
    >;
  }
  /** @name CumulusPalletParachainSystemUnincludedSegmentHrmpChannelUpdate (228) */
  interface CumulusPalletParachainSystemUnincludedSegmentHrmpChannelUpdate extends Struct {
    readonly msgCount: u32;
    readonly totalBytes: u32;
  }
  /** @name PolkadotPrimitivesV8UpgradeGoAhead (232) */
  interface PolkadotPrimitivesV8UpgradeGoAhead extends Enum {
    readonly isAbort: boolean;
    readonly isGoAhead: boolean;
    readonly type: "Abort" | "GoAhead";
  }
  /** @name CumulusPalletParachainSystemUnincludedSegmentSegmentTracker (233) */
  interface CumulusPalletParachainSystemUnincludedSegmentSegmentTracker extends Struct {
    readonly usedBandwidth: CumulusPalletParachainSystemUnincludedSegmentUsedBandwidth;
    readonly hrmpWatermark: Option<u32>;
    readonly consumedGoAheadSignal: Option<PolkadotPrimitivesV8UpgradeGoAhead>;
  }
  /** @name PolkadotPrimitivesV8PersistedValidationData (234) */
  interface PolkadotPrimitivesV8PersistedValidationData extends Struct {
    readonly parentHead: Bytes;
    readonly relayParentNumber: u32;
    readonly relayParentStorageRoot: H256;
    readonly maxPovSize: u32;
  }
  /** @name PolkadotPrimitivesV8UpgradeRestriction (237) */
  interface PolkadotPrimitivesV8UpgradeRestriction extends Enum {
    readonly isPresent: boolean;
    readonly type: "Present";
  }
  /** @name SpTrieStorageProof (238) */
  interface SpTrieStorageProof extends Struct {
    readonly trieNodes: BTreeSet<Bytes>;
  }
  /** @name CumulusPalletParachainSystemRelayStateSnapshotMessagingStateSnapshot (240) */
  interface CumulusPalletParachainSystemRelayStateSnapshotMessagingStateSnapshot extends Struct {
    readonly dmqMqcHead: H256;
    readonly relayDispatchQueueRemainingCapacity: CumulusPalletParachainSystemRelayStateSnapshotRelayDispatchQueueRemainingCapacity;
    readonly ingressChannels: Vec<ITuple<[u32, PolkadotPrimitivesV8AbridgedHrmpChannel]>>;
    readonly egressChannels: Vec<ITuple<[u32, PolkadotPrimitivesV8AbridgedHrmpChannel]>>;
  }
  /** @name CumulusPalletParachainSystemRelayStateSnapshotRelayDispatchQueueRemainingCapacity (241) */
  interface CumulusPalletParachainSystemRelayStateSnapshotRelayDispatchQueueRemainingCapacity
    extends Struct {
    readonly remainingCount: u32;
    readonly remainingSize: u32;
  }
  /** @name PolkadotPrimitivesV8AbridgedHrmpChannel (244) */
  interface PolkadotPrimitivesV8AbridgedHrmpChannel extends Struct {
    readonly maxCapacity: u32;
    readonly maxTotalSize: u32;
    readonly maxMessageSize: u32;
    readonly msgCount: u32;
    readonly totalSize: u32;
    readonly mqcHead: Option<H256>;
  }
  /** @name PolkadotPrimitivesV8AbridgedHostConfiguration (245) */
  interface PolkadotPrimitivesV8AbridgedHostConfiguration extends Struct {
    readonly maxCodeSize: u32;
    readonly maxHeadDataSize: u32;
    readonly maxUpwardQueueCount: u32;
    readonly maxUpwardQueueSize: u32;
    readonly maxUpwardMessageSize: u32;
    readonly maxUpwardMessageNumPerCandidate: u32;
    readonly hrmpMaxMessageNumPerCandidate: u32;
    readonly validationUpgradeCooldown: u32;
    readonly validationUpgradeDelay: u32;
    readonly asyncBackingParams: PolkadotPrimitivesV8AsyncBackingAsyncBackingParams;
  }
  /** @name PolkadotPrimitivesV8AsyncBackingAsyncBackingParams (246) */
  interface PolkadotPrimitivesV8AsyncBackingAsyncBackingParams extends Struct {
    readonly maxCandidateDepth: u32;
    readonly allowedAncestryLen: u32;
  }
  /** @name PolkadotCorePrimitivesOutboundHrmpMessage (252) */
  interface PolkadotCorePrimitivesOutboundHrmpMessage extends Struct {
    readonly recipient: u32;
    readonly data: Bytes;
  }
  /** @name CumulusPalletParachainSystemCall (254) */
  interface CumulusPalletParachainSystemCall extends Enum {
    readonly isSetValidationData: boolean;
    readonly asSetValidationData: {
      readonly data: CumulusPrimitivesParachainInherentParachainInherentData;
    } & Struct;
    readonly isSudoSendUpwardMessage: boolean;
    readonly asSudoSendUpwardMessage: {
      readonly message: Bytes;
    } & Struct;
    readonly type: "SetValidationData" | "SudoSendUpwardMessage";
  }
  /** @name CumulusPrimitivesParachainInherentParachainInherentData (255) */
  interface CumulusPrimitivesParachainInherentParachainInherentData extends Struct {
    readonly validationData: PolkadotPrimitivesV8PersistedValidationData;
    readonly relayChainState: SpTrieStorageProof;
    readonly downwardMessages: Vec<PolkadotCorePrimitivesInboundDownwardMessage>;
    readonly horizontalMessages: BTreeMap<u32, Vec<PolkadotCorePrimitivesInboundHrmpMessage>>;
  }
  /** @name PolkadotCorePrimitivesInboundDownwardMessage (257) */
  interface PolkadotCorePrimitivesInboundDownwardMessage extends Struct {
    readonly sentAt: u32;
    readonly msg: Bytes;
  }
  /** @name PolkadotCorePrimitivesInboundHrmpMessage (260) */
  interface PolkadotCorePrimitivesInboundHrmpMessage extends Struct {
    readonly sentAt: u32;
    readonly data: Bytes;
  }
  /** @name CumulusPalletParachainSystemError (263) */
  interface CumulusPalletParachainSystemError extends Enum {
    readonly isOverlappingUpgrades: boolean;
    readonly isProhibitedByPolkadot: boolean;
    readonly isTooBig: boolean;
    readonly isValidationDataNotAvailable: boolean;
    readonly isHostConfigurationNotAvailable: boolean;
    readonly isNotScheduled: boolean;
    readonly isNothingAuthorized: boolean;
    readonly isUnauthorized: boolean;
    readonly type:
      | "OverlappingUpgrades"
      | "ProhibitedByPolkadot"
      | "TooBig"
      | "ValidationDataNotAvailable"
      | "HostConfigurationNotAvailable"
      | "NotScheduled"
      | "NothingAuthorized"
      | "Unauthorized";
  }
  /** @name PalletTimestampCall (264) */
  interface PalletTimestampCall extends Enum {
    readonly isSet: boolean;
    readonly asSet: {
      readonly now: Compact<u64>;
    } & Struct;
    readonly type: "Set";
  }
  /** @name StagingParachainInfoCall (265) */
  type StagingParachainInfoCall = Null;
  /** @name PalletBalancesBalanceLock (267) */
  interface PalletBalancesBalanceLock extends Struct {
    readonly id: U8aFixed;
    readonly amount: u128;
    readonly reasons: PalletBalancesReasons;
  }
  /** @name PalletBalancesReasons (268) */
  interface PalletBalancesReasons extends Enum {
    readonly isFee: boolean;
    readonly isMisc: boolean;
    readonly isAll: boolean;
    readonly type: "Fee" | "Misc" | "All";
  }
  /** @name PalletBalancesReserveData (271) */
  interface PalletBalancesReserveData extends Struct {
    readonly id: U8aFixed;
    readonly amount: u128;
  }
  /** @name StorageHubRuntimeRuntimeHoldReason (275) */
  interface StorageHubRuntimeRuntimeHoldReason extends Enum {
    readonly isProviders: boolean;
    readonly asProviders: PalletStorageProvidersHoldReason;
    readonly isFileSystem: boolean;
    readonly asFileSystem: PalletFileSystemHoldReason;
    readonly isPaymentStreams: boolean;
    readonly asPaymentStreams: PalletPaymentStreamsHoldReason;
    readonly type: "Providers" | "FileSystem" | "PaymentStreams";
  }
  /** @name PalletStorageProvidersHoldReason (276) */
  interface PalletStorageProvidersHoldReason extends Enum {
    readonly isStorageProviderDeposit: boolean;
    readonly isBucketDeposit: boolean;
    readonly type: "StorageProviderDeposit" | "BucketDeposit";
  }
  /** @name PalletFileSystemHoldReason (277) */
  interface PalletFileSystemHoldReason extends Enum {
    readonly isStorageRequestCreationHold: boolean;
    readonly type: "StorageRequestCreationHold";
  }
  /** @name PalletPaymentStreamsHoldReason (278) */
  interface PalletPaymentStreamsHoldReason extends Enum {
    readonly isPaymentStreamDeposit: boolean;
    readonly type: "PaymentStreamDeposit";
  }
  /** @name FrameSupportTokensMiscIdAmount (281) */
  interface FrameSupportTokensMiscIdAmount extends Struct {
    readonly id: Null;
    readonly amount: u128;
  }
  /** @name PalletBalancesCall (283) */
  interface PalletBalancesCall extends Enum {
    readonly isTransferAllowDeath: boolean;
    readonly asTransferAllowDeath: {
      readonly dest: MultiAddress;
      readonly value: Compact<u128>;
    } & Struct;
    readonly isForceTransfer: boolean;
    readonly asForceTransfer: {
      readonly source: MultiAddress;
      readonly dest: MultiAddress;
      readonly value: Compact<u128>;
    } & Struct;
    readonly isTransferKeepAlive: boolean;
    readonly asTransferKeepAlive: {
      readonly dest: MultiAddress;
      readonly value: Compact<u128>;
    } & Struct;
    readonly isTransferAll: boolean;
    readonly asTransferAll: {
      readonly dest: MultiAddress;
      readonly keepAlive: bool;
    } & Struct;
    readonly isForceUnreserve: boolean;
    readonly asForceUnreserve: {
      readonly who: MultiAddress;
      readonly amount: u128;
    } & Struct;
    readonly isUpgradeAccounts: boolean;
    readonly asUpgradeAccounts: {
      readonly who: Vec<AccountId32>;
    } & Struct;
    readonly isForceSetBalance: boolean;
    readonly asForceSetBalance: {
      readonly who: MultiAddress;
      readonly newFree: Compact<u128>;
    } & Struct;
    readonly isForceAdjustTotalIssuance: boolean;
    readonly asForceAdjustTotalIssuance: {
      readonly direction: PalletBalancesAdjustmentDirection;
      readonly delta: Compact<u128>;
    } & Struct;
    readonly isBurn: boolean;
    readonly asBurn: {
      readonly value: Compact<u128>;
      readonly keepAlive: bool;
    } & Struct;
    readonly type:
      | "TransferAllowDeath"
      | "ForceTransfer"
      | "TransferKeepAlive"
      | "TransferAll"
      | "ForceUnreserve"
      | "UpgradeAccounts"
      | "ForceSetBalance"
      | "ForceAdjustTotalIssuance"
      | "Burn";
  }
  /** @name PalletBalancesAdjustmentDirection (286) */
  interface PalletBalancesAdjustmentDirection extends Enum {
    readonly isIncrease: boolean;
    readonly isDecrease: boolean;
    readonly type: "Increase" | "Decrease";
  }
  /** @name PalletBalancesError (287) */
  interface PalletBalancesError extends Enum {
    readonly isVestingBalance: boolean;
    readonly isLiquidityRestrictions: boolean;
    readonly isInsufficientBalance: boolean;
    readonly isExistentialDeposit: boolean;
    readonly isExpendability: boolean;
    readonly isExistingVestingSchedule: boolean;
    readonly isDeadAccount: boolean;
    readonly isTooManyReserves: boolean;
    readonly isTooManyHolds: boolean;
    readonly isTooManyFreezes: boolean;
    readonly isIssuanceDeactivated: boolean;
    readonly isDeltaZero: boolean;
    readonly type:
      | "VestingBalance"
      | "LiquidityRestrictions"
      | "InsufficientBalance"
      | "ExistentialDeposit"
      | "Expendability"
      | "ExistingVestingSchedule"
      | "DeadAccount"
      | "TooManyReserves"
      | "TooManyHolds"
      | "TooManyFreezes"
      | "IssuanceDeactivated"
      | "DeltaZero";
  }
  /** @name PalletTransactionPaymentReleases (288) */
  interface PalletTransactionPaymentReleases extends Enum {
    readonly isV1Ancient: boolean;
    readonly isV2: boolean;
    readonly type: "V1Ancient" | "V2";
  }
  /** @name PalletSudoCall (289) */
  interface PalletSudoCall extends Enum {
    readonly isSudo: boolean;
    readonly asSudo: {
      readonly call: Call;
    } & Struct;
    readonly isSudoUncheckedWeight: boolean;
    readonly asSudoUncheckedWeight: {
      readonly call: Call;
      readonly weight: SpWeightsWeightV2Weight;
    } & Struct;
    readonly isSetKey: boolean;
    readonly asSetKey: {
      readonly new_: MultiAddress;
    } & Struct;
    readonly isSudoAs: boolean;
    readonly asSudoAs: {
      readonly who: MultiAddress;
      readonly call: Call;
    } & Struct;
    readonly isRemoveKey: boolean;
    readonly type: "Sudo" | "SudoUncheckedWeight" | "SetKey" | "SudoAs" | "RemoveKey";
  }
  /** @name PalletCollatorSelectionCall (291) */
  interface PalletCollatorSelectionCall extends Enum {
    readonly isSetInvulnerables: boolean;
    readonly asSetInvulnerables: {
      readonly new_: Vec<AccountId32>;
    } & Struct;
    readonly isSetDesiredCandidates: boolean;
    readonly asSetDesiredCandidates: {
      readonly max: u32;
    } & Struct;
    readonly isSetCandidacyBond: boolean;
    readonly asSetCandidacyBond: {
      readonly bond: u128;
    } & Struct;
    readonly isRegisterAsCandidate: boolean;
    readonly isLeaveIntent: boolean;
    readonly isAddInvulnerable: boolean;
    readonly asAddInvulnerable: {
      readonly who: AccountId32;
    } & Struct;
    readonly isRemoveInvulnerable: boolean;
    readonly asRemoveInvulnerable: {
      readonly who: AccountId32;
    } & Struct;
    readonly isUpdateBond: boolean;
    readonly asUpdateBond: {
      readonly newDeposit: u128;
    } & Struct;
    readonly isTakeCandidateSlot: boolean;
    readonly asTakeCandidateSlot: {
      readonly deposit: u128;
      readonly target: AccountId32;
    } & Struct;
    readonly type:
      | "SetInvulnerables"
      | "SetDesiredCandidates"
      | "SetCandidacyBond"
      | "RegisterAsCandidate"
      | "LeaveIntent"
      | "AddInvulnerable"
      | "RemoveInvulnerable"
      | "UpdateBond"
      | "TakeCandidateSlot";
  }
  /** @name PalletSessionCall (292) */
  interface PalletSessionCall extends Enum {
    readonly isSetKeys: boolean;
    readonly asSetKeys: {
      readonly keys_: StorageHubRuntimeSessionKeys;
      readonly proof: Bytes;
    } & Struct;
    readonly isPurgeKeys: boolean;
    readonly type: "SetKeys" | "PurgeKeys";
  }
  /** @name StorageHubRuntimeSessionKeys (293) */
  interface StorageHubRuntimeSessionKeys extends Struct {
    readonly aura: SpConsensusAuraSr25519AppSr25519Public;
  }
  /** @name SpConsensusAuraSr25519AppSr25519Public (294) */
  interface SpConsensusAuraSr25519AppSr25519Public extends U8aFixed {}
  /** @name CumulusPalletXcmpQueueCall (295) */
  interface CumulusPalletXcmpQueueCall extends Enum {
    readonly isSuspendXcmExecution: boolean;
    readonly isResumeXcmExecution: boolean;
    readonly isUpdateSuspendThreshold: boolean;
    readonly asUpdateSuspendThreshold: {
      readonly new_: u32;
    } & Struct;
    readonly isUpdateDropThreshold: boolean;
    readonly asUpdateDropThreshold: {
      readonly new_: u32;
    } & Struct;
    readonly isUpdateResumeThreshold: boolean;
    readonly asUpdateResumeThreshold: {
      readonly new_: u32;
    } & Struct;
    readonly type:
      | "SuspendXcmExecution"
      | "ResumeXcmExecution"
      | "UpdateSuspendThreshold"
      | "UpdateDropThreshold"
      | "UpdateResumeThreshold";
  }
  /** @name PalletXcmCall (296) */
  interface PalletXcmCall extends Enum {
    readonly isSend: boolean;
    readonly asSend: {
      readonly dest: XcmVersionedLocation;
      readonly message: XcmVersionedXcm;
    } & Struct;
    readonly isTeleportAssets: boolean;
    readonly asTeleportAssets: {
      readonly dest: XcmVersionedLocation;
      readonly beneficiary: XcmVersionedLocation;
      readonly assets: XcmVersionedAssets;
      readonly feeAssetItem: u32;
    } & Struct;
    readonly isReserveTransferAssets: boolean;
    readonly asReserveTransferAssets: {
      readonly dest: XcmVersionedLocation;
      readonly beneficiary: XcmVersionedLocation;
      readonly assets: XcmVersionedAssets;
      readonly feeAssetItem: u32;
    } & Struct;
    readonly isExecute: boolean;
    readonly asExecute: {
      readonly message: XcmVersionedXcm;
      readonly maxWeight: SpWeightsWeightV2Weight;
    } & Struct;
    readonly isForceXcmVersion: boolean;
    readonly asForceXcmVersion: {
      readonly location: StagingXcmV4Location;
      readonly version: u32;
    } & Struct;
    readonly isForceDefaultXcmVersion: boolean;
    readonly asForceDefaultXcmVersion: {
      readonly maybeXcmVersion: Option<u32>;
    } & Struct;
    readonly isForceSubscribeVersionNotify: boolean;
    readonly asForceSubscribeVersionNotify: {
      readonly location: XcmVersionedLocation;
    } & Struct;
    readonly isForceUnsubscribeVersionNotify: boolean;
    readonly asForceUnsubscribeVersionNotify: {
      readonly location: XcmVersionedLocation;
    } & Struct;
    readonly isLimitedReserveTransferAssets: boolean;
    readonly asLimitedReserveTransferAssets: {
      readonly dest: XcmVersionedLocation;
      readonly beneficiary: XcmVersionedLocation;
      readonly assets: XcmVersionedAssets;
      readonly feeAssetItem: u32;
      readonly weightLimit: XcmV3WeightLimit;
    } & Struct;
    readonly isLimitedTeleportAssets: boolean;
    readonly asLimitedTeleportAssets: {
      readonly dest: XcmVersionedLocation;
      readonly beneficiary: XcmVersionedLocation;
      readonly assets: XcmVersionedAssets;
      readonly feeAssetItem: u32;
      readonly weightLimit: XcmV3WeightLimit;
    } & Struct;
    readonly isForceSuspension: boolean;
    readonly asForceSuspension: {
      readonly suspended: bool;
    } & Struct;
    readonly isTransferAssets: boolean;
    readonly asTransferAssets: {
      readonly dest: XcmVersionedLocation;
      readonly beneficiary: XcmVersionedLocation;
      readonly assets: XcmVersionedAssets;
      readonly feeAssetItem: u32;
      readonly weightLimit: XcmV3WeightLimit;
    } & Struct;
    readonly isClaimAssets: boolean;
    readonly asClaimAssets: {
      readonly assets: XcmVersionedAssets;
      readonly beneficiary: XcmVersionedLocation;
    } & Struct;
    readonly isTransferAssetsUsingTypeAndThen: boolean;
    readonly asTransferAssetsUsingTypeAndThen: {
      readonly dest: XcmVersionedLocation;
      readonly assets: XcmVersionedAssets;
      readonly assetsTransferType: StagingXcmExecutorAssetTransferTransferType;
      readonly remoteFeesId: XcmVersionedAssetId;
      readonly feesTransferType: StagingXcmExecutorAssetTransferTransferType;
      readonly customXcmOnDest: XcmVersionedXcm;
      readonly weightLimit: XcmV3WeightLimit;
    } & Struct;
    readonly type:
      | "Send"
      | "TeleportAssets"
      | "ReserveTransferAssets"
      | "Execute"
      | "ForceXcmVersion"
      | "ForceDefaultXcmVersion"
      | "ForceSubscribeVersionNotify"
      | "ForceUnsubscribeVersionNotify"
      | "LimitedReserveTransferAssets"
      | "LimitedTeleportAssets"
      | "ForceSuspension"
      | "TransferAssets"
      | "ClaimAssets"
      | "TransferAssetsUsingTypeAndThen";
  }
  /** @name XcmVersionedXcm (297) */
  interface XcmVersionedXcm extends Enum {
    readonly isV2: boolean;
    readonly asV2: XcmV2Xcm;
    readonly isV3: boolean;
    readonly asV3: XcmV3Xcm;
    readonly isV4: boolean;
    readonly asV4: StagingXcmV4Xcm;
    readonly type: "V2" | "V3" | "V4";
  }
  /** @name XcmV2Xcm (298) */
  interface XcmV2Xcm extends Vec<XcmV2Instruction> {}
  /** @name XcmV2Instruction (300) */
  interface XcmV2Instruction extends Enum {
    readonly isWithdrawAsset: boolean;
    readonly asWithdrawAsset: XcmV2MultiassetMultiAssets;
    readonly isReserveAssetDeposited: boolean;
    readonly asReserveAssetDeposited: XcmV2MultiassetMultiAssets;
    readonly isReceiveTeleportedAsset: boolean;
    readonly asReceiveTeleportedAsset: XcmV2MultiassetMultiAssets;
    readonly isQueryResponse: boolean;
    readonly asQueryResponse: {
      readonly queryId: Compact<u64>;
      readonly response: XcmV2Response;
      readonly maxWeight: Compact<u64>;
    } & Struct;
    readonly isTransferAsset: boolean;
    readonly asTransferAsset: {
      readonly assets: XcmV2MultiassetMultiAssets;
      readonly beneficiary: XcmV2MultiLocation;
    } & Struct;
    readonly isTransferReserveAsset: boolean;
    readonly asTransferReserveAsset: {
      readonly assets: XcmV2MultiassetMultiAssets;
      readonly dest: XcmV2MultiLocation;
      readonly xcm: XcmV2Xcm;
    } & Struct;
    readonly isTransact: boolean;
    readonly asTransact: {
      readonly originType: XcmV2OriginKind;
      readonly requireWeightAtMost: Compact<u64>;
      readonly call: XcmDoubleEncoded;
    } & Struct;
    readonly isHrmpNewChannelOpenRequest: boolean;
    readonly asHrmpNewChannelOpenRequest: {
      readonly sender: Compact<u32>;
      readonly maxMessageSize: Compact<u32>;
      readonly maxCapacity: Compact<u32>;
    } & Struct;
    readonly isHrmpChannelAccepted: boolean;
    readonly asHrmpChannelAccepted: {
      readonly recipient: Compact<u32>;
    } & Struct;
    readonly isHrmpChannelClosing: boolean;
    readonly asHrmpChannelClosing: {
      readonly initiator: Compact<u32>;
      readonly sender: Compact<u32>;
      readonly recipient: Compact<u32>;
    } & Struct;
    readonly isClearOrigin: boolean;
    readonly isDescendOrigin: boolean;
    readonly asDescendOrigin: XcmV2MultilocationJunctions;
    readonly isReportError: boolean;
    readonly asReportError: {
      readonly queryId: Compact<u64>;
      readonly dest: XcmV2MultiLocation;
      readonly maxResponseWeight: Compact<u64>;
    } & Struct;
    readonly isDepositAsset: boolean;
    readonly asDepositAsset: {
      readonly assets: XcmV2MultiassetMultiAssetFilter;
      readonly maxAssets: Compact<u32>;
      readonly beneficiary: XcmV2MultiLocation;
    } & Struct;
    readonly isDepositReserveAsset: boolean;
    readonly asDepositReserveAsset: {
      readonly assets: XcmV2MultiassetMultiAssetFilter;
      readonly maxAssets: Compact<u32>;
      readonly dest: XcmV2MultiLocation;
      readonly xcm: XcmV2Xcm;
    } & Struct;
    readonly isExchangeAsset: boolean;
    readonly asExchangeAsset: {
      readonly give: XcmV2MultiassetMultiAssetFilter;
      readonly receive: XcmV2MultiassetMultiAssets;
    } & Struct;
    readonly isInitiateReserveWithdraw: boolean;
    readonly asInitiateReserveWithdraw: {
      readonly assets: XcmV2MultiassetMultiAssetFilter;
      readonly reserve: XcmV2MultiLocation;
      readonly xcm: XcmV2Xcm;
    } & Struct;
    readonly isInitiateTeleport: boolean;
    readonly asInitiateTeleport: {
      readonly assets: XcmV2MultiassetMultiAssetFilter;
      readonly dest: XcmV2MultiLocation;
      readonly xcm: XcmV2Xcm;
    } & Struct;
    readonly isQueryHolding: boolean;
    readonly asQueryHolding: {
      readonly queryId: Compact<u64>;
      readonly dest: XcmV2MultiLocation;
      readonly assets: XcmV2MultiassetMultiAssetFilter;
      readonly maxResponseWeight: Compact<u64>;
    } & Struct;
    readonly isBuyExecution: boolean;
    readonly asBuyExecution: {
      readonly fees: XcmV2MultiAsset;
      readonly weightLimit: XcmV2WeightLimit;
    } & Struct;
    readonly isRefundSurplus: boolean;
    readonly isSetErrorHandler: boolean;
    readonly asSetErrorHandler: XcmV2Xcm;
    readonly isSetAppendix: boolean;
    readonly asSetAppendix: XcmV2Xcm;
    readonly isClearError: boolean;
    readonly isClaimAsset: boolean;
    readonly asClaimAsset: {
      readonly assets: XcmV2MultiassetMultiAssets;
      readonly ticket: XcmV2MultiLocation;
    } & Struct;
    readonly isTrap: boolean;
    readonly asTrap: Compact<u64>;
    readonly isSubscribeVersion: boolean;
    readonly asSubscribeVersion: {
      readonly queryId: Compact<u64>;
      readonly maxResponseWeight: Compact<u64>;
    } & Struct;
    readonly isUnsubscribeVersion: boolean;
    readonly type:
      | "WithdrawAsset"
      | "ReserveAssetDeposited"
      | "ReceiveTeleportedAsset"
      | "QueryResponse"
      | "TransferAsset"
      | "TransferReserveAsset"
      | "Transact"
      | "HrmpNewChannelOpenRequest"
      | "HrmpChannelAccepted"
      | "HrmpChannelClosing"
      | "ClearOrigin"
      | "DescendOrigin"
      | "ReportError"
      | "DepositAsset"
      | "DepositReserveAsset"
      | "ExchangeAsset"
      | "InitiateReserveWithdraw"
      | "InitiateTeleport"
      | "QueryHolding"
      | "BuyExecution"
      | "RefundSurplus"
      | "SetErrorHandler"
      | "SetAppendix"
      | "ClearError"
      | "ClaimAsset"
      | "Trap"
      | "SubscribeVersion"
      | "UnsubscribeVersion";
  }
  /** @name XcmV2Response (301) */
  interface XcmV2Response extends Enum {
    readonly isNull: boolean;
    readonly isAssets: boolean;
    readonly asAssets: XcmV2MultiassetMultiAssets;
    readonly isExecutionResult: boolean;
    readonly asExecutionResult: Option<ITuple<[u32, XcmV2TraitsError]>>;
    readonly isVersion: boolean;
    readonly asVersion: u32;
    readonly type: "Null" | "Assets" | "ExecutionResult" | "Version";
  }
  /** @name XcmV2TraitsError (304) */
  interface XcmV2TraitsError extends Enum {
    readonly isOverflow: boolean;
    readonly isUnimplemented: boolean;
    readonly isUntrustedReserveLocation: boolean;
    readonly isUntrustedTeleportLocation: boolean;
    readonly isMultiLocationFull: boolean;
    readonly isMultiLocationNotInvertible: boolean;
    readonly isBadOrigin: boolean;
    readonly isInvalidLocation: boolean;
    readonly isAssetNotFound: boolean;
    readonly isFailedToTransactAsset: boolean;
    readonly isNotWithdrawable: boolean;
    readonly isLocationCannotHold: boolean;
    readonly isExceedsMaxMessageSize: boolean;
    readonly isDestinationUnsupported: boolean;
    readonly isTransport: boolean;
    readonly isUnroutable: boolean;
    readonly isUnknownClaim: boolean;
    readonly isFailedToDecode: boolean;
    readonly isMaxWeightInvalid: boolean;
    readonly isNotHoldingFees: boolean;
    readonly isTooExpensive: boolean;
    readonly isTrap: boolean;
    readonly asTrap: u64;
    readonly isUnhandledXcmVersion: boolean;
    readonly isWeightLimitReached: boolean;
    readonly asWeightLimitReached: u64;
    readonly isBarrier: boolean;
    readonly isWeightNotComputable: boolean;
    readonly type:
      | "Overflow"
      | "Unimplemented"
      | "UntrustedReserveLocation"
      | "UntrustedTeleportLocation"
      | "MultiLocationFull"
      | "MultiLocationNotInvertible"
      | "BadOrigin"
      | "InvalidLocation"
      | "AssetNotFound"
      | "FailedToTransactAsset"
      | "NotWithdrawable"
      | "LocationCannotHold"
      | "ExceedsMaxMessageSize"
      | "DestinationUnsupported"
      | "Transport"
      | "Unroutable"
      | "UnknownClaim"
      | "FailedToDecode"
      | "MaxWeightInvalid"
      | "NotHoldingFees"
      | "TooExpensive"
      | "Trap"
      | "UnhandledXcmVersion"
      | "WeightLimitReached"
      | "Barrier"
      | "WeightNotComputable";
  }
  /** @name XcmV2OriginKind (305) */
  interface XcmV2OriginKind extends Enum {
    readonly isNative: boolean;
    readonly isSovereignAccount: boolean;
    readonly isSuperuser: boolean;
    readonly isXcm: boolean;
    readonly type: "Native" | "SovereignAccount" | "Superuser" | "Xcm";
  }
  /** @name XcmV2MultiassetMultiAssetFilter (306) */
  interface XcmV2MultiassetMultiAssetFilter extends Enum {
    readonly isDefinite: boolean;
    readonly asDefinite: XcmV2MultiassetMultiAssets;
    readonly isWild: boolean;
    readonly asWild: XcmV2MultiassetWildMultiAsset;
    readonly type: "Definite" | "Wild";
  }
  /** @name XcmV2MultiassetWildMultiAsset (307) */
  interface XcmV2MultiassetWildMultiAsset extends Enum {
    readonly isAll: boolean;
    readonly isAllOf: boolean;
    readonly asAllOf: {
      readonly id: XcmV2MultiassetAssetId;
      readonly fun: XcmV2MultiassetWildFungibility;
    } & Struct;
    readonly type: "All" | "AllOf";
  }
  /** @name XcmV2MultiassetWildFungibility (308) */
  interface XcmV2MultiassetWildFungibility extends Enum {
    readonly isFungible: boolean;
    readonly isNonFungible: boolean;
    readonly type: "Fungible" | "NonFungible";
  }
  /** @name XcmV2WeightLimit (309) */
  interface XcmV2WeightLimit extends Enum {
    readonly isUnlimited: boolean;
    readonly isLimited: boolean;
    readonly asLimited: Compact<u64>;
    readonly type: "Unlimited" | "Limited";
  }
  /** @name XcmV3Xcm (310) */
  interface XcmV3Xcm extends Vec<XcmV3Instruction> {}
  /** @name XcmV3Instruction (312) */
  interface XcmV3Instruction extends Enum {
    readonly isWithdrawAsset: boolean;
    readonly asWithdrawAsset: XcmV3MultiassetMultiAssets;
    readonly isReserveAssetDeposited: boolean;
    readonly asReserveAssetDeposited: XcmV3MultiassetMultiAssets;
    readonly isReceiveTeleportedAsset: boolean;
    readonly asReceiveTeleportedAsset: XcmV3MultiassetMultiAssets;
    readonly isQueryResponse: boolean;
    readonly asQueryResponse: {
      readonly queryId: Compact<u64>;
      readonly response: XcmV3Response;
      readonly maxWeight: SpWeightsWeightV2Weight;
      readonly querier: Option<StagingXcmV3MultiLocation>;
    } & Struct;
    readonly isTransferAsset: boolean;
    readonly asTransferAsset: {
      readonly assets: XcmV3MultiassetMultiAssets;
      readonly beneficiary: StagingXcmV3MultiLocation;
    } & Struct;
    readonly isTransferReserveAsset: boolean;
    readonly asTransferReserveAsset: {
      readonly assets: XcmV3MultiassetMultiAssets;
      readonly dest: StagingXcmV3MultiLocation;
      readonly xcm: XcmV3Xcm;
    } & Struct;
    readonly isTransact: boolean;
    readonly asTransact: {
      readonly originKind: XcmV3OriginKind;
      readonly requireWeightAtMost: SpWeightsWeightV2Weight;
      readonly call: XcmDoubleEncoded;
    } & Struct;
    readonly isHrmpNewChannelOpenRequest: boolean;
    readonly asHrmpNewChannelOpenRequest: {
      readonly sender: Compact<u32>;
      readonly maxMessageSize: Compact<u32>;
      readonly maxCapacity: Compact<u32>;
    } & Struct;
    readonly isHrmpChannelAccepted: boolean;
    readonly asHrmpChannelAccepted: {
      readonly recipient: Compact<u32>;
    } & Struct;
    readonly isHrmpChannelClosing: boolean;
    readonly asHrmpChannelClosing: {
      readonly initiator: Compact<u32>;
      readonly sender: Compact<u32>;
      readonly recipient: Compact<u32>;
    } & Struct;
    readonly isClearOrigin: boolean;
    readonly isDescendOrigin: boolean;
    readonly asDescendOrigin: XcmV3Junctions;
    readonly isReportError: boolean;
    readonly asReportError: XcmV3QueryResponseInfo;
    readonly isDepositAsset: boolean;
    readonly asDepositAsset: {
      readonly assets: XcmV3MultiassetMultiAssetFilter;
      readonly beneficiary: StagingXcmV3MultiLocation;
    } & Struct;
    readonly isDepositReserveAsset: boolean;
    readonly asDepositReserveAsset: {
      readonly assets: XcmV3MultiassetMultiAssetFilter;
      readonly dest: StagingXcmV3MultiLocation;
      readonly xcm: XcmV3Xcm;
    } & Struct;
    readonly isExchangeAsset: boolean;
    readonly asExchangeAsset: {
      readonly give: XcmV3MultiassetMultiAssetFilter;
      readonly want: XcmV3MultiassetMultiAssets;
      readonly maximal: bool;
    } & Struct;
    readonly isInitiateReserveWithdraw: boolean;
    readonly asInitiateReserveWithdraw: {
      readonly assets: XcmV3MultiassetMultiAssetFilter;
      readonly reserve: StagingXcmV3MultiLocation;
      readonly xcm: XcmV3Xcm;
    } & Struct;
    readonly isInitiateTeleport: boolean;
    readonly asInitiateTeleport: {
      readonly assets: XcmV3MultiassetMultiAssetFilter;
      readonly dest: StagingXcmV3MultiLocation;
      readonly xcm: XcmV3Xcm;
    } & Struct;
    readonly isReportHolding: boolean;
    readonly asReportHolding: {
      readonly responseInfo: XcmV3QueryResponseInfo;
      readonly assets: XcmV3MultiassetMultiAssetFilter;
    } & Struct;
    readonly isBuyExecution: boolean;
    readonly asBuyExecution: {
      readonly fees: XcmV3MultiAsset;
      readonly weightLimit: XcmV3WeightLimit;
    } & Struct;
    readonly isRefundSurplus: boolean;
    readonly isSetErrorHandler: boolean;
    readonly asSetErrorHandler: XcmV3Xcm;
    readonly isSetAppendix: boolean;
    readonly asSetAppendix: XcmV3Xcm;
    readonly isClearError: boolean;
    readonly isClaimAsset: boolean;
    readonly asClaimAsset: {
      readonly assets: XcmV3MultiassetMultiAssets;
      readonly ticket: StagingXcmV3MultiLocation;
    } & Struct;
    readonly isTrap: boolean;
    readonly asTrap: Compact<u64>;
    readonly isSubscribeVersion: boolean;
    readonly asSubscribeVersion: {
      readonly queryId: Compact<u64>;
      readonly maxResponseWeight: SpWeightsWeightV2Weight;
    } & Struct;
    readonly isUnsubscribeVersion: boolean;
    readonly isBurnAsset: boolean;
    readonly asBurnAsset: XcmV3MultiassetMultiAssets;
    readonly isExpectAsset: boolean;
    readonly asExpectAsset: XcmV3MultiassetMultiAssets;
    readonly isExpectOrigin: boolean;
    readonly asExpectOrigin: Option<StagingXcmV3MultiLocation>;
    readonly isExpectError: boolean;
    readonly asExpectError: Option<ITuple<[u32, XcmV3TraitsError]>>;
    readonly isExpectTransactStatus: boolean;
    readonly asExpectTransactStatus: XcmV3MaybeErrorCode;
    readonly isQueryPallet: boolean;
    readonly asQueryPallet: {
      readonly moduleName: Bytes;
      readonly responseInfo: XcmV3QueryResponseInfo;
    } & Struct;
    readonly isExpectPallet: boolean;
    readonly asExpectPallet: {
      readonly index: Compact<u32>;
      readonly name: Bytes;
      readonly moduleName: Bytes;
      readonly crateMajor: Compact<u32>;
      readonly minCrateMinor: Compact<u32>;
    } & Struct;
    readonly isReportTransactStatus: boolean;
    readonly asReportTransactStatus: XcmV3QueryResponseInfo;
    readonly isClearTransactStatus: boolean;
    readonly isUniversalOrigin: boolean;
    readonly asUniversalOrigin: XcmV3Junction;
    readonly isExportMessage: boolean;
    readonly asExportMessage: {
      readonly network: XcmV3JunctionNetworkId;
      readonly destination: XcmV3Junctions;
      readonly xcm: XcmV3Xcm;
    } & Struct;
    readonly isLockAsset: boolean;
    readonly asLockAsset: {
      readonly asset: XcmV3MultiAsset;
      readonly unlocker: StagingXcmV3MultiLocation;
    } & Struct;
    readonly isUnlockAsset: boolean;
    readonly asUnlockAsset: {
      readonly asset: XcmV3MultiAsset;
      readonly target: StagingXcmV3MultiLocation;
    } & Struct;
    readonly isNoteUnlockable: boolean;
    readonly asNoteUnlockable: {
      readonly asset: XcmV3MultiAsset;
      readonly owner: StagingXcmV3MultiLocation;
    } & Struct;
    readonly isRequestUnlock: boolean;
    readonly asRequestUnlock: {
      readonly asset: XcmV3MultiAsset;
      readonly locker: StagingXcmV3MultiLocation;
    } & Struct;
    readonly isSetFeesMode: boolean;
    readonly asSetFeesMode: {
      readonly jitWithdraw: bool;
    } & Struct;
    readonly isSetTopic: boolean;
    readonly asSetTopic: U8aFixed;
    readonly isClearTopic: boolean;
    readonly isAliasOrigin: boolean;
    readonly asAliasOrigin: StagingXcmV3MultiLocation;
    readonly isUnpaidExecution: boolean;
    readonly asUnpaidExecution: {
      readonly weightLimit: XcmV3WeightLimit;
      readonly checkOrigin: Option<StagingXcmV3MultiLocation>;
    } & Struct;
    readonly type:
      | "WithdrawAsset"
      | "ReserveAssetDeposited"
      | "ReceiveTeleportedAsset"
      | "QueryResponse"
      | "TransferAsset"
      | "TransferReserveAsset"
      | "Transact"
      | "HrmpNewChannelOpenRequest"
      | "HrmpChannelAccepted"
      | "HrmpChannelClosing"
      | "ClearOrigin"
      | "DescendOrigin"
      | "ReportError"
      | "DepositAsset"
      | "DepositReserveAsset"
      | "ExchangeAsset"
      | "InitiateReserveWithdraw"
      | "InitiateTeleport"
      | "ReportHolding"
      | "BuyExecution"
      | "RefundSurplus"
      | "SetErrorHandler"
      | "SetAppendix"
      | "ClearError"
      | "ClaimAsset"
      | "Trap"
      | "SubscribeVersion"
      | "UnsubscribeVersion"
      | "BurnAsset"
      | "ExpectAsset"
      | "ExpectOrigin"
      | "ExpectError"
      | "ExpectTransactStatus"
      | "QueryPallet"
      | "ExpectPallet"
      | "ReportTransactStatus"
      | "ClearTransactStatus"
      | "UniversalOrigin"
      | "ExportMessage"
      | "LockAsset"
      | "UnlockAsset"
      | "NoteUnlockable"
      | "RequestUnlock"
      | "SetFeesMode"
      | "SetTopic"
      | "ClearTopic"
      | "AliasOrigin"
      | "UnpaidExecution";
  }
  /** @name XcmV3Response (313) */
  interface XcmV3Response extends Enum {
    readonly isNull: boolean;
    readonly isAssets: boolean;
    readonly asAssets: XcmV3MultiassetMultiAssets;
    readonly isExecutionResult: boolean;
    readonly asExecutionResult: Option<ITuple<[u32, XcmV3TraitsError]>>;
    readonly isVersion: boolean;
    readonly asVersion: u32;
    readonly isPalletsInfo: boolean;
    readonly asPalletsInfo: Vec<XcmV3PalletInfo>;
    readonly isDispatchResult: boolean;
    readonly asDispatchResult: XcmV3MaybeErrorCode;
    readonly type:
      | "Null"
      | "Assets"
      | "ExecutionResult"
      | "Version"
      | "PalletsInfo"
      | "DispatchResult";
  }
  /** @name XcmV3PalletInfo (315) */
  interface XcmV3PalletInfo extends Struct {
    readonly index: Compact<u32>;
    readonly name: Bytes;
    readonly moduleName: Bytes;
    readonly major: Compact<u32>;
    readonly minor: Compact<u32>;
    readonly patch: Compact<u32>;
  }
  /** @name XcmV3QueryResponseInfo (319) */
  interface XcmV3QueryResponseInfo extends Struct {
    readonly destination: StagingXcmV3MultiLocation;
    readonly queryId: Compact<u64>;
    readonly maxWeight: SpWeightsWeightV2Weight;
  }
  /** @name XcmV3MultiassetMultiAssetFilter (320) */
  interface XcmV3MultiassetMultiAssetFilter extends Enum {
    readonly isDefinite: boolean;
    readonly asDefinite: XcmV3MultiassetMultiAssets;
    readonly isWild: boolean;
    readonly asWild: XcmV3MultiassetWildMultiAsset;
    readonly type: "Definite" | "Wild";
  }
  /** @name XcmV3MultiassetWildMultiAsset (321) */
  interface XcmV3MultiassetWildMultiAsset extends Enum {
    readonly isAll: boolean;
    readonly isAllOf: boolean;
    readonly asAllOf: {
      readonly id: XcmV3MultiassetAssetId;
      readonly fun: XcmV3MultiassetWildFungibility;
    } & Struct;
    readonly isAllCounted: boolean;
    readonly asAllCounted: Compact<u32>;
    readonly isAllOfCounted: boolean;
    readonly asAllOfCounted: {
      readonly id: XcmV3MultiassetAssetId;
      readonly fun: XcmV3MultiassetWildFungibility;
      readonly count: Compact<u32>;
    } & Struct;
    readonly type: "All" | "AllOf" | "AllCounted" | "AllOfCounted";
  }
  /** @name XcmV3MultiassetWildFungibility (322) */
  interface XcmV3MultiassetWildFungibility extends Enum {
    readonly isFungible: boolean;
    readonly isNonFungible: boolean;
    readonly type: "Fungible" | "NonFungible";
  }
  /** @name StagingXcmExecutorAssetTransferTransferType (334) */
  interface StagingXcmExecutorAssetTransferTransferType extends Enum {
    readonly isTeleport: boolean;
    readonly isLocalReserve: boolean;
    readonly isDestinationReserve: boolean;
    readonly isRemoteReserve: boolean;
    readonly asRemoteReserve: XcmVersionedLocation;
    readonly type: "Teleport" | "LocalReserve" | "DestinationReserve" | "RemoteReserve";
  }
  /** @name XcmVersionedAssetId (335) */
  interface XcmVersionedAssetId extends Enum {
    readonly isV3: boolean;
    readonly asV3: XcmV3MultiassetAssetId;
    readonly isV4: boolean;
    readonly asV4: StagingXcmV4AssetAssetId;
    readonly type: "V3" | "V4";
  }
  /** @name CumulusPalletXcmCall (336) */
  type CumulusPalletXcmCall = Null;
  /** @name PalletMessageQueueCall (337) */
  interface PalletMessageQueueCall extends Enum {
    readonly isReapPage: boolean;
    readonly asReapPage: {
      readonly messageOrigin: CumulusPrimitivesCoreAggregateMessageOrigin;
      readonly pageIndex: u32;
    } & Struct;
    readonly isExecuteOverweight: boolean;
    readonly asExecuteOverweight: {
      readonly messageOrigin: CumulusPrimitivesCoreAggregateMessageOrigin;
      readonly page: u32;
      readonly index: u32;
      readonly weightLimit: SpWeightsWeightV2Weight;
    } & Struct;
    readonly type: "ReapPage" | "ExecuteOverweight";
  }
  /** @name PalletStorageProvidersCall (338) */
  interface PalletStorageProvidersCall extends Enum {
    readonly isRequestMspSignUp: boolean;
    readonly asRequestMspSignUp: {
      readonly capacity: u64;
      readonly multiaddresses: Vec<Bytes>;
      readonly valuePropPricePerGigaUnitOfDataPerBlock: u128;
      readonly commitment: Bytes;
      readonly valuePropMaxDataLimit: u64;
      readonly paymentAccount: AccountId32;
    } & Struct;
    readonly isRequestBspSignUp: boolean;
    readonly asRequestBspSignUp: {
      readonly capacity: u64;
      readonly multiaddresses: Vec<Bytes>;
      readonly paymentAccount: AccountId32;
    } & Struct;
    readonly isConfirmSignUp: boolean;
    readonly asConfirmSignUp: {
      readonly providerAccount: Option<AccountId32>;
    } & Struct;
    readonly isCancelSignUp: boolean;
    readonly isMspSignOff: boolean;
    readonly isBspSignOff: boolean;
    readonly isChangeCapacity: boolean;
    readonly asChangeCapacity: {
      readonly newCapacity: u64;
    } & Struct;
    readonly isAddValueProp: boolean;
    readonly asAddValueProp: {
      readonly pricePerGigaUnitOfDataPerBlock: u128;
      readonly commitment: Bytes;
      readonly bucketDataLimit: u64;
    } & Struct;
    readonly isMakeValuePropUnavailable: boolean;
    readonly asMakeValuePropUnavailable: {
      readonly valuePropId: H256;
    } & Struct;
    readonly isAddMultiaddress: boolean;
    readonly asAddMultiaddress: {
      readonly newMultiaddress: Bytes;
    } & Struct;
    readonly isRemoveMultiaddress: boolean;
    readonly asRemoveMultiaddress: {
      readonly multiaddress: Bytes;
    } & Struct;
    readonly isForceMspSignUp: boolean;
    readonly asForceMspSignUp: {
      readonly who: AccountId32;
      readonly mspId: H256;
      readonly capacity: u64;
      readonly multiaddresses: Vec<Bytes>;
      readonly valuePropPricePerGigaUnitOfDataPerBlock: u128;
      readonly commitment: Bytes;
      readonly valuePropMaxDataLimit: u64;
      readonly paymentAccount: AccountId32;
    } & Struct;
    readonly isForceBspSignUp: boolean;
    readonly asForceBspSignUp: {
      readonly who: AccountId32;
      readonly bspId: H256;
      readonly capacity: u64;
      readonly multiaddresses: Vec<Bytes>;
      readonly paymentAccount: AccountId32;
      readonly weight: Option<u32>;
    } & Struct;
    readonly isSlash: boolean;
    readonly asSlash: {
      readonly providerId: H256;
    } & Struct;
    readonly isTopUpDeposit: boolean;
    readonly isDeleteProvider: boolean;
    readonly asDeleteProvider: {
      readonly providerId: H256;
    } & Struct;
    readonly type:
      | "RequestMspSignUp"
      | "RequestBspSignUp"
      | "ConfirmSignUp"
      | "CancelSignUp"
      | "MspSignOff"
      | "BspSignOff"
      | "ChangeCapacity"
      | "AddValueProp"
      | "MakeValuePropUnavailable"
      | "AddMultiaddress"
      | "RemoveMultiaddress"
      | "ForceMspSignUp"
      | "ForceBspSignUp"
      | "Slash"
      | "TopUpDeposit"
      | "DeleteProvider";
  }
  /** @name PalletFileSystemCall (339) */
  interface PalletFileSystemCall extends Enum {
    readonly isCreateBucket: boolean;
    readonly asCreateBucket: {
      readonly mspId: H256;
      readonly name: Bytes;
      readonly private: bool;
      readonly valuePropId: Option<H256>;
    } & Struct;
    readonly isRequestMoveBucket: boolean;
    readonly asRequestMoveBucket: {
      readonly bucketId: H256;
      readonly newMspId: H256;
    } & Struct;
    readonly isMspRespondMoveBucketRequest: boolean;
    readonly asMspRespondMoveBucketRequest: {
      readonly bucketId: H256;
      readonly response: PalletFileSystemBucketMoveRequestResponse;
    } & Struct;
    readonly isUpdateBucketPrivacy: boolean;
    readonly asUpdateBucketPrivacy: {
      readonly bucketId: H256;
      readonly private: bool;
    } & Struct;
    readonly isCreateAndAssociateCollectionWithBucket: boolean;
    readonly asCreateAndAssociateCollectionWithBucket: {
      readonly bucketId: H256;
    } & Struct;
    readonly isDeleteBucket: boolean;
    readonly asDeleteBucket: {
      readonly bucketId: H256;
    } & Struct;
    readonly isIssueStorageRequest: boolean;
    readonly asIssueStorageRequest: {
      readonly bucketId: H256;
      readonly location: Bytes;
      readonly fingerprint: H256;
      readonly size_: u64;
      readonly mspId: H256;
      readonly peerIds: Vec<Bytes>;
      readonly replicationTarget: Option<u32>;
    } & Struct;
    readonly isRevokeStorageRequest: boolean;
    readonly asRevokeStorageRequest: {
      readonly fileKey: H256;
    } & Struct;
    readonly isMspRespondStorageRequestsMultipleBuckets: boolean;
    readonly asMspRespondStorageRequestsMultipleBuckets: {
      readonly storageRequestMspResponse: Vec<PalletFileSystemStorageRequestMspBucketResponse>;
    } & Struct;
    readonly isMspStopStoringBucket: boolean;
    readonly asMspStopStoringBucket: {
      readonly bucketId: H256;
    } & Struct;
    readonly isBspVolunteer: boolean;
    readonly asBspVolunteer: {
      readonly fileKey: H256;
    } & Struct;
    readonly isBspConfirmStoring: boolean;
    readonly asBspConfirmStoring: {
      readonly nonInclusionForestProof: SpTrieStorageProofCompactProof;
      readonly fileKeysAndProofs: Vec<PalletFileSystemFileKeyWithProof>;
    } & Struct;
    readonly isBspRequestStopStoring: boolean;
    readonly asBspRequestStopStoring: {
      readonly fileKey: H256;
      readonly bucketId: H256;
      readonly location: Bytes;
      readonly owner: AccountId32;
      readonly fingerprint: H256;
      readonly size_: u64;
      readonly canServe: bool;
      readonly inclusionForestProof: SpTrieStorageProofCompactProof;
    } & Struct;
    readonly isBspConfirmStopStoring: boolean;
    readonly asBspConfirmStopStoring: {
      readonly fileKey: H256;
      readonly inclusionForestProof: SpTrieStorageProofCompactProof;
    } & Struct;
    readonly isStopStoringForInsolventUser: boolean;
    readonly asStopStoringForInsolventUser: {
      readonly fileKey: H256;
      readonly bucketId: H256;
      readonly location: Bytes;
      readonly owner: AccountId32;
      readonly fingerprint: H256;
      readonly size_: u64;
      readonly inclusionForestProof: SpTrieStorageProofCompactProof;
    } & Struct;
    readonly isDeleteFile: boolean;
    readonly asDeleteFile: {
      readonly bucketId: H256;
      readonly fileKey: H256;
      readonly location: Bytes;
      readonly size_: u64;
      readonly fingerprint: H256;
      readonly maybeInclusionForestProof: Option<SpTrieStorageProofCompactProof>;
    } & Struct;
    readonly isPendingFileDeletionRequestSubmitProof: boolean;
    readonly asPendingFileDeletionRequestSubmitProof: {
      readonly user: AccountId32;
      readonly fileKey: H256;
      readonly fileSize: u64;
      readonly bucketId: H256;
      readonly forestProof: SpTrieStorageProofCompactProof;
    } & Struct;
    readonly isSetGlobalParameters: boolean;
    readonly asSetGlobalParameters: {
      readonly newMaxReplicationTarget: Option<u32>;
      readonly tickRangeToMaximumThreshold: Option<u32>;
    } & Struct;
    readonly type:
      | "CreateBucket"
      | "RequestMoveBucket"
      | "MspRespondMoveBucketRequest"
      | "UpdateBucketPrivacy"
      | "CreateAndAssociateCollectionWithBucket"
      | "DeleteBucket"
      | "IssueStorageRequest"
      | "RevokeStorageRequest"
      | "MspRespondStorageRequestsMultipleBuckets"
      | "MspStopStoringBucket"
      | "BspVolunteer"
      | "BspConfirmStoring"
      | "BspRequestStopStoring"
      | "BspConfirmStopStoring"
      | "StopStoringForInsolventUser"
      | "DeleteFile"
      | "PendingFileDeletionRequestSubmitProof"
      | "SetGlobalParameters";
  }
  /** @name PalletFileSystemBucketMoveRequestResponse (340) */
  interface PalletFileSystemBucketMoveRequestResponse extends Enum {
    readonly isAccepted: boolean;
    readonly isRejected: boolean;
    readonly type: "Accepted" | "Rejected";
  }
  /** @name PalletFileSystemStorageRequestMspBucketResponse (342) */
  interface PalletFileSystemStorageRequestMspBucketResponse extends Struct {
    readonly bucketId: H256;
    readonly accept: Option<PalletFileSystemStorageRequestMspAcceptedFileKeys>;
    readonly reject: Vec<PalletFileSystemRejectedStorageRequest>;
  }
  /** @name PalletFileSystemStorageRequestMspAcceptedFileKeys (344) */
  interface PalletFileSystemStorageRequestMspAcceptedFileKeys extends Struct {
    readonly fileKeysAndProofs: Vec<PalletFileSystemFileKeyWithProof>;
    readonly nonInclusionForestProof: SpTrieStorageProofCompactProof;
  }
  /** @name PalletFileSystemFileKeyWithProof (346) */
  interface PalletFileSystemFileKeyWithProof extends Struct {
    readonly fileKey: H256;
    readonly proof: ShpFileKeyVerifierFileKeyProof;
  }
  /** @name PalletFileSystemRejectedStorageRequest (348) */
  interface PalletFileSystemRejectedStorageRequest extends Struct {
    readonly fileKey: H256;
    readonly reason: PalletFileSystemRejectedStorageRequestReason;
  }
  /** @name PalletProofsDealerCall (351) */
  interface PalletProofsDealerCall extends Enum {
    readonly isChallenge: boolean;
    readonly asChallenge: {
      readonly key: H256;
    } & Struct;
    readonly isSubmitProof: boolean;
    readonly asSubmitProof: {
      readonly proof: PalletProofsDealerProof;
      readonly provider: Option<H256>;
    } & Struct;
    readonly isForceInitialiseChallengeCycle: boolean;
    readonly asForceInitialiseChallengeCycle: {
      readonly provider: H256;
    } & Struct;
    readonly isSetPaused: boolean;
    readonly asSetPaused: {
      readonly paused: bool;
    } & Struct;
    readonly type: "Challenge" | "SubmitProof" | "ForceInitialiseChallengeCycle" | "SetPaused";
  }
  /** @name PalletRandomnessCall (352) */
  interface PalletRandomnessCall extends Enum {
    readonly isSetBabeRandomness: boolean;
    readonly type: "SetBabeRandomness";
  }
  /** @name PalletPaymentStreamsCall (353) */
  interface PalletPaymentStreamsCall extends Enum {
    readonly isCreateFixedRatePaymentStream: boolean;
    readonly asCreateFixedRatePaymentStream: {
      readonly providerId: H256;
      readonly userAccount: AccountId32;
      readonly rate: u128;
    } & Struct;
    readonly isUpdateFixedRatePaymentStream: boolean;
    readonly asUpdateFixedRatePaymentStream: {
      readonly providerId: H256;
      readonly userAccount: AccountId32;
      readonly newRate: u128;
    } & Struct;
    readonly isDeleteFixedRatePaymentStream: boolean;
    readonly asDeleteFixedRatePaymentStream: {
      readonly providerId: H256;
      readonly userAccount: AccountId32;
    } & Struct;
    readonly isCreateDynamicRatePaymentStream: boolean;
    readonly asCreateDynamicRatePaymentStream: {
      readonly providerId: H256;
      readonly userAccount: AccountId32;
      readonly amountProvided: u64;
    } & Struct;
    readonly isUpdateDynamicRatePaymentStream: boolean;
    readonly asUpdateDynamicRatePaymentStream: {
      readonly providerId: H256;
      readonly userAccount: AccountId32;
      readonly newAmountProvided: u64;
    } & Struct;
    readonly isDeleteDynamicRatePaymentStream: boolean;
    readonly asDeleteDynamicRatePaymentStream: {
      readonly providerId: H256;
      readonly userAccount: AccountId32;
    } & Struct;
    readonly isChargePaymentStreams: boolean;
    readonly asChargePaymentStreams: {
      readonly userAccount: AccountId32;
    } & Struct;
    readonly isChargeMultipleUsersPaymentStreams: boolean;
    readonly asChargeMultipleUsersPaymentStreams: {
      readonly userAccounts: Vec<AccountId32>;
    } & Struct;
    readonly isPayOutstandingDebt: boolean;
    readonly asPayOutstandingDebt: {
      readonly providers: Vec<H256>;
    } & Struct;
    readonly isClearInsolventFlag: boolean;
    readonly type:
      | "CreateFixedRatePaymentStream"
      | "UpdateFixedRatePaymentStream"
      | "DeleteFixedRatePaymentStream"
      | "CreateDynamicRatePaymentStream"
      | "UpdateDynamicRatePaymentStream"
      | "DeleteDynamicRatePaymentStream"
      | "ChargePaymentStreams"
      | "ChargeMultipleUsersPaymentStreams"
      | "PayOutstandingDebt"
      | "ClearInsolventFlag";
  }
  /** @name PalletBucketNftsCall (354) */
  interface PalletBucketNftsCall extends Enum {
    readonly isShareAccess: boolean;
    readonly asShareAccess: {
      readonly recipient: MultiAddress;
      readonly bucket: H256;
      readonly itemId: u32;
      readonly readAccessRegex: Option<Bytes>;
    } & Struct;
    readonly isUpdateReadAccess: boolean;
    readonly asUpdateReadAccess: {
      readonly bucket: H256;
      readonly itemId: u32;
      readonly readAccessRegex: Option<Bytes>;
    } & Struct;
    readonly type: "ShareAccess" | "UpdateReadAccess";
  }
  /** @name PalletNftsCall (356) */
  interface PalletNftsCall extends Enum {
    readonly isCreate: boolean;
    readonly asCreate: {
      readonly admin: MultiAddress;
      readonly config: PalletNftsCollectionConfig;
    } & Struct;
    readonly isForceCreate: boolean;
    readonly asForceCreate: {
      readonly owner: MultiAddress;
      readonly config: PalletNftsCollectionConfig;
    } & Struct;
    readonly isDestroy: boolean;
    readonly asDestroy: {
      readonly collection: u32;
      readonly witness: PalletNftsDestroyWitness;
    } & Struct;
    readonly isMint: boolean;
    readonly asMint: {
      readonly collection: u32;
      readonly item: u32;
      readonly mintTo: MultiAddress;
      readonly witnessData: Option<PalletNftsMintWitness>;
    } & Struct;
    readonly isForceMint: boolean;
    readonly asForceMint: {
      readonly collection: u32;
      readonly item: u32;
      readonly mintTo: MultiAddress;
      readonly itemConfig: PalletNftsItemConfig;
    } & Struct;
    readonly isBurn: boolean;
    readonly asBurn: {
      readonly collection: u32;
      readonly item: u32;
    } & Struct;
    readonly isTransfer: boolean;
    readonly asTransfer: {
      readonly collection: u32;
      readonly item: u32;
      readonly dest: MultiAddress;
    } & Struct;
    readonly isRedeposit: boolean;
    readonly asRedeposit: {
      readonly collection: u32;
      readonly items: Vec<u32>;
    } & Struct;
    readonly isLockItemTransfer: boolean;
    readonly asLockItemTransfer: {
      readonly collection: u32;
      readonly item: u32;
    } & Struct;
    readonly isUnlockItemTransfer: boolean;
    readonly asUnlockItemTransfer: {
      readonly collection: u32;
      readonly item: u32;
    } & Struct;
    readonly isLockCollection: boolean;
    readonly asLockCollection: {
      readonly collection: u32;
      readonly lockSettings: u64;
    } & Struct;
    readonly isTransferOwnership: boolean;
    readonly asTransferOwnership: {
      readonly collection: u32;
      readonly newOwner: MultiAddress;
    } & Struct;
    readonly isSetTeam: boolean;
    readonly asSetTeam: {
      readonly collection: u32;
      readonly issuer: Option<MultiAddress>;
      readonly admin: Option<MultiAddress>;
      readonly freezer: Option<MultiAddress>;
    } & Struct;
    readonly isForceCollectionOwner: boolean;
    readonly asForceCollectionOwner: {
      readonly collection: u32;
      readonly owner: MultiAddress;
    } & Struct;
    readonly isForceCollectionConfig: boolean;
    readonly asForceCollectionConfig: {
      readonly collection: u32;
      readonly config: PalletNftsCollectionConfig;
    } & Struct;
    readonly isApproveTransfer: boolean;
    readonly asApproveTransfer: {
      readonly collection: u32;
      readonly item: u32;
      readonly delegate: MultiAddress;
      readonly maybeDeadline: Option<u32>;
    } & Struct;
    readonly isCancelApproval: boolean;
    readonly asCancelApproval: {
      readonly collection: u32;
      readonly item: u32;
      readonly delegate: MultiAddress;
    } & Struct;
    readonly isClearAllTransferApprovals: boolean;
    readonly asClearAllTransferApprovals: {
      readonly collection: u32;
      readonly item: u32;
    } & Struct;
    readonly isLockItemProperties: boolean;
    readonly asLockItemProperties: {
      readonly collection: u32;
      readonly item: u32;
      readonly lockMetadata: bool;
      readonly lockAttributes: bool;
    } & Struct;
    readonly isSetAttribute: boolean;
    readonly asSetAttribute: {
      readonly collection: u32;
      readonly maybeItem: Option<u32>;
      readonly namespace: PalletNftsAttributeNamespace;
      readonly key: Bytes;
      readonly value: Bytes;
    } & Struct;
    readonly isForceSetAttribute: boolean;
    readonly asForceSetAttribute: {
      readonly setAs: Option<AccountId32>;
      readonly collection: u32;
      readonly maybeItem: Option<u32>;
      readonly namespace: PalletNftsAttributeNamespace;
      readonly key: Bytes;
      readonly value: Bytes;
    } & Struct;
    readonly isClearAttribute: boolean;
    readonly asClearAttribute: {
      readonly collection: u32;
      readonly maybeItem: Option<u32>;
      readonly namespace: PalletNftsAttributeNamespace;
      readonly key: Bytes;
    } & Struct;
    readonly isApproveItemAttributes: boolean;
    readonly asApproveItemAttributes: {
      readonly collection: u32;
      readonly item: u32;
      readonly delegate: MultiAddress;
    } & Struct;
    readonly isCancelItemAttributesApproval: boolean;
    readonly asCancelItemAttributesApproval: {
      readonly collection: u32;
      readonly item: u32;
      readonly delegate: MultiAddress;
      readonly witness: PalletNftsCancelAttributesApprovalWitness;
    } & Struct;
    readonly isSetMetadata: boolean;
    readonly asSetMetadata: {
      readonly collection: u32;
      readonly item: u32;
      readonly data: Bytes;
    } & Struct;
    readonly isClearMetadata: boolean;
    readonly asClearMetadata: {
      readonly collection: u32;
      readonly item: u32;
    } & Struct;
    readonly isSetCollectionMetadata: boolean;
    readonly asSetCollectionMetadata: {
      readonly collection: u32;
      readonly data: Bytes;
    } & Struct;
    readonly isClearCollectionMetadata: boolean;
    readonly asClearCollectionMetadata: {
      readonly collection: u32;
    } & Struct;
    readonly isSetAcceptOwnership: boolean;
    readonly asSetAcceptOwnership: {
      readonly maybeCollection: Option<u32>;
    } & Struct;
    readonly isSetCollectionMaxSupply: boolean;
    readonly asSetCollectionMaxSupply: {
      readonly collection: u32;
      readonly maxSupply: u32;
    } & Struct;
    readonly isUpdateMintSettings: boolean;
    readonly asUpdateMintSettings: {
      readonly collection: u32;
      readonly mintSettings: PalletNftsMintSettings;
    } & Struct;
    readonly isSetPrice: boolean;
    readonly asSetPrice: {
      readonly collection: u32;
      readonly item: u32;
      readonly price: Option<u128>;
      readonly whitelistedBuyer: Option<MultiAddress>;
    } & Struct;
    readonly isBuyItem: boolean;
    readonly asBuyItem: {
      readonly collection: u32;
      readonly item: u32;
      readonly bidPrice: u128;
    } & Struct;
    readonly isPayTips: boolean;
    readonly asPayTips: {
      readonly tips: Vec<PalletNftsItemTip>;
    } & Struct;
    readonly isCreateSwap: boolean;
    readonly asCreateSwap: {
      readonly offeredCollection: u32;
      readonly offeredItem: u32;
      readonly desiredCollection: u32;
      readonly maybeDesiredItem: Option<u32>;
      readonly maybePrice: Option<PalletNftsPriceWithDirection>;
      readonly duration: u32;
    } & Struct;
    readonly isCancelSwap: boolean;
    readonly asCancelSwap: {
      readonly offeredCollection: u32;
      readonly offeredItem: u32;
    } & Struct;
    readonly isClaimSwap: boolean;
    readonly asClaimSwap: {
      readonly sendCollection: u32;
      readonly sendItem: u32;
      readonly receiveCollection: u32;
      readonly receiveItem: u32;
      readonly witnessPrice: Option<PalletNftsPriceWithDirection>;
    } & Struct;
    readonly isMintPreSigned: boolean;
    readonly asMintPreSigned: {
      readonly mintData: PalletNftsPreSignedMint;
      readonly signature: SpRuntimeMultiSignature;
      readonly signer: AccountId32;
    } & Struct;
    readonly isSetAttributesPreSigned: boolean;
    readonly asSetAttributesPreSigned: {
      readonly data: PalletNftsPreSignedAttributes;
      readonly signature: SpRuntimeMultiSignature;
      readonly signer: AccountId32;
    } & Struct;
    readonly type:
      | "Create"
      | "ForceCreate"
      | "Destroy"
      | "Mint"
      | "ForceMint"
      | "Burn"
      | "Transfer"
      | "Redeposit"
      | "LockItemTransfer"
      | "UnlockItemTransfer"
      | "LockCollection"
      | "TransferOwnership"
      | "SetTeam"
      | "ForceCollectionOwner"
      | "ForceCollectionConfig"
      | "ApproveTransfer"
      | "CancelApproval"
      | "ClearAllTransferApprovals"
      | "LockItemProperties"
      | "SetAttribute"
      | "ForceSetAttribute"
      | "ClearAttribute"
      | "ApproveItemAttributes"
      | "CancelItemAttributesApproval"
      | "SetMetadata"
      | "ClearMetadata"
      | "SetCollectionMetadata"
      | "ClearCollectionMetadata"
      | "SetAcceptOwnership"
      | "SetCollectionMaxSupply"
      | "UpdateMintSettings"
      | "SetPrice"
      | "BuyItem"
      | "PayTips"
      | "CreateSwap"
      | "CancelSwap"
      | "ClaimSwap"
      | "MintPreSigned"
      | "SetAttributesPreSigned";
  }
  /** @name PalletNftsCollectionConfig (357) */
  interface PalletNftsCollectionConfig extends Struct {
    readonly settings: u64;
    readonly maxSupply: Option<u32>;
    readonly mintSettings: PalletNftsMintSettings;
  }
  /** @name PalletNftsCollectionSetting (359) */
  interface PalletNftsCollectionSetting extends Enum {
    readonly isTransferableItems: boolean;
    readonly isUnlockedMetadata: boolean;
    readonly isUnlockedAttributes: boolean;
    readonly isUnlockedMaxSupply: boolean;
    readonly isDepositRequired: boolean;
    readonly type:
      | "TransferableItems"
      | "UnlockedMetadata"
      | "UnlockedAttributes"
      | "UnlockedMaxSupply"
      | "DepositRequired";
  }
  /** @name PalletNftsMintSettings (360) */
  interface PalletNftsMintSettings extends Struct {
    readonly mintType: PalletNftsMintType;
    readonly price: Option<u128>;
    readonly startBlock: Option<u32>;
    readonly endBlock: Option<u32>;
    readonly defaultItemSettings: u64;
  }
  /** @name PalletNftsMintType (361) */
  interface PalletNftsMintType extends Enum {
    readonly isIssuer: boolean;
    readonly isPublic: boolean;
    readonly isHolderOf: boolean;
    readonly asHolderOf: u32;
    readonly type: "Issuer" | "Public" | "HolderOf";
  }
  /** @name PalletNftsItemSetting (364) */
  interface PalletNftsItemSetting extends Enum {
    readonly isTransferable: boolean;
    readonly isUnlockedMetadata: boolean;
    readonly isUnlockedAttributes: boolean;
    readonly type: "Transferable" | "UnlockedMetadata" | "UnlockedAttributes";
  }
  /** @name PalletNftsDestroyWitness (365) */
  interface PalletNftsDestroyWitness extends Struct {
    readonly itemMetadatas: Compact<u32>;
    readonly itemConfigs: Compact<u32>;
    readonly attributes: Compact<u32>;
  }
  /** @name PalletNftsMintWitness (367) */
  interface PalletNftsMintWitness extends Struct {
    readonly ownedItem: Option<u32>;
    readonly mintPrice: Option<u128>;
  }
  /** @name PalletNftsItemConfig (368) */
  interface PalletNftsItemConfig extends Struct {
    readonly settings: u64;
  }
  /** @name PalletNftsCancelAttributesApprovalWitness (370) */
  interface PalletNftsCancelAttributesApprovalWitness extends Struct {
    readonly accountAttributes: u32;
  }
  /** @name PalletNftsItemTip (372) */
  interface PalletNftsItemTip extends Struct {
    readonly collection: u32;
    readonly item: u32;
    readonly receiver: AccountId32;
    readonly amount: u128;
  }
  /** @name PalletNftsPreSignedMint (374) */
  interface PalletNftsPreSignedMint extends Struct {
    readonly collection: u32;
    readonly item: u32;
    readonly attributes: Vec<ITuple<[Bytes, Bytes]>>;
    readonly metadata: Bytes;
    readonly onlyAccount: Option<AccountId32>;
    readonly deadline: u32;
    readonly mintPrice: Option<u128>;
  }
  /** @name SpRuntimeMultiSignature (375) */
  interface SpRuntimeMultiSignature extends Enum {
    readonly isEd25519: boolean;
    readonly asEd25519: U8aFixed;
    readonly isSr25519: boolean;
    readonly asSr25519: U8aFixed;
    readonly isEcdsa: boolean;
    readonly asEcdsa: U8aFixed;
    readonly type: "Ed25519" | "Sr25519" | "Ecdsa";
  }
  /** @name PalletNftsPreSignedAttributes (378) */
  interface PalletNftsPreSignedAttributes extends Struct {
    readonly collection: u32;
    readonly item: u32;
    readonly attributes: Vec<ITuple<[Bytes, Bytes]>>;
    readonly namespace: PalletNftsAttributeNamespace;
    readonly deadline: u32;
  }
  /** @name PalletParametersCall (379) */
  interface PalletParametersCall extends Enum {
    readonly isSetParameter: boolean;
    readonly asSetParameter: {
      readonly keyValue: StorageHubRuntimeConfigsRuntimeParamsRuntimeParameters;
    } & Struct;
    readonly type: "SetParameter";
  }
  /** @name StorageHubRuntimeConfigsRuntimeParamsRuntimeParameters (380) */
  interface StorageHubRuntimeConfigsRuntimeParamsRuntimeParameters extends Enum {
    readonly isRuntimeConfig: boolean;
    readonly asRuntimeConfig: StorageHubRuntimeConfigsRuntimeParamsDynamicParamsRuntimeConfigParameters;
    readonly type: "RuntimeConfig";
  }
  /** @name StorageHubRuntimeConfigsRuntimeParamsDynamicParamsRuntimeConfigParameters (381) */
  interface StorageHubRuntimeConfigsRuntimeParamsDynamicParamsRuntimeConfigParameters extends Enum {
    readonly isSlashAmountPerMaxFileSize: boolean;
    readonly asSlashAmountPerMaxFileSize: ITuple<
      [
        StorageHubRuntimeConfigsRuntimeParamsDynamicParamsRuntimeConfigSlashAmountPerMaxFileSize,
        Option<u128>
      ]
    >;
    readonly isStakeToChallengePeriod: boolean;
    readonly asStakeToChallengePeriod: ITuple<
      [
        StorageHubRuntimeConfigsRuntimeParamsDynamicParamsRuntimeConfigStakeToChallengePeriod,
        Option<u128>
      ]
    >;
    readonly isCheckpointChallengePeriod: boolean;
    readonly asCheckpointChallengePeriod: ITuple<
      [
        StorageHubRuntimeConfigsRuntimeParamsDynamicParamsRuntimeConfigCheckpointChallengePeriod,
        Option<u32>
      ]
    >;
    readonly isMinChallengePeriod: boolean;
    readonly asMinChallengePeriod: ITuple<
      [
        StorageHubRuntimeConfigsRuntimeParamsDynamicParamsRuntimeConfigMinChallengePeriod,
        Option<u32>
      ]
    >;
    readonly isSystemUtilisationLowerThresholdPercentage: boolean;
    readonly asSystemUtilisationLowerThresholdPercentage: ITuple<
      [
        StorageHubRuntimeConfigsRuntimeParamsDynamicParamsRuntimeConfigSystemUtilisationLowerThresholdPercentage,
        Option<Perbill>
      ]
    >;
    readonly isSystemUtilisationUpperThresholdPercentage: boolean;
    readonly asSystemUtilisationUpperThresholdPercentage: ITuple<
      [
        StorageHubRuntimeConfigsRuntimeParamsDynamicParamsRuntimeConfigSystemUtilisationUpperThresholdPercentage,
        Option<Perbill>
      ]
    >;
    readonly isMostlyStablePrice: boolean;
    readonly asMostlyStablePrice: ITuple<
      [
        StorageHubRuntimeConfigsRuntimeParamsDynamicParamsRuntimeConfigMostlyStablePrice,
        Option<u128>
      ]
    >;
    readonly isMaxPrice: boolean;
    readonly asMaxPrice: ITuple<
      [StorageHubRuntimeConfigsRuntimeParamsDynamicParamsRuntimeConfigMaxPrice, Option<u128>]
    >;
    readonly isMinPrice: boolean;
    readonly asMinPrice: ITuple<
      [StorageHubRuntimeConfigsRuntimeParamsDynamicParamsRuntimeConfigMinPrice, Option<u128>]
    >;
    readonly isUpperExponentFactor: boolean;
    readonly asUpperExponentFactor: ITuple<
      [
        StorageHubRuntimeConfigsRuntimeParamsDynamicParamsRuntimeConfigUpperExponentFactor,
        Option<u32>
      ]
    >;
    readonly isLowerExponentFactor: boolean;
    readonly asLowerExponentFactor: ITuple<
      [
        StorageHubRuntimeConfigsRuntimeParamsDynamicParamsRuntimeConfigLowerExponentFactor,
        Option<u32>
      ]
    >;
    readonly isZeroSizeBucketFixedRate: boolean;
    readonly asZeroSizeBucketFixedRate: ITuple<
      [
        StorageHubRuntimeConfigsRuntimeParamsDynamicParamsRuntimeConfigZeroSizeBucketFixedRate,
        Option<u128>
      ]
    >;
    readonly isIdealUtilisationRate: boolean;
    readonly asIdealUtilisationRate: ITuple<
      [
        StorageHubRuntimeConfigsRuntimeParamsDynamicParamsRuntimeConfigIdealUtilisationRate,
        Option<Perbill>
      ]
    >;
    readonly isDecayRate: boolean;
    readonly asDecayRate: ITuple<
      [StorageHubRuntimeConfigsRuntimeParamsDynamicParamsRuntimeConfigDecayRate, Option<Perbill>]
    >;
    readonly isMinimumTreasuryCut: boolean;
    readonly asMinimumTreasuryCut: ITuple<
      [
        StorageHubRuntimeConfigsRuntimeParamsDynamicParamsRuntimeConfigMinimumTreasuryCut,
        Option<Perbill>
      ]
    >;
    readonly isMaximumTreasuryCut: boolean;
    readonly asMaximumTreasuryCut: ITuple<
      [
        StorageHubRuntimeConfigsRuntimeParamsDynamicParamsRuntimeConfigMaximumTreasuryCut,
        Option<Perbill>
      ]
    >;
    readonly isBspStopStoringFilePenalty: boolean;
    readonly asBspStopStoringFilePenalty: ITuple<
      [
        StorageHubRuntimeConfigsRuntimeParamsDynamicParamsRuntimeConfigBspStopStoringFilePenalty,
        Option<u128>
      ]
    >;
    readonly isProviderTopUpTtl: boolean;
    readonly asProviderTopUpTtl: ITuple<
      [StorageHubRuntimeConfigsRuntimeParamsDynamicParamsRuntimeConfigProviderTopUpTtl, Option<u32>]
    >;
    readonly isDefaultReplicationTarget: boolean;
    readonly asDefaultReplicationTarget: ITuple<
      [
        StorageHubRuntimeConfigsRuntimeParamsDynamicParamsRuntimeConfigDefaultReplicationTarget,
        Option<u32>
      ]
    >;
    readonly isMinSeedPeriod: boolean;
    readonly asMinSeedPeriod: ITuple<
      [StorageHubRuntimeConfigsRuntimeParamsDynamicParamsRuntimeConfigMinSeedPeriod, Option<u32>]
    >;
    readonly isStakeToSeedPeriod: boolean;
    readonly asStakeToSeedPeriod: ITuple<
      [
        StorageHubRuntimeConfigsRuntimeParamsDynamicParamsRuntimeConfigStakeToSeedPeriod,
        Option<u128>
      ]
    >;
    readonly type:
      | "SlashAmountPerMaxFileSize"
      | "StakeToChallengePeriod"
      | "CheckpointChallengePeriod"
      | "MinChallengePeriod"
      | "SystemUtilisationLowerThresholdPercentage"
      | "SystemUtilisationUpperThresholdPercentage"
      | "MostlyStablePrice"
      | "MaxPrice"
      | "MinPrice"
      | "UpperExponentFactor"
      | "LowerExponentFactor"
      | "ZeroSizeBucketFixedRate"
      | "IdealUtilisationRate"
      | "DecayRate"
      | "MinimumTreasuryCut"
      | "MaximumTreasuryCut"
      | "BspStopStoringFilePenalty"
      | "ProviderTopUpTtl"
      | "DefaultReplicationTarget"
      | "MinSeedPeriod"
      | "StakeToSeedPeriod";
  }
  /** @name PalletSudoError (383) */
  interface PalletSudoError extends Enum {
    readonly isRequireSudo: boolean;
    readonly type: "RequireSudo";
  }
  /** @name PalletCollatorSelectionCandidateInfo (386) */
  interface PalletCollatorSelectionCandidateInfo extends Struct {
    readonly who: AccountId32;
    readonly deposit: u128;
  }
  /** @name PalletCollatorSelectionError (388) */
  interface PalletCollatorSelectionError extends Enum {
    readonly isTooManyCandidates: boolean;
    readonly isTooFewEligibleCollators: boolean;
    readonly isAlreadyCandidate: boolean;
    readonly isNotCandidate: boolean;
    readonly isTooManyInvulnerables: boolean;
    readonly isAlreadyInvulnerable: boolean;
    readonly isNotInvulnerable: boolean;
    readonly isNoAssociatedValidatorId: boolean;
    readonly isValidatorNotRegistered: boolean;
    readonly isInsertToCandidateListFailed: boolean;
    readonly isRemoveFromCandidateListFailed: boolean;
    readonly isDepositTooLow: boolean;
    readonly isUpdateCandidateListFailed: boolean;
    readonly isInsufficientBond: boolean;
    readonly isTargetIsNotCandidate: boolean;
    readonly isIdenticalDeposit: boolean;
    readonly isInvalidUnreserve: boolean;
    readonly type:
      | "TooManyCandidates"
      | "TooFewEligibleCollators"
      | "AlreadyCandidate"
      | "NotCandidate"
      | "TooManyInvulnerables"
      | "AlreadyInvulnerable"
      | "NotInvulnerable"
      | "NoAssociatedValidatorId"
      | "ValidatorNotRegistered"
      | "InsertToCandidateListFailed"
      | "RemoveFromCandidateListFailed"
      | "DepositTooLow"
      | "UpdateCandidateListFailed"
      | "InsufficientBond"
      | "TargetIsNotCandidate"
      | "IdenticalDeposit"
      | "InvalidUnreserve";
  }
  /** @name SpCoreCryptoKeyTypeId (392) */
  interface SpCoreCryptoKeyTypeId extends U8aFixed {}
  /** @name PalletSessionError (393) */
  interface PalletSessionError extends Enum {
    readonly isInvalidProof: boolean;
    readonly isNoAssociatedValidatorId: boolean;
    readonly isDuplicatedKey: boolean;
    readonly isNoKeys: boolean;
    readonly isNoAccount: boolean;
    readonly type:
      | "InvalidProof"
      | "NoAssociatedValidatorId"
      | "DuplicatedKey"
      | "NoKeys"
      | "NoAccount";
  }
  /** @name CumulusPalletXcmpQueueOutboundChannelDetails (402) */
  interface CumulusPalletXcmpQueueOutboundChannelDetails extends Struct {
    readonly recipient: u32;
    readonly state: CumulusPalletXcmpQueueOutboundState;
    readonly signalsExist: bool;
    readonly firstIndex: u16;
    readonly lastIndex: u16;
  }
  /** @name CumulusPalletXcmpQueueOutboundState (403) */
  interface CumulusPalletXcmpQueueOutboundState extends Enum {
    readonly isOk: boolean;
    readonly isSuspended: boolean;
    readonly type: "Ok" | "Suspended";
  }
  /** @name CumulusPalletXcmpQueueQueueConfigData (407) */
  interface CumulusPalletXcmpQueueQueueConfigData extends Struct {
    readonly suspendThreshold: u32;
    readonly dropThreshold: u32;
    readonly resumeThreshold: u32;
  }
  /** @name CumulusPalletXcmpQueueError (408) */
  interface CumulusPalletXcmpQueueError extends Enum {
    readonly isBadQueueConfig: boolean;
    readonly isAlreadySuspended: boolean;
    readonly isAlreadyResumed: boolean;
    readonly isTooManyActiveOutboundChannels: boolean;
    readonly isTooBig: boolean;
    readonly type:
      | "BadQueueConfig"
      | "AlreadySuspended"
      | "AlreadyResumed"
      | "TooManyActiveOutboundChannels"
      | "TooBig";
  }
  /** @name PalletXcmQueryStatus (409) */
  interface PalletXcmQueryStatus extends Enum {
    readonly isPending: boolean;
    readonly asPending: {
      readonly responder: XcmVersionedLocation;
      readonly maybeMatchQuerier: Option<XcmVersionedLocation>;
      readonly maybeNotify: Option<ITuple<[u8, u8]>>;
      readonly timeout: u32;
    } & Struct;
    readonly isVersionNotifier: boolean;
    readonly asVersionNotifier: {
      readonly origin: XcmVersionedLocation;
      readonly isActive: bool;
    } & Struct;
    readonly isReady: boolean;
    readonly asReady: {
      readonly response: XcmVersionedResponse;
      readonly at: u32;
    } & Struct;
    readonly type: "Pending" | "VersionNotifier" | "Ready";
  }
  /** @name XcmVersionedResponse (413) */
  interface XcmVersionedResponse extends Enum {
    readonly isV2: boolean;
    readonly asV2: XcmV2Response;
    readonly isV3: boolean;
    readonly asV3: XcmV3Response;
    readonly isV4: boolean;
    readonly asV4: StagingXcmV4Response;
    readonly type: "V2" | "V3" | "V4";
  }
  /** @name PalletXcmVersionMigrationStage (419) */
  interface PalletXcmVersionMigrationStage extends Enum {
    readonly isMigrateSupportedVersion: boolean;
    readonly isMigrateVersionNotifiers: boolean;
    readonly isNotifyCurrentTargets: boolean;
    readonly asNotifyCurrentTargets: Option<Bytes>;
    readonly isMigrateAndNotifyOldTargets: boolean;
    readonly type:
      | "MigrateSupportedVersion"
      | "MigrateVersionNotifiers"
      | "NotifyCurrentTargets"
      | "MigrateAndNotifyOldTargets";
  }
  /** @name PalletXcmRemoteLockedFungibleRecord (421) */
  interface PalletXcmRemoteLockedFungibleRecord extends Struct {
    readonly amount: u128;
    readonly owner: XcmVersionedLocation;
    readonly locker: XcmVersionedLocation;
    readonly consumers: Vec<ITuple<[Null, u128]>>;
  }
  /** @name PalletXcmError (428) */
  interface PalletXcmError extends Enum {
    readonly isUnreachable: boolean;
    readonly isSendFailure: boolean;
    readonly isFiltered: boolean;
    readonly isUnweighableMessage: boolean;
    readonly isDestinationNotInvertible: boolean;
    readonly isEmpty: boolean;
    readonly isCannotReanchor: boolean;
    readonly isTooManyAssets: boolean;
    readonly isInvalidOrigin: boolean;
    readonly isBadVersion: boolean;
    readonly isBadLocation: boolean;
    readonly isNoSubscription: boolean;
    readonly isAlreadySubscribed: boolean;
    readonly isCannotCheckOutTeleport: boolean;
    readonly isLowBalance: boolean;
    readonly isTooManyLocks: boolean;
    readonly isAccountNotSovereign: boolean;
    readonly isFeesNotMet: boolean;
    readonly isLockNotFound: boolean;
    readonly isInUse: boolean;
    readonly isInvalidAssetUnknownReserve: boolean;
    readonly isInvalidAssetUnsupportedReserve: boolean;
    readonly isTooManyReserves: boolean;
    readonly isLocalExecutionIncomplete: boolean;
    readonly type:
      | "Unreachable"
      | "SendFailure"
      | "Filtered"
      | "UnweighableMessage"
      | "DestinationNotInvertible"
      | "Empty"
      | "CannotReanchor"
      | "TooManyAssets"
      | "InvalidOrigin"
      | "BadVersion"
      | "BadLocation"
      | "NoSubscription"
      | "AlreadySubscribed"
      | "CannotCheckOutTeleport"
      | "LowBalance"
      | "TooManyLocks"
      | "AccountNotSovereign"
      | "FeesNotMet"
      | "LockNotFound"
      | "InUse"
      | "InvalidAssetUnknownReserve"
      | "InvalidAssetUnsupportedReserve"
      | "TooManyReserves"
      | "LocalExecutionIncomplete";
  }
  /** @name PalletMessageQueueBookState (429) */
  interface PalletMessageQueueBookState extends Struct {
    readonly begin: u32;
    readonly end: u32;
    readonly count: u32;
    readonly readyNeighbours: Option<PalletMessageQueueNeighbours>;
    readonly messageCount: u64;
    readonly size_: u64;
  }
  /** @name PalletMessageQueueNeighbours (431) */
  interface PalletMessageQueueNeighbours extends Struct {
    readonly prev: CumulusPrimitivesCoreAggregateMessageOrigin;
    readonly next: CumulusPrimitivesCoreAggregateMessageOrigin;
  }
  /** @name PalletMessageQueuePage (433) */
  interface PalletMessageQueuePage extends Struct {
    readonly remaining: u32;
    readonly remainingSize: u32;
    readonly firstIndex: u32;
    readonly first: u32;
    readonly last: u32;
    readonly heap: Bytes;
  }
  /** @name PalletMessageQueueError (435) */
  interface PalletMessageQueueError extends Enum {
    readonly isNotReapable: boolean;
    readonly isNoPage: boolean;
    readonly isNoMessage: boolean;
    readonly isAlreadyProcessed: boolean;
    readonly isQueued: boolean;
    readonly isInsufficientWeight: boolean;
    readonly isTemporarilyUnprocessable: boolean;
    readonly isQueuePaused: boolean;
    readonly isRecursiveDisallowed: boolean;
    readonly type:
      | "NotReapable"
      | "NoPage"
      | "NoMessage"
      | "AlreadyProcessed"
      | "Queued"
      | "InsufficientWeight"
      | "TemporarilyUnprocessable"
      | "QueuePaused"
      | "RecursiveDisallowed";
  }
  /** @name PalletStorageProvidersSignUpRequest (436) */
  interface PalletStorageProvidersSignUpRequest extends Struct {
    readonly spSignUpRequest: PalletStorageProvidersSignUpRequestSpParams;
    readonly at: u32;
  }
  /** @name PalletStorageProvidersSignUpRequestSpParams (437) */
  interface PalletStorageProvidersSignUpRequestSpParams extends Enum {
    readonly isBackupStorageProvider: boolean;
    readonly asBackupStorageProvider: PalletStorageProvidersBackupStorageProvider;
    readonly isMainStorageProvider: boolean;
    readonly asMainStorageProvider: PalletStorageProvidersMainStorageProviderSignUpRequest;
    readonly type: "BackupStorageProvider" | "MainStorageProvider";
  }
  /** @name PalletStorageProvidersBackupStorageProvider (438) */
  interface PalletStorageProvidersBackupStorageProvider extends Struct {
    readonly capacity: u64;
    readonly capacityUsed: u64;
    readonly multiaddresses: Vec<Bytes>;
    readonly root: H256;
    readonly lastCapacityChange: u32;
    readonly ownerAccount: AccountId32;
    readonly paymentAccount: AccountId32;
    readonly reputationWeight: u32;
    readonly signUpBlock: u32;
  }
  /** @name PalletStorageProvidersMainStorageProviderSignUpRequest (439) */
  interface PalletStorageProvidersMainStorageProviderSignUpRequest extends Struct {
    readonly mspInfo: PalletStorageProvidersMainStorageProvider;
    readonly valueProp: PalletStorageProvidersValueProposition;
  }
  /** @name PalletStorageProvidersMainStorageProvider (440) */
  interface PalletStorageProvidersMainStorageProvider extends Struct {
    readonly capacity: u64;
    readonly capacityUsed: u64;
    readonly multiaddresses: Vec<Bytes>;
    readonly lastCapacityChange: u32;
    readonly ownerAccount: AccountId32;
    readonly paymentAccount: AccountId32;
    readonly signUpBlock: u32;
  }
  /** @name PalletStorageProvidersBucket (441) */
  interface PalletStorageProvidersBucket extends Struct {
    readonly root: H256;
    readonly userId: AccountId32;
    readonly mspId: Option<H256>;
    readonly private: bool;
    readonly readAccessGroupId: Option<u32>;
    readonly size_: u64;
    readonly valuePropId: Option<H256>;
  }
  /** @name PalletStorageProvidersError (445) */
  interface PalletStorageProvidersError extends Enum {
    readonly isAlreadyRegistered: boolean;
    readonly isSignUpNotRequested: boolean;
    readonly isSignUpRequestPending: boolean;
    readonly isNoMultiAddress: boolean;
    readonly isInvalidMultiAddress: boolean;
    readonly isStorageTooLow: boolean;
    readonly isNotEnoughBalance: boolean;
    readonly isCannotHoldDeposit: boolean;
    readonly isStorageStillInUse: boolean;
    readonly isSignOffPeriodNotPassed: boolean;
    readonly isRandomnessNotValidYet: boolean;
    readonly isSignUpRequestExpired: boolean;
    readonly isNewCapacityLessThanUsedStorage: boolean;
    readonly isNewCapacityEqualsCurrentCapacity: boolean;
    readonly isNewCapacityCantBeZero: boolean;
    readonly isNotEnoughTimePassed: boolean;
    readonly isNewUsedCapacityExceedsStorageCapacity: boolean;
    readonly isDepositTooLow: boolean;
    readonly isNotRegistered: boolean;
    readonly isNoUserId: boolean;
    readonly isNoBucketId: boolean;
    readonly isSpRegisteredButDataNotFound: boolean;
    readonly isBucketNotFound: boolean;
    readonly isBucketAlreadyExists: boolean;
    readonly isBucketNotEmpty: boolean;
    readonly isAppendBucketToMspFailed: boolean;
    readonly isProviderNotSlashable: boolean;
    readonly isTopUpNotRequired: boolean;
    readonly isBucketMustHaveMspForOperation: boolean;
    readonly isMultiAddressesMaxAmountReached: boolean;
    readonly isMultiAddressNotFound: boolean;
    readonly isMultiAddressAlreadyExists: boolean;
    readonly isLastMultiAddressCantBeRemoved: boolean;
    readonly isValuePropositionNotFound: boolean;
    readonly isValuePropositionAlreadyExists: boolean;
    readonly isValuePropositionNotAvailable: boolean;
    readonly isFixedRatePaymentStreamNotFound: boolean;
    readonly isMspAlreadyAssignedToBucket: boolean;
    readonly isBucketSizeExceedsLimit: boolean;
    readonly isBucketHasNoValueProposition: boolean;
    readonly isMaxBlockNumberReached: boolean;
    readonly isOperationNotAllowedForInsolventProvider: boolean;
    readonly isDeleteProviderConditionsNotMet: boolean;
    readonly isInvalidEncodedFileMetadata: boolean;
    readonly isInvalidEncodedAccountId: boolean;
    readonly isPaymentStreamNotFound: boolean;
    readonly type:
      | "AlreadyRegistered"
      | "SignUpNotRequested"
      | "SignUpRequestPending"
      | "NoMultiAddress"
      | "InvalidMultiAddress"
      | "StorageTooLow"
      | "NotEnoughBalance"
      | "CannotHoldDeposit"
      | "StorageStillInUse"
      | "SignOffPeriodNotPassed"
      | "RandomnessNotValidYet"
      | "SignUpRequestExpired"
      | "NewCapacityLessThanUsedStorage"
      | "NewCapacityEqualsCurrentCapacity"
      | "NewCapacityCantBeZero"
      | "NotEnoughTimePassed"
      | "NewUsedCapacityExceedsStorageCapacity"
      | "DepositTooLow"
      | "NotRegistered"
      | "NoUserId"
      | "NoBucketId"
      | "SpRegisteredButDataNotFound"
      | "BucketNotFound"
      | "BucketAlreadyExists"
      | "BucketNotEmpty"
      | "AppendBucketToMspFailed"
      | "ProviderNotSlashable"
      | "TopUpNotRequired"
      | "BucketMustHaveMspForOperation"
      | "MultiAddressesMaxAmountReached"
      | "MultiAddressNotFound"
      | "MultiAddressAlreadyExists"
      | "LastMultiAddressCantBeRemoved"
      | "ValuePropositionNotFound"
      | "ValuePropositionAlreadyExists"
      | "ValuePropositionNotAvailable"
      | "FixedRatePaymentStreamNotFound"
      | "MspAlreadyAssignedToBucket"
      | "BucketSizeExceedsLimit"
      | "BucketHasNoValueProposition"
      | "MaxBlockNumberReached"
      | "OperationNotAllowedForInsolventProvider"
      | "DeleteProviderConditionsNotMet"
      | "InvalidEncodedFileMetadata"
      | "InvalidEncodedAccountId"
      | "PaymentStreamNotFound";
  }
  /** @name PalletFileSystemStorageRequestMetadata (446) */
  interface PalletFileSystemStorageRequestMetadata extends Struct {
    readonly requestedAt: u32;
    readonly expiresAt: u32;
    readonly owner: AccountId32;
    readonly bucketId: H256;
    readonly location: Bytes;
    readonly fingerprint: H256;
    readonly size_: u64;
    readonly msp: Option<ITuple<[H256, bool]>>;
    readonly userPeerIds: Vec<Bytes>;
    readonly bspsRequired: u32;
    readonly bspsConfirmed: u32;
    readonly bspsVolunteered: u32;
  }
  /** @name PalletFileSystemStorageRequestBspsMetadata (449) */
  interface PalletFileSystemStorageRequestBspsMetadata extends Struct {
    readonly confirmed: bool;
  }
  /** @name PalletFileSystemPendingFileDeletionRequest (452) */
  interface PalletFileSystemPendingFileDeletionRequest extends Struct {
    readonly user: AccountId32;
    readonly fileKey: H256;
    readonly bucketId: H256;
    readonly fileSize: u64;
  }
  /** @name PalletFileSystemPendingStopStoringRequest (457) */
  interface PalletFileSystemPendingStopStoringRequest extends Struct {
    readonly tickWhenRequested: u32;
    readonly fileOwner: AccountId32;
    readonly fileSize: u64;
  }
  /** @name PalletFileSystemMoveBucketRequestMetadata (458) */
  interface PalletFileSystemMoveBucketRequestMetadata extends Struct {
    readonly requester: AccountId32;
  }
  /** @name PalletFileSystemError (459) */
  interface PalletFileSystemError extends Enum {
    readonly isStorageRequestAlreadyRegistered: boolean;
    readonly isStorageRequestNotFound: boolean;
    readonly isStorageRequestNotRevoked: boolean;
    readonly isStorageRequestExists: boolean;
    readonly isReplicationTargetCannotBeZero: boolean;
    readonly isReplicationTargetExceedsMaximum: boolean;
    readonly isMaxReplicationTargetSmallerThanDefault: boolean;
    readonly isNotABsp: boolean;
    readonly isNotAMsp: boolean;
    readonly isNotASp: boolean;
    readonly isBspNotVolunteered: boolean;
    readonly isBspNotConfirmed: boolean;
    readonly isBspAlreadyConfirmed: boolean;
    readonly isStorageRequestBspsRequiredFulfilled: boolean;
    readonly isBspAlreadyVolunteered: boolean;
    readonly isInsufficientAvailableCapacity: boolean;
    readonly isUnexpectedNumberOfRemovedVolunteeredBsps: boolean;
    readonly isBspNotEligibleToVolunteer: boolean;
    readonly isStorageRequestExpiredNoSlotAvailable: boolean;
    readonly isStorageRequestNotAuthorized: boolean;
    readonly isMaxBlockNumberReached: boolean;
    readonly isFailedToEncodeBsp: boolean;
    readonly isFailedToEncodeFingerprint: boolean;
    readonly isFailedToDecodeThreshold: boolean;
    readonly isAboveThreshold: boolean;
    readonly isThresholdArithmeticError: boolean;
    readonly isFailedTypeConversion: boolean;
    readonly isDividedByZero: boolean;
    readonly isImpossibleFailedToGetValue: boolean;
    readonly isBucketIsNotPrivate: boolean;
    readonly isBucketNotFound: boolean;
    readonly isBucketNotEmpty: boolean;
    readonly isNotBucketOwner: boolean;
    readonly isCollectionNotFound: boolean;
    readonly isProviderRootNotFound: boolean;
    readonly isExpectedNonInclusionProof: boolean;
    readonly isExpectedInclusionProof: boolean;
    readonly isInvalidFileKeyMetadata: boolean;
    readonly isThresholdBelowAsymptote: boolean;
    readonly isNotFileOwner: boolean;
    readonly isFileKeyAlreadyPendingDeletion: boolean;
    readonly isMaxUserPendingDeletionRequestsReached: boolean;
    readonly isMspNotStoringBucket: boolean;
    readonly isFileKeyNotPendingDeletion: boolean;
    readonly isFileSizeCannotBeZero: boolean;
    readonly isNoGlobalReputationWeightSet: boolean;
    readonly isMaximumThresholdCannotBeZero: boolean;
    readonly isTickRangeToMaximumThresholdCannotBeZero: boolean;
    readonly isPendingStopStoringRequestNotFound: boolean;
    readonly isMinWaitForStopStoringNotReached: boolean;
    readonly isPendingStopStoringRequestAlreadyExists: boolean;
    readonly isUserNotInsolvent: boolean;
    readonly isNotSelectedMsp: boolean;
    readonly isMspAlreadyConfirmed: boolean;
    readonly isRequestWithoutMsp: boolean;
    readonly isMspAlreadyStoringBucket: boolean;
    readonly isMoveBucketRequestNotFound: boolean;
    readonly isBucketIsBeingMoved: boolean;
    readonly isBspAlreadyDataServer: boolean;
    readonly isBspDataServersExceeded: boolean;
    readonly isFileMetadataProcessingQueueFull: boolean;
    readonly isTooManyBatchResponses: boolean;
    readonly isTooManyStorageRequestResponses: boolean;
    readonly isInvalidBucketIdFileKeyPair: boolean;
    readonly isInconsistentStateKeyAlreadyExists: boolean;
    readonly isFixedRatePaymentStreamNotFound: boolean;
    readonly isDynamicRatePaymentStreamNotFound: boolean;
    readonly isCannotHoldDeposit: boolean;
    readonly isFailedToQueryEarliestFileVolunteerTick: boolean;
    readonly isFailedToGetOwnerAccount: boolean;
    readonly isNoFileKeysToConfirm: boolean;
    readonly isRootNotUpdated: boolean;
    readonly isNoPrivacyChange: boolean;
    readonly isOperationNotAllowedForInsolventProvider: boolean;
    readonly isOperationNotAllowedWhileBucketIsNotStoredByMsp: boolean;
    readonly type:
      | "StorageRequestAlreadyRegistered"
      | "StorageRequestNotFound"
      | "StorageRequestNotRevoked"
      | "StorageRequestExists"
      | "ReplicationTargetCannotBeZero"
      | "ReplicationTargetExceedsMaximum"
      | "MaxReplicationTargetSmallerThanDefault"
      | "NotABsp"
      | "NotAMsp"
      | "NotASp"
      | "BspNotVolunteered"
      | "BspNotConfirmed"
      | "BspAlreadyConfirmed"
      | "StorageRequestBspsRequiredFulfilled"
      | "BspAlreadyVolunteered"
      | "InsufficientAvailableCapacity"
      | "UnexpectedNumberOfRemovedVolunteeredBsps"
      | "BspNotEligibleToVolunteer"
      | "StorageRequestExpiredNoSlotAvailable"
      | "StorageRequestNotAuthorized"
      | "MaxBlockNumberReached"
      | "FailedToEncodeBsp"
      | "FailedToEncodeFingerprint"
      | "FailedToDecodeThreshold"
      | "AboveThreshold"
      | "ThresholdArithmeticError"
      | "FailedTypeConversion"
      | "DividedByZero"
      | "ImpossibleFailedToGetValue"
      | "BucketIsNotPrivate"
      | "BucketNotFound"
      | "BucketNotEmpty"
      | "NotBucketOwner"
      | "CollectionNotFound"
      | "ProviderRootNotFound"
      | "ExpectedNonInclusionProof"
      | "ExpectedInclusionProof"
      | "InvalidFileKeyMetadata"
      | "ThresholdBelowAsymptote"
      | "NotFileOwner"
      | "FileKeyAlreadyPendingDeletion"
      | "MaxUserPendingDeletionRequestsReached"
      | "MspNotStoringBucket"
      | "FileKeyNotPendingDeletion"
      | "FileSizeCannotBeZero"
      | "NoGlobalReputationWeightSet"
      | "MaximumThresholdCannotBeZero"
      | "TickRangeToMaximumThresholdCannotBeZero"
      | "PendingStopStoringRequestNotFound"
      | "MinWaitForStopStoringNotReached"
      | "PendingStopStoringRequestAlreadyExists"
      | "UserNotInsolvent"
      | "NotSelectedMsp"
      | "MspAlreadyConfirmed"
      | "RequestWithoutMsp"
      | "MspAlreadyStoringBucket"
      | "MoveBucketRequestNotFound"
      | "BucketIsBeingMoved"
      | "BspAlreadyDataServer"
      | "BspDataServersExceeded"
      | "FileMetadataProcessingQueueFull"
      | "TooManyBatchResponses"
      | "TooManyStorageRequestResponses"
      | "InvalidBucketIdFileKeyPair"
      | "InconsistentStateKeyAlreadyExists"
      | "FixedRatePaymentStreamNotFound"
      | "DynamicRatePaymentStreamNotFound"
      | "CannotHoldDeposit"
      | "FailedToQueryEarliestFileVolunteerTick"
      | "FailedToGetOwnerAccount"
      | "NoFileKeysToConfirm"
      | "RootNotUpdated"
      | "NoPrivacyChange"
      | "OperationNotAllowedForInsolventProvider"
      | "OperationNotAllowedWhileBucketIsNotStoredByMsp";
  }
  /** @name PalletProofsDealerProofSubmissionRecord (461) */
  interface PalletProofsDealerProofSubmissionRecord extends Struct {
    readonly lastTickProven: u32;
    readonly nextTickToSubmitProofFor: u32;
  }
  /** @name PalletProofsDealerError (466) */
  interface PalletProofsDealerError extends Enum {
    readonly isNotProvider: boolean;
    readonly isChallengesQueueOverflow: boolean;
    readonly isPriorityChallengesQueueOverflow: boolean;
    readonly isFeeChargeFailed: boolean;
    readonly isEmptyKeyProofs: boolean;
    readonly isProviderRootNotFound: boolean;
    readonly isZeroRoot: boolean;
    readonly isNoRecordOfLastSubmittedProof: boolean;
    readonly isProviderStakeNotFound: boolean;
    readonly isZeroStake: boolean;
    readonly isStakeCouldNotBeConverted: boolean;
    readonly isChallengesTickNotReached: boolean;
    readonly isChallengesTickTooOld: boolean;
    readonly isChallengesTickTooLate: boolean;
    readonly isSeedNotFound: boolean;
    readonly isCheckpointChallengesNotFound: boolean;
    readonly isForestProofVerificationFailed: boolean;
    readonly isIncorrectNumberOfKeyProofs: boolean;
    readonly isKeyProofNotFound: boolean;
    readonly isKeyProofVerificationFailed: boolean;
    readonly isFailedToApplyDelta: boolean;
    readonly isUnexpectedNumberOfRemoveMutations: boolean;
    readonly isFailedToUpdateProviderAfterKeyRemoval: boolean;
    readonly isTooManyValidProofSubmitters: boolean;
    readonly type:
      | "NotProvider"
      | "ChallengesQueueOverflow"
      | "PriorityChallengesQueueOverflow"
      | "FeeChargeFailed"
      | "EmptyKeyProofs"
      | "ProviderRootNotFound"
      | "ZeroRoot"
      | "NoRecordOfLastSubmittedProof"
      | "ProviderStakeNotFound"
      | "ZeroStake"
      | "StakeCouldNotBeConverted"
      | "ChallengesTickNotReached"
      | "ChallengesTickTooOld"
      | "ChallengesTickTooLate"
      | "SeedNotFound"
      | "CheckpointChallengesNotFound"
      | "ForestProofVerificationFailed"
      | "IncorrectNumberOfKeyProofs"
      | "KeyProofNotFound"
      | "KeyProofVerificationFailed"
      | "FailedToApplyDelta"
      | "UnexpectedNumberOfRemoveMutations"
      | "FailedToUpdateProviderAfterKeyRemoval"
      | "TooManyValidProofSubmitters";
  }
  /** @name PalletPaymentStreamsFixedRatePaymentStream (469) */
  interface PalletPaymentStreamsFixedRatePaymentStream extends Struct {
    readonly rate: u128;
    readonly lastChargedTick: u32;
    readonly userDeposit: u128;
    readonly outOfFundsTick: Option<u32>;
  }
  /** @name PalletPaymentStreamsDynamicRatePaymentStream (470) */
  interface PalletPaymentStreamsDynamicRatePaymentStream extends Struct {
    readonly amountProvided: u64;
    readonly priceIndexWhenLastCharged: u128;
    readonly userDeposit: u128;
    readonly outOfFundsTick: Option<u32>;
  }
  /** @name PalletPaymentStreamsProviderLastChargeableInfo (471) */
  interface PalletPaymentStreamsProviderLastChargeableInfo extends Struct {
    readonly lastChargeableTick: u32;
    readonly priceIndex: u128;
  }
  /** @name PalletPaymentStreamsError (472) */
  interface PalletPaymentStreamsError extends Enum {
    readonly isPaymentStreamAlreadyExists: boolean;
    readonly isPaymentStreamNotFound: boolean;
    readonly isNotAProvider: boolean;
    readonly isProviderInconsistencyError: boolean;
    readonly isCannotHoldDeposit: boolean;
    readonly isUpdateRateToSameRate: boolean;
    readonly isUpdateAmountToSameAmount: boolean;
    readonly isRateCantBeZero: boolean;
    readonly isAmountProvidedCantBeZero: boolean;
    readonly isLastChargedGreaterThanLastChargeable: boolean;
    readonly isInvalidLastChargeableBlockNumber: boolean;
    readonly isInvalidLastChargeablePriceIndex: boolean;
    readonly isChargeOverflow: boolean;
    readonly isUserWithoutFunds: boolean;
    readonly isUserNotFlaggedAsWithoutFunds: boolean;
    readonly isCooldownPeriodNotPassed: boolean;
    readonly isUserHasRemainingDebt: boolean;
    readonly isProviderInsolvent: boolean;
    readonly type:
      | "PaymentStreamAlreadyExists"
      | "PaymentStreamNotFound"
      | "NotAProvider"
      | "ProviderInconsistencyError"
      | "CannotHoldDeposit"
      | "UpdateRateToSameRate"
      | "UpdateAmountToSameAmount"
      | "RateCantBeZero"
      | "AmountProvidedCantBeZero"
      | "LastChargedGreaterThanLastChargeable"
      | "InvalidLastChargeableBlockNumber"
      | "InvalidLastChargeablePriceIndex"
      | "ChargeOverflow"
      | "UserWithoutFunds"
      | "UserNotFlaggedAsWithoutFunds"
      | "CooldownPeriodNotPassed"
      | "UserHasRemainingDebt"
      | "ProviderInsolvent";
  }
  /** @name PalletBucketNftsError (473) */
  interface PalletBucketNftsError extends Enum {
    readonly isBucketIsNotPrivate: boolean;
    readonly isNotBucketOwner: boolean;
    readonly isNoCorrespondingCollection: boolean;
    readonly isConvertBytesToBoundedVec: boolean;
    readonly type:
      | "BucketIsNotPrivate"
      | "NotBucketOwner"
      | "NoCorrespondingCollection"
      | "ConvertBytesToBoundedVec";
  }
  /** @name PalletNftsCollectionDetails (474) */
  interface PalletNftsCollectionDetails extends Struct {
    readonly owner: AccountId32;
    readonly ownerDeposit: u128;
    readonly items: u32;
    readonly itemMetadatas: u32;
    readonly itemConfigs: u32;
    readonly attributes: u32;
  }
  /** @name PalletNftsCollectionRole (479) */
  interface PalletNftsCollectionRole extends Enum {
    readonly isIssuer: boolean;
    readonly isFreezer: boolean;
    readonly isAdmin: boolean;
    readonly type: "Issuer" | "Freezer" | "Admin";
  }
  /** @name PalletNftsItemDetails (480) */
  interface PalletNftsItemDetails extends Struct {
    readonly owner: AccountId32;
    readonly approvals: BTreeMap<AccountId32, Option<u32>>;
    readonly deposit: PalletNftsItemDeposit;
  }
  /** @name PalletNftsItemDeposit (481) */
  interface PalletNftsItemDeposit extends Struct {
    readonly account: AccountId32;
    readonly amount: u128;
  }
  /** @name PalletNftsCollectionMetadata (486) */
  interface PalletNftsCollectionMetadata extends Struct {
    readonly deposit: u128;
    readonly data: Bytes;
  }
  /** @name PalletNftsItemMetadata (487) */
  interface PalletNftsItemMetadata extends Struct {
    readonly deposit: PalletNftsItemMetadataDeposit;
    readonly data: Bytes;
  }
  /** @name PalletNftsItemMetadataDeposit (488) */
  interface PalletNftsItemMetadataDeposit extends Struct {
    readonly account: Option<AccountId32>;
    readonly amount: u128;
  }
  /** @name PalletNftsAttributeDeposit (491) */
  interface PalletNftsAttributeDeposit extends Struct {
    readonly account: Option<AccountId32>;
    readonly amount: u128;
  }
  /** @name PalletNftsPendingSwap (495) */
  interface PalletNftsPendingSwap extends Struct {
    readonly desiredCollection: u32;
    readonly desiredItem: Option<u32>;
    readonly price: Option<PalletNftsPriceWithDirection>;
    readonly deadline: u32;
  }
  /** @name PalletNftsPalletFeature (497) */
  interface PalletNftsPalletFeature extends Enum {
    readonly isTrading: boolean;
    readonly isAttributes: boolean;
    readonly isApprovals: boolean;
    readonly isSwaps: boolean;
    readonly type: "Trading" | "Attributes" | "Approvals" | "Swaps";
  }
  /** @name PalletNftsError (498) */
  interface PalletNftsError extends Enum {
    readonly isNoPermission: boolean;
    readonly isUnknownCollection: boolean;
    readonly isAlreadyExists: boolean;
    readonly isApprovalExpired: boolean;
    readonly isWrongOwner: boolean;
    readonly isBadWitness: boolean;
    readonly isCollectionIdInUse: boolean;
    readonly isItemsNonTransferable: boolean;
    readonly isNotDelegate: boolean;
    readonly isWrongDelegate: boolean;
    readonly isUnapproved: boolean;
    readonly isUnaccepted: boolean;
    readonly isItemLocked: boolean;
    readonly isLockedItemAttributes: boolean;
    readonly isLockedCollectionAttributes: boolean;
    readonly isLockedItemMetadata: boolean;
    readonly isLockedCollectionMetadata: boolean;
    readonly isMaxSupplyReached: boolean;
    readonly isMaxSupplyLocked: boolean;
    readonly isMaxSupplyTooSmall: boolean;
    readonly isUnknownItem: boolean;
    readonly isUnknownSwap: boolean;
    readonly isMetadataNotFound: boolean;
    readonly isAttributeNotFound: boolean;
    readonly isNotForSale: boolean;
    readonly isBidTooLow: boolean;
    readonly isReachedApprovalLimit: boolean;
    readonly isDeadlineExpired: boolean;
    readonly isWrongDuration: boolean;
    readonly isMethodDisabled: boolean;
    readonly isWrongSetting: boolean;
    readonly isInconsistentItemConfig: boolean;
    readonly isNoConfig: boolean;
    readonly isRolesNotCleared: boolean;
    readonly isMintNotStarted: boolean;
    readonly isMintEnded: boolean;
    readonly isAlreadyClaimed: boolean;
    readonly isIncorrectData: boolean;
    readonly isWrongOrigin: boolean;
    readonly isWrongSignature: boolean;
    readonly isIncorrectMetadata: boolean;
    readonly isMaxAttributesLimitReached: boolean;
    readonly isWrongNamespace: boolean;
    readonly isCollectionNotEmpty: boolean;
    readonly isWitnessRequired: boolean;
    readonly type:
      | "NoPermission"
      | "UnknownCollection"
      | "AlreadyExists"
      | "ApprovalExpired"
      | "WrongOwner"
      | "BadWitness"
      | "CollectionIdInUse"
      | "ItemsNonTransferable"
      | "NotDelegate"
      | "WrongDelegate"
      | "Unapproved"
      | "Unaccepted"
      | "ItemLocked"
      | "LockedItemAttributes"
      | "LockedCollectionAttributes"
      | "LockedItemMetadata"
      | "LockedCollectionMetadata"
      | "MaxSupplyReached"
      | "MaxSupplyLocked"
      | "MaxSupplyTooSmall"
      | "UnknownItem"
      | "UnknownSwap"
      | "MetadataNotFound"
      | "AttributeNotFound"
      | "NotForSale"
      | "BidTooLow"
      | "ReachedApprovalLimit"
      | "DeadlineExpired"
      | "WrongDuration"
      | "MethodDisabled"
      | "WrongSetting"
      | "InconsistentItemConfig"
      | "NoConfig"
      | "RolesNotCleared"
      | "MintNotStarted"
      | "MintEnded"
      | "AlreadyClaimed"
      | "IncorrectData"
      | "WrongOrigin"
      | "WrongSignature"
      | "IncorrectMetadata"
      | "MaxAttributesLimitReached"
      | "WrongNamespace"
      | "CollectionNotEmpty"
      | "WitnessRequired";
  }
  /** @name FrameSystemExtensionsCheckNonZeroSender (501) */
  type FrameSystemExtensionsCheckNonZeroSender = Null;
  /** @name FrameSystemExtensionsCheckSpecVersion (502) */
  type FrameSystemExtensionsCheckSpecVersion = Null;
  /** @name FrameSystemExtensionsCheckTxVersion (503) */
  type FrameSystemExtensionsCheckTxVersion = Null;
  /** @name FrameSystemExtensionsCheckGenesis (504) */
  type FrameSystemExtensionsCheckGenesis = Null;
  /** @name FrameSystemExtensionsCheckNonce (507) */
  interface FrameSystemExtensionsCheckNonce extends Compact<u32> {}
  /** @name FrameSystemExtensionsCheckWeight (508) */
  type FrameSystemExtensionsCheckWeight = Null;
  /** @name PalletTransactionPaymentChargeTransactionPayment (509) */
  interface PalletTransactionPaymentChargeTransactionPayment extends Compact<u128> {}
  /** @name CumulusPrimitivesStorageWeightReclaimStorageWeightReclaim (510) */
  type CumulusPrimitivesStorageWeightReclaimStorageWeightReclaim = Null;
  /** @name FrameMetadataHashExtensionCheckMetadataHash (511) */
  interface FrameMetadataHashExtensionCheckMetadataHash extends Struct {
    readonly mode: FrameMetadataHashExtensionMode;
  }
  /** @name FrameMetadataHashExtensionMode (512) */
  interface FrameMetadataHashExtensionMode extends Enum {
    readonly isDisabled: boolean;
    readonly isEnabled: boolean;
    readonly type: "Disabled" | "Enabled";
  }
  /** @name StorageHubRuntimeRuntime (513) */
  type StorageHubRuntimeRuntime = Null;
}<|MERGE_RESOLUTION|>--- conflicted
+++ resolved
@@ -2039,19 +2039,6 @@
       readonly fileSize: u64;
       readonly error: SpRuntimeDispatchError;
     } & Struct;
-    readonly isFailedToGetMspOfBucket: boolean;
-    readonly asFailedToGetMspOfBucket: {
-      readonly bucketId: H256;
-      readonly error: SpRuntimeDispatchError;
-    } & Struct;
-    readonly isFailedToDecreaseMspUsedCapacity: boolean;
-    readonly asFailedToDecreaseMspUsedCapacity: {
-      readonly user: AccountId32;
-      readonly mspId: H256;
-      readonly fileKey: H256;
-      readonly fileSize: u64;
-      readonly error: SpRuntimeDispatchError;
-    } & Struct;
     readonly isUsedCapacityShouldBeZero: boolean;
     readonly asUsedCapacityShouldBeZero: {
       readonly actualUsedCapacity: u64;
@@ -2090,14 +2077,8 @@
       | "MoveBucketRejected"
       | "MspStoppedStoringBucket"
       | "FailedToDecreaseBucketSize"
-<<<<<<< HEAD
-      | "FailedToGetMspOfBucket"
-      | "FailedToDecreaseMspUsedCapacity"
-      | "UsedCapacityShouldBeZero";
-=======
       | "UsedCapacityShouldBeZero"
       | "FailedToReleaseStorageRequestCreationDeposit";
->>>>>>> 4515110a
   }
   /** @name PalletFileSystemRejectedStorageRequestReason (139) */
   interface PalletFileSystemRejectedStorageRequestReason extends Enum {
@@ -4249,7 +4230,7 @@
     readonly isBspConfirmStoring: boolean;
     readonly asBspConfirmStoring: {
       readonly nonInclusionForestProof: SpTrieStorageProofCompactProof;
-      readonly fileKeysAndProofs: Vec<PalletFileSystemFileKeyWithProof>;
+      readonly fileKeysAndProofs: Vec<ITuple<[H256, ShpFileKeyVerifierFileKeyProof]>>;
     } & Struct;
     readonly isBspRequestStopStoring: boolean;
     readonly asBspRequestStopStoring: {
@@ -4346,7 +4327,7 @@
     readonly fileKey: H256;
     readonly reason: PalletFileSystemRejectedStorageRequestReason;
   }
-  /** @name PalletProofsDealerCall (351) */
+  /** @name PalletProofsDealerCall (353) */
   interface PalletProofsDealerCall extends Enum {
     readonly isChallenge: boolean;
     readonly asChallenge: {
@@ -4367,12 +4348,12 @@
     } & Struct;
     readonly type: "Challenge" | "SubmitProof" | "ForceInitialiseChallengeCycle" | "SetPaused";
   }
-  /** @name PalletRandomnessCall (352) */
+  /** @name PalletRandomnessCall (354) */
   interface PalletRandomnessCall extends Enum {
     readonly isSetBabeRandomness: boolean;
     readonly type: "SetBabeRandomness";
   }
-  /** @name PalletPaymentStreamsCall (353) */
+  /** @name PalletPaymentStreamsCall (355) */
   interface PalletPaymentStreamsCall extends Enum {
     readonly isCreateFixedRatePaymentStream: boolean;
     readonly asCreateFixedRatePaymentStream: {
@@ -4433,7 +4414,7 @@
       | "PayOutstandingDebt"
       | "ClearInsolventFlag";
   }
-  /** @name PalletBucketNftsCall (354) */
+  /** @name PalletBucketNftsCall (356) */
   interface PalletBucketNftsCall extends Enum {
     readonly isShareAccess: boolean;
     readonly asShareAccess: {
@@ -4450,7 +4431,7 @@
     } & Struct;
     readonly type: "ShareAccess" | "UpdateReadAccess";
   }
-  /** @name PalletNftsCall (356) */
+  /** @name PalletNftsCall (358) */
   interface PalletNftsCall extends Enum {
     readonly isCreate: boolean;
     readonly asCreate: {
@@ -4722,13 +4703,13 @@
       | "MintPreSigned"
       | "SetAttributesPreSigned";
   }
-  /** @name PalletNftsCollectionConfig (357) */
+  /** @name PalletNftsCollectionConfig (359) */
   interface PalletNftsCollectionConfig extends Struct {
     readonly settings: u64;
     readonly maxSupply: Option<u32>;
     readonly mintSettings: PalletNftsMintSettings;
   }
-  /** @name PalletNftsCollectionSetting (359) */
+  /** @name PalletNftsCollectionSetting (361) */
   interface PalletNftsCollectionSetting extends Enum {
     readonly isTransferableItems: boolean;
     readonly isUnlockedMetadata: boolean;
@@ -4742,7 +4723,7 @@
       | "UnlockedMaxSupply"
       | "DepositRequired";
   }
-  /** @name PalletNftsMintSettings (360) */
+  /** @name PalletNftsMintSettings (362) */
   interface PalletNftsMintSettings extends Struct {
     readonly mintType: PalletNftsMintType;
     readonly price: Option<u128>;
@@ -4750,7 +4731,7 @@
     readonly endBlock: Option<u32>;
     readonly defaultItemSettings: u64;
   }
-  /** @name PalletNftsMintType (361) */
+  /** @name PalletNftsMintType (363) */
   interface PalletNftsMintType extends Enum {
     readonly isIssuer: boolean;
     readonly isPublic: boolean;
@@ -4758,40 +4739,40 @@
     readonly asHolderOf: u32;
     readonly type: "Issuer" | "Public" | "HolderOf";
   }
-  /** @name PalletNftsItemSetting (364) */
+  /** @name PalletNftsItemSetting (366) */
   interface PalletNftsItemSetting extends Enum {
     readonly isTransferable: boolean;
     readonly isUnlockedMetadata: boolean;
     readonly isUnlockedAttributes: boolean;
     readonly type: "Transferable" | "UnlockedMetadata" | "UnlockedAttributes";
   }
-  /** @name PalletNftsDestroyWitness (365) */
+  /** @name PalletNftsDestroyWitness (367) */
   interface PalletNftsDestroyWitness extends Struct {
     readonly itemMetadatas: Compact<u32>;
     readonly itemConfigs: Compact<u32>;
     readonly attributes: Compact<u32>;
   }
-  /** @name PalletNftsMintWitness (367) */
+  /** @name PalletNftsMintWitness (369) */
   interface PalletNftsMintWitness extends Struct {
     readonly ownedItem: Option<u32>;
     readonly mintPrice: Option<u128>;
   }
-  /** @name PalletNftsItemConfig (368) */
+  /** @name PalletNftsItemConfig (370) */
   interface PalletNftsItemConfig extends Struct {
     readonly settings: u64;
   }
-  /** @name PalletNftsCancelAttributesApprovalWitness (370) */
+  /** @name PalletNftsCancelAttributesApprovalWitness (372) */
   interface PalletNftsCancelAttributesApprovalWitness extends Struct {
     readonly accountAttributes: u32;
   }
-  /** @name PalletNftsItemTip (372) */
+  /** @name PalletNftsItemTip (374) */
   interface PalletNftsItemTip extends Struct {
     readonly collection: u32;
     readonly item: u32;
     readonly receiver: AccountId32;
     readonly amount: u128;
   }
-  /** @name PalletNftsPreSignedMint (374) */
+  /** @name PalletNftsPreSignedMint (376) */
   interface PalletNftsPreSignedMint extends Struct {
     readonly collection: u32;
     readonly item: u32;
@@ -4801,7 +4782,7 @@
     readonly deadline: u32;
     readonly mintPrice: Option<u128>;
   }
-  /** @name SpRuntimeMultiSignature (375) */
+  /** @name SpRuntimeMultiSignature (377) */
   interface SpRuntimeMultiSignature extends Enum {
     readonly isEd25519: boolean;
     readonly asEd25519: U8aFixed;
@@ -4811,7 +4792,7 @@
     readonly asEcdsa: U8aFixed;
     readonly type: "Ed25519" | "Sr25519" | "Ecdsa";
   }
-  /** @name PalletNftsPreSignedAttributes (378) */
+  /** @name PalletNftsPreSignedAttributes (380) */
   interface PalletNftsPreSignedAttributes extends Struct {
     readonly collection: u32;
     readonly item: u32;
@@ -4819,7 +4800,7 @@
     readonly namespace: PalletNftsAttributeNamespace;
     readonly deadline: u32;
   }
-  /** @name PalletParametersCall (379) */
+  /** @name PalletParametersCall (381) */
   interface PalletParametersCall extends Enum {
     readonly isSetParameter: boolean;
     readonly asSetParameter: {
@@ -4827,13 +4808,13 @@
     } & Struct;
     readonly type: "SetParameter";
   }
-  /** @name StorageHubRuntimeConfigsRuntimeParamsRuntimeParameters (380) */
+  /** @name StorageHubRuntimeConfigsRuntimeParamsRuntimeParameters (382) */
   interface StorageHubRuntimeConfigsRuntimeParamsRuntimeParameters extends Enum {
     readonly isRuntimeConfig: boolean;
     readonly asRuntimeConfig: StorageHubRuntimeConfigsRuntimeParamsDynamicParamsRuntimeConfigParameters;
     readonly type: "RuntimeConfig";
   }
-  /** @name StorageHubRuntimeConfigsRuntimeParamsDynamicParamsRuntimeConfigParameters (381) */
+  /** @name StorageHubRuntimeConfigsRuntimeParamsDynamicParamsRuntimeConfigParameters (383) */
   interface StorageHubRuntimeConfigsRuntimeParamsDynamicParamsRuntimeConfigParameters extends Enum {
     readonly isSlashAmountPerMaxFileSize: boolean;
     readonly asSlashAmountPerMaxFileSize: ITuple<
@@ -4990,17 +4971,17 @@
       | "MinSeedPeriod"
       | "StakeToSeedPeriod";
   }
-  /** @name PalletSudoError (383) */
+  /** @name PalletSudoError (385) */
   interface PalletSudoError extends Enum {
     readonly isRequireSudo: boolean;
     readonly type: "RequireSudo";
   }
-  /** @name PalletCollatorSelectionCandidateInfo (386) */
+  /** @name PalletCollatorSelectionCandidateInfo (388) */
   interface PalletCollatorSelectionCandidateInfo extends Struct {
     readonly who: AccountId32;
     readonly deposit: u128;
   }
-  /** @name PalletCollatorSelectionError (388) */
+  /** @name PalletCollatorSelectionError (390) */
   interface PalletCollatorSelectionError extends Enum {
     readonly isTooManyCandidates: boolean;
     readonly isTooFewEligibleCollators: boolean;
@@ -5038,9 +5019,9 @@
       | "IdenticalDeposit"
       | "InvalidUnreserve";
   }
-  /** @name SpCoreCryptoKeyTypeId (392) */
+  /** @name SpCoreCryptoKeyTypeId (394) */
   interface SpCoreCryptoKeyTypeId extends U8aFixed {}
-  /** @name PalletSessionError (393) */
+  /** @name PalletSessionError (395) */
   interface PalletSessionError extends Enum {
     readonly isInvalidProof: boolean;
     readonly isNoAssociatedValidatorId: boolean;
@@ -5054,7 +5035,7 @@
       | "NoKeys"
       | "NoAccount";
   }
-  /** @name CumulusPalletXcmpQueueOutboundChannelDetails (402) */
+  /** @name CumulusPalletXcmpQueueOutboundChannelDetails (404) */
   interface CumulusPalletXcmpQueueOutboundChannelDetails extends Struct {
     readonly recipient: u32;
     readonly state: CumulusPalletXcmpQueueOutboundState;
@@ -5062,19 +5043,19 @@
     readonly firstIndex: u16;
     readonly lastIndex: u16;
   }
-  /** @name CumulusPalletXcmpQueueOutboundState (403) */
+  /** @name CumulusPalletXcmpQueueOutboundState (405) */
   interface CumulusPalletXcmpQueueOutboundState extends Enum {
     readonly isOk: boolean;
     readonly isSuspended: boolean;
     readonly type: "Ok" | "Suspended";
   }
-  /** @name CumulusPalletXcmpQueueQueueConfigData (407) */
+  /** @name CumulusPalletXcmpQueueQueueConfigData (409) */
   interface CumulusPalletXcmpQueueQueueConfigData extends Struct {
     readonly suspendThreshold: u32;
     readonly dropThreshold: u32;
     readonly resumeThreshold: u32;
   }
-  /** @name CumulusPalletXcmpQueueError (408) */
+  /** @name CumulusPalletXcmpQueueError (410) */
   interface CumulusPalletXcmpQueueError extends Enum {
     readonly isBadQueueConfig: boolean;
     readonly isAlreadySuspended: boolean;
@@ -5088,7 +5069,7 @@
       | "TooManyActiveOutboundChannels"
       | "TooBig";
   }
-  /** @name PalletXcmQueryStatus (409) */
+  /** @name PalletXcmQueryStatus (411) */
   interface PalletXcmQueryStatus extends Enum {
     readonly isPending: boolean;
     readonly asPending: {
@@ -5109,7 +5090,7 @@
     } & Struct;
     readonly type: "Pending" | "VersionNotifier" | "Ready";
   }
-  /** @name XcmVersionedResponse (413) */
+  /** @name XcmVersionedResponse (415) */
   interface XcmVersionedResponse extends Enum {
     readonly isV2: boolean;
     readonly asV2: XcmV2Response;
@@ -5119,7 +5100,7 @@
     readonly asV4: StagingXcmV4Response;
     readonly type: "V2" | "V3" | "V4";
   }
-  /** @name PalletXcmVersionMigrationStage (419) */
+  /** @name PalletXcmVersionMigrationStage (421) */
   interface PalletXcmVersionMigrationStage extends Enum {
     readonly isMigrateSupportedVersion: boolean;
     readonly isMigrateVersionNotifiers: boolean;
@@ -5132,14 +5113,14 @@
       | "NotifyCurrentTargets"
       | "MigrateAndNotifyOldTargets";
   }
-  /** @name PalletXcmRemoteLockedFungibleRecord (421) */
+  /** @name PalletXcmRemoteLockedFungibleRecord (423) */
   interface PalletXcmRemoteLockedFungibleRecord extends Struct {
     readonly amount: u128;
     readonly owner: XcmVersionedLocation;
     readonly locker: XcmVersionedLocation;
     readonly consumers: Vec<ITuple<[Null, u128]>>;
   }
-  /** @name PalletXcmError (428) */
+  /** @name PalletXcmError (430) */
   interface PalletXcmError extends Enum {
     readonly isUnreachable: boolean;
     readonly isSendFailure: boolean;
@@ -5191,7 +5172,7 @@
       | "TooManyReserves"
       | "LocalExecutionIncomplete";
   }
-  /** @name PalletMessageQueueBookState (429) */
+  /** @name PalletMessageQueueBookState (431) */
   interface PalletMessageQueueBookState extends Struct {
     readonly begin: u32;
     readonly end: u32;
@@ -5200,12 +5181,12 @@
     readonly messageCount: u64;
     readonly size_: u64;
   }
-  /** @name PalletMessageQueueNeighbours (431) */
+  /** @name PalletMessageQueueNeighbours (433) */
   interface PalletMessageQueueNeighbours extends Struct {
     readonly prev: CumulusPrimitivesCoreAggregateMessageOrigin;
     readonly next: CumulusPrimitivesCoreAggregateMessageOrigin;
   }
-  /** @name PalletMessageQueuePage (433) */
+  /** @name PalletMessageQueuePage (435) */
   interface PalletMessageQueuePage extends Struct {
     readonly remaining: u32;
     readonly remainingSize: u32;
@@ -5214,7 +5195,7 @@
     readonly last: u32;
     readonly heap: Bytes;
   }
-  /** @name PalletMessageQueueError (435) */
+  /** @name PalletMessageQueueError (437) */
   interface PalletMessageQueueError extends Enum {
     readonly isNotReapable: boolean;
     readonly isNoPage: boolean;
@@ -5236,12 +5217,12 @@
       | "QueuePaused"
       | "RecursiveDisallowed";
   }
-  /** @name PalletStorageProvidersSignUpRequest (436) */
+  /** @name PalletStorageProvidersSignUpRequest (438) */
   interface PalletStorageProvidersSignUpRequest extends Struct {
     readonly spSignUpRequest: PalletStorageProvidersSignUpRequestSpParams;
     readonly at: u32;
   }
-  /** @name PalletStorageProvidersSignUpRequestSpParams (437) */
+  /** @name PalletStorageProvidersSignUpRequestSpParams (439) */
   interface PalletStorageProvidersSignUpRequestSpParams extends Enum {
     readonly isBackupStorageProvider: boolean;
     readonly asBackupStorageProvider: PalletStorageProvidersBackupStorageProvider;
@@ -5249,7 +5230,7 @@
     readonly asMainStorageProvider: PalletStorageProvidersMainStorageProviderSignUpRequest;
     readonly type: "BackupStorageProvider" | "MainStorageProvider";
   }
-  /** @name PalletStorageProvidersBackupStorageProvider (438) */
+  /** @name PalletStorageProvidersBackupStorageProvider (440) */
   interface PalletStorageProvidersBackupStorageProvider extends Struct {
     readonly capacity: u64;
     readonly capacityUsed: u64;
@@ -5261,12 +5242,12 @@
     readonly reputationWeight: u32;
     readonly signUpBlock: u32;
   }
-  /** @name PalletStorageProvidersMainStorageProviderSignUpRequest (439) */
+  /** @name PalletStorageProvidersMainStorageProviderSignUpRequest (441) */
   interface PalletStorageProvidersMainStorageProviderSignUpRequest extends Struct {
     readonly mspInfo: PalletStorageProvidersMainStorageProvider;
     readonly valueProp: PalletStorageProvidersValueProposition;
   }
-  /** @name PalletStorageProvidersMainStorageProvider (440) */
+  /** @name PalletStorageProvidersMainStorageProvider (442) */
   interface PalletStorageProvidersMainStorageProvider extends Struct {
     readonly capacity: u64;
     readonly capacityUsed: u64;
@@ -5276,7 +5257,7 @@
     readonly paymentAccount: AccountId32;
     readonly signUpBlock: u32;
   }
-  /** @name PalletStorageProvidersBucket (441) */
+  /** @name PalletStorageProvidersBucket (443) */
   interface PalletStorageProvidersBucket extends Struct {
     readonly root: H256;
     readonly userId: AccountId32;
@@ -5286,7 +5267,7 @@
     readonly size_: u64;
     readonly valuePropId: Option<H256>;
   }
-  /** @name PalletStorageProvidersError (445) */
+  /** @name PalletStorageProvidersError (447) */
   interface PalletStorageProvidersError extends Enum {
     readonly isAlreadyRegistered: boolean;
     readonly isSignUpNotRequested: boolean;
@@ -5382,7 +5363,7 @@
       | "InvalidEncodedAccountId"
       | "PaymentStreamNotFound";
   }
-  /** @name PalletFileSystemStorageRequestMetadata (446) */
+  /** @name PalletFileSystemStorageRequestMetadata (448) */
   interface PalletFileSystemStorageRequestMetadata extends Struct {
     readonly requestedAt: u32;
     readonly expiresAt: u32;
@@ -5397,28 +5378,28 @@
     readonly bspsConfirmed: u32;
     readonly bspsVolunteered: u32;
   }
-  /** @name PalletFileSystemStorageRequestBspsMetadata (449) */
+  /** @name PalletFileSystemStorageRequestBspsMetadata (451) */
   interface PalletFileSystemStorageRequestBspsMetadata extends Struct {
     readonly confirmed: bool;
   }
-  /** @name PalletFileSystemPendingFileDeletionRequest (452) */
+  /** @name PalletFileSystemPendingFileDeletionRequest (454) */
   interface PalletFileSystemPendingFileDeletionRequest extends Struct {
     readonly user: AccountId32;
     readonly fileKey: H256;
     readonly bucketId: H256;
     readonly fileSize: u64;
   }
-  /** @name PalletFileSystemPendingStopStoringRequest (457) */
+  /** @name PalletFileSystemPendingStopStoringRequest (459) */
   interface PalletFileSystemPendingStopStoringRequest extends Struct {
     readonly tickWhenRequested: u32;
     readonly fileOwner: AccountId32;
     readonly fileSize: u64;
   }
-  /** @name PalletFileSystemMoveBucketRequestMetadata (458) */
+  /** @name PalletFileSystemMoveBucketRequestMetadata (460) */
   interface PalletFileSystemMoveBucketRequestMetadata extends Struct {
     readonly requester: AccountId32;
   }
-  /** @name PalletFileSystemError (459) */
+  /** @name PalletFileSystemError (461) */
   interface PalletFileSystemError extends Enum {
     readonly isStorageRequestAlreadyRegistered: boolean;
     readonly isStorageRequestNotFound: boolean;
@@ -5572,12 +5553,12 @@
       | "OperationNotAllowedForInsolventProvider"
       | "OperationNotAllowedWhileBucketIsNotStoredByMsp";
   }
-  /** @name PalletProofsDealerProofSubmissionRecord (461) */
+  /** @name PalletProofsDealerProofSubmissionRecord (463) */
   interface PalletProofsDealerProofSubmissionRecord extends Struct {
     readonly lastTickProven: u32;
     readonly nextTickToSubmitProofFor: u32;
   }
-  /** @name PalletProofsDealerError (466) */
+  /** @name PalletProofsDealerError (468) */
   interface PalletProofsDealerError extends Enum {
     readonly isNotProvider: boolean;
     readonly isChallengesQueueOverflow: boolean;
@@ -5629,26 +5610,26 @@
       | "FailedToUpdateProviderAfterKeyRemoval"
       | "TooManyValidProofSubmitters";
   }
-  /** @name PalletPaymentStreamsFixedRatePaymentStream (469) */
+  /** @name PalletPaymentStreamsFixedRatePaymentStream (471) */
   interface PalletPaymentStreamsFixedRatePaymentStream extends Struct {
     readonly rate: u128;
     readonly lastChargedTick: u32;
     readonly userDeposit: u128;
     readonly outOfFundsTick: Option<u32>;
   }
-  /** @name PalletPaymentStreamsDynamicRatePaymentStream (470) */
+  /** @name PalletPaymentStreamsDynamicRatePaymentStream (472) */
   interface PalletPaymentStreamsDynamicRatePaymentStream extends Struct {
     readonly amountProvided: u64;
     readonly priceIndexWhenLastCharged: u128;
     readonly userDeposit: u128;
     readonly outOfFundsTick: Option<u32>;
   }
-  /** @name PalletPaymentStreamsProviderLastChargeableInfo (471) */
+  /** @name PalletPaymentStreamsProviderLastChargeableInfo (473) */
   interface PalletPaymentStreamsProviderLastChargeableInfo extends Struct {
     readonly lastChargeableTick: u32;
     readonly priceIndex: u128;
   }
-  /** @name PalletPaymentStreamsError (472) */
+  /** @name PalletPaymentStreamsError (474) */
   interface PalletPaymentStreamsError extends Enum {
     readonly isPaymentStreamAlreadyExists: boolean;
     readonly isPaymentStreamNotFound: boolean;
@@ -5688,7 +5669,7 @@
       | "UserHasRemainingDebt"
       | "ProviderInsolvent";
   }
-  /** @name PalletBucketNftsError (473) */
+  /** @name PalletBucketNftsError (475) */
   interface PalletBucketNftsError extends Enum {
     readonly isBucketIsNotPrivate: boolean;
     readonly isNotBucketOwner: boolean;
@@ -5700,7 +5681,7 @@
       | "NoCorrespondingCollection"
       | "ConvertBytesToBoundedVec";
   }
-  /** @name PalletNftsCollectionDetails (474) */
+  /** @name PalletNftsCollectionDetails (476) */
   interface PalletNftsCollectionDetails extends Struct {
     readonly owner: AccountId32;
     readonly ownerDeposit: u128;
@@ -5709,52 +5690,52 @@
     readonly itemConfigs: u32;
     readonly attributes: u32;
   }
-  /** @name PalletNftsCollectionRole (479) */
+  /** @name PalletNftsCollectionRole (481) */
   interface PalletNftsCollectionRole extends Enum {
     readonly isIssuer: boolean;
     readonly isFreezer: boolean;
     readonly isAdmin: boolean;
     readonly type: "Issuer" | "Freezer" | "Admin";
   }
-  /** @name PalletNftsItemDetails (480) */
+  /** @name PalletNftsItemDetails (482) */
   interface PalletNftsItemDetails extends Struct {
     readonly owner: AccountId32;
     readonly approvals: BTreeMap<AccountId32, Option<u32>>;
     readonly deposit: PalletNftsItemDeposit;
   }
-  /** @name PalletNftsItemDeposit (481) */
+  /** @name PalletNftsItemDeposit (483) */
   interface PalletNftsItemDeposit extends Struct {
     readonly account: AccountId32;
     readonly amount: u128;
   }
-  /** @name PalletNftsCollectionMetadata (486) */
+  /** @name PalletNftsCollectionMetadata (488) */
   interface PalletNftsCollectionMetadata extends Struct {
     readonly deposit: u128;
     readonly data: Bytes;
   }
-  /** @name PalletNftsItemMetadata (487) */
+  /** @name PalletNftsItemMetadata (489) */
   interface PalletNftsItemMetadata extends Struct {
     readonly deposit: PalletNftsItemMetadataDeposit;
     readonly data: Bytes;
   }
-  /** @name PalletNftsItemMetadataDeposit (488) */
+  /** @name PalletNftsItemMetadataDeposit (490) */
   interface PalletNftsItemMetadataDeposit extends Struct {
     readonly account: Option<AccountId32>;
     readonly amount: u128;
   }
-  /** @name PalletNftsAttributeDeposit (491) */
+  /** @name PalletNftsAttributeDeposit (493) */
   interface PalletNftsAttributeDeposit extends Struct {
     readonly account: Option<AccountId32>;
     readonly amount: u128;
   }
-  /** @name PalletNftsPendingSwap (495) */
+  /** @name PalletNftsPendingSwap (497) */
   interface PalletNftsPendingSwap extends Struct {
     readonly desiredCollection: u32;
     readonly desiredItem: Option<u32>;
     readonly price: Option<PalletNftsPriceWithDirection>;
     readonly deadline: u32;
   }
-  /** @name PalletNftsPalletFeature (497) */
+  /** @name PalletNftsPalletFeature (499) */
   interface PalletNftsPalletFeature extends Enum {
     readonly isTrading: boolean;
     readonly isAttributes: boolean;
@@ -5762,7 +5743,7 @@
     readonly isSwaps: boolean;
     readonly type: "Trading" | "Attributes" | "Approvals" | "Swaps";
   }
-  /** @name PalletNftsError (498) */
+  /** @name PalletNftsError (500) */
   interface PalletNftsError extends Enum {
     readonly isNoPermission: boolean;
     readonly isUnknownCollection: boolean;
@@ -5856,32 +5837,32 @@
       | "CollectionNotEmpty"
       | "WitnessRequired";
   }
-  /** @name FrameSystemExtensionsCheckNonZeroSender (501) */
+  /** @name FrameSystemExtensionsCheckNonZeroSender (503) */
   type FrameSystemExtensionsCheckNonZeroSender = Null;
-  /** @name FrameSystemExtensionsCheckSpecVersion (502) */
+  /** @name FrameSystemExtensionsCheckSpecVersion (504) */
   type FrameSystemExtensionsCheckSpecVersion = Null;
-  /** @name FrameSystemExtensionsCheckTxVersion (503) */
+  /** @name FrameSystemExtensionsCheckTxVersion (505) */
   type FrameSystemExtensionsCheckTxVersion = Null;
-  /** @name FrameSystemExtensionsCheckGenesis (504) */
+  /** @name FrameSystemExtensionsCheckGenesis (506) */
   type FrameSystemExtensionsCheckGenesis = Null;
-  /** @name FrameSystemExtensionsCheckNonce (507) */
+  /** @name FrameSystemExtensionsCheckNonce (509) */
   interface FrameSystemExtensionsCheckNonce extends Compact<u32> {}
-  /** @name FrameSystemExtensionsCheckWeight (508) */
+  /** @name FrameSystemExtensionsCheckWeight (510) */
   type FrameSystemExtensionsCheckWeight = Null;
-  /** @name PalletTransactionPaymentChargeTransactionPayment (509) */
+  /** @name PalletTransactionPaymentChargeTransactionPayment (511) */
   interface PalletTransactionPaymentChargeTransactionPayment extends Compact<u128> {}
-  /** @name CumulusPrimitivesStorageWeightReclaimStorageWeightReclaim (510) */
+  /** @name CumulusPrimitivesStorageWeightReclaimStorageWeightReclaim (512) */
   type CumulusPrimitivesStorageWeightReclaimStorageWeightReclaim = Null;
-  /** @name FrameMetadataHashExtensionCheckMetadataHash (511) */
+  /** @name FrameMetadataHashExtensionCheckMetadataHash (513) */
   interface FrameMetadataHashExtensionCheckMetadataHash extends Struct {
     readonly mode: FrameMetadataHashExtensionMode;
   }
-  /** @name FrameMetadataHashExtensionMode (512) */
+  /** @name FrameMetadataHashExtensionMode (514) */
   interface FrameMetadataHashExtensionMode extends Enum {
     readonly isDisabled: boolean;
     readonly isEnabled: boolean;
     readonly type: "Disabled" | "Enabled";
   }
-  /** @name StorageHubRuntimeRuntime (513) */
+  /** @name StorageHubRuntimeRuntime (515) */
   type StorageHubRuntimeRuntime = Null;
 }