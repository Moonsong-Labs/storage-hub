--- conflicted
+++ resolved
@@ -2038,24 +2038,9 @@
       readonly fileSize: u64;
       readonly error: SpRuntimeDispatchError;
     } & Struct;
-<<<<<<< HEAD
-    readonly isFailedToGetMspOfBucket: boolean;
-    readonly asFailedToGetMspOfBucket: {
-      readonly bucketId: H256;
-      readonly error: SpRuntimeDispatchError;
-    } & Struct;
-    readonly isFailedToDecreaseMspUsedCapacity: boolean;
-    readonly asFailedToDecreaseMspUsedCapacity: {
-      readonly user: AccountId32;
-      readonly mspId: H256;
-      readonly fileKey: H256;
-      readonly fileSize: u64;
-      readonly error: SpRuntimeDispatchError;
-=======
     readonly isUsedCapacityShouldBeZero: boolean;
     readonly asUsedCapacityShouldBeZero: {
       readonly actualUsedCapacity: u64;
->>>>>>> cace3f04
     } & Struct;
     readonly type:
       | "NewBucket"
@@ -2084,12 +2069,7 @@
       | "MoveBucketRejected"
       | "MspStoppedStoringBucket"
       | "FailedToDecreaseBucketSize"
-<<<<<<< HEAD
-      | "FailedToGetMspOfBucket"
-      | "FailedToDecreaseMspUsedCapacity";
-=======
       | "UsedCapacityShouldBeZero";
->>>>>>> cace3f04
   }
   /** @name PalletFileSystemRejectedStorageRequestReason (139) */
   interface PalletFileSystemRejectedStorageRequestReason extends Enum {
@@ -4241,7 +4221,7 @@
     readonly isBspConfirmStoring: boolean;
     readonly asBspConfirmStoring: {
       readonly nonInclusionForestProof: SpTrieStorageProofCompactProof;
-      readonly fileKeysAndProofs: Vec<PalletFileSystemFileKeyWithProof>;
+      readonly fileKeysAndProofs: Vec<ITuple<[H256, ShpFileKeyVerifierFileKeyProof]>>;
     } & Struct;
     readonly isBspRequestStopStoring: boolean;
     readonly asBspRequestStopStoring: {
@@ -4338,7 +4318,7 @@
     readonly fileKey: H256;
     readonly reason: PalletFileSystemRejectedStorageRequestReason;
   }
-  /** @name PalletProofsDealerCall (353) */
+  /** @name PalletProofsDealerCall (356) */
   interface PalletProofsDealerCall extends Enum {
     readonly isChallenge: boolean;
     readonly asChallenge: {
@@ -4359,12 +4339,12 @@
     } & Struct;
     readonly type: "Challenge" | "SubmitProof" | "ForceInitialiseChallengeCycle" | "SetPaused";
   }
-  /** @name PalletRandomnessCall (354) */
+  /** @name PalletRandomnessCall (357) */
   interface PalletRandomnessCall extends Enum {
     readonly isSetBabeRandomness: boolean;
     readonly type: "SetBabeRandomness";
   }
-  /** @name PalletPaymentStreamsCall (355) */
+  /** @name PalletPaymentStreamsCall (358) */
   interface PalletPaymentStreamsCall extends Enum {
     readonly isCreateFixedRatePaymentStream: boolean;
     readonly asCreateFixedRatePaymentStream: {
@@ -4425,7 +4405,7 @@
       | "PayOutstandingDebt"
       | "ClearInsolventFlag";
   }
-  /** @name PalletBucketNftsCall (356) */
+  /** @name PalletBucketNftsCall (359) */
   interface PalletBucketNftsCall extends Enum {
     readonly isShareAccess: boolean;
     readonly asShareAccess: {
@@ -4442,7 +4422,7 @@
     } & Struct;
     readonly type: "ShareAccess" | "UpdateReadAccess";
   }
-  /** @name PalletNftsCall (358) */
+  /** @name PalletNftsCall (361) */
   interface PalletNftsCall extends Enum {
     readonly isCreate: boolean;
     readonly asCreate: {
@@ -4714,13 +4694,13 @@
       | "MintPreSigned"
       | "SetAttributesPreSigned";
   }
-  /** @name PalletNftsCollectionConfig (359) */
+  /** @name PalletNftsCollectionConfig (362) */
   interface PalletNftsCollectionConfig extends Struct {
     readonly settings: u64;
     readonly maxSupply: Option<u32>;
     readonly mintSettings: PalletNftsMintSettings;
   }
-  /** @name PalletNftsCollectionSetting (361) */
+  /** @name PalletNftsCollectionSetting (364) */
   interface PalletNftsCollectionSetting extends Enum {
     readonly isTransferableItems: boolean;
     readonly isUnlockedMetadata: boolean;
@@ -4734,7 +4714,7 @@
       | "UnlockedMaxSupply"
       | "DepositRequired";
   }
-  /** @name PalletNftsMintSettings (362) */
+  /** @name PalletNftsMintSettings (365) */
   interface PalletNftsMintSettings extends Struct {
     readonly mintType: PalletNftsMintType;
     readonly price: Option<u128>;
@@ -4742,7 +4722,7 @@
     readonly endBlock: Option<u32>;
     readonly defaultItemSettings: u64;
   }
-  /** @name PalletNftsMintType (363) */
+  /** @name PalletNftsMintType (366) */
   interface PalletNftsMintType extends Enum {
     readonly isIssuer: boolean;
     readonly isPublic: boolean;
@@ -4750,40 +4730,40 @@
     readonly asHolderOf: u32;
     readonly type: "Issuer" | "Public" | "HolderOf";
   }
-  /** @name PalletNftsItemSetting (366) */
+  /** @name PalletNftsItemSetting (369) */
   interface PalletNftsItemSetting extends Enum {
     readonly isTransferable: boolean;
     readonly isUnlockedMetadata: boolean;
     readonly isUnlockedAttributes: boolean;
     readonly type: "Transferable" | "UnlockedMetadata" | "UnlockedAttributes";
   }
-  /** @name PalletNftsDestroyWitness (367) */
+  /** @name PalletNftsDestroyWitness (370) */
   interface PalletNftsDestroyWitness extends Struct {
     readonly itemMetadatas: Compact<u32>;
     readonly itemConfigs: Compact<u32>;
     readonly attributes: Compact<u32>;
   }
-  /** @name PalletNftsMintWitness (369) */
+  /** @name PalletNftsMintWitness (372) */
   interface PalletNftsMintWitness extends Struct {
     readonly ownedItem: Option<u32>;
     readonly mintPrice: Option<u128>;
   }
-  /** @name PalletNftsItemConfig (370) */
+  /** @name PalletNftsItemConfig (373) */
   interface PalletNftsItemConfig extends Struct {
     readonly settings: u64;
   }
-  /** @name PalletNftsCancelAttributesApprovalWitness (372) */
+  /** @name PalletNftsCancelAttributesApprovalWitness (375) */
   interface PalletNftsCancelAttributesApprovalWitness extends Struct {
     readonly accountAttributes: u32;
   }
-  /** @name PalletNftsItemTip (374) */
+  /** @name PalletNftsItemTip (377) */
   interface PalletNftsItemTip extends Struct {
     readonly collection: u32;
     readonly item: u32;
     readonly receiver: AccountId32;
     readonly amount: u128;
   }
-  /** @name PalletNftsPreSignedMint (376) */
+  /** @name PalletNftsPreSignedMint (379) */
   interface PalletNftsPreSignedMint extends Struct {
     readonly collection: u32;
     readonly item: u32;
@@ -4793,7 +4773,7 @@
     readonly deadline: u32;
     readonly mintPrice: Option<u128>;
   }
-  /** @name SpRuntimeMultiSignature (377) */
+  /** @name SpRuntimeMultiSignature (380) */
   interface SpRuntimeMultiSignature extends Enum {
     readonly isEd25519: boolean;
     readonly asEd25519: U8aFixed;
@@ -4803,7 +4783,7 @@
     readonly asEcdsa: U8aFixed;
     readonly type: "Ed25519" | "Sr25519" | "Ecdsa";
   }
-  /** @name PalletNftsPreSignedAttributes (380) */
+  /** @name PalletNftsPreSignedAttributes (383) */
   interface PalletNftsPreSignedAttributes extends Struct {
     readonly collection: u32;
     readonly item: u32;
@@ -4811,7 +4791,7 @@
     readonly namespace: PalletNftsAttributeNamespace;
     readonly deadline: u32;
   }
-  /** @name PalletParametersCall (381) */
+  /** @name PalletParametersCall (384) */
   interface PalletParametersCall extends Enum {
     readonly isSetParameter: boolean;
     readonly asSetParameter: {
@@ -4819,13 +4799,13 @@
     } & Struct;
     readonly type: "SetParameter";
   }
-  /** @name StorageHubRuntimeConfigsRuntimeParamsRuntimeParameters (382) */
+  /** @name StorageHubRuntimeConfigsRuntimeParamsRuntimeParameters (385) */
   interface StorageHubRuntimeConfigsRuntimeParamsRuntimeParameters extends Enum {
     readonly isRuntimeConfig: boolean;
     readonly asRuntimeConfig: StorageHubRuntimeConfigsRuntimeParamsDynamicParamsRuntimeConfigParameters;
     readonly type: "RuntimeConfig";
   }
-  /** @name StorageHubRuntimeConfigsRuntimeParamsDynamicParamsRuntimeConfigParameters (383) */
+  /** @name StorageHubRuntimeConfigsRuntimeParamsDynamicParamsRuntimeConfigParameters (386) */
   interface StorageHubRuntimeConfigsRuntimeParamsDynamicParamsRuntimeConfigParameters extends Enum {
     readonly isSlashAmountPerMaxFileSize: boolean;
     readonly asSlashAmountPerMaxFileSize: ITuple<
@@ -4982,17 +4962,17 @@
       | "MinSeedPeriod"
       | "StakeToSeedPeriod";
   }
-  /** @name PalletSudoError (385) */
+  /** @name PalletSudoError (388) */
   interface PalletSudoError extends Enum {
     readonly isRequireSudo: boolean;
     readonly type: "RequireSudo";
   }
-  /** @name PalletCollatorSelectionCandidateInfo (388) */
+  /** @name PalletCollatorSelectionCandidateInfo (391) */
   interface PalletCollatorSelectionCandidateInfo extends Struct {
     readonly who: AccountId32;
     readonly deposit: u128;
   }
-  /** @name PalletCollatorSelectionError (390) */
+  /** @name PalletCollatorSelectionError (393) */
   interface PalletCollatorSelectionError extends Enum {
     readonly isTooManyCandidates: boolean;
     readonly isTooFewEligibleCollators: boolean;
@@ -5030,9 +5010,9 @@
       | "IdenticalDeposit"
       | "InvalidUnreserve";
   }
-  /** @name SpCoreCryptoKeyTypeId (394) */
+  /** @name SpCoreCryptoKeyTypeId (397) */
   interface SpCoreCryptoKeyTypeId extends U8aFixed {}
-  /** @name PalletSessionError (395) */
+  /** @name PalletSessionError (398) */
   interface PalletSessionError extends Enum {
     readonly isInvalidProof: boolean;
     readonly isNoAssociatedValidatorId: boolean;
@@ -5046,7 +5026,7 @@
       | "NoKeys"
       | "NoAccount";
   }
-  /** @name CumulusPalletXcmpQueueOutboundChannelDetails (404) */
+  /** @name CumulusPalletXcmpQueueOutboundChannelDetails (407) */
   interface CumulusPalletXcmpQueueOutboundChannelDetails extends Struct {
     readonly recipient: u32;
     readonly state: CumulusPalletXcmpQueueOutboundState;
@@ -5054,19 +5034,19 @@
     readonly firstIndex: u16;
     readonly lastIndex: u16;
   }
-  /** @name CumulusPalletXcmpQueueOutboundState (405) */
+  /** @name CumulusPalletXcmpQueueOutboundState (408) */
   interface CumulusPalletXcmpQueueOutboundState extends Enum {
     readonly isOk: boolean;
     readonly isSuspended: boolean;
     readonly type: "Ok" | "Suspended";
   }
-  /** @name CumulusPalletXcmpQueueQueueConfigData (409) */
+  /** @name CumulusPalletXcmpQueueQueueConfigData (412) */
   interface CumulusPalletXcmpQueueQueueConfigData extends Struct {
     readonly suspendThreshold: u32;
     readonly dropThreshold: u32;
     readonly resumeThreshold: u32;
   }
-  /** @name CumulusPalletXcmpQueueError (410) */
+  /** @name CumulusPalletXcmpQueueError (413) */
   interface CumulusPalletXcmpQueueError extends Enum {
     readonly isBadQueueConfig: boolean;
     readonly isAlreadySuspended: boolean;
@@ -5080,7 +5060,7 @@
       | "TooManyActiveOutboundChannels"
       | "TooBig";
   }
-  /** @name PalletXcmQueryStatus (411) */
+  /** @name PalletXcmQueryStatus (414) */
   interface PalletXcmQueryStatus extends Enum {
     readonly isPending: boolean;
     readonly asPending: {
@@ -5101,7 +5081,7 @@
     } & Struct;
     readonly type: "Pending" | "VersionNotifier" | "Ready";
   }
-  /** @name XcmVersionedResponse (415) */
+  /** @name XcmVersionedResponse (418) */
   interface XcmVersionedResponse extends Enum {
     readonly isV2: boolean;
     readonly asV2: XcmV2Response;
@@ -5111,7 +5091,7 @@
     readonly asV4: StagingXcmV4Response;
     readonly type: "V2" | "V3" | "V4";
   }
-  /** @name PalletXcmVersionMigrationStage (421) */
+  /** @name PalletXcmVersionMigrationStage (424) */
   interface PalletXcmVersionMigrationStage extends Enum {
     readonly isMigrateSupportedVersion: boolean;
     readonly isMigrateVersionNotifiers: boolean;
@@ -5124,22 +5104,14 @@
       | "NotifyCurrentTargets"
       | "MigrateAndNotifyOldTargets";
   }
-<<<<<<< HEAD
-  /** @name PalletXcmRemoteLockedFungibleRecord (424) */
-=======
   /** @name PalletXcmRemoteLockedFungibleRecord (426) */
->>>>>>> cace3f04
   interface PalletXcmRemoteLockedFungibleRecord extends Struct {
     readonly amount: u128;
     readonly owner: XcmVersionedLocation;
     readonly locker: XcmVersionedLocation;
     readonly consumers: Vec<ITuple<[Null, u128]>>;
   }
-<<<<<<< HEAD
-  /** @name PalletXcmError (431) */
-=======
   /** @name PalletXcmError (433) */
->>>>>>> cace3f04
   interface PalletXcmError extends Enum {
     readonly isUnreachable: boolean;
     readonly isSendFailure: boolean;
@@ -5191,11 +5163,7 @@
       | "TooManyReserves"
       | "LocalExecutionIncomplete";
   }
-<<<<<<< HEAD
-  /** @name PalletMessageQueueBookState (432) */
-=======
   /** @name PalletMessageQueueBookState (434) */
->>>>>>> cace3f04
   interface PalletMessageQueueBookState extends Struct {
     readonly begin: u32;
     readonly end: u32;
@@ -5204,20 +5172,12 @@
     readonly messageCount: u64;
     readonly size_: u64;
   }
-<<<<<<< HEAD
-  /** @name PalletMessageQueueNeighbours (434) */
-=======
   /** @name PalletMessageQueueNeighbours (436) */
->>>>>>> cace3f04
   interface PalletMessageQueueNeighbours extends Struct {
     readonly prev: CumulusPrimitivesCoreAggregateMessageOrigin;
     readonly next: CumulusPrimitivesCoreAggregateMessageOrigin;
   }
-<<<<<<< HEAD
-  /** @name PalletMessageQueuePage (436) */
-=======
   /** @name PalletMessageQueuePage (438) */
->>>>>>> cace3f04
   interface PalletMessageQueuePage extends Struct {
     readonly remaining: u32;
     readonly remainingSize: u32;
@@ -5226,11 +5186,7 @@
     readonly last: u32;
     readonly heap: Bytes;
   }
-<<<<<<< HEAD
-  /** @name PalletMessageQueueError (438) */
-=======
   /** @name PalletMessageQueueError (440) */
->>>>>>> cace3f04
   interface PalletMessageQueueError extends Enum {
     readonly isNotReapable: boolean;
     readonly isNoPage: boolean;
@@ -5252,20 +5208,12 @@
       | "QueuePaused"
       | "RecursiveDisallowed";
   }
-<<<<<<< HEAD
-  /** @name PalletStorageProvidersSignUpRequest (439) */
-=======
   /** @name PalletStorageProvidersSignUpRequest (441) */
->>>>>>> cace3f04
   interface PalletStorageProvidersSignUpRequest extends Struct {
     readonly spSignUpRequest: PalletStorageProvidersSignUpRequestSpParams;
     readonly at: u32;
   }
-<<<<<<< HEAD
-  /** @name PalletStorageProvidersSignUpRequestSpParams (440) */
-=======
   /** @name PalletStorageProvidersSignUpRequestSpParams (442) */
->>>>>>> cace3f04
   interface PalletStorageProvidersSignUpRequestSpParams extends Enum {
     readonly isBackupStorageProvider: boolean;
     readonly asBackupStorageProvider: PalletStorageProvidersBackupStorageProvider;
@@ -5273,11 +5221,7 @@
     readonly asMainStorageProvider: PalletStorageProvidersMainStorageProviderSignUpRequest;
     readonly type: "BackupStorageProvider" | "MainStorageProvider";
   }
-<<<<<<< HEAD
-  /** @name PalletStorageProvidersBackupStorageProvider (441) */
-=======
   /** @name PalletStorageProvidersBackupStorageProvider (443) */
->>>>>>> cace3f04
   interface PalletStorageProvidersBackupStorageProvider extends Struct {
     readonly capacity: u64;
     readonly capacityUsed: u64;
@@ -5289,20 +5233,12 @@
     readonly reputationWeight: u32;
     readonly signUpBlock: u32;
   }
-<<<<<<< HEAD
-  /** @name PalletStorageProvidersMainStorageProviderSignUpRequest (442) */
-=======
   /** @name PalletStorageProvidersMainStorageProviderSignUpRequest (444) */
->>>>>>> cace3f04
   interface PalletStorageProvidersMainStorageProviderSignUpRequest extends Struct {
     readonly mspInfo: PalletStorageProvidersMainStorageProvider;
     readonly valueProp: PalletStorageProvidersValueProposition;
   }
-<<<<<<< HEAD
-  /** @name PalletStorageProvidersMainStorageProvider (443) */
-=======
   /** @name PalletStorageProvidersMainStorageProvider (445) */
->>>>>>> cace3f04
   interface PalletStorageProvidersMainStorageProvider extends Struct {
     readonly capacity: u64;
     readonly capacityUsed: u64;
@@ -5312,11 +5248,7 @@
     readonly paymentAccount: AccountId32;
     readonly signUpBlock: u32;
   }
-<<<<<<< HEAD
-  /** @name PalletStorageProvidersBucket (444) */
-=======
   /** @name PalletStorageProvidersBucket (446) */
->>>>>>> cace3f04
   interface PalletStorageProvidersBucket extends Struct {
     readonly root: H256;
     readonly userId: AccountId32;
@@ -5326,11 +5258,7 @@
     readonly size_: u64;
     readonly valuePropId: Option<H256>;
   }
-<<<<<<< HEAD
-  /** @name PalletStorageProvidersError (448) */
-=======
   /** @name PalletStorageProvidersError (450) */
->>>>>>> cace3f04
   interface PalletStorageProvidersError extends Enum {
     readonly isAlreadyRegistered: boolean;
     readonly isSignUpNotRequested: boolean;
@@ -5426,11 +5354,7 @@
       | "InvalidEncodedAccountId"
       | "PaymentStreamNotFound";
   }
-<<<<<<< HEAD
-  /** @name PalletFileSystemStorageRequestMetadata (449) */
-=======
   /** @name PalletFileSystemStorageRequestMetadata (451) */
->>>>>>> cace3f04
   interface PalletFileSystemStorageRequestMetadata extends Struct {
     readonly requestedAt: u32;
     readonly owner: AccountId32;
@@ -5444,48 +5368,28 @@
     readonly bspsConfirmed: u32;
     readonly bspsVolunteered: u32;
   }
-<<<<<<< HEAD
-  /** @name PalletFileSystemStorageRequestBspsMetadata (452) */
-  interface PalletFileSystemStorageRequestBspsMetadata extends Struct {
-    readonly confirmed: bool;
-  }
-  /** @name PalletFileSystemPendingFileDeletionRequest (455) */
-=======
   /** @name PalletFileSystemStorageRequestBspsMetadata (454) */
   interface PalletFileSystemStorageRequestBspsMetadata extends Struct {
     readonly confirmed: bool;
   }
   /** @name PalletFileSystemPendingFileDeletionRequest (457) */
->>>>>>> cace3f04
   interface PalletFileSystemPendingFileDeletionRequest extends Struct {
     readonly user: AccountId32;
     readonly fileKey: H256;
     readonly bucketId: H256;
     readonly fileSize: u64;
   }
-<<<<<<< HEAD
-  /** @name PalletFileSystemPendingStopStoringRequest (460) */
-=======
   /** @name PalletFileSystemPendingStopStoringRequest (462) */
->>>>>>> cace3f04
   interface PalletFileSystemPendingStopStoringRequest extends Struct {
     readonly tickWhenRequested: u32;
     readonly fileOwner: AccountId32;
     readonly fileSize: u64;
   }
-<<<<<<< HEAD
-  /** @name PalletFileSystemMoveBucketRequestMetadata (461) */
-  interface PalletFileSystemMoveBucketRequestMetadata extends Struct {
-    readonly requester: AccountId32;
-  }
-  /** @name PalletFileSystemError (462) */
-=======
   /** @name PalletFileSystemMoveBucketRequestMetadata (463) */
   interface PalletFileSystemMoveBucketRequestMetadata extends Struct {
     readonly requester: AccountId32;
   }
   /** @name PalletFileSystemError (464) */
->>>>>>> cace3f04
   interface PalletFileSystemError extends Enum {
     readonly isStorageRequestAlreadyRegistered: boolean;
     readonly isStorageRequestNotFound: boolean;
@@ -5637,20 +5541,12 @@
       | "NoPrivacyChange"
       | "OperationNotAllowedForInsolventProvider";
   }
-<<<<<<< HEAD
-  /** @name PalletProofsDealerProofSubmissionRecord (464) */
-=======
   /** @name PalletProofsDealerProofSubmissionRecord (466) */
->>>>>>> cace3f04
   interface PalletProofsDealerProofSubmissionRecord extends Struct {
     readonly lastTickProven: u32;
     readonly nextTickToSubmitProofFor: u32;
   }
-<<<<<<< HEAD
-  /** @name PalletProofsDealerError (469) */
-=======
   /** @name PalletProofsDealerError (471) */
->>>>>>> cace3f04
   interface PalletProofsDealerError extends Enum {
     readonly isNotProvider: boolean;
     readonly isChallengesQueueOverflow: boolean;
@@ -5702,42 +5598,26 @@
       | "FailedToUpdateProviderAfterKeyRemoval"
       | "TooManyValidProofSubmitters";
   }
-<<<<<<< HEAD
-  /** @name PalletPaymentStreamsFixedRatePaymentStream (472) */
-=======
   /** @name PalletPaymentStreamsFixedRatePaymentStream (474) */
->>>>>>> cace3f04
   interface PalletPaymentStreamsFixedRatePaymentStream extends Struct {
     readonly rate: u128;
     readonly lastChargedTick: u32;
     readonly userDeposit: u128;
     readonly outOfFundsTick: Option<u32>;
   }
-<<<<<<< HEAD
-  /** @name PalletPaymentStreamsDynamicRatePaymentStream (473) */
-=======
   /** @name PalletPaymentStreamsDynamicRatePaymentStream (475) */
->>>>>>> cace3f04
   interface PalletPaymentStreamsDynamicRatePaymentStream extends Struct {
     readonly amountProvided: u64;
     readonly priceIndexWhenLastCharged: u128;
     readonly userDeposit: u128;
     readonly outOfFundsTick: Option<u32>;
   }
-<<<<<<< HEAD
-  /** @name PalletPaymentStreamsProviderLastChargeableInfo (474) */
-=======
   /** @name PalletPaymentStreamsProviderLastChargeableInfo (476) */
->>>>>>> cace3f04
   interface PalletPaymentStreamsProviderLastChargeableInfo extends Struct {
     readonly lastChargeableTick: u32;
     readonly priceIndex: u128;
   }
-<<<<<<< HEAD
-  /** @name PalletPaymentStreamsError (475) */
-=======
   /** @name PalletPaymentStreamsError (477) */
->>>>>>> cace3f04
   interface PalletPaymentStreamsError extends Enum {
     readonly isPaymentStreamAlreadyExists: boolean;
     readonly isPaymentStreamNotFound: boolean;
@@ -5777,11 +5657,7 @@
       | "UserHasRemainingDebt"
       | "ProviderInsolvent";
   }
-<<<<<<< HEAD
-  /** @name PalletBucketNftsError (476) */
-=======
   /** @name PalletBucketNftsError (478) */
->>>>>>> cace3f04
   interface PalletBucketNftsError extends Enum {
     readonly isBucketIsNotPrivate: boolean;
     readonly isNotBucketOwner: boolean;
@@ -5793,11 +5669,7 @@
       | "NoCorrespondingCollection"
       | "ConvertBytesToBoundedVec";
   }
-<<<<<<< HEAD
-  /** @name PalletNftsCollectionDetails (477) */
-=======
   /** @name PalletNftsCollectionDetails (479) */
->>>>>>> cace3f04
   interface PalletNftsCollectionDetails extends Struct {
     readonly owner: AccountId32;
     readonly ownerDeposit: u128;
@@ -5806,88 +5678,52 @@
     readonly itemConfigs: u32;
     readonly attributes: u32;
   }
-<<<<<<< HEAD
-  /** @name PalletNftsCollectionRole (482) */
-=======
   /** @name PalletNftsCollectionRole (484) */
->>>>>>> cace3f04
   interface PalletNftsCollectionRole extends Enum {
     readonly isIssuer: boolean;
     readonly isFreezer: boolean;
     readonly isAdmin: boolean;
     readonly type: "Issuer" | "Freezer" | "Admin";
   }
-<<<<<<< HEAD
-  /** @name PalletNftsItemDetails (483) */
-=======
   /** @name PalletNftsItemDetails (485) */
->>>>>>> cace3f04
   interface PalletNftsItemDetails extends Struct {
     readonly owner: AccountId32;
     readonly approvals: BTreeMap<AccountId32, Option<u32>>;
     readonly deposit: PalletNftsItemDeposit;
   }
-<<<<<<< HEAD
-  /** @name PalletNftsItemDeposit (484) */
-=======
   /** @name PalletNftsItemDeposit (486) */
->>>>>>> cace3f04
   interface PalletNftsItemDeposit extends Struct {
     readonly account: AccountId32;
     readonly amount: u128;
   }
-<<<<<<< HEAD
-  /** @name PalletNftsCollectionMetadata (489) */
-=======
   /** @name PalletNftsCollectionMetadata (491) */
->>>>>>> cace3f04
   interface PalletNftsCollectionMetadata extends Struct {
     readonly deposit: u128;
     readonly data: Bytes;
   }
-<<<<<<< HEAD
-  /** @name PalletNftsItemMetadata (490) */
-=======
   /** @name PalletNftsItemMetadata (492) */
->>>>>>> cace3f04
   interface PalletNftsItemMetadata extends Struct {
     readonly deposit: PalletNftsItemMetadataDeposit;
     readonly data: Bytes;
   }
-<<<<<<< HEAD
-  /** @name PalletNftsItemMetadataDeposit (491) */
-=======
   /** @name PalletNftsItemMetadataDeposit (493) */
->>>>>>> cace3f04
   interface PalletNftsItemMetadataDeposit extends Struct {
     readonly account: Option<AccountId32>;
     readonly amount: u128;
   }
-<<<<<<< HEAD
-  /** @name PalletNftsAttributeDeposit (494) */
-=======
   /** @name PalletNftsAttributeDeposit (496) */
->>>>>>> cace3f04
   interface PalletNftsAttributeDeposit extends Struct {
     readonly account: Option<AccountId32>;
     readonly amount: u128;
   }
-<<<<<<< HEAD
-  /** @name PalletNftsPendingSwap (498) */
-=======
   /** @name PalletNftsPendingSwap (500) */
->>>>>>> cace3f04
   interface PalletNftsPendingSwap extends Struct {
     readonly desiredCollection: u32;
     readonly desiredItem: Option<u32>;
     readonly price: Option<PalletNftsPriceWithDirection>;
     readonly deadline: u32;
   }
-<<<<<<< HEAD
-  /** @name PalletNftsPalletFeature (500) */
-=======
   /** @name PalletNftsPalletFeature (502) */
->>>>>>> cace3f04
   interface PalletNftsPalletFeature extends Enum {
     readonly isTrading: boolean;
     readonly isAttributes: boolean;
@@ -5895,11 +5731,7 @@
     readonly isSwaps: boolean;
     readonly type: "Trading" | "Attributes" | "Approvals" | "Swaps";
   }
-<<<<<<< HEAD
-  /** @name PalletNftsError (501) */
-=======
   /** @name PalletNftsError (503) */
->>>>>>> cace3f04
   interface PalletNftsError extends Enum {
     readonly isNoPermission: boolean;
     readonly isUnknownCollection: boolean;
@@ -5993,29 +5825,6 @@
       | "CollectionNotEmpty"
       | "WitnessRequired";
   }
-<<<<<<< HEAD
-  /** @name FrameSystemExtensionsCheckNonZeroSender (504) */
-  type FrameSystemExtensionsCheckNonZeroSender = Null;
-  /** @name FrameSystemExtensionsCheckSpecVersion (505) */
-  type FrameSystemExtensionsCheckSpecVersion = Null;
-  /** @name FrameSystemExtensionsCheckTxVersion (506) */
-  type FrameSystemExtensionsCheckTxVersion = Null;
-  /** @name FrameSystemExtensionsCheckGenesis (507) */
-  type FrameSystemExtensionsCheckGenesis = Null;
-  /** @name FrameSystemExtensionsCheckNonce (510) */
-  interface FrameSystemExtensionsCheckNonce extends Compact<u32> {}
-  /** @name FrameSystemExtensionsCheckWeight (511) */
-  type FrameSystemExtensionsCheckWeight = Null;
-  /** @name PalletTransactionPaymentChargeTransactionPayment (512) */
-  interface PalletTransactionPaymentChargeTransactionPayment extends Compact<u128> {}
-  /** @name CumulusPrimitivesStorageWeightReclaimStorageWeightReclaim (513) */
-  type CumulusPrimitivesStorageWeightReclaimStorageWeightReclaim = Null;
-  /** @name FrameMetadataHashExtensionCheckMetadataHash (514) */
-  interface FrameMetadataHashExtensionCheckMetadataHash extends Struct {
-    readonly mode: FrameMetadataHashExtensionMode;
-  }
-  /** @name FrameMetadataHashExtensionMode (515) */
-=======
   /** @name FrameSystemExtensionsCheckNonZeroSender (506) */
   type FrameSystemExtensionsCheckNonZeroSender = Null;
   /** @name FrameSystemExtensionsCheckSpecVersion (507) */
@@ -6037,16 +5846,11 @@
     readonly mode: FrameMetadataHashExtensionMode;
   }
   /** @name FrameMetadataHashExtensionMode (517) */
->>>>>>> cace3f04
   interface FrameMetadataHashExtensionMode extends Enum {
     readonly isDisabled: boolean;
     readonly isEnabled: boolean;
     readonly type: "Disabled" | "Enabled";
   }
-<<<<<<< HEAD
-  /** @name StorageHubRuntimeRuntime (516) */
-=======
   /** @name StorageHubRuntimeRuntime (518) */
->>>>>>> cace3f04
   type StorageHubRuntimeRuntime = Null;
 }