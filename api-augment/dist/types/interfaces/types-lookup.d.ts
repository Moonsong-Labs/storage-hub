import "@polkadot/types/lookup";
import type {
  BTreeMap,
  BTreeSet,
  Bytes,
  Compact,
  Enum,
  Null,
  Option,
  Result,
  Struct,
  Text,
  U8aFixed,
  Vec,
  bool,
  u128,
  u16,
  u32,
  u64,
  u8
} from "@polkadot/types-codec";
import type { ITuple } from "@polkadot/types-codec/types";
import type {
  AccountId32,
  Call,
  H256,
  MultiAddress,
  Perbill
} from "@polkadot/types/interfaces/runtime";
import type { Event } from "@polkadot/types/interfaces/system";
declare module "@polkadot/types/lookup" {
  /** @name FrameSystemAccountInfo (3) */
  interface FrameSystemAccountInfo extends Struct {
    readonly nonce: u32;
    readonly consumers: u32;
    readonly providers: u32;
    readonly sufficients: u32;
    readonly data: PalletBalancesAccountData;
  }
  /** @name PalletBalancesAccountData (5) */
  interface PalletBalancesAccountData extends Struct {
    readonly free: u128;
    readonly reserved: u128;
    readonly frozen: u128;
    readonly flags: u128;
  }
  /** @name FrameSupportDispatchPerDispatchClassWeight (9) */
  interface FrameSupportDispatchPerDispatchClassWeight extends Struct {
    readonly normal: SpWeightsWeightV2Weight;
    readonly operational: SpWeightsWeightV2Weight;
    readonly mandatory: SpWeightsWeightV2Weight;
  }
  /** @name SpWeightsWeightV2Weight (10) */
  interface SpWeightsWeightV2Weight extends Struct {
    readonly refTime: Compact<u64>;
    readonly proofSize: Compact<u64>;
  }
  /** @name SpRuntimeDigest (15) */
  interface SpRuntimeDigest extends Struct {
    readonly logs: Vec<SpRuntimeDigestDigestItem>;
  }
  /** @name SpRuntimeDigestDigestItem (17) */
  interface SpRuntimeDigestDigestItem extends Enum {
    readonly isOther: boolean;
    readonly asOther: Bytes;
    readonly isConsensus: boolean;
    readonly asConsensus: ITuple<[U8aFixed, Bytes]>;
    readonly isSeal: boolean;
    readonly asSeal: ITuple<[U8aFixed, Bytes]>;
    readonly isPreRuntime: boolean;
    readonly asPreRuntime: ITuple<[U8aFixed, Bytes]>;
    readonly isRuntimeEnvironmentUpdated: boolean;
    readonly type: "Other" | "Consensus" | "Seal" | "PreRuntime" | "RuntimeEnvironmentUpdated";
  }
  /** @name FrameSystemEventRecord (20) */
  interface FrameSystemEventRecord extends Struct {
    readonly phase: FrameSystemPhase;
    readonly event: Event;
    readonly topics: Vec<H256>;
  }
  /** @name FrameSystemEvent (22) */
  interface FrameSystemEvent extends Enum {
    readonly isExtrinsicSuccess: boolean;
    readonly asExtrinsicSuccess: {
      readonly dispatchInfo: FrameSupportDispatchDispatchInfo;
    } & Struct;
    readonly isExtrinsicFailed: boolean;
    readonly asExtrinsicFailed: {
      readonly dispatchError: SpRuntimeDispatchError;
      readonly dispatchInfo: FrameSupportDispatchDispatchInfo;
    } & Struct;
    readonly isCodeUpdated: boolean;
    readonly isNewAccount: boolean;
    readonly asNewAccount: {
      readonly account: AccountId32;
    } & Struct;
    readonly isKilledAccount: boolean;
    readonly asKilledAccount: {
      readonly account: AccountId32;
    } & Struct;
    readonly isRemarked: boolean;
    readonly asRemarked: {
      readonly sender: AccountId32;
      readonly hash_: H256;
    } & Struct;
    readonly isUpgradeAuthorized: boolean;
    readonly asUpgradeAuthorized: {
      readonly codeHash: H256;
      readonly checkVersion: bool;
    } & Struct;
    readonly type:
      | "ExtrinsicSuccess"
      | "ExtrinsicFailed"
      | "CodeUpdated"
      | "NewAccount"
      | "KilledAccount"
      | "Remarked"
      | "UpgradeAuthorized";
  }
  /** @name FrameSupportDispatchDispatchInfo (23) */
  interface FrameSupportDispatchDispatchInfo extends Struct {
    readonly weight: SpWeightsWeightV2Weight;
    readonly class: FrameSupportDispatchDispatchClass;
    readonly paysFee: FrameSupportDispatchPays;
  }
  /** @name FrameSupportDispatchDispatchClass (24) */
  interface FrameSupportDispatchDispatchClass extends Enum {
    readonly isNormal: boolean;
    readonly isOperational: boolean;
    readonly isMandatory: boolean;
    readonly type: "Normal" | "Operational" | "Mandatory";
  }
  /** @name FrameSupportDispatchPays (25) */
  interface FrameSupportDispatchPays extends Enum {
    readonly isYes: boolean;
    readonly isNo: boolean;
    readonly type: "Yes" | "No";
  }
  /** @name SpRuntimeDispatchError (26) */
  interface SpRuntimeDispatchError extends Enum {
    readonly isOther: boolean;
    readonly isCannotLookup: boolean;
    readonly isBadOrigin: boolean;
    readonly isModule: boolean;
    readonly asModule: SpRuntimeModuleError;
    readonly isConsumerRemaining: boolean;
    readonly isNoProviders: boolean;
    readonly isTooManyConsumers: boolean;
    readonly isToken: boolean;
    readonly asToken: SpRuntimeTokenError;
    readonly isArithmetic: boolean;
    readonly asArithmetic: SpArithmeticArithmeticError;
    readonly isTransactional: boolean;
    readonly asTransactional: SpRuntimeTransactionalError;
    readonly isExhausted: boolean;
    readonly isCorruption: boolean;
    readonly isUnavailable: boolean;
    readonly isRootNotAllowed: boolean;
    readonly type:
      | "Other"
      | "CannotLookup"
      | "BadOrigin"
      | "Module"
      | "ConsumerRemaining"
      | "NoProviders"
      | "TooManyConsumers"
      | "Token"
      | "Arithmetic"
      | "Transactional"
      | "Exhausted"
      | "Corruption"
      | "Unavailable"
      | "RootNotAllowed";
  }
  /** @name SpRuntimeModuleError (27) */
  interface SpRuntimeModuleError extends Struct {
    readonly index: u8;
    readonly error: U8aFixed;
  }
  /** @name SpRuntimeTokenError (28) */
  interface SpRuntimeTokenError extends Enum {
    readonly isFundsUnavailable: boolean;
    readonly isOnlyProvider: boolean;
    readonly isBelowMinimum: boolean;
    readonly isCannotCreate: boolean;
    readonly isUnknownAsset: boolean;
    readonly isFrozen: boolean;
    readonly isUnsupported: boolean;
    readonly isCannotCreateHold: boolean;
    readonly isNotExpendable: boolean;
    readonly isBlocked: boolean;
    readonly type:
      | "FundsUnavailable"
      | "OnlyProvider"
      | "BelowMinimum"
      | "CannotCreate"
      | "UnknownAsset"
      | "Frozen"
      | "Unsupported"
      | "CannotCreateHold"
      | "NotExpendable"
      | "Blocked";
  }
  /** @name SpArithmeticArithmeticError (29) */
  interface SpArithmeticArithmeticError extends Enum {
    readonly isUnderflow: boolean;
    readonly isOverflow: boolean;
    readonly isDivisionByZero: boolean;
    readonly type: "Underflow" | "Overflow" | "DivisionByZero";
  }
  /** @name SpRuntimeTransactionalError (30) */
  interface SpRuntimeTransactionalError extends Enum {
    readonly isLimitReached: boolean;
    readonly isNoLayer: boolean;
    readonly type: "LimitReached" | "NoLayer";
  }
  /** @name CumulusPalletParachainSystemEvent (31) */
  interface CumulusPalletParachainSystemEvent extends Enum {
    readonly isValidationFunctionStored: boolean;
    readonly isValidationFunctionApplied: boolean;
    readonly asValidationFunctionApplied: {
      readonly relayChainBlockNum: u32;
    } & Struct;
    readonly isValidationFunctionDiscarded: boolean;
    readonly isDownwardMessagesReceived: boolean;
    readonly asDownwardMessagesReceived: {
      readonly count: u32;
    } & Struct;
    readonly isDownwardMessagesProcessed: boolean;
    readonly asDownwardMessagesProcessed: {
      readonly weightUsed: SpWeightsWeightV2Weight;
      readonly dmqHead: H256;
    } & Struct;
    readonly isUpwardMessageSent: boolean;
    readonly asUpwardMessageSent: {
      readonly messageHash: Option<U8aFixed>;
    } & Struct;
    readonly type:
      | "ValidationFunctionStored"
      | "ValidationFunctionApplied"
      | "ValidationFunctionDiscarded"
      | "DownwardMessagesReceived"
      | "DownwardMessagesProcessed"
      | "UpwardMessageSent";
  }
  /** @name PalletBalancesEvent (33) */
  interface PalletBalancesEvent extends Enum {
    readonly isEndowed: boolean;
    readonly asEndowed: {
      readonly account: AccountId32;
      readonly freeBalance: u128;
    } & Struct;
    readonly isDustLost: boolean;
    readonly asDustLost: {
      readonly account: AccountId32;
      readonly amount: u128;
    } & Struct;
    readonly isTransfer: boolean;
    readonly asTransfer: {
      readonly from: AccountId32;
      readonly to: AccountId32;
      readonly amount: u128;
    } & Struct;
    readonly isBalanceSet: boolean;
    readonly asBalanceSet: {
      readonly who: AccountId32;
      readonly free: u128;
    } & Struct;
    readonly isReserved: boolean;
    readonly asReserved: {
      readonly who: AccountId32;
      readonly amount: u128;
    } & Struct;
    readonly isUnreserved: boolean;
    readonly asUnreserved: {
      readonly who: AccountId32;
      readonly amount: u128;
    } & Struct;
    readonly isReserveRepatriated: boolean;
    readonly asReserveRepatriated: {
      readonly from: AccountId32;
      readonly to: AccountId32;
      readonly amount: u128;
      readonly destinationStatus: FrameSupportTokensMiscBalanceStatus;
    } & Struct;
    readonly isDeposit: boolean;
    readonly asDeposit: {
      readonly who: AccountId32;
      readonly amount: u128;
    } & Struct;
    readonly isWithdraw: boolean;
    readonly asWithdraw: {
      readonly who: AccountId32;
      readonly amount: u128;
    } & Struct;
    readonly isSlashed: boolean;
    readonly asSlashed: {
      readonly who: AccountId32;
      readonly amount: u128;
    } & Struct;
    readonly isMinted: boolean;
    readonly asMinted: {
      readonly who: AccountId32;
      readonly amount: u128;
    } & Struct;
    readonly isBurned: boolean;
    readonly asBurned: {
      readonly who: AccountId32;
      readonly amount: u128;
    } & Struct;
    readonly isSuspended: boolean;
    readonly asSuspended: {
      readonly who: AccountId32;
      readonly amount: u128;
    } & Struct;
    readonly isRestored: boolean;
    readonly asRestored: {
      readonly who: AccountId32;
      readonly amount: u128;
    } & Struct;
    readonly isUpgraded: boolean;
    readonly asUpgraded: {
      readonly who: AccountId32;
    } & Struct;
    readonly isIssued: boolean;
    readonly asIssued: {
      readonly amount: u128;
    } & Struct;
    readonly isRescinded: boolean;
    readonly asRescinded: {
      readonly amount: u128;
    } & Struct;
    readonly isLocked: boolean;
    readonly asLocked: {
      readonly who: AccountId32;
      readonly amount: u128;
    } & Struct;
    readonly isUnlocked: boolean;
    readonly asUnlocked: {
      readonly who: AccountId32;
      readonly amount: u128;
    } & Struct;
    readonly isFrozen: boolean;
    readonly asFrozen: {
      readonly who: AccountId32;
      readonly amount: u128;
    } & Struct;
    readonly isThawed: boolean;
    readonly asThawed: {
      readonly who: AccountId32;
      readonly amount: u128;
    } & Struct;
    readonly isTotalIssuanceForced: boolean;
    readonly asTotalIssuanceForced: {
      readonly old: u128;
      readonly new_: u128;
    } & Struct;
    readonly type:
      | "Endowed"
      | "DustLost"
      | "Transfer"
      | "BalanceSet"
      | "Reserved"
      | "Unreserved"
      | "ReserveRepatriated"
      | "Deposit"
      | "Withdraw"
      | "Slashed"
      | "Minted"
      | "Burned"
      | "Suspended"
      | "Restored"
      | "Upgraded"
      | "Issued"
      | "Rescinded"
      | "Locked"
      | "Unlocked"
      | "Frozen"
      | "Thawed"
      | "TotalIssuanceForced";
  }
  /** @name FrameSupportTokensMiscBalanceStatus (34) */
  interface FrameSupportTokensMiscBalanceStatus extends Enum {
    readonly isFree: boolean;
    readonly isReserved: boolean;
    readonly type: "Free" | "Reserved";
  }
  /** @name PalletTransactionPaymentEvent (35) */
  interface PalletTransactionPaymentEvent extends Enum {
    readonly isTransactionFeePaid: boolean;
    readonly asTransactionFeePaid: {
      readonly who: AccountId32;
      readonly actualFee: u128;
      readonly tip: u128;
    } & Struct;
    readonly type: "TransactionFeePaid";
  }
  /** @name PalletSudoEvent (36) */
  interface PalletSudoEvent extends Enum {
    readonly isSudid: boolean;
    readonly asSudid: {
      readonly sudoResult: Result<Null, SpRuntimeDispatchError>;
    } & Struct;
    readonly isKeyChanged: boolean;
    readonly asKeyChanged: {
      readonly old: Option<AccountId32>;
      readonly new_: AccountId32;
    } & Struct;
    readonly isKeyRemoved: boolean;
    readonly isSudoAsDone: boolean;
    readonly asSudoAsDone: {
      readonly sudoResult: Result<Null, SpRuntimeDispatchError>;
    } & Struct;
    readonly type: "Sudid" | "KeyChanged" | "KeyRemoved" | "SudoAsDone";
  }
  /** @name PalletCollatorSelectionEvent (40) */
  interface PalletCollatorSelectionEvent extends Enum {
    readonly isNewInvulnerables: boolean;
    readonly asNewInvulnerables: {
      readonly invulnerables: Vec<AccountId32>;
    } & Struct;
    readonly isInvulnerableAdded: boolean;
    readonly asInvulnerableAdded: {
      readonly accountId: AccountId32;
    } & Struct;
    readonly isInvulnerableRemoved: boolean;
    readonly asInvulnerableRemoved: {
      readonly accountId: AccountId32;
    } & Struct;
    readonly isNewDesiredCandidates: boolean;
    readonly asNewDesiredCandidates: {
      readonly desiredCandidates: u32;
    } & Struct;
    readonly isNewCandidacyBond: boolean;
    readonly asNewCandidacyBond: {
      readonly bondAmount: u128;
    } & Struct;
    readonly isCandidateAdded: boolean;
    readonly asCandidateAdded: {
      readonly accountId: AccountId32;
      readonly deposit: u128;
    } & Struct;
    readonly isCandidateBondUpdated: boolean;
    readonly asCandidateBondUpdated: {
      readonly accountId: AccountId32;
      readonly deposit: u128;
    } & Struct;
    readonly isCandidateRemoved: boolean;
    readonly asCandidateRemoved: {
      readonly accountId: AccountId32;
    } & Struct;
    readonly isCandidateReplaced: boolean;
    readonly asCandidateReplaced: {
      readonly old: AccountId32;
      readonly new_: AccountId32;
      readonly deposit: u128;
    } & Struct;
    readonly isInvalidInvulnerableSkipped: boolean;
    readonly asInvalidInvulnerableSkipped: {
      readonly accountId: AccountId32;
    } & Struct;
    readonly type:
      | "NewInvulnerables"
      | "InvulnerableAdded"
      | "InvulnerableRemoved"
      | "NewDesiredCandidates"
      | "NewCandidacyBond"
      | "CandidateAdded"
      | "CandidateBondUpdated"
      | "CandidateRemoved"
      | "CandidateReplaced"
      | "InvalidInvulnerableSkipped";
  }
  /** @name PalletSessionEvent (42) */
  interface PalletSessionEvent extends Enum {
    readonly isNewSession: boolean;
    readonly asNewSession: {
      readonly sessionIndex: u32;
    } & Struct;
    readonly type: "NewSession";
  }
  /** @name CumulusPalletXcmpQueueEvent (43) */
  interface CumulusPalletXcmpQueueEvent extends Enum {
    readonly isXcmpMessageSent: boolean;
    readonly asXcmpMessageSent: {
      readonly messageHash: U8aFixed;
    } & Struct;
    readonly type: "XcmpMessageSent";
  }
  /** @name PalletXcmEvent (44) */
  interface PalletXcmEvent extends Enum {
    readonly isAttempted: boolean;
    readonly asAttempted: {
      readonly outcome: StagingXcmV4TraitsOutcome;
    } & Struct;
    readonly isSent: boolean;
    readonly asSent: {
      readonly origin: StagingXcmV4Location;
      readonly destination: StagingXcmV4Location;
      readonly message: StagingXcmV4Xcm;
      readonly messageId: U8aFixed;
    } & Struct;
    readonly isUnexpectedResponse: boolean;
    readonly asUnexpectedResponse: {
      readonly origin: StagingXcmV4Location;
      readonly queryId: u64;
    } & Struct;
    readonly isResponseReady: boolean;
    readonly asResponseReady: {
      readonly queryId: u64;
      readonly response: StagingXcmV4Response;
    } & Struct;
    readonly isNotified: boolean;
    readonly asNotified: {
      readonly queryId: u64;
      readonly palletIndex: u8;
      readonly callIndex: u8;
    } & Struct;
    readonly isNotifyOverweight: boolean;
    readonly asNotifyOverweight: {
      readonly queryId: u64;
      readonly palletIndex: u8;
      readonly callIndex: u8;
      readonly actualWeight: SpWeightsWeightV2Weight;
      readonly maxBudgetedWeight: SpWeightsWeightV2Weight;
    } & Struct;
    readonly isNotifyDispatchError: boolean;
    readonly asNotifyDispatchError: {
      readonly queryId: u64;
      readonly palletIndex: u8;
      readonly callIndex: u8;
    } & Struct;
    readonly isNotifyDecodeFailed: boolean;
    readonly asNotifyDecodeFailed: {
      readonly queryId: u64;
      readonly palletIndex: u8;
      readonly callIndex: u8;
    } & Struct;
    readonly isInvalidResponder: boolean;
    readonly asInvalidResponder: {
      readonly origin: StagingXcmV4Location;
      readonly queryId: u64;
      readonly expectedLocation: Option<StagingXcmV4Location>;
    } & Struct;
    readonly isInvalidResponderVersion: boolean;
    readonly asInvalidResponderVersion: {
      readonly origin: StagingXcmV4Location;
      readonly queryId: u64;
    } & Struct;
    readonly isResponseTaken: boolean;
    readonly asResponseTaken: {
      readonly queryId: u64;
    } & Struct;
    readonly isAssetsTrapped: boolean;
    readonly asAssetsTrapped: {
      readonly hash_: H256;
      readonly origin: StagingXcmV4Location;
      readonly assets: XcmVersionedAssets;
    } & Struct;
    readonly isVersionChangeNotified: boolean;
    readonly asVersionChangeNotified: {
      readonly destination: StagingXcmV4Location;
      readonly result: u32;
      readonly cost: StagingXcmV4AssetAssets;
      readonly messageId: U8aFixed;
    } & Struct;
    readonly isSupportedVersionChanged: boolean;
    readonly asSupportedVersionChanged: {
      readonly location: StagingXcmV4Location;
      readonly version: u32;
    } & Struct;
    readonly isNotifyTargetSendFail: boolean;
    readonly asNotifyTargetSendFail: {
      readonly location: StagingXcmV4Location;
      readonly queryId: u64;
      readonly error: XcmV3TraitsError;
    } & Struct;
    readonly isNotifyTargetMigrationFail: boolean;
    readonly asNotifyTargetMigrationFail: {
      readonly location: XcmVersionedLocation;
      readonly queryId: u64;
    } & Struct;
    readonly isInvalidQuerierVersion: boolean;
    readonly asInvalidQuerierVersion: {
      readonly origin: StagingXcmV4Location;
      readonly queryId: u64;
    } & Struct;
    readonly isInvalidQuerier: boolean;
    readonly asInvalidQuerier: {
      readonly origin: StagingXcmV4Location;
      readonly queryId: u64;
      readonly expectedQuerier: StagingXcmV4Location;
      readonly maybeActualQuerier: Option<StagingXcmV4Location>;
    } & Struct;
    readonly isVersionNotifyStarted: boolean;
    readonly asVersionNotifyStarted: {
      readonly destination: StagingXcmV4Location;
      readonly cost: StagingXcmV4AssetAssets;
      readonly messageId: U8aFixed;
    } & Struct;
    readonly isVersionNotifyRequested: boolean;
    readonly asVersionNotifyRequested: {
      readonly destination: StagingXcmV4Location;
      readonly cost: StagingXcmV4AssetAssets;
      readonly messageId: U8aFixed;
    } & Struct;
    readonly isVersionNotifyUnrequested: boolean;
    readonly asVersionNotifyUnrequested: {
      readonly destination: StagingXcmV4Location;
      readonly cost: StagingXcmV4AssetAssets;
      readonly messageId: U8aFixed;
    } & Struct;
    readonly isFeesPaid: boolean;
    readonly asFeesPaid: {
      readonly paying: StagingXcmV4Location;
      readonly fees: StagingXcmV4AssetAssets;
    } & Struct;
    readonly isAssetsClaimed: boolean;
    readonly asAssetsClaimed: {
      readonly hash_: H256;
      readonly origin: StagingXcmV4Location;
      readonly assets: XcmVersionedAssets;
    } & Struct;
    readonly isVersionMigrationFinished: boolean;
    readonly asVersionMigrationFinished: {
      readonly version: u32;
    } & Struct;
    readonly type:
      | "Attempted"
      | "Sent"
      | "UnexpectedResponse"
      | "ResponseReady"
      | "Notified"
      | "NotifyOverweight"
      | "NotifyDispatchError"
      | "NotifyDecodeFailed"
      | "InvalidResponder"
      | "InvalidResponderVersion"
      | "ResponseTaken"
      | "AssetsTrapped"
      | "VersionChangeNotified"
      | "SupportedVersionChanged"
      | "NotifyTargetSendFail"
      | "NotifyTargetMigrationFail"
      | "InvalidQuerierVersion"
      | "InvalidQuerier"
      | "VersionNotifyStarted"
      | "VersionNotifyRequested"
      | "VersionNotifyUnrequested"
      | "FeesPaid"
      | "AssetsClaimed"
      | "VersionMigrationFinished";
  }
  /** @name StagingXcmV4TraitsOutcome (45) */
  interface StagingXcmV4TraitsOutcome extends Enum {
    readonly isComplete: boolean;
    readonly asComplete: {
      readonly used: SpWeightsWeightV2Weight;
    } & Struct;
    readonly isIncomplete: boolean;
    readonly asIncomplete: {
      readonly used: SpWeightsWeightV2Weight;
      readonly error: XcmV3TraitsError;
    } & Struct;
    readonly isError: boolean;
    readonly asError: {
      readonly error: XcmV3TraitsError;
    } & Struct;
    readonly type: "Complete" | "Incomplete" | "Error";
  }
  /** @name XcmV3TraitsError (46) */
  interface XcmV3TraitsError extends Enum {
    readonly isOverflow: boolean;
    readonly isUnimplemented: boolean;
    readonly isUntrustedReserveLocation: boolean;
    readonly isUntrustedTeleportLocation: boolean;
    readonly isLocationFull: boolean;
    readonly isLocationNotInvertible: boolean;
    readonly isBadOrigin: boolean;
    readonly isInvalidLocation: boolean;
    readonly isAssetNotFound: boolean;
    readonly isFailedToTransactAsset: boolean;
    readonly isNotWithdrawable: boolean;
    readonly isLocationCannotHold: boolean;
    readonly isExceedsMaxMessageSize: boolean;
    readonly isDestinationUnsupported: boolean;
    readonly isTransport: boolean;
    readonly isUnroutable: boolean;
    readonly isUnknownClaim: boolean;
    readonly isFailedToDecode: boolean;
    readonly isMaxWeightInvalid: boolean;
    readonly isNotHoldingFees: boolean;
    readonly isTooExpensive: boolean;
    readonly isTrap: boolean;
    readonly asTrap: u64;
    readonly isExpectationFalse: boolean;
    readonly isPalletNotFound: boolean;
    readonly isNameMismatch: boolean;
    readonly isVersionIncompatible: boolean;
    readonly isHoldingWouldOverflow: boolean;
    readonly isExportError: boolean;
    readonly isReanchorFailed: boolean;
    readonly isNoDeal: boolean;
    readonly isFeesNotMet: boolean;
    readonly isLockError: boolean;
    readonly isNoPermission: boolean;
    readonly isUnanchored: boolean;
    readonly isNotDepositable: boolean;
    readonly isUnhandledXcmVersion: boolean;
    readonly isWeightLimitReached: boolean;
    readonly asWeightLimitReached: SpWeightsWeightV2Weight;
    readonly isBarrier: boolean;
    readonly isWeightNotComputable: boolean;
    readonly isExceedsStackLimit: boolean;
    readonly type:
      | "Overflow"
      | "Unimplemented"
      | "UntrustedReserveLocation"
      | "UntrustedTeleportLocation"
      | "LocationFull"
      | "LocationNotInvertible"
      | "BadOrigin"
      | "InvalidLocation"
      | "AssetNotFound"
      | "FailedToTransactAsset"
      | "NotWithdrawable"
      | "LocationCannotHold"
      | "ExceedsMaxMessageSize"
      | "DestinationUnsupported"
      | "Transport"
      | "Unroutable"
      | "UnknownClaim"
      | "FailedToDecode"
      | "MaxWeightInvalid"
      | "NotHoldingFees"
      | "TooExpensive"
      | "Trap"
      | "ExpectationFalse"
      | "PalletNotFound"
      | "NameMismatch"
      | "VersionIncompatible"
      | "HoldingWouldOverflow"
      | "ExportError"
      | "ReanchorFailed"
      | "NoDeal"
      | "FeesNotMet"
      | "LockError"
      | "NoPermission"
      | "Unanchored"
      | "NotDepositable"
      | "UnhandledXcmVersion"
      | "WeightLimitReached"
      | "Barrier"
      | "WeightNotComputable"
      | "ExceedsStackLimit";
  }
  /** @name StagingXcmV4Location (47) */
  interface StagingXcmV4Location extends Struct {
    readonly parents: u8;
    readonly interior: StagingXcmV4Junctions;
  }
  /** @name StagingXcmV4Junctions (48) */
  interface StagingXcmV4Junctions extends Enum {
    readonly isHere: boolean;
    readonly isX1: boolean;
    readonly asX1: StagingXcmV4Junction;
    readonly isX2: boolean;
    readonly asX2: StagingXcmV4Junction;
    readonly isX3: boolean;
    readonly asX3: StagingXcmV4Junction;
    readonly isX4: boolean;
    readonly asX4: StagingXcmV4Junction;
    readonly isX5: boolean;
    readonly asX5: StagingXcmV4Junction;
    readonly isX6: boolean;
    readonly asX6: StagingXcmV4Junction;
    readonly isX7: boolean;
    readonly asX7: StagingXcmV4Junction;
    readonly isX8: boolean;
    readonly asX8: StagingXcmV4Junction;
    readonly type: "Here" | "X1" | "X2" | "X3" | "X4" | "X5" | "X6" | "X7" | "X8";
  }
  /** @name StagingXcmV4Junction (50) */
  interface StagingXcmV4Junction extends Enum {
    readonly isParachain: boolean;
    readonly asParachain: Compact<u32>;
    readonly isAccountId32: boolean;
    readonly asAccountId32: {
      readonly network: Option<StagingXcmV4JunctionNetworkId>;
      readonly id: U8aFixed;
    } & Struct;
    readonly isAccountIndex64: boolean;
    readonly asAccountIndex64: {
      readonly network: Option<StagingXcmV4JunctionNetworkId>;
      readonly index: Compact<u64>;
    } & Struct;
    readonly isAccountKey20: boolean;
    readonly asAccountKey20: {
      readonly network: Option<StagingXcmV4JunctionNetworkId>;
      readonly key: U8aFixed;
    } & Struct;
    readonly isPalletInstance: boolean;
    readonly asPalletInstance: u8;
    readonly isGeneralIndex: boolean;
    readonly asGeneralIndex: Compact<u128>;
    readonly isGeneralKey: boolean;
    readonly asGeneralKey: {
      readonly length: u8;
      readonly data: U8aFixed;
    } & Struct;
    readonly isOnlyChild: boolean;
    readonly isPlurality: boolean;
    readonly asPlurality: {
      readonly id: XcmV3JunctionBodyId;
      readonly part: XcmV3JunctionBodyPart;
    } & Struct;
    readonly isGlobalConsensus: boolean;
    readonly asGlobalConsensus: StagingXcmV4JunctionNetworkId;
    readonly type:
      | "Parachain"
      | "AccountId32"
      | "AccountIndex64"
      | "AccountKey20"
      | "PalletInstance"
      | "GeneralIndex"
      | "GeneralKey"
      | "OnlyChild"
      | "Plurality"
      | "GlobalConsensus";
  }
  /** @name StagingXcmV4JunctionNetworkId (53) */
  interface StagingXcmV4JunctionNetworkId extends Enum {
    readonly isByGenesis: boolean;
    readonly asByGenesis: U8aFixed;
    readonly isByFork: boolean;
    readonly asByFork: {
      readonly blockNumber: u64;
      readonly blockHash: U8aFixed;
    } & Struct;
    readonly isPolkadot: boolean;
    readonly isKusama: boolean;
    readonly isWestend: boolean;
    readonly isRococo: boolean;
    readonly isWococo: boolean;
    readonly isEthereum: boolean;
    readonly asEthereum: {
      readonly chainId: Compact<u64>;
    } & Struct;
    readonly isBitcoinCore: boolean;
    readonly isBitcoinCash: boolean;
    readonly isPolkadotBulletin: boolean;
    readonly type:
      | "ByGenesis"
      | "ByFork"
      | "Polkadot"
      | "Kusama"
      | "Westend"
      | "Rococo"
      | "Wococo"
      | "Ethereum"
      | "BitcoinCore"
      | "BitcoinCash"
      | "PolkadotBulletin";
  }
  /** @name XcmV3JunctionBodyId (56) */
  interface XcmV3JunctionBodyId extends Enum {
    readonly isUnit: boolean;
    readonly isMoniker: boolean;
    readonly asMoniker: U8aFixed;
    readonly isIndex: boolean;
    readonly asIndex: Compact<u32>;
    readonly isExecutive: boolean;
    readonly isTechnical: boolean;
    readonly isLegislative: boolean;
    readonly isJudicial: boolean;
    readonly isDefense: boolean;
    readonly isAdministration: boolean;
    readonly isTreasury: boolean;
    readonly type:
      | "Unit"
      | "Moniker"
      | "Index"
      | "Executive"
      | "Technical"
      | "Legislative"
      | "Judicial"
      | "Defense"
      | "Administration"
      | "Treasury";
  }
  /** @name XcmV3JunctionBodyPart (57) */
  interface XcmV3JunctionBodyPart extends Enum {
    readonly isVoice: boolean;
    readonly isMembers: boolean;
    readonly asMembers: {
      readonly count: Compact<u32>;
    } & Struct;
    readonly isFraction: boolean;
    readonly asFraction: {
      readonly nom: Compact<u32>;
      readonly denom: Compact<u32>;
    } & Struct;
    readonly isAtLeastProportion: boolean;
    readonly asAtLeastProportion: {
      readonly nom: Compact<u32>;
      readonly denom: Compact<u32>;
    } & Struct;
    readonly isMoreThanProportion: boolean;
    readonly asMoreThanProportion: {
      readonly nom: Compact<u32>;
      readonly denom: Compact<u32>;
    } & Struct;
    readonly type: "Voice" | "Members" | "Fraction" | "AtLeastProportion" | "MoreThanProportion";
  }
  /** @name StagingXcmV4Xcm (65) */
  interface StagingXcmV4Xcm extends Vec<StagingXcmV4Instruction> {}
  /** @name StagingXcmV4Instruction (67) */
  interface StagingXcmV4Instruction extends Enum {
    readonly isWithdrawAsset: boolean;
    readonly asWithdrawAsset: StagingXcmV4AssetAssets;
    readonly isReserveAssetDeposited: boolean;
    readonly asReserveAssetDeposited: StagingXcmV4AssetAssets;
    readonly isReceiveTeleportedAsset: boolean;
    readonly asReceiveTeleportedAsset: StagingXcmV4AssetAssets;
    readonly isQueryResponse: boolean;
    readonly asQueryResponse: {
      readonly queryId: Compact<u64>;
      readonly response: StagingXcmV4Response;
      readonly maxWeight: SpWeightsWeightV2Weight;
      readonly querier: Option<StagingXcmV4Location>;
    } & Struct;
    readonly isTransferAsset: boolean;
    readonly asTransferAsset: {
      readonly assets: StagingXcmV4AssetAssets;
      readonly beneficiary: StagingXcmV4Location;
    } & Struct;
    readonly isTransferReserveAsset: boolean;
    readonly asTransferReserveAsset: {
      readonly assets: StagingXcmV4AssetAssets;
      readonly dest: StagingXcmV4Location;
      readonly xcm: StagingXcmV4Xcm;
    } & Struct;
    readonly isTransact: boolean;
    readonly asTransact: {
      readonly originKind: XcmV3OriginKind;
      readonly requireWeightAtMost: SpWeightsWeightV2Weight;
      readonly call: XcmDoubleEncoded;
    } & Struct;
    readonly isHrmpNewChannelOpenRequest: boolean;
    readonly asHrmpNewChannelOpenRequest: {
      readonly sender: Compact<u32>;
      readonly maxMessageSize: Compact<u32>;
      readonly maxCapacity: Compact<u32>;
    } & Struct;
    readonly isHrmpChannelAccepted: boolean;
    readonly asHrmpChannelAccepted: {
      readonly recipient: Compact<u32>;
    } & Struct;
    readonly isHrmpChannelClosing: boolean;
    readonly asHrmpChannelClosing: {
      readonly initiator: Compact<u32>;
      readonly sender: Compact<u32>;
      readonly recipient: Compact<u32>;
    } & Struct;
    readonly isClearOrigin: boolean;
    readonly isDescendOrigin: boolean;
    readonly asDescendOrigin: StagingXcmV4Junctions;
    readonly isReportError: boolean;
    readonly asReportError: StagingXcmV4QueryResponseInfo;
    readonly isDepositAsset: boolean;
    readonly asDepositAsset: {
      readonly assets: StagingXcmV4AssetAssetFilter;
      readonly beneficiary: StagingXcmV4Location;
    } & Struct;
    readonly isDepositReserveAsset: boolean;
    readonly asDepositReserveAsset: {
      readonly assets: StagingXcmV4AssetAssetFilter;
      readonly dest: StagingXcmV4Location;
      readonly xcm: StagingXcmV4Xcm;
    } & Struct;
    readonly isExchangeAsset: boolean;
    readonly asExchangeAsset: {
      readonly give: StagingXcmV4AssetAssetFilter;
      readonly want: StagingXcmV4AssetAssets;
      readonly maximal: bool;
    } & Struct;
    readonly isInitiateReserveWithdraw: boolean;
    readonly asInitiateReserveWithdraw: {
      readonly assets: StagingXcmV4AssetAssetFilter;
      readonly reserve: StagingXcmV4Location;
      readonly xcm: StagingXcmV4Xcm;
    } & Struct;
    readonly isInitiateTeleport: boolean;
    readonly asInitiateTeleport: {
      readonly assets: StagingXcmV4AssetAssetFilter;
      readonly dest: StagingXcmV4Location;
      readonly xcm: StagingXcmV4Xcm;
    } & Struct;
    readonly isReportHolding: boolean;
    readonly asReportHolding: {
      readonly responseInfo: StagingXcmV4QueryResponseInfo;
      readonly assets: StagingXcmV4AssetAssetFilter;
    } & Struct;
    readonly isBuyExecution: boolean;
    readonly asBuyExecution: {
      readonly fees: StagingXcmV4Asset;
      readonly weightLimit: XcmV3WeightLimit;
    } & Struct;
    readonly isRefundSurplus: boolean;
    readonly isSetErrorHandler: boolean;
    readonly asSetErrorHandler: StagingXcmV4Xcm;
    readonly isSetAppendix: boolean;
    readonly asSetAppendix: StagingXcmV4Xcm;
    readonly isClearError: boolean;
    readonly isClaimAsset: boolean;
    readonly asClaimAsset: {
      readonly assets: StagingXcmV4AssetAssets;
      readonly ticket: StagingXcmV4Location;
    } & Struct;
    readonly isTrap: boolean;
    readonly asTrap: Compact<u64>;
    readonly isSubscribeVersion: boolean;
    readonly asSubscribeVersion: {
      readonly queryId: Compact<u64>;
      readonly maxResponseWeight: SpWeightsWeightV2Weight;
    } & Struct;
    readonly isUnsubscribeVersion: boolean;
    readonly isBurnAsset: boolean;
    readonly asBurnAsset: StagingXcmV4AssetAssets;
    readonly isExpectAsset: boolean;
    readonly asExpectAsset: StagingXcmV4AssetAssets;
    readonly isExpectOrigin: boolean;
    readonly asExpectOrigin: Option<StagingXcmV4Location>;
    readonly isExpectError: boolean;
    readonly asExpectError: Option<ITuple<[u32, XcmV3TraitsError]>>;
    readonly isExpectTransactStatus: boolean;
    readonly asExpectTransactStatus: XcmV3MaybeErrorCode;
    readonly isQueryPallet: boolean;
    readonly asQueryPallet: {
      readonly moduleName: Bytes;
      readonly responseInfo: StagingXcmV4QueryResponseInfo;
    } & Struct;
    readonly isExpectPallet: boolean;
    readonly asExpectPallet: {
      readonly index: Compact<u32>;
      readonly name: Bytes;
      readonly moduleName: Bytes;
      readonly crateMajor: Compact<u32>;
      readonly minCrateMinor: Compact<u32>;
    } & Struct;
    readonly isReportTransactStatus: boolean;
    readonly asReportTransactStatus: StagingXcmV4QueryResponseInfo;
    readonly isClearTransactStatus: boolean;
    readonly isUniversalOrigin: boolean;
    readonly asUniversalOrigin: StagingXcmV4Junction;
    readonly isExportMessage: boolean;
    readonly asExportMessage: {
      readonly network: StagingXcmV4JunctionNetworkId;
      readonly destination: StagingXcmV4Junctions;
      readonly xcm: StagingXcmV4Xcm;
    } & Struct;
    readonly isLockAsset: boolean;
    readonly asLockAsset: {
      readonly asset: StagingXcmV4Asset;
      readonly unlocker: StagingXcmV4Location;
    } & Struct;
    readonly isUnlockAsset: boolean;
    readonly asUnlockAsset: {
      readonly asset: StagingXcmV4Asset;
      readonly target: StagingXcmV4Location;
    } & Struct;
    readonly isNoteUnlockable: boolean;
    readonly asNoteUnlockable: {
      readonly asset: StagingXcmV4Asset;
      readonly owner: StagingXcmV4Location;
    } & Struct;
    readonly isRequestUnlock: boolean;
    readonly asRequestUnlock: {
      readonly asset: StagingXcmV4Asset;
      readonly locker: StagingXcmV4Location;
    } & Struct;
    readonly isSetFeesMode: boolean;
    readonly asSetFeesMode: {
      readonly jitWithdraw: bool;
    } & Struct;
    readonly isSetTopic: boolean;
    readonly asSetTopic: U8aFixed;
    readonly isClearTopic: boolean;
    readonly isAliasOrigin: boolean;
    readonly asAliasOrigin: StagingXcmV4Location;
    readonly isUnpaidExecution: boolean;
    readonly asUnpaidExecution: {
      readonly weightLimit: XcmV3WeightLimit;
      readonly checkOrigin: Option<StagingXcmV4Location>;
    } & Struct;
    readonly type:
      | "WithdrawAsset"
      | "ReserveAssetDeposited"
      | "ReceiveTeleportedAsset"
      | "QueryResponse"
      | "TransferAsset"
      | "TransferReserveAsset"
      | "Transact"
      | "HrmpNewChannelOpenRequest"
      | "HrmpChannelAccepted"
      | "HrmpChannelClosing"
      | "ClearOrigin"
      | "DescendOrigin"
      | "ReportError"
      | "DepositAsset"
      | "DepositReserveAsset"
      | "ExchangeAsset"
      | "InitiateReserveWithdraw"
      | "InitiateTeleport"
      | "ReportHolding"
      | "BuyExecution"
      | "RefundSurplus"
      | "SetErrorHandler"
      | "SetAppendix"
      | "ClearError"
      | "ClaimAsset"
      | "Trap"
      | "SubscribeVersion"
      | "UnsubscribeVersion"
      | "BurnAsset"
      | "ExpectAsset"
      | "ExpectOrigin"
      | "ExpectError"
      | "ExpectTransactStatus"
      | "QueryPallet"
      | "ExpectPallet"
      | "ReportTransactStatus"
      | "ClearTransactStatus"
      | "UniversalOrigin"
      | "ExportMessage"
      | "LockAsset"
      | "UnlockAsset"
      | "NoteUnlockable"
      | "RequestUnlock"
      | "SetFeesMode"
      | "SetTopic"
      | "ClearTopic"
      | "AliasOrigin"
      | "UnpaidExecution";
  }
  /** @name StagingXcmV4AssetAssets (68) */
  interface StagingXcmV4AssetAssets extends Vec<StagingXcmV4Asset> {}
  /** @name StagingXcmV4Asset (70) */
  interface StagingXcmV4Asset extends Struct {
    readonly id: StagingXcmV4AssetAssetId;
    readonly fun: StagingXcmV4AssetFungibility;
  }
  /** @name StagingXcmV4AssetAssetId (71) */
  interface StagingXcmV4AssetAssetId extends StagingXcmV4Location {}
  /** @name StagingXcmV4AssetFungibility (72) */
  interface StagingXcmV4AssetFungibility extends Enum {
    readonly isFungible: boolean;
    readonly asFungible: Compact<u128>;
    readonly isNonFungible: boolean;
    readonly asNonFungible: StagingXcmV4AssetAssetInstance;
    readonly type: "Fungible" | "NonFungible";
  }
  /** @name StagingXcmV4AssetAssetInstance (73) */
  interface StagingXcmV4AssetAssetInstance extends Enum {
    readonly isUndefined: boolean;
    readonly isIndex: boolean;
    readonly asIndex: Compact<u128>;
    readonly isArray4: boolean;
    readonly asArray4: U8aFixed;
    readonly isArray8: boolean;
    readonly asArray8: U8aFixed;
    readonly isArray16: boolean;
    readonly asArray16: U8aFixed;
    readonly isArray32: boolean;
    readonly asArray32: U8aFixed;
    readonly type: "Undefined" | "Index" | "Array4" | "Array8" | "Array16" | "Array32";
  }
  /** @name StagingXcmV4Response (76) */
  interface StagingXcmV4Response extends Enum {
    readonly isNull: boolean;
    readonly isAssets: boolean;
    readonly asAssets: StagingXcmV4AssetAssets;
    readonly isExecutionResult: boolean;
    readonly asExecutionResult: Option<ITuple<[u32, XcmV3TraitsError]>>;
    readonly isVersion: boolean;
    readonly asVersion: u32;
    readonly isPalletsInfo: boolean;
    readonly asPalletsInfo: Vec<StagingXcmV4PalletInfo>;
    readonly isDispatchResult: boolean;
    readonly asDispatchResult: XcmV3MaybeErrorCode;
    readonly type:
      | "Null"
      | "Assets"
      | "ExecutionResult"
      | "Version"
      | "PalletsInfo"
      | "DispatchResult";
  }
  /** @name StagingXcmV4PalletInfo (80) */
  interface StagingXcmV4PalletInfo extends Struct {
    readonly index: Compact<u32>;
    readonly name: Bytes;
    readonly moduleName: Bytes;
    readonly major: Compact<u32>;
    readonly minor: Compact<u32>;
    readonly patch: Compact<u32>;
  }
  /** @name XcmV3MaybeErrorCode (83) */
  interface XcmV3MaybeErrorCode extends Enum {
    readonly isSuccess: boolean;
    readonly isError: boolean;
    readonly asError: Bytes;
    readonly isTruncatedError: boolean;
    readonly asTruncatedError: Bytes;
    readonly type: "Success" | "Error" | "TruncatedError";
  }
  /** @name XcmV3OriginKind (86) */
  interface XcmV3OriginKind extends Enum {
    readonly isNative: boolean;
    readonly isSovereignAccount: boolean;
    readonly isSuperuser: boolean;
    readonly isXcm: boolean;
    readonly type: "Native" | "SovereignAccount" | "Superuser" | "Xcm";
  }
  /** @name XcmDoubleEncoded (87) */
  interface XcmDoubleEncoded extends Struct {
    readonly encoded: Bytes;
  }
  /** @name StagingXcmV4QueryResponseInfo (88) */
  interface StagingXcmV4QueryResponseInfo extends Struct {
    readonly destination: StagingXcmV4Location;
    readonly queryId: Compact<u64>;
    readonly maxWeight: SpWeightsWeightV2Weight;
  }
  /** @name StagingXcmV4AssetAssetFilter (89) */
  interface StagingXcmV4AssetAssetFilter extends Enum {
    readonly isDefinite: boolean;
    readonly asDefinite: StagingXcmV4AssetAssets;
    readonly isWild: boolean;
    readonly asWild: StagingXcmV4AssetWildAsset;
    readonly type: "Definite" | "Wild";
  }
  /** @name StagingXcmV4AssetWildAsset (90) */
  interface StagingXcmV4AssetWildAsset extends Enum {
    readonly isAll: boolean;
    readonly isAllOf: boolean;
    readonly asAllOf: {
      readonly id: StagingXcmV4AssetAssetId;
      readonly fun: StagingXcmV4AssetWildFungibility;
    } & Struct;
    readonly isAllCounted: boolean;
    readonly asAllCounted: Compact<u32>;
    readonly isAllOfCounted: boolean;
    readonly asAllOfCounted: {
      readonly id: StagingXcmV4AssetAssetId;
      readonly fun: StagingXcmV4AssetWildFungibility;
      readonly count: Compact<u32>;
    } & Struct;
    readonly type: "All" | "AllOf" | "AllCounted" | "AllOfCounted";
  }
  /** @name StagingXcmV4AssetWildFungibility (91) */
  interface StagingXcmV4AssetWildFungibility extends Enum {
    readonly isFungible: boolean;
    readonly isNonFungible: boolean;
    readonly type: "Fungible" | "NonFungible";
  }
  /** @name XcmV3WeightLimit (92) */
  interface XcmV3WeightLimit extends Enum {
    readonly isUnlimited: boolean;
    readonly isLimited: boolean;
    readonly asLimited: SpWeightsWeightV2Weight;
    readonly type: "Unlimited" | "Limited";
  }
  /** @name XcmVersionedAssets (93) */
  interface XcmVersionedAssets extends Enum {
    readonly isV2: boolean;
    readonly asV2: XcmV2MultiassetMultiAssets;
    readonly isV3: boolean;
    readonly asV3: XcmV3MultiassetMultiAssets;
    readonly isV4: boolean;
    readonly asV4: StagingXcmV4AssetAssets;
    readonly type: "V2" | "V3" | "V4";
  }
  /** @name XcmV2MultiassetMultiAssets (94) */
  interface XcmV2MultiassetMultiAssets extends Vec<XcmV2MultiAsset> {}
  /** @name XcmV2MultiAsset (96) */
  interface XcmV2MultiAsset extends Struct {
    readonly id: XcmV2MultiassetAssetId;
    readonly fun: XcmV2MultiassetFungibility;
  }
  /** @name XcmV2MultiassetAssetId (97) */
  interface XcmV2MultiassetAssetId extends Enum {
    readonly isConcrete: boolean;
    readonly asConcrete: XcmV2MultiLocation;
    readonly isAbstract: boolean;
    readonly asAbstract: Bytes;
    readonly type: "Concrete" | "Abstract";
  }
  /** @name XcmV2MultiLocation (98) */
  interface XcmV2MultiLocation extends Struct {
    readonly parents: u8;
    readonly interior: XcmV2MultilocationJunctions;
  }
  /** @name XcmV2MultilocationJunctions (99) */
  interface XcmV2MultilocationJunctions extends Enum {
    readonly isHere: boolean;
    readonly isX1: boolean;
    readonly asX1: XcmV2Junction;
    readonly isX2: boolean;
    readonly asX2: ITuple<[XcmV2Junction, XcmV2Junction]>;
    readonly isX3: boolean;
    readonly asX3: ITuple<[XcmV2Junction, XcmV2Junction, XcmV2Junction]>;
    readonly isX4: boolean;
    readonly asX4: ITuple<[XcmV2Junction, XcmV2Junction, XcmV2Junction, XcmV2Junction]>;
    readonly isX5: boolean;
    readonly asX5: ITuple<
      [XcmV2Junction, XcmV2Junction, XcmV2Junction, XcmV2Junction, XcmV2Junction]
    >;
    readonly isX6: boolean;
    readonly asX6: ITuple<
      [XcmV2Junction, XcmV2Junction, XcmV2Junction, XcmV2Junction, XcmV2Junction, XcmV2Junction]
    >;
    readonly isX7: boolean;
    readonly asX7: ITuple<
      [
        XcmV2Junction,
        XcmV2Junction,
        XcmV2Junction,
        XcmV2Junction,
        XcmV2Junction,
        XcmV2Junction,
        XcmV2Junction
      ]
    >;
    readonly isX8: boolean;
    readonly asX8: ITuple<
      [
        XcmV2Junction,
        XcmV2Junction,
        XcmV2Junction,
        XcmV2Junction,
        XcmV2Junction,
        XcmV2Junction,
        XcmV2Junction,
        XcmV2Junction
      ]
    >;
    readonly type: "Here" | "X1" | "X2" | "X3" | "X4" | "X5" | "X6" | "X7" | "X8";
  }
  /** @name XcmV2Junction (100) */
  interface XcmV2Junction extends Enum {
    readonly isParachain: boolean;
    readonly asParachain: Compact<u32>;
    readonly isAccountId32: boolean;
    readonly asAccountId32: {
      readonly network: XcmV2NetworkId;
      readonly id: U8aFixed;
    } & Struct;
    readonly isAccountIndex64: boolean;
    readonly asAccountIndex64: {
      readonly network: XcmV2NetworkId;
      readonly index: Compact<u64>;
    } & Struct;
    readonly isAccountKey20: boolean;
    readonly asAccountKey20: {
      readonly network: XcmV2NetworkId;
      readonly key: U8aFixed;
    } & Struct;
    readonly isPalletInstance: boolean;
    readonly asPalletInstance: u8;
    readonly isGeneralIndex: boolean;
    readonly asGeneralIndex: Compact<u128>;
    readonly isGeneralKey: boolean;
    readonly asGeneralKey: Bytes;
    readonly isOnlyChild: boolean;
    readonly isPlurality: boolean;
    readonly asPlurality: {
      readonly id: XcmV2BodyId;
      readonly part: XcmV2BodyPart;
    } & Struct;
    readonly type:
      | "Parachain"
      | "AccountId32"
      | "AccountIndex64"
      | "AccountKey20"
      | "PalletInstance"
      | "GeneralIndex"
      | "GeneralKey"
      | "OnlyChild"
      | "Plurality";
  }
  /** @name XcmV2NetworkId (101) */
  interface XcmV2NetworkId extends Enum {
    readonly isAny: boolean;
    readonly isNamed: boolean;
    readonly asNamed: Bytes;
    readonly isPolkadot: boolean;
    readonly isKusama: boolean;
    readonly type: "Any" | "Named" | "Polkadot" | "Kusama";
  }
  /** @name XcmV2BodyId (103) */
  interface XcmV2BodyId extends Enum {
    readonly isUnit: boolean;
    readonly isNamed: boolean;
    readonly asNamed: Bytes;
    readonly isIndex: boolean;
    readonly asIndex: Compact<u32>;
    readonly isExecutive: boolean;
    readonly isTechnical: boolean;
    readonly isLegislative: boolean;
    readonly isJudicial: boolean;
    readonly isDefense: boolean;
    readonly isAdministration: boolean;
    readonly isTreasury: boolean;
    readonly type:
      | "Unit"
      | "Named"
      | "Index"
      | "Executive"
      | "Technical"
      | "Legislative"
      | "Judicial"
      | "Defense"
      | "Administration"
      | "Treasury";
  }
  /** @name XcmV2BodyPart (104) */
  interface XcmV2BodyPart extends Enum {
    readonly isVoice: boolean;
    readonly isMembers: boolean;
    readonly asMembers: {
      readonly count: Compact<u32>;
    } & Struct;
    readonly isFraction: boolean;
    readonly asFraction: {
      readonly nom: Compact<u32>;
      readonly denom: Compact<u32>;
    } & Struct;
    readonly isAtLeastProportion: boolean;
    readonly asAtLeastProportion: {
      readonly nom: Compact<u32>;
      readonly denom: Compact<u32>;
    } & Struct;
    readonly isMoreThanProportion: boolean;
    readonly asMoreThanProportion: {
      readonly nom: Compact<u32>;
      readonly denom: Compact<u32>;
    } & Struct;
    readonly type: "Voice" | "Members" | "Fraction" | "AtLeastProportion" | "MoreThanProportion";
  }
  /** @name XcmV2MultiassetFungibility (105) */
  interface XcmV2MultiassetFungibility extends Enum {
    readonly isFungible: boolean;
    readonly asFungible: Compact<u128>;
    readonly isNonFungible: boolean;
    readonly asNonFungible: XcmV2MultiassetAssetInstance;
    readonly type: "Fungible" | "NonFungible";
  }
  /** @name XcmV2MultiassetAssetInstance (106) */
  interface XcmV2MultiassetAssetInstance extends Enum {
    readonly isUndefined: boolean;
    readonly isIndex: boolean;
    readonly asIndex: Compact<u128>;
    readonly isArray4: boolean;
    readonly asArray4: U8aFixed;
    readonly isArray8: boolean;
    readonly asArray8: U8aFixed;
    readonly isArray16: boolean;
    readonly asArray16: U8aFixed;
    readonly isArray32: boolean;
    readonly asArray32: U8aFixed;
    readonly isBlob: boolean;
    readonly asBlob: Bytes;
    readonly type: "Undefined" | "Index" | "Array4" | "Array8" | "Array16" | "Array32" | "Blob";
  }
  /** @name XcmV3MultiassetMultiAssets (107) */
  interface XcmV3MultiassetMultiAssets extends Vec<XcmV3MultiAsset> {}
  /** @name XcmV3MultiAsset (109) */
  interface XcmV3MultiAsset extends Struct {
    readonly id: XcmV3MultiassetAssetId;
    readonly fun: XcmV3MultiassetFungibility;
  }
  /** @name XcmV3MultiassetAssetId (110) */
  interface XcmV3MultiassetAssetId extends Enum {
    readonly isConcrete: boolean;
    readonly asConcrete: StagingXcmV3MultiLocation;
    readonly isAbstract: boolean;
    readonly asAbstract: U8aFixed;
    readonly type: "Concrete" | "Abstract";
  }
  /** @name StagingXcmV3MultiLocation (111) */
  interface StagingXcmV3MultiLocation extends Struct {
    readonly parents: u8;
    readonly interior: XcmV3Junctions;
  }
  /** @name XcmV3Junctions (112) */
  interface XcmV3Junctions extends Enum {
    readonly isHere: boolean;
    readonly isX1: boolean;
    readonly asX1: XcmV3Junction;
    readonly isX2: boolean;
    readonly asX2: ITuple<[XcmV3Junction, XcmV3Junction]>;
    readonly isX3: boolean;
    readonly asX3: ITuple<[XcmV3Junction, XcmV3Junction, XcmV3Junction]>;
    readonly isX4: boolean;
    readonly asX4: ITuple<[XcmV3Junction, XcmV3Junction, XcmV3Junction, XcmV3Junction]>;
    readonly isX5: boolean;
    readonly asX5: ITuple<
      [XcmV3Junction, XcmV3Junction, XcmV3Junction, XcmV3Junction, XcmV3Junction]
    >;
    readonly isX6: boolean;
    readonly asX6: ITuple<
      [XcmV3Junction, XcmV3Junction, XcmV3Junction, XcmV3Junction, XcmV3Junction, XcmV3Junction]
    >;
    readonly isX7: boolean;
    readonly asX7: ITuple<
      [
        XcmV3Junction,
        XcmV3Junction,
        XcmV3Junction,
        XcmV3Junction,
        XcmV3Junction,
        XcmV3Junction,
        XcmV3Junction
      ]
    >;
    readonly isX8: boolean;
    readonly asX8: ITuple<
      [
        XcmV3Junction,
        XcmV3Junction,
        XcmV3Junction,
        XcmV3Junction,
        XcmV3Junction,
        XcmV3Junction,
        XcmV3Junction,
        XcmV3Junction
      ]
    >;
    readonly type: "Here" | "X1" | "X2" | "X3" | "X4" | "X5" | "X6" | "X7" | "X8";
  }
  /** @name XcmV3Junction (113) */
  interface XcmV3Junction extends Enum {
    readonly isParachain: boolean;
    readonly asParachain: Compact<u32>;
    readonly isAccountId32: boolean;
    readonly asAccountId32: {
      readonly network: Option<XcmV3JunctionNetworkId>;
      readonly id: U8aFixed;
    } & Struct;
    readonly isAccountIndex64: boolean;
    readonly asAccountIndex64: {
      readonly network: Option<XcmV3JunctionNetworkId>;
      readonly index: Compact<u64>;
    } & Struct;
    readonly isAccountKey20: boolean;
    readonly asAccountKey20: {
      readonly network: Option<XcmV3JunctionNetworkId>;
      readonly key: U8aFixed;
    } & Struct;
    readonly isPalletInstance: boolean;
    readonly asPalletInstance: u8;
    readonly isGeneralIndex: boolean;
    readonly asGeneralIndex: Compact<u128>;
    readonly isGeneralKey: boolean;
    readonly asGeneralKey: {
      readonly length: u8;
      readonly data: U8aFixed;
    } & Struct;
    readonly isOnlyChild: boolean;
    readonly isPlurality: boolean;
    readonly asPlurality: {
      readonly id: XcmV3JunctionBodyId;
      readonly part: XcmV3JunctionBodyPart;
    } & Struct;
    readonly isGlobalConsensus: boolean;
    readonly asGlobalConsensus: XcmV3JunctionNetworkId;
    readonly type:
      | "Parachain"
      | "AccountId32"
      | "AccountIndex64"
      | "AccountKey20"
      | "PalletInstance"
      | "GeneralIndex"
      | "GeneralKey"
      | "OnlyChild"
      | "Plurality"
      | "GlobalConsensus";
  }
  /** @name XcmV3JunctionNetworkId (115) */
  interface XcmV3JunctionNetworkId extends Enum {
    readonly isByGenesis: boolean;
    readonly asByGenesis: U8aFixed;
    readonly isByFork: boolean;
    readonly asByFork: {
      readonly blockNumber: u64;
      readonly blockHash: U8aFixed;
    } & Struct;
    readonly isPolkadot: boolean;
    readonly isKusama: boolean;
    readonly isWestend: boolean;
    readonly isRococo: boolean;
    readonly isWococo: boolean;
    readonly isEthereum: boolean;
    readonly asEthereum: {
      readonly chainId: Compact<u64>;
    } & Struct;
    readonly isBitcoinCore: boolean;
    readonly isBitcoinCash: boolean;
    readonly isPolkadotBulletin: boolean;
    readonly type:
      | "ByGenesis"
      | "ByFork"
      | "Polkadot"
      | "Kusama"
      | "Westend"
      | "Rococo"
      | "Wococo"
      | "Ethereum"
      | "BitcoinCore"
      | "BitcoinCash"
      | "PolkadotBulletin";
  }
  /** @name XcmV3MultiassetFungibility (116) */
  interface XcmV3MultiassetFungibility extends Enum {
    readonly isFungible: boolean;
    readonly asFungible: Compact<u128>;
    readonly isNonFungible: boolean;
    readonly asNonFungible: XcmV3MultiassetAssetInstance;
    readonly type: "Fungible" | "NonFungible";
  }
  /** @name XcmV3MultiassetAssetInstance (117) */
  interface XcmV3MultiassetAssetInstance extends Enum {
    readonly isUndefined: boolean;
    readonly isIndex: boolean;
    readonly asIndex: Compact<u128>;
    readonly isArray4: boolean;
    readonly asArray4: U8aFixed;
    readonly isArray8: boolean;
    readonly asArray8: U8aFixed;
    readonly isArray16: boolean;
    readonly asArray16: U8aFixed;
    readonly isArray32: boolean;
    readonly asArray32: U8aFixed;
    readonly type: "Undefined" | "Index" | "Array4" | "Array8" | "Array16" | "Array32";
  }
  /** @name XcmVersionedLocation (118) */
  interface XcmVersionedLocation extends Enum {
    readonly isV2: boolean;
    readonly asV2: XcmV2MultiLocation;
    readonly isV3: boolean;
    readonly asV3: StagingXcmV3MultiLocation;
    readonly isV4: boolean;
    readonly asV4: StagingXcmV4Location;
    readonly type: "V2" | "V3" | "V4";
  }
  /** @name CumulusPalletXcmEvent (119) */
  interface CumulusPalletXcmEvent extends Enum {
    readonly isInvalidFormat: boolean;
    readonly asInvalidFormat: U8aFixed;
    readonly isUnsupportedVersion: boolean;
    readonly asUnsupportedVersion: U8aFixed;
    readonly isExecutedDownward: boolean;
    readonly asExecutedDownward: ITuple<[U8aFixed, StagingXcmV4TraitsOutcome]>;
    readonly type: "InvalidFormat" | "UnsupportedVersion" | "ExecutedDownward";
  }
  /** @name PalletMessageQueueEvent (120) */
  interface PalletMessageQueueEvent extends Enum {
    readonly isProcessingFailed: boolean;
    readonly asProcessingFailed: {
      readonly id: H256;
      readonly origin: CumulusPrimitivesCoreAggregateMessageOrigin;
      readonly error: FrameSupportMessagesProcessMessageError;
    } & Struct;
    readonly isProcessed: boolean;
    readonly asProcessed: {
      readonly id: H256;
      readonly origin: CumulusPrimitivesCoreAggregateMessageOrigin;
      readonly weightUsed: SpWeightsWeightV2Weight;
      readonly success: bool;
    } & Struct;
    readonly isOverweightEnqueued: boolean;
    readonly asOverweightEnqueued: {
      readonly id: U8aFixed;
      readonly origin: CumulusPrimitivesCoreAggregateMessageOrigin;
      readonly pageIndex: u32;
      readonly messageIndex: u32;
    } & Struct;
    readonly isPageReaped: boolean;
    readonly asPageReaped: {
      readonly origin: CumulusPrimitivesCoreAggregateMessageOrigin;
      readonly index: u32;
    } & Struct;
    readonly type: "ProcessingFailed" | "Processed" | "OverweightEnqueued" | "PageReaped";
  }
  /** @name CumulusPrimitivesCoreAggregateMessageOrigin (121) */
  interface CumulusPrimitivesCoreAggregateMessageOrigin extends Enum {
    readonly isHere: boolean;
    readonly isParent: boolean;
    readonly isSibling: boolean;
    readonly asSibling: u32;
    readonly type: "Here" | "Parent" | "Sibling";
  }
  /** @name FrameSupportMessagesProcessMessageError (123) */
  interface FrameSupportMessagesProcessMessageError extends Enum {
    readonly isBadFormat: boolean;
    readonly isCorrupt: boolean;
    readonly isUnsupported: boolean;
    readonly isOverweight: boolean;
    readonly asOverweight: SpWeightsWeightV2Weight;
    readonly isYield: boolean;
    readonly isStackLimitReached: boolean;
    readonly type:
      | "BadFormat"
      | "Corrupt"
      | "Unsupported"
      | "Overweight"
      | "Yield"
      | "StackLimitReached";
  }
  /** @name PalletStorageProvidersEvent (124) */
  interface PalletStorageProvidersEvent extends Enum {
    readonly isMspRequestSignUpSuccess: boolean;
    readonly asMspRequestSignUpSuccess: {
      readonly who: AccountId32;
      readonly multiaddresses: Vec<Bytes>;
      readonly capacity: u64;
    } & Struct;
    readonly isMspSignUpSuccess: boolean;
    readonly asMspSignUpSuccess: {
      readonly who: AccountId32;
      readonly mspId: H256;
      readonly multiaddresses: Vec<Bytes>;
      readonly capacity: u64;
      readonly valueProp: PalletStorageProvidersValuePropositionWithId;
    } & Struct;
    readonly isBspRequestSignUpSuccess: boolean;
    readonly asBspRequestSignUpSuccess: {
      readonly who: AccountId32;
      readonly multiaddresses: Vec<Bytes>;
      readonly capacity: u64;
    } & Struct;
    readonly isBspSignUpSuccess: boolean;
    readonly asBspSignUpSuccess: {
      readonly who: AccountId32;
      readonly bspId: H256;
      readonly multiaddresses: Vec<Bytes>;
      readonly capacity: u64;
    } & Struct;
    readonly isSignUpRequestCanceled: boolean;
    readonly asSignUpRequestCanceled: {
      readonly who: AccountId32;
    } & Struct;
    readonly isMspSignOffSuccess: boolean;
    readonly asMspSignOffSuccess: {
      readonly who: AccountId32;
      readonly mspId: H256;
    } & Struct;
    readonly isBspSignOffSuccess: boolean;
    readonly asBspSignOffSuccess: {
      readonly who: AccountId32;
      readonly bspId: H256;
    } & Struct;
    readonly isCapacityChanged: boolean;
    readonly asCapacityChanged: {
      readonly who: AccountId32;
      readonly providerId: PalletStorageProvidersStorageProviderId;
      readonly oldCapacity: u64;
      readonly newCapacity: u64;
      readonly nextBlockWhenChangeAllowed: u32;
    } & Struct;
    readonly isSlashed: boolean;
    readonly asSlashed: {
      readonly providerId: H256;
      readonly amountSlashed: u128;
    } & Struct;
    readonly isMultiAddressAdded: boolean;
    readonly asMultiAddressAdded: {
      readonly providerId: H256;
      readonly newMultiaddress: Bytes;
    } & Struct;
    readonly isMultiAddressRemoved: boolean;
    readonly asMultiAddressRemoved: {
      readonly providerId: H256;
      readonly removedMultiaddress: Bytes;
    } & Struct;
    readonly isValuePropAdded: boolean;
    readonly asValuePropAdded: {
      readonly mspId: H256;
      readonly valuePropId: H256;
      readonly valueProp: PalletStorageProvidersValueProposition;
    } & Struct;
    readonly isValuePropUnavailable: boolean;
    readonly asValuePropUnavailable: {
      readonly mspId: H256;
      readonly valuePropId: H256;
    } & Struct;
    readonly type:
      | "MspRequestSignUpSuccess"
      | "MspSignUpSuccess"
      | "BspRequestSignUpSuccess"
      | "BspSignUpSuccess"
      | "SignUpRequestCanceled"
      | "MspSignOffSuccess"
      | "BspSignOffSuccess"
      | "CapacityChanged"
      | "Slashed"
      | "MultiAddressAdded"
      | "MultiAddressRemoved"
      | "ValuePropAdded"
      | "ValuePropUnavailable";
  }
  /** @name PalletStorageProvidersValuePropositionWithId (128) */
  interface PalletStorageProvidersValuePropositionWithId extends Struct {
    readonly id: H256;
    readonly valueProp: PalletStorageProvidersValueProposition;
  }
  /** @name PalletStorageProvidersValueProposition (129) */
  interface PalletStorageProvidersValueProposition extends Struct {
    readonly pricePerUnitOfDataPerBlock: u128;
    readonly commitment: Bytes;
    readonly bucketDataLimit: u64;
    readonly available: bool;
  }
  /** @name PalletStorageProvidersStorageProviderId (131) */
  interface PalletStorageProvidersStorageProviderId extends Enum {
    readonly isBackupStorageProvider: boolean;
    readonly asBackupStorageProvider: H256;
    readonly isMainStorageProvider: boolean;
    readonly asMainStorageProvider: H256;
    readonly type: "BackupStorageProvider" | "MainStorageProvider";
  }
  /** @name PalletFileSystemEvent (132) */
  interface PalletFileSystemEvent extends Enum {
    readonly isNewBucket: boolean;
    readonly asNewBucket: {
      readonly who: AccountId32;
      readonly mspId: H256;
      readonly bucketId: H256;
      readonly name: Bytes;
      readonly collectionId: Option<u32>;
      readonly private: bool;
      readonly valuePropId: H256;
    } & Struct;
    readonly isMoveBucketRequested: boolean;
    readonly asMoveBucketRequested: {
      readonly who: AccountId32;
      readonly bucketId: H256;
      readonly newMspId: H256;
    } & Struct;
    readonly isBucketPrivacyUpdated: boolean;
    readonly asBucketPrivacyUpdated: {
      readonly who: AccountId32;
      readonly bucketId: H256;
      readonly collectionId: Option<u32>;
      readonly private: bool;
    } & Struct;
    readonly isNewCollectionAndAssociation: boolean;
    readonly asNewCollectionAndAssociation: {
      readonly who: AccountId32;
      readonly bucketId: H256;
      readonly collectionId: u32;
    } & Struct;
    readonly isNewStorageRequest: boolean;
    readonly asNewStorageRequest: {
      readonly who: AccountId32;
      readonly fileKey: H256;
      readonly bucketId: H256;
      readonly location: Bytes;
      readonly fingerprint: H256;
      readonly size_: u64;
      readonly peerIds: Vec<Bytes>;
    } & Struct;
    readonly isMspRespondedToStorageRequests: boolean;
    readonly asMspRespondedToStorageRequests: {
      readonly results: PalletFileSystemMspRespondStorageRequestsResult;
    } & Struct;
    readonly isAcceptedBspVolunteer: boolean;
    readonly asAcceptedBspVolunteer: {
      readonly bspId: H256;
      readonly bucketId: H256;
      readonly location: Bytes;
      readonly fingerprint: H256;
      readonly multiaddresses: Vec<Bytes>;
      readonly owner: AccountId32;
      readonly size_: u64;
    } & Struct;
    readonly isBspConfirmedStoring: boolean;
    readonly asBspConfirmedStoring: {
      readonly who: AccountId32;
      readonly bspId: H256;
      readonly fileKeys: Vec<H256>;
      readonly newRoot: H256;
    } & Struct;
    readonly isStorageRequestFulfilled: boolean;
    readonly asStorageRequestFulfilled: {
      readonly fileKey: H256;
    } & Struct;
    readonly isStorageRequestExpired: boolean;
    readonly asStorageRequestExpired: {
      readonly fileKey: H256;
    } & Struct;
    readonly isStorageRequestRevoked: boolean;
    readonly asStorageRequestRevoked: {
      readonly fileKey: H256;
    } & Struct;
    readonly isBspRequestedToStopStoring: boolean;
    readonly asBspRequestedToStopStoring: {
      readonly bspId: H256;
      readonly fileKey: H256;
      readonly owner: AccountId32;
      readonly location: Bytes;
    } & Struct;
    readonly isBspConfirmStoppedStoring: boolean;
    readonly asBspConfirmStoppedStoring: {
      readonly bspId: H256;
      readonly fileKey: H256;
      readonly newRoot: H256;
    } & Struct;
    readonly isPriorityChallengeForFileDeletionQueued: boolean;
    readonly asPriorityChallengeForFileDeletionQueued: {
      readonly issuer: PalletFileSystemEitherAccountIdOrMspId;
      readonly fileKey: H256;
    } & Struct;
    readonly isSpStopStoringInsolventUser: boolean;
    readonly asSpStopStoringInsolventUser: {
      readonly spId: H256;
      readonly fileKey: H256;
      readonly owner: AccountId32;
      readonly location: Bytes;
      readonly newRoot: H256;
    } & Struct;
    readonly isFailedToQueuePriorityChallenge: boolean;
    readonly asFailedToQueuePriorityChallenge: {
      readonly user: AccountId32;
      readonly fileKey: H256;
    } & Struct;
    readonly isFileDeletionRequest: boolean;
    readonly asFileDeletionRequest: {
      readonly user: AccountId32;
      readonly fileKey: H256;
      readonly bucketId: H256;
      readonly mspId: H256;
      readonly proofOfInclusion: bool;
    } & Struct;
    readonly isProofSubmittedForPendingFileDeletionRequest: boolean;
    readonly asProofSubmittedForPendingFileDeletionRequest: {
      readonly mspId: H256;
      readonly user: AccountId32;
      readonly fileKey: H256;
      readonly bucketId: H256;
      readonly proofOfInclusion: bool;
    } & Struct;
    readonly isBspChallengeCycleInitialised: boolean;
    readonly asBspChallengeCycleInitialised: {
      readonly who: AccountId32;
      readonly bspId: H256;
    } & Struct;
    readonly isMoveBucketRequestExpired: boolean;
    readonly asMoveBucketRequestExpired: {
      readonly mspId: H256;
      readonly bucketId: H256;
    } & Struct;
    readonly isMoveBucketAccepted: boolean;
    readonly asMoveBucketAccepted: {
      readonly bucketId: H256;
      readonly mspId: H256;
    } & Struct;
    readonly isMoveBucketRejected: boolean;
    readonly asMoveBucketRejected: {
      readonly bucketId: H256;
      readonly mspId: H256;
    } & Struct;
    readonly isDataServerRegisteredForMoveBucket: boolean;
    readonly asDataServerRegisteredForMoveBucket: {
      readonly bspId: H256;
      readonly bucketId: H256;
    } & Struct;
    readonly type:
      | "NewBucket"
      | "MoveBucketRequested"
      | "BucketPrivacyUpdated"
      | "NewCollectionAndAssociation"
      | "NewStorageRequest"
      | "MspRespondedToStorageRequests"
      | "AcceptedBspVolunteer"
      | "BspConfirmedStoring"
      | "StorageRequestFulfilled"
      | "StorageRequestExpired"
      | "StorageRequestRevoked"
      | "BspRequestedToStopStoring"
      | "BspConfirmStoppedStoring"
      | "PriorityChallengeForFileDeletionQueued"
      | "SpStopStoringInsolventUser"
      | "FailedToQueuePriorityChallenge"
      | "FileDeletionRequest"
      | "ProofSubmittedForPendingFileDeletionRequest"
      | "BspChallengeCycleInitialised"
      | "MoveBucketRequestExpired"
      | "MoveBucketAccepted"
      | "MoveBucketRejected"
      | "DataServerRegisteredForMoveBucket";
  }
  /** @name PalletFileSystemMspRespondStorageRequestsResult (135) */
  interface PalletFileSystemMspRespondStorageRequestsResult extends Struct {
    readonly mspId: H256;
    readonly responses: Vec<PalletFileSystemBatchResponses>;
  }
  /** @name PalletFileSystemBatchResponses (137) */
  interface PalletFileSystemBatchResponses extends Enum {
    readonly isAccepted: boolean;
    readonly asAccepted: PalletFileSystemMspAcceptedBatchStorageRequests;
    readonly isRejected: boolean;
    readonly asRejected: PalletFileSystemMspRejectedBatchStorageRequests;
    readonly isFailed: boolean;
    readonly asFailed: PalletFileSystemMspFailedBatchStorageRequests;
    readonly type: "Accepted" | "Rejected" | "Failed";
  }
  /** @name PalletFileSystemMspAcceptedBatchStorageRequests (138) */
  interface PalletFileSystemMspAcceptedBatchStorageRequests extends Struct {
    readonly fileKeys: Vec<H256>;
    readonly bucketId: H256;
    readonly newBucketRoot: H256;
    readonly owner: AccountId32;
  }
  /** @name PalletFileSystemMspRejectedBatchStorageRequests (141) */
  interface PalletFileSystemMspRejectedBatchStorageRequests extends Struct {
    readonly fileKeys: Vec<ITuple<[H256, PalletFileSystemRejectedStorageRequestReason]>>;
    readonly bucketId: H256;
    readonly owner: AccountId32;
  }
  /** @name PalletFileSystemRejectedStorageRequestReason (144) */
  interface PalletFileSystemRejectedStorageRequestReason extends Enum {
    readonly isReachedMaximumCapacity: boolean;
    readonly isReceivedInvalidProof: boolean;
    readonly isFileKeyAlreadyStored: boolean;
    readonly isInternalError: boolean;
    readonly type:
      | "ReachedMaximumCapacity"
      | "ReceivedInvalidProof"
      | "FileKeyAlreadyStored"
      | "InternalError";
  }
  /** @name PalletFileSystemMspFailedBatchStorageRequests (146) */
  interface PalletFileSystemMspFailedBatchStorageRequests extends Struct {
    readonly fileKeys: Vec<ITuple<[H256, SpRuntimeDispatchError]>>;
    readonly bucketId: H256;
    readonly owner: AccountId32;
  }
  /** @name PalletFileSystemEitherAccountIdOrMspId (151) */
  interface PalletFileSystemEitherAccountIdOrMspId extends Enum {
    readonly isAccountId: boolean;
    readonly asAccountId: AccountId32;
    readonly isMspId: boolean;
    readonly asMspId: H256;
    readonly type: "AccountId" | "MspId";
  }
  /** @name PalletProofsDealerEvent (152) */
  interface PalletProofsDealerEvent extends Enum {
    readonly isNewChallenge: boolean;
    readonly asNewChallenge: {
      readonly who: AccountId32;
      readonly keyChallenged: H256;
    } & Struct;
    readonly isProofAccepted: boolean;
    readonly asProofAccepted: {
      readonly provider: H256;
      readonly proof: PalletProofsDealerProof;
      readonly lastTickProven: u32;
    } & Struct;
    readonly isNewChallengeSeed: boolean;
    readonly asNewChallengeSeed: {
      readonly challengesTicker: u32;
      readonly seed: H256;
    } & Struct;
    readonly isNewCheckpointChallenge: boolean;
    readonly asNewCheckpointChallenge: {
      readonly challengesTicker: u32;
      readonly challenges: Vec<ITuple<[H256, Option<ShpTraitsTrieRemoveMutation>]>>;
    } & Struct;
    readonly isSlashableProvider: boolean;
    readonly asSlashableProvider: {
      readonly provider: H256;
      readonly nextChallengeDeadline: u32;
    } & Struct;
    readonly isNoRecordOfLastSubmittedProof: boolean;
    readonly asNoRecordOfLastSubmittedProof: {
      readonly provider: H256;
    } & Struct;
    readonly isNewChallengeCycleInitialised: boolean;
    readonly asNewChallengeCycleInitialised: {
      readonly currentTick: u32;
      readonly nextChallengeDeadline: u32;
      readonly provider: H256;
      readonly maybeProviderAccount: Option<AccountId32>;
    } & Struct;
    readonly isMutationsApplied: boolean;
    readonly asMutationsApplied: {
      readonly provider: H256;
      readonly mutations: Vec<ITuple<[H256, ShpTraitsTrieRemoveMutation]>>;
      readonly newRoot: H256;
    } & Struct;
    readonly isChallengesTickerSet: boolean;
    readonly asChallengesTickerSet: {
      readonly paused: bool;
    } & Struct;
    readonly type:
      | "NewChallenge"
      | "ProofAccepted"
      | "NewChallengeSeed"
      | "NewCheckpointChallenge"
      | "SlashableProvider"
      | "NoRecordOfLastSubmittedProof"
      | "NewChallengeCycleInitialised"
      | "MutationsApplied"
      | "ChallengesTickerSet";
  }
  /** @name PalletProofsDealerProof (153) */
  interface PalletProofsDealerProof extends Struct {
    readonly forestProof: SpTrieStorageProofCompactProof;
    readonly keyProofs: BTreeMap<H256, PalletProofsDealerKeyProof>;
  }
  /** @name SpTrieStorageProofCompactProof (154) */
  interface SpTrieStorageProofCompactProof extends Struct {
    readonly encodedNodes: Vec<Bytes>;
  }
  /** @name PalletProofsDealerKeyProof (157) */
  interface PalletProofsDealerKeyProof extends Struct {
    readonly proof: ShpFileKeyVerifierFileKeyProof;
    readonly challengeCount: u32;
  }
  /** @name ShpFileKeyVerifierFileKeyProof (158) */
  interface ShpFileKeyVerifierFileKeyProof extends Struct {
    readonly fileMetadata: ShpFileMetadataFileMetadata;
    readonly proof: SpTrieStorageProofCompactProof;
  }
  /** @name ShpFileMetadataFileMetadata (159) */
  interface ShpFileMetadataFileMetadata extends Struct {
    readonly owner: Bytes;
    readonly bucketId: Bytes;
    readonly location: Bytes;
    readonly fileSize: Compact<u64>;
    readonly fingerprint: ShpFileMetadataFingerprint;
  }
  /** @name ShpFileMetadataFingerprint (160) */
  interface ShpFileMetadataFingerprint extends U8aFixed {}
  /** @name ShpTraitsTrieRemoveMutation (166) */
  type ShpTraitsTrieRemoveMutation = Null;
  /** @name PalletRandomnessEvent (170) */
  interface PalletRandomnessEvent extends Enum {
    readonly isNewOneEpochAgoRandomnessAvailable: boolean;
    readonly asNewOneEpochAgoRandomnessAvailable: {
      readonly randomnessSeed: H256;
      readonly fromEpoch: u64;
      readonly validUntilBlock: u32;
    } & Struct;
    readonly type: "NewOneEpochAgoRandomnessAvailable";
  }
  /** @name PalletPaymentStreamsEvent (171) */
  interface PalletPaymentStreamsEvent extends Enum {
    readonly isFixedRatePaymentStreamCreated: boolean;
    readonly asFixedRatePaymentStreamCreated: {
      readonly userAccount: AccountId32;
      readonly providerId: H256;
      readonly rate: u128;
    } & Struct;
    readonly isFixedRatePaymentStreamUpdated: boolean;
    readonly asFixedRatePaymentStreamUpdated: {
      readonly userAccount: AccountId32;
      readonly providerId: H256;
      readonly newRate: u128;
    } & Struct;
    readonly isFixedRatePaymentStreamDeleted: boolean;
    readonly asFixedRatePaymentStreamDeleted: {
      readonly userAccount: AccountId32;
      readonly providerId: H256;
    } & Struct;
    readonly isDynamicRatePaymentStreamCreated: boolean;
    readonly asDynamicRatePaymentStreamCreated: {
      readonly userAccount: AccountId32;
      readonly providerId: H256;
      readonly amountProvided: u64;
    } & Struct;
    readonly isDynamicRatePaymentStreamUpdated: boolean;
    readonly asDynamicRatePaymentStreamUpdated: {
      readonly userAccount: AccountId32;
      readonly providerId: H256;
      readonly newAmountProvided: u64;
    } & Struct;
    readonly isDynamicRatePaymentStreamDeleted: boolean;
    readonly asDynamicRatePaymentStreamDeleted: {
      readonly userAccount: AccountId32;
      readonly providerId: H256;
    } & Struct;
    readonly isPaymentStreamCharged: boolean;
    readonly asPaymentStreamCharged: {
      readonly userAccount: AccountId32;
      readonly providerId: H256;
      readonly amount: u128;
      readonly lastTickCharged: u32;
      readonly chargedAtTick: u32;
    } & Struct;
    readonly isUsersCharged: boolean;
    readonly asUsersCharged: {
      readonly userAccounts: Vec<AccountId32>;
      readonly providerId: H256;
      readonly chargedAtTick: u32;
    } & Struct;
    readonly isLastChargeableInfoUpdated: boolean;
    readonly asLastChargeableInfoUpdated: {
      readonly providerId: H256;
      readonly lastChargeableTick: u32;
      readonly lastChargeablePriceIndex: u128;
    } & Struct;
    readonly isUserWithoutFunds: boolean;
    readonly asUserWithoutFunds: {
      readonly who: AccountId32;
    } & Struct;
    readonly isUserPaidDebts: boolean;
    readonly asUserPaidDebts: {
      readonly who: AccountId32;
    } & Struct;
    readonly isUserSolvent: boolean;
    readonly asUserSolvent: {
      readonly who: AccountId32;
    } & Struct;
    readonly type:
      | "FixedRatePaymentStreamCreated"
      | "FixedRatePaymentStreamUpdated"
      | "FixedRatePaymentStreamDeleted"
      | "DynamicRatePaymentStreamCreated"
      | "DynamicRatePaymentStreamUpdated"
      | "DynamicRatePaymentStreamDeleted"
      | "PaymentStreamCharged"
      | "UsersCharged"
      | "LastChargeableInfoUpdated"
      | "UserWithoutFunds"
      | "UserPaidDebts"
      | "UserSolvent";
  }
  /** @name PalletBucketNftsEvent (173) */
  interface PalletBucketNftsEvent extends Enum {
    readonly isAccessShared: boolean;
    readonly asAccessShared: {
      readonly issuer: AccountId32;
      readonly recipient: AccountId32;
    } & Struct;
    readonly isItemReadAccessUpdated: boolean;
    readonly asItemReadAccessUpdated: {
      readonly admin: AccountId32;
      readonly bucket: H256;
      readonly itemId: u32;
    } & Struct;
    readonly isItemBurned: boolean;
    readonly asItemBurned: {
      readonly account: AccountId32;
      readonly bucket: H256;
      readonly itemId: u32;
    } & Struct;
    readonly type: "AccessShared" | "ItemReadAccessUpdated" | "ItemBurned";
  }
  /** @name PalletNftsEvent (174) */
  interface PalletNftsEvent extends Enum {
    readonly isCreated: boolean;
    readonly asCreated: {
      readonly collection: u32;
      readonly creator: AccountId32;
      readonly owner: AccountId32;
    } & Struct;
    readonly isForceCreated: boolean;
    readonly asForceCreated: {
      readonly collection: u32;
      readonly owner: AccountId32;
    } & Struct;
    readonly isDestroyed: boolean;
    readonly asDestroyed: {
      readonly collection: u32;
    } & Struct;
    readonly isIssued: boolean;
    readonly asIssued: {
      readonly collection: u32;
      readonly item: u32;
      readonly owner: AccountId32;
    } & Struct;
    readonly isTransferred: boolean;
    readonly asTransferred: {
      readonly collection: u32;
      readonly item: u32;
      readonly from: AccountId32;
      readonly to: AccountId32;
    } & Struct;
    readonly isBurned: boolean;
    readonly asBurned: {
      readonly collection: u32;
      readonly item: u32;
      readonly owner: AccountId32;
    } & Struct;
    readonly isItemTransferLocked: boolean;
    readonly asItemTransferLocked: {
      readonly collection: u32;
      readonly item: u32;
    } & Struct;
    readonly isItemTransferUnlocked: boolean;
    readonly asItemTransferUnlocked: {
      readonly collection: u32;
      readonly item: u32;
    } & Struct;
    readonly isItemPropertiesLocked: boolean;
    readonly asItemPropertiesLocked: {
      readonly collection: u32;
      readonly item: u32;
      readonly lockMetadata: bool;
      readonly lockAttributes: bool;
    } & Struct;
    readonly isCollectionLocked: boolean;
    readonly asCollectionLocked: {
      readonly collection: u32;
    } & Struct;
    readonly isOwnerChanged: boolean;
    readonly asOwnerChanged: {
      readonly collection: u32;
      readonly newOwner: AccountId32;
    } & Struct;
    readonly isTeamChanged: boolean;
    readonly asTeamChanged: {
      readonly collection: u32;
      readonly issuer: Option<AccountId32>;
      readonly admin: Option<AccountId32>;
      readonly freezer: Option<AccountId32>;
    } & Struct;
    readonly isTransferApproved: boolean;
    readonly asTransferApproved: {
      readonly collection: u32;
      readonly item: u32;
      readonly owner: AccountId32;
      readonly delegate: AccountId32;
      readonly deadline: Option<u32>;
    } & Struct;
    readonly isApprovalCancelled: boolean;
    readonly asApprovalCancelled: {
      readonly collection: u32;
      readonly item: u32;
      readonly owner: AccountId32;
      readonly delegate: AccountId32;
    } & Struct;
    readonly isAllApprovalsCancelled: boolean;
    readonly asAllApprovalsCancelled: {
      readonly collection: u32;
      readonly item: u32;
      readonly owner: AccountId32;
    } & Struct;
    readonly isCollectionConfigChanged: boolean;
    readonly asCollectionConfigChanged: {
      readonly collection: u32;
    } & Struct;
    readonly isCollectionMetadataSet: boolean;
    readonly asCollectionMetadataSet: {
      readonly collection: u32;
      readonly data: Bytes;
    } & Struct;
    readonly isCollectionMetadataCleared: boolean;
    readonly asCollectionMetadataCleared: {
      readonly collection: u32;
    } & Struct;
    readonly isItemMetadataSet: boolean;
    readonly asItemMetadataSet: {
      readonly collection: u32;
      readonly item: u32;
      readonly data: Bytes;
    } & Struct;
    readonly isItemMetadataCleared: boolean;
    readonly asItemMetadataCleared: {
      readonly collection: u32;
      readonly item: u32;
    } & Struct;
    readonly isRedeposited: boolean;
    readonly asRedeposited: {
      readonly collection: u32;
      readonly successfulItems: Vec<u32>;
    } & Struct;
    readonly isAttributeSet: boolean;
    readonly asAttributeSet: {
      readonly collection: u32;
      readonly maybeItem: Option<u32>;
      readonly key: Bytes;
      readonly value: Bytes;
      readonly namespace: PalletNftsAttributeNamespace;
    } & Struct;
    readonly isAttributeCleared: boolean;
    readonly asAttributeCleared: {
      readonly collection: u32;
      readonly maybeItem: Option<u32>;
      readonly key: Bytes;
      readonly namespace: PalletNftsAttributeNamespace;
    } & Struct;
    readonly isItemAttributesApprovalAdded: boolean;
    readonly asItemAttributesApprovalAdded: {
      readonly collection: u32;
      readonly item: u32;
      readonly delegate: AccountId32;
    } & Struct;
    readonly isItemAttributesApprovalRemoved: boolean;
    readonly asItemAttributesApprovalRemoved: {
      readonly collection: u32;
      readonly item: u32;
      readonly delegate: AccountId32;
    } & Struct;
    readonly isOwnershipAcceptanceChanged: boolean;
    readonly asOwnershipAcceptanceChanged: {
      readonly who: AccountId32;
      readonly maybeCollection: Option<u32>;
    } & Struct;
    readonly isCollectionMaxSupplySet: boolean;
    readonly asCollectionMaxSupplySet: {
      readonly collection: u32;
      readonly maxSupply: u32;
    } & Struct;
    readonly isCollectionMintSettingsUpdated: boolean;
    readonly asCollectionMintSettingsUpdated: {
      readonly collection: u32;
    } & Struct;
    readonly isNextCollectionIdIncremented: boolean;
    readonly asNextCollectionIdIncremented: {
      readonly nextId: Option<u32>;
    } & Struct;
    readonly isItemPriceSet: boolean;
    readonly asItemPriceSet: {
      readonly collection: u32;
      readonly item: u32;
      readonly price: u128;
      readonly whitelistedBuyer: Option<AccountId32>;
    } & Struct;
    readonly isItemPriceRemoved: boolean;
    readonly asItemPriceRemoved: {
      readonly collection: u32;
      readonly item: u32;
    } & Struct;
    readonly isItemBought: boolean;
    readonly asItemBought: {
      readonly collection: u32;
      readonly item: u32;
      readonly price: u128;
      readonly seller: AccountId32;
      readonly buyer: AccountId32;
    } & Struct;
    readonly isTipSent: boolean;
    readonly asTipSent: {
      readonly collection: u32;
      readonly item: u32;
      readonly sender: AccountId32;
      readonly receiver: AccountId32;
      readonly amount: u128;
    } & Struct;
    readonly isSwapCreated: boolean;
    readonly asSwapCreated: {
      readonly offeredCollection: u32;
      readonly offeredItem: u32;
      readonly desiredCollection: u32;
      readonly desiredItem: Option<u32>;
      readonly price: Option<PalletNftsPriceWithDirection>;
      readonly deadline: u32;
    } & Struct;
    readonly isSwapCancelled: boolean;
    readonly asSwapCancelled: {
      readonly offeredCollection: u32;
      readonly offeredItem: u32;
      readonly desiredCollection: u32;
      readonly desiredItem: Option<u32>;
      readonly price: Option<PalletNftsPriceWithDirection>;
      readonly deadline: u32;
    } & Struct;
    readonly isSwapClaimed: boolean;
    readonly asSwapClaimed: {
      readonly sentCollection: u32;
      readonly sentItem: u32;
      readonly sentItemOwner: AccountId32;
      readonly receivedCollection: u32;
      readonly receivedItem: u32;
      readonly receivedItemOwner: AccountId32;
      readonly price: Option<PalletNftsPriceWithDirection>;
      readonly deadline: u32;
    } & Struct;
    readonly isPreSignedAttributesSet: boolean;
    readonly asPreSignedAttributesSet: {
      readonly collection: u32;
      readonly item: u32;
      readonly namespace: PalletNftsAttributeNamespace;
    } & Struct;
    readonly isPalletAttributeSet: boolean;
    readonly asPalletAttributeSet: {
      readonly collection: u32;
      readonly item: Option<u32>;
      readonly attribute: PalletNftsPalletAttributes;
      readonly value: Bytes;
    } & Struct;
    readonly type:
      | "Created"
      | "ForceCreated"
      | "Destroyed"
      | "Issued"
      | "Transferred"
      | "Burned"
      | "ItemTransferLocked"
      | "ItemTransferUnlocked"
      | "ItemPropertiesLocked"
      | "CollectionLocked"
      | "OwnerChanged"
      | "TeamChanged"
      | "TransferApproved"
      | "ApprovalCancelled"
      | "AllApprovalsCancelled"
      | "CollectionConfigChanged"
      | "CollectionMetadataSet"
      | "CollectionMetadataCleared"
      | "ItemMetadataSet"
      | "ItemMetadataCleared"
      | "Redeposited"
      | "AttributeSet"
      | "AttributeCleared"
      | "ItemAttributesApprovalAdded"
      | "ItemAttributesApprovalRemoved"
      | "OwnershipAcceptanceChanged"
      | "CollectionMaxSupplySet"
      | "CollectionMintSettingsUpdated"
      | "NextCollectionIdIncremented"
      | "ItemPriceSet"
      | "ItemPriceRemoved"
      | "ItemBought"
      | "TipSent"
      | "SwapCreated"
      | "SwapCancelled"
      | "SwapClaimed"
      | "PreSignedAttributesSet"
      | "PalletAttributeSet";
  }
  /** @name PalletNftsAttributeNamespace (178) */
  interface PalletNftsAttributeNamespace extends Enum {
    readonly isPallet: boolean;
    readonly isCollectionOwner: boolean;
    readonly isItemOwner: boolean;
    readonly isAccount: boolean;
    readonly asAccount: AccountId32;
    readonly type: "Pallet" | "CollectionOwner" | "ItemOwner" | "Account";
  }
  /** @name PalletNftsPriceWithDirection (180) */
  interface PalletNftsPriceWithDirection extends Struct {
    readonly amount: u128;
    readonly direction: PalletNftsPriceDirection;
  }
  /** @name PalletNftsPriceDirection (181) */
  interface PalletNftsPriceDirection extends Enum {
    readonly isSend: boolean;
    readonly isReceive: boolean;
    readonly type: "Send" | "Receive";
  }
  /** @name PalletNftsPalletAttributes (182) */
  interface PalletNftsPalletAttributes extends Enum {
    readonly isUsedToClaim: boolean;
    readonly asUsedToClaim: u32;
    readonly isTransferDisabled: boolean;
    readonly type: "UsedToClaim" | "TransferDisabled";
  }
  /** @name PalletParametersEvent (183) */
  interface PalletParametersEvent extends Enum {
    readonly isUpdated: boolean;
    readonly asUpdated: {
      readonly key: StorageHubRuntimeConfigsRuntimeParamsRuntimeParametersKey;
      readonly oldValue: Option<StorageHubRuntimeConfigsRuntimeParamsRuntimeParametersValue>;
      readonly newValue: Option<StorageHubRuntimeConfigsRuntimeParamsRuntimeParametersValue>;
    } & Struct;
    readonly type: "Updated";
  }
  /** @name StorageHubRuntimeConfigsRuntimeParamsRuntimeParametersKey (184) */
  interface StorageHubRuntimeConfigsRuntimeParamsRuntimeParametersKey extends Enum {
    readonly isRuntimeConfig: boolean;
    readonly asRuntimeConfig: StorageHubRuntimeConfigsRuntimeParamsDynamicParamsRuntimeConfigParametersKey;
    readonly type: "RuntimeConfig";
  }
  /** @name StorageHubRuntimeConfigsRuntimeParamsDynamicParamsRuntimeConfigParametersKey (185) */
  interface StorageHubRuntimeConfigsRuntimeParamsDynamicParamsRuntimeConfigParametersKey
    extends Enum {
    readonly isSlashAmountPerMaxFileSize: boolean;
    readonly isStakeToChallengePeriod: boolean;
    readonly isCheckpointChallengePeriod: boolean;
    readonly isMinChallengePeriod: boolean;
    readonly isSystemUtilisationLowerThresholdPercentage: boolean;
    readonly isSystemUtilisationUpperThresholdPercentage: boolean;
    readonly isMostlyStablePrice: boolean;
    readonly isMaxPrice: boolean;
    readonly isMinPrice: boolean;
    readonly isUpperExponentFactor: boolean;
    readonly isLowerExponentFactor: boolean;
    readonly type:
      | "SlashAmountPerMaxFileSize"
      | "StakeToChallengePeriod"
      | "CheckpointChallengePeriod"
      | "MinChallengePeriod"
      | "SystemUtilisationLowerThresholdPercentage"
      | "SystemUtilisationUpperThresholdPercentage"
      | "MostlyStablePrice"
      | "MaxPrice"
      | "MinPrice"
      | "UpperExponentFactor"
      | "LowerExponentFactor";
  }
  /** @name StorageHubRuntimeConfigsRuntimeParamsDynamicParamsRuntimeConfigSlashAmountPerMaxFileSize (186) */
  type StorageHubRuntimeConfigsRuntimeParamsDynamicParamsRuntimeConfigSlashAmountPerMaxFileSize =
    Null;
  /** @name StorageHubRuntimeConfigsRuntimeParamsDynamicParamsRuntimeConfigStakeToChallengePeriod (187) */
  type StorageHubRuntimeConfigsRuntimeParamsDynamicParamsRuntimeConfigStakeToChallengePeriod = Null;
  /** @name StorageHubRuntimeConfigsRuntimeParamsDynamicParamsRuntimeConfigCheckpointChallengePeriod (188) */
  type StorageHubRuntimeConfigsRuntimeParamsDynamicParamsRuntimeConfigCheckpointChallengePeriod =
    Null;
  /** @name StorageHubRuntimeConfigsRuntimeParamsDynamicParamsRuntimeConfigMinChallengePeriod (189) */
  type StorageHubRuntimeConfigsRuntimeParamsDynamicParamsRuntimeConfigMinChallengePeriod = Null;
  /** @name StorageHubRuntimeConfigsRuntimeParamsDynamicParamsRuntimeConfigSystemUtilisationLowerThresholdPercentage (190) */
  type StorageHubRuntimeConfigsRuntimeParamsDynamicParamsRuntimeConfigSystemUtilisationLowerThresholdPercentage =
    Null;
  /** @name StorageHubRuntimeConfigsRuntimeParamsDynamicParamsRuntimeConfigSystemUtilisationUpperThresholdPercentage (191) */
  type StorageHubRuntimeConfigsRuntimeParamsDynamicParamsRuntimeConfigSystemUtilisationUpperThresholdPercentage =
    Null;
  /** @name StorageHubRuntimeConfigsRuntimeParamsDynamicParamsRuntimeConfigMostlyStablePrice (192) */
  type StorageHubRuntimeConfigsRuntimeParamsDynamicParamsRuntimeConfigMostlyStablePrice = Null;
  /** @name StorageHubRuntimeConfigsRuntimeParamsDynamicParamsRuntimeConfigMaxPrice (193) */
  type StorageHubRuntimeConfigsRuntimeParamsDynamicParamsRuntimeConfigMaxPrice = Null;
  /** @name StorageHubRuntimeConfigsRuntimeParamsDynamicParamsRuntimeConfigMinPrice (194) */
  type StorageHubRuntimeConfigsRuntimeParamsDynamicParamsRuntimeConfigMinPrice = Null;
  /** @name StorageHubRuntimeConfigsRuntimeParamsDynamicParamsRuntimeConfigUpperExponentFactor (195) */
  type StorageHubRuntimeConfigsRuntimeParamsDynamicParamsRuntimeConfigUpperExponentFactor = Null;
  /** @name StorageHubRuntimeConfigsRuntimeParamsDynamicParamsRuntimeConfigLowerExponentFactor (196) */
  type StorageHubRuntimeConfigsRuntimeParamsDynamicParamsRuntimeConfigLowerExponentFactor = Null;
  /** @name StorageHubRuntimeConfigsRuntimeParamsRuntimeParametersValue (198) */
  interface StorageHubRuntimeConfigsRuntimeParamsRuntimeParametersValue extends Enum {
    readonly isRuntimeConfig: boolean;
    readonly asRuntimeConfig: StorageHubRuntimeConfigsRuntimeParamsDynamicParamsRuntimeConfigParametersValue;
    readonly type: "RuntimeConfig";
  }
  /** @name StorageHubRuntimeConfigsRuntimeParamsDynamicParamsRuntimeConfigParametersValue (199) */
  interface StorageHubRuntimeConfigsRuntimeParamsDynamicParamsRuntimeConfigParametersValue
    extends Enum {
    readonly isSlashAmountPerMaxFileSize: boolean;
    readonly asSlashAmountPerMaxFileSize: u128;
    readonly isStakeToChallengePeriod: boolean;
    readonly asStakeToChallengePeriod: u128;
    readonly isCheckpointChallengePeriod: boolean;
    readonly asCheckpointChallengePeriod: u32;
    readonly isMinChallengePeriod: boolean;
    readonly asMinChallengePeriod: u32;
    readonly isSystemUtilisationLowerThresholdPercentage: boolean;
    readonly asSystemUtilisationLowerThresholdPercentage: Perbill;
    readonly isSystemUtilisationUpperThresholdPercentage: boolean;
    readonly asSystemUtilisationUpperThresholdPercentage: Perbill;
    readonly isMostlyStablePrice: boolean;
    readonly asMostlyStablePrice: u128;
    readonly isMaxPrice: boolean;
    readonly asMaxPrice: u128;
    readonly isMinPrice: boolean;
    readonly asMinPrice: u128;
    readonly isUpperExponentFactor: boolean;
    readonly asUpperExponentFactor: u32;
    readonly isLowerExponentFactor: boolean;
    readonly asLowerExponentFactor: u32;
    readonly type:
      | "SlashAmountPerMaxFileSize"
      | "StakeToChallengePeriod"
      | "CheckpointChallengePeriod"
      | "MinChallengePeriod"
      | "SystemUtilisationLowerThresholdPercentage"
      | "SystemUtilisationUpperThresholdPercentage"
      | "MostlyStablePrice"
      | "MaxPrice"
      | "MinPrice"
      | "UpperExponentFactor"
      | "LowerExponentFactor";
  }
  /** @name FrameSystemPhase (201) */
  interface FrameSystemPhase extends Enum {
    readonly isApplyExtrinsic: boolean;
    readonly asApplyExtrinsic: u32;
    readonly isFinalization: boolean;
    readonly isInitialization: boolean;
    readonly type: "ApplyExtrinsic" | "Finalization" | "Initialization";
  }
  /** @name FrameSystemLastRuntimeUpgradeInfo (204) */
  interface FrameSystemLastRuntimeUpgradeInfo extends Struct {
    readonly specVersion: Compact<u32>;
    readonly specName: Text;
  }
  /** @name FrameSystemCodeUpgradeAuthorization (206) */
  interface FrameSystemCodeUpgradeAuthorization extends Struct {
    readonly codeHash: H256;
    readonly checkVersion: bool;
  }
  /** @name FrameSystemCall (207) */
  interface FrameSystemCall extends Enum {
    readonly isRemark: boolean;
    readonly asRemark: {
      readonly remark: Bytes;
    } & Struct;
    readonly isSetHeapPages: boolean;
    readonly asSetHeapPages: {
      readonly pages: u64;
    } & Struct;
    readonly isSetCode: boolean;
    readonly asSetCode: {
      readonly code: Bytes;
    } & Struct;
    readonly isSetCodeWithoutChecks: boolean;
    readonly asSetCodeWithoutChecks: {
      readonly code: Bytes;
    } & Struct;
    readonly isSetStorage: boolean;
    readonly asSetStorage: {
      readonly items: Vec<ITuple<[Bytes, Bytes]>>;
    } & Struct;
    readonly isKillStorage: boolean;
    readonly asKillStorage: {
      readonly keys_: Vec<Bytes>;
    } & Struct;
    readonly isKillPrefix: boolean;
    readonly asKillPrefix: {
      readonly prefix: Bytes;
      readonly subkeys: u32;
    } & Struct;
    readonly isRemarkWithEvent: boolean;
    readonly asRemarkWithEvent: {
      readonly remark: Bytes;
    } & Struct;
    readonly isAuthorizeUpgrade: boolean;
    readonly asAuthorizeUpgrade: {
      readonly codeHash: H256;
    } & Struct;
    readonly isAuthorizeUpgradeWithoutChecks: boolean;
    readonly asAuthorizeUpgradeWithoutChecks: {
      readonly codeHash: H256;
    } & Struct;
    readonly isApplyAuthorizedUpgrade: boolean;
    readonly asApplyAuthorizedUpgrade: {
      readonly code: Bytes;
    } & Struct;
    readonly type:
      | "Remark"
      | "SetHeapPages"
      | "SetCode"
      | "SetCodeWithoutChecks"
      | "SetStorage"
      | "KillStorage"
      | "KillPrefix"
      | "RemarkWithEvent"
      | "AuthorizeUpgrade"
      | "AuthorizeUpgradeWithoutChecks"
      | "ApplyAuthorizedUpgrade";
  }
  /** @name FrameSystemLimitsBlockWeights (210) */
  interface FrameSystemLimitsBlockWeights extends Struct {
    readonly baseBlock: SpWeightsWeightV2Weight;
    readonly maxBlock: SpWeightsWeightV2Weight;
    readonly perClass: FrameSupportDispatchPerDispatchClassWeightsPerClass;
  }
  /** @name FrameSupportDispatchPerDispatchClassWeightsPerClass (211) */
  interface FrameSupportDispatchPerDispatchClassWeightsPerClass extends Struct {
    readonly normal: FrameSystemLimitsWeightsPerClass;
    readonly operational: FrameSystemLimitsWeightsPerClass;
    readonly mandatory: FrameSystemLimitsWeightsPerClass;
  }
  /** @name FrameSystemLimitsWeightsPerClass (212) */
  interface FrameSystemLimitsWeightsPerClass extends Struct {
    readonly baseExtrinsic: SpWeightsWeightV2Weight;
    readonly maxExtrinsic: Option<SpWeightsWeightV2Weight>;
    readonly maxTotal: Option<SpWeightsWeightV2Weight>;
    readonly reserved: Option<SpWeightsWeightV2Weight>;
  }
  /** @name FrameSystemLimitsBlockLength (214) */
  interface FrameSystemLimitsBlockLength extends Struct {
    readonly max: FrameSupportDispatchPerDispatchClassU32;
  }
  /** @name FrameSupportDispatchPerDispatchClassU32 (215) */
  interface FrameSupportDispatchPerDispatchClassU32 extends Struct {
    readonly normal: u32;
    readonly operational: u32;
    readonly mandatory: u32;
  }
  /** @name SpWeightsRuntimeDbWeight (216) */
  interface SpWeightsRuntimeDbWeight extends Struct {
    readonly read: u64;
    readonly write: u64;
  }
  /** @name SpVersionRuntimeVersion (217) */
  interface SpVersionRuntimeVersion extends Struct {
    readonly specName: Text;
    readonly implName: Text;
    readonly authoringVersion: u32;
    readonly specVersion: u32;
    readonly implVersion: u32;
    readonly apis: Vec<ITuple<[U8aFixed, u32]>>;
    readonly transactionVersion: u32;
    readonly stateVersion: u8;
  }
  /** @name FrameSystemError (222) */
  interface FrameSystemError extends Enum {
    readonly isInvalidSpecName: boolean;
    readonly isSpecVersionNeedsToIncrease: boolean;
    readonly isFailedToExtractRuntimeVersion: boolean;
    readonly isNonDefaultComposite: boolean;
    readonly isNonZeroRefCount: boolean;
    readonly isCallFiltered: boolean;
    readonly isMultiBlockMigrationsOngoing: boolean;
    readonly isNothingAuthorized: boolean;
    readonly isUnauthorized: boolean;
    readonly type:
      | "InvalidSpecName"
      | "SpecVersionNeedsToIncrease"
      | "FailedToExtractRuntimeVersion"
      | "NonDefaultComposite"
      | "NonZeroRefCount"
      | "CallFiltered"
      | "MultiBlockMigrationsOngoing"
      | "NothingAuthorized"
      | "Unauthorized";
  }
  /** @name CumulusPalletParachainSystemUnincludedSegmentAncestor (224) */
  interface CumulusPalletParachainSystemUnincludedSegmentAncestor extends Struct {
    readonly usedBandwidth: CumulusPalletParachainSystemUnincludedSegmentUsedBandwidth;
    readonly paraHeadHash: Option<H256>;
    readonly consumedGoAheadSignal: Option<PolkadotPrimitivesV8UpgradeGoAhead>;
  }
  /** @name CumulusPalletParachainSystemUnincludedSegmentUsedBandwidth (225) */
  interface CumulusPalletParachainSystemUnincludedSegmentUsedBandwidth extends Struct {
    readonly umpMsgCount: u32;
    readonly umpTotalBytes: u32;
    readonly hrmpOutgoing: BTreeMap<
      u32,
      CumulusPalletParachainSystemUnincludedSegmentHrmpChannelUpdate
    >;
  }
  /** @name CumulusPalletParachainSystemUnincludedSegmentHrmpChannelUpdate (227) */
  interface CumulusPalletParachainSystemUnincludedSegmentHrmpChannelUpdate extends Struct {
    readonly msgCount: u32;
    readonly totalBytes: u32;
  }
  /** @name PolkadotPrimitivesV8UpgradeGoAhead (232) */
  interface PolkadotPrimitivesV8UpgradeGoAhead extends Enum {
    readonly isAbort: boolean;
    readonly isGoAhead: boolean;
    readonly type: "Abort" | "GoAhead";
  }
  /** @name CumulusPalletParachainSystemUnincludedSegmentSegmentTracker (233) */
  interface CumulusPalletParachainSystemUnincludedSegmentSegmentTracker extends Struct {
    readonly usedBandwidth: CumulusPalletParachainSystemUnincludedSegmentUsedBandwidth;
    readonly hrmpWatermark: Option<u32>;
    readonly consumedGoAheadSignal: Option<PolkadotPrimitivesV8UpgradeGoAhead>;
  }
  /** @name PolkadotPrimitivesV8PersistedValidationData (234) */
  interface PolkadotPrimitivesV8PersistedValidationData extends Struct {
    readonly parentHead: Bytes;
    readonly relayParentNumber: u32;
    readonly relayParentStorageRoot: H256;
    readonly maxPovSize: u32;
  }
  /** @name PolkadotPrimitivesV8UpgradeRestriction (237) */
  interface PolkadotPrimitivesV8UpgradeRestriction extends Enum {
    readonly isPresent: boolean;
    readonly type: "Present";
  }
  /** @name SpTrieStorageProof (238) */
  interface SpTrieStorageProof extends Struct {
    readonly trieNodes: BTreeSet<Bytes>;
  }
  /** @name CumulusPalletParachainSystemRelayStateSnapshotMessagingStateSnapshot (240) */
  interface CumulusPalletParachainSystemRelayStateSnapshotMessagingStateSnapshot extends Struct {
    readonly dmqMqcHead: H256;
    readonly relayDispatchQueueRemainingCapacity: CumulusPalletParachainSystemRelayStateSnapshotRelayDispatchQueueRemainingCapacity;
    readonly ingressChannels: Vec<ITuple<[u32, PolkadotPrimitivesV8AbridgedHrmpChannel]>>;
    readonly egressChannels: Vec<ITuple<[u32, PolkadotPrimitivesV8AbridgedHrmpChannel]>>;
  }
  /** @name CumulusPalletParachainSystemRelayStateSnapshotRelayDispatchQueueRemainingCapacity (241) */
  interface CumulusPalletParachainSystemRelayStateSnapshotRelayDispatchQueueRemainingCapacity
    extends Struct {
    readonly remainingCount: u32;
    readonly remainingSize: u32;
  }
  /** @name PolkadotPrimitivesV8AbridgedHrmpChannel (244) */
  interface PolkadotPrimitivesV8AbridgedHrmpChannel extends Struct {
    readonly maxCapacity: u32;
    readonly maxTotalSize: u32;
    readonly maxMessageSize: u32;
    readonly msgCount: u32;
    readonly totalSize: u32;
    readonly mqcHead: Option<H256>;
  }
  /** @name PolkadotPrimitivesV8AbridgedHostConfiguration (245) */
  interface PolkadotPrimitivesV8AbridgedHostConfiguration extends Struct {
    readonly maxCodeSize: u32;
    readonly maxHeadDataSize: u32;
    readonly maxUpwardQueueCount: u32;
    readonly maxUpwardQueueSize: u32;
    readonly maxUpwardMessageSize: u32;
    readonly maxUpwardMessageNumPerCandidate: u32;
    readonly hrmpMaxMessageNumPerCandidate: u32;
    readonly validationUpgradeCooldown: u32;
    readonly validationUpgradeDelay: u32;
    readonly asyncBackingParams: PolkadotPrimitivesV8AsyncBackingAsyncBackingParams;
  }
  /** @name PolkadotPrimitivesV8AsyncBackingAsyncBackingParams (246) */
  interface PolkadotPrimitivesV8AsyncBackingAsyncBackingParams extends Struct {
    readonly maxCandidateDepth: u32;
    readonly allowedAncestryLen: u32;
  }
  /** @name PolkadotCorePrimitivesOutboundHrmpMessage (252) */
  interface PolkadotCorePrimitivesOutboundHrmpMessage extends Struct {
    readonly recipient: u32;
    readonly data: Bytes;
  }
  /** @name CumulusPalletParachainSystemCall (254) */
  interface CumulusPalletParachainSystemCall extends Enum {
    readonly isSetValidationData: boolean;
    readonly asSetValidationData: {
      readonly data: CumulusPrimitivesParachainInherentParachainInherentData;
    } & Struct;
    readonly isSudoSendUpwardMessage: boolean;
    readonly asSudoSendUpwardMessage: {
      readonly message: Bytes;
    } & Struct;
    readonly type: "SetValidationData" | "SudoSendUpwardMessage";
  }
  /** @name CumulusPrimitivesParachainInherentParachainInherentData (255) */
  interface CumulusPrimitivesParachainInherentParachainInherentData extends Struct {
    readonly validationData: PolkadotPrimitivesV8PersistedValidationData;
    readonly relayChainState: SpTrieStorageProof;
    readonly downwardMessages: Vec<PolkadotCorePrimitivesInboundDownwardMessage>;
    readonly horizontalMessages: BTreeMap<u32, Vec<PolkadotCorePrimitivesInboundHrmpMessage>>;
  }
  /** @name PolkadotCorePrimitivesInboundDownwardMessage (257) */
  interface PolkadotCorePrimitivesInboundDownwardMessage extends Struct {
    readonly sentAt: u32;
    readonly msg: Bytes;
  }
  /** @name PolkadotCorePrimitivesInboundHrmpMessage (260) */
  interface PolkadotCorePrimitivesInboundHrmpMessage extends Struct {
    readonly sentAt: u32;
    readonly data: Bytes;
  }
  /** @name CumulusPalletParachainSystemError (263) */
  interface CumulusPalletParachainSystemError extends Enum {
    readonly isOverlappingUpgrades: boolean;
    readonly isProhibitedByPolkadot: boolean;
    readonly isTooBig: boolean;
    readonly isValidationDataNotAvailable: boolean;
    readonly isHostConfigurationNotAvailable: boolean;
    readonly isNotScheduled: boolean;
    readonly isNothingAuthorized: boolean;
    readonly isUnauthorized: boolean;
    readonly type:
      | "OverlappingUpgrades"
      | "ProhibitedByPolkadot"
      | "TooBig"
      | "ValidationDataNotAvailable"
      | "HostConfigurationNotAvailable"
      | "NotScheduled"
      | "NothingAuthorized"
      | "Unauthorized";
  }
  /** @name PalletTimestampCall (264) */
  interface PalletTimestampCall extends Enum {
    readonly isSet: boolean;
    readonly asSet: {
      readonly now: Compact<u64>;
    } & Struct;
    readonly type: "Set";
  }
  /** @name StagingParachainInfoCall (265) */
  type StagingParachainInfoCall = Null;
  /** @name PalletBalancesBalanceLock (267) */
  interface PalletBalancesBalanceLock extends Struct {
    readonly id: U8aFixed;
    readonly amount: u128;
    readonly reasons: PalletBalancesReasons;
  }
  /** @name PalletBalancesReasons (268) */
  interface PalletBalancesReasons extends Enum {
    readonly isFee: boolean;
    readonly isMisc: boolean;
    readonly isAll: boolean;
    readonly type: "Fee" | "Misc" | "All";
  }
  /** @name PalletBalancesReserveData (271) */
  interface PalletBalancesReserveData extends Struct {
    readonly id: U8aFixed;
    readonly amount: u128;
  }
  /** @name StorageHubRuntimeRuntimeHoldReason (275) */
  interface StorageHubRuntimeRuntimeHoldReason extends Enum {
    readonly isProviders: boolean;
    readonly asProviders: PalletStorageProvidersHoldReason;
    readonly isPaymentStreams: boolean;
    readonly asPaymentStreams: PalletPaymentStreamsHoldReason;
    readonly type: "Providers" | "PaymentStreams";
  }
  /** @name PalletStorageProvidersHoldReason (276) */
  interface PalletStorageProvidersHoldReason extends Enum {
    readonly isStorageProviderDeposit: boolean;
    readonly isBucketDeposit: boolean;
    readonly type: "StorageProviderDeposit" | "BucketDeposit";
  }
  /** @name PalletPaymentStreamsHoldReason (277) */
  interface PalletPaymentStreamsHoldReason extends Enum {
    readonly isPaymentStreamDeposit: boolean;
    readonly type: "PaymentStreamDeposit";
  }
  /** @name FrameSupportTokensMiscIdAmount (280) */
  interface FrameSupportTokensMiscIdAmount extends Struct {
    readonly id: Null;
    readonly amount: u128;
  }
  /** @name PalletBalancesCall (282) */
  interface PalletBalancesCall extends Enum {
    readonly isTransferAllowDeath: boolean;
    readonly asTransferAllowDeath: {
      readonly dest: MultiAddress;
      readonly value: Compact<u128>;
    } & Struct;
    readonly isForceTransfer: boolean;
    readonly asForceTransfer: {
      readonly source: MultiAddress;
      readonly dest: MultiAddress;
      readonly value: Compact<u128>;
    } & Struct;
    readonly isTransferKeepAlive: boolean;
    readonly asTransferKeepAlive: {
      readonly dest: MultiAddress;
      readonly value: Compact<u128>;
    } & Struct;
    readonly isTransferAll: boolean;
    readonly asTransferAll: {
      readonly dest: MultiAddress;
      readonly keepAlive: bool;
    } & Struct;
    readonly isForceUnreserve: boolean;
    readonly asForceUnreserve: {
      readonly who: MultiAddress;
      readonly amount: u128;
    } & Struct;
    readonly isUpgradeAccounts: boolean;
    readonly asUpgradeAccounts: {
      readonly who: Vec<AccountId32>;
    } & Struct;
    readonly isForceSetBalance: boolean;
    readonly asForceSetBalance: {
      readonly who: MultiAddress;
      readonly newFree: Compact<u128>;
    } & Struct;
    readonly isForceAdjustTotalIssuance: boolean;
    readonly asForceAdjustTotalIssuance: {
      readonly direction: PalletBalancesAdjustmentDirection;
      readonly delta: Compact<u128>;
    } & Struct;
    readonly isBurn: boolean;
    readonly asBurn: {
      readonly value: Compact<u128>;
      readonly keepAlive: bool;
    } & Struct;
    readonly type:
      | "TransferAllowDeath"
      | "ForceTransfer"
      | "TransferKeepAlive"
      | "TransferAll"
      | "ForceUnreserve"
      | "UpgradeAccounts"
      | "ForceSetBalance"
      | "ForceAdjustTotalIssuance"
      | "Burn";
  }
  /** @name PalletBalancesAdjustmentDirection (285) */
  interface PalletBalancesAdjustmentDirection extends Enum {
    readonly isIncrease: boolean;
    readonly isDecrease: boolean;
    readonly type: "Increase" | "Decrease";
  }
  /** @name PalletBalancesError (286) */
  interface PalletBalancesError extends Enum {
    readonly isVestingBalance: boolean;
    readonly isLiquidityRestrictions: boolean;
    readonly isInsufficientBalance: boolean;
    readonly isExistentialDeposit: boolean;
    readonly isExpendability: boolean;
    readonly isExistingVestingSchedule: boolean;
    readonly isDeadAccount: boolean;
    readonly isTooManyReserves: boolean;
    readonly isTooManyHolds: boolean;
    readonly isTooManyFreezes: boolean;
    readonly isIssuanceDeactivated: boolean;
    readonly isDeltaZero: boolean;
    readonly type:
      | "VestingBalance"
      | "LiquidityRestrictions"
      | "InsufficientBalance"
      | "ExistentialDeposit"
      | "Expendability"
      | "ExistingVestingSchedule"
      | "DeadAccount"
      | "TooManyReserves"
      | "TooManyHolds"
      | "TooManyFreezes"
      | "IssuanceDeactivated"
      | "DeltaZero";
  }
  /** @name PalletTransactionPaymentReleases (287) */
  interface PalletTransactionPaymentReleases extends Enum {
    readonly isV1Ancient: boolean;
    readonly isV2: boolean;
    readonly type: "V1Ancient" | "V2";
  }
  /** @name PalletSudoCall (288) */
  interface PalletSudoCall extends Enum {
    readonly isSudo: boolean;
    readonly asSudo: {
      readonly call: Call;
    } & Struct;
    readonly isSudoUncheckedWeight: boolean;
    readonly asSudoUncheckedWeight: {
      readonly call: Call;
      readonly weight: SpWeightsWeightV2Weight;
    } & Struct;
    readonly isSetKey: boolean;
    readonly asSetKey: {
      readonly new_: MultiAddress;
    } & Struct;
    readonly isSudoAs: boolean;
    readonly asSudoAs: {
      readonly who: MultiAddress;
      readonly call: Call;
    } & Struct;
    readonly isRemoveKey: boolean;
    readonly type: "Sudo" | "SudoUncheckedWeight" | "SetKey" | "SudoAs" | "RemoveKey";
  }
  /** @name PalletCollatorSelectionCall (290) */
  interface PalletCollatorSelectionCall extends Enum {
    readonly isSetInvulnerables: boolean;
    readonly asSetInvulnerables: {
      readonly new_: Vec<AccountId32>;
    } & Struct;
    readonly isSetDesiredCandidates: boolean;
    readonly asSetDesiredCandidates: {
      readonly max: u32;
    } & Struct;
    readonly isSetCandidacyBond: boolean;
    readonly asSetCandidacyBond: {
      readonly bond: u128;
    } & Struct;
    readonly isRegisterAsCandidate: boolean;
    readonly isLeaveIntent: boolean;
    readonly isAddInvulnerable: boolean;
    readonly asAddInvulnerable: {
      readonly who: AccountId32;
    } & Struct;
    readonly isRemoveInvulnerable: boolean;
    readonly asRemoveInvulnerable: {
      readonly who: AccountId32;
    } & Struct;
    readonly isUpdateBond: boolean;
    readonly asUpdateBond: {
      readonly newDeposit: u128;
    } & Struct;
    readonly isTakeCandidateSlot: boolean;
    readonly asTakeCandidateSlot: {
      readonly deposit: u128;
      readonly target: AccountId32;
    } & Struct;
    readonly type:
      | "SetInvulnerables"
      | "SetDesiredCandidates"
      | "SetCandidacyBond"
      | "RegisterAsCandidate"
      | "LeaveIntent"
      | "AddInvulnerable"
      | "RemoveInvulnerable"
      | "UpdateBond"
      | "TakeCandidateSlot";
  }
  /** @name PalletSessionCall (291) */
  interface PalletSessionCall extends Enum {
    readonly isSetKeys: boolean;
    readonly asSetKeys: {
      readonly keys_: StorageHubRuntimeSessionKeys;
      readonly proof: Bytes;
    } & Struct;
    readonly isPurgeKeys: boolean;
    readonly type: "SetKeys" | "PurgeKeys";
  }
  /** @name StorageHubRuntimeSessionKeys (292) */
  interface StorageHubRuntimeSessionKeys extends Struct {
    readonly aura: SpConsensusAuraSr25519AppSr25519Public;
  }
  /** @name SpConsensusAuraSr25519AppSr25519Public (293) */
  interface SpConsensusAuraSr25519AppSr25519Public extends U8aFixed {}
  /** @name CumulusPalletXcmpQueueCall (294) */
  interface CumulusPalletXcmpQueueCall extends Enum {
    readonly isSuspendXcmExecution: boolean;
    readonly isResumeXcmExecution: boolean;
    readonly isUpdateSuspendThreshold: boolean;
    readonly asUpdateSuspendThreshold: {
      readonly new_: u32;
    } & Struct;
    readonly isUpdateDropThreshold: boolean;
    readonly asUpdateDropThreshold: {
      readonly new_: u32;
    } & Struct;
    readonly isUpdateResumeThreshold: boolean;
    readonly asUpdateResumeThreshold: {
      readonly new_: u32;
    } & Struct;
    readonly type:
      | "SuspendXcmExecution"
      | "ResumeXcmExecution"
      | "UpdateSuspendThreshold"
      | "UpdateDropThreshold"
      | "UpdateResumeThreshold";
  }
  /** @name PalletXcmCall (295) */
  interface PalletXcmCall extends Enum {
    readonly isSend: boolean;
    readonly asSend: {
      readonly dest: XcmVersionedLocation;
      readonly message: XcmVersionedXcm;
    } & Struct;
    readonly isTeleportAssets: boolean;
    readonly asTeleportAssets: {
      readonly dest: XcmVersionedLocation;
      readonly beneficiary: XcmVersionedLocation;
      readonly assets: XcmVersionedAssets;
      readonly feeAssetItem: u32;
    } & Struct;
    readonly isReserveTransferAssets: boolean;
    readonly asReserveTransferAssets: {
      readonly dest: XcmVersionedLocation;
      readonly beneficiary: XcmVersionedLocation;
      readonly assets: XcmVersionedAssets;
      readonly feeAssetItem: u32;
    } & Struct;
    readonly isExecute: boolean;
    readonly asExecute: {
      readonly message: XcmVersionedXcm;
      readonly maxWeight: SpWeightsWeightV2Weight;
    } & Struct;
    readonly isForceXcmVersion: boolean;
    readonly asForceXcmVersion: {
      readonly location: StagingXcmV4Location;
      readonly version: u32;
    } & Struct;
    readonly isForceDefaultXcmVersion: boolean;
    readonly asForceDefaultXcmVersion: {
      readonly maybeXcmVersion: Option<u32>;
    } & Struct;
    readonly isForceSubscribeVersionNotify: boolean;
    readonly asForceSubscribeVersionNotify: {
      readonly location: XcmVersionedLocation;
    } & Struct;
    readonly isForceUnsubscribeVersionNotify: boolean;
    readonly asForceUnsubscribeVersionNotify: {
      readonly location: XcmVersionedLocation;
    } & Struct;
    readonly isLimitedReserveTransferAssets: boolean;
    readonly asLimitedReserveTransferAssets: {
      readonly dest: XcmVersionedLocation;
      readonly beneficiary: XcmVersionedLocation;
      readonly assets: XcmVersionedAssets;
      readonly feeAssetItem: u32;
      readonly weightLimit: XcmV3WeightLimit;
    } & Struct;
    readonly isLimitedTeleportAssets: boolean;
    readonly asLimitedTeleportAssets: {
      readonly dest: XcmVersionedLocation;
      readonly beneficiary: XcmVersionedLocation;
      readonly assets: XcmVersionedAssets;
      readonly feeAssetItem: u32;
      readonly weightLimit: XcmV3WeightLimit;
    } & Struct;
    readonly isForceSuspension: boolean;
    readonly asForceSuspension: {
      readonly suspended: bool;
    } & Struct;
    readonly isTransferAssets: boolean;
    readonly asTransferAssets: {
      readonly dest: XcmVersionedLocation;
      readonly beneficiary: XcmVersionedLocation;
      readonly assets: XcmVersionedAssets;
      readonly feeAssetItem: u32;
      readonly weightLimit: XcmV3WeightLimit;
    } & Struct;
    readonly isClaimAssets: boolean;
    readonly asClaimAssets: {
      readonly assets: XcmVersionedAssets;
      readonly beneficiary: XcmVersionedLocation;
    } & Struct;
    readonly isTransferAssetsUsingTypeAndThen: boolean;
    readonly asTransferAssetsUsingTypeAndThen: {
      readonly dest: XcmVersionedLocation;
      readonly assets: XcmVersionedAssets;
      readonly assetsTransferType: StagingXcmExecutorAssetTransferTransferType;
      readonly remoteFeesId: XcmVersionedAssetId;
      readonly feesTransferType: StagingXcmExecutorAssetTransferTransferType;
      readonly customXcmOnDest: XcmVersionedXcm;
      readonly weightLimit: XcmV3WeightLimit;
    } & Struct;
    readonly type:
      | "Send"
      | "TeleportAssets"
      | "ReserveTransferAssets"
      | "Execute"
      | "ForceXcmVersion"
      | "ForceDefaultXcmVersion"
      | "ForceSubscribeVersionNotify"
      | "ForceUnsubscribeVersionNotify"
      | "LimitedReserveTransferAssets"
      | "LimitedTeleportAssets"
      | "ForceSuspension"
      | "TransferAssets"
      | "ClaimAssets"
      | "TransferAssetsUsingTypeAndThen";
  }
  /** @name XcmVersionedXcm (296) */
  interface XcmVersionedXcm extends Enum {
    readonly isV2: boolean;
    readonly asV2: XcmV2Xcm;
    readonly isV3: boolean;
    readonly asV3: XcmV3Xcm;
    readonly isV4: boolean;
    readonly asV4: StagingXcmV4Xcm;
    readonly type: "V2" | "V3" | "V4";
  }
  /** @name XcmV2Xcm (297) */
  interface XcmV2Xcm extends Vec<XcmV2Instruction> {}
  /** @name XcmV2Instruction (299) */
  interface XcmV2Instruction extends Enum {
    readonly isWithdrawAsset: boolean;
    readonly asWithdrawAsset: XcmV2MultiassetMultiAssets;
    readonly isReserveAssetDeposited: boolean;
    readonly asReserveAssetDeposited: XcmV2MultiassetMultiAssets;
    readonly isReceiveTeleportedAsset: boolean;
    readonly asReceiveTeleportedAsset: XcmV2MultiassetMultiAssets;
    readonly isQueryResponse: boolean;
    readonly asQueryResponse: {
      readonly queryId: Compact<u64>;
      readonly response: XcmV2Response;
      readonly maxWeight: Compact<u64>;
    } & Struct;
    readonly isTransferAsset: boolean;
    readonly asTransferAsset: {
      readonly assets: XcmV2MultiassetMultiAssets;
      readonly beneficiary: XcmV2MultiLocation;
    } & Struct;
    readonly isTransferReserveAsset: boolean;
    readonly asTransferReserveAsset: {
      readonly assets: XcmV2MultiassetMultiAssets;
      readonly dest: XcmV2MultiLocation;
      readonly xcm: XcmV2Xcm;
    } & Struct;
    readonly isTransact: boolean;
    readonly asTransact: {
      readonly originType: XcmV2OriginKind;
      readonly requireWeightAtMost: Compact<u64>;
      readonly call: XcmDoubleEncoded;
    } & Struct;
    readonly isHrmpNewChannelOpenRequest: boolean;
    readonly asHrmpNewChannelOpenRequest: {
      readonly sender: Compact<u32>;
      readonly maxMessageSize: Compact<u32>;
      readonly maxCapacity: Compact<u32>;
    } & Struct;
    readonly isHrmpChannelAccepted: boolean;
    readonly asHrmpChannelAccepted: {
      readonly recipient: Compact<u32>;
    } & Struct;
    readonly isHrmpChannelClosing: boolean;
    readonly asHrmpChannelClosing: {
      readonly initiator: Compact<u32>;
      readonly sender: Compact<u32>;
      readonly recipient: Compact<u32>;
    } & Struct;
    readonly isClearOrigin: boolean;
    readonly isDescendOrigin: boolean;
    readonly asDescendOrigin: XcmV2MultilocationJunctions;
    readonly isReportError: boolean;
    readonly asReportError: {
      readonly queryId: Compact<u64>;
      readonly dest: XcmV2MultiLocation;
      readonly maxResponseWeight: Compact<u64>;
    } & Struct;
    readonly isDepositAsset: boolean;
    readonly asDepositAsset: {
      readonly assets: XcmV2MultiassetMultiAssetFilter;
      readonly maxAssets: Compact<u32>;
      readonly beneficiary: XcmV2MultiLocation;
    } & Struct;
    readonly isDepositReserveAsset: boolean;
    readonly asDepositReserveAsset: {
      readonly assets: XcmV2MultiassetMultiAssetFilter;
      readonly maxAssets: Compact<u32>;
      readonly dest: XcmV2MultiLocation;
      readonly xcm: XcmV2Xcm;
    } & Struct;
    readonly isExchangeAsset: boolean;
    readonly asExchangeAsset: {
      readonly give: XcmV2MultiassetMultiAssetFilter;
      readonly receive: XcmV2MultiassetMultiAssets;
    } & Struct;
    readonly isInitiateReserveWithdraw: boolean;
    readonly asInitiateReserveWithdraw: {
      readonly assets: XcmV2MultiassetMultiAssetFilter;
      readonly reserve: XcmV2MultiLocation;
      readonly xcm: XcmV2Xcm;
    } & Struct;
    readonly isInitiateTeleport: boolean;
    readonly asInitiateTeleport: {
      readonly assets: XcmV2MultiassetMultiAssetFilter;
      readonly dest: XcmV2MultiLocation;
      readonly xcm: XcmV2Xcm;
    } & Struct;
    readonly isQueryHolding: boolean;
    readonly asQueryHolding: {
      readonly queryId: Compact<u64>;
      readonly dest: XcmV2MultiLocation;
      readonly assets: XcmV2MultiassetMultiAssetFilter;
      readonly maxResponseWeight: Compact<u64>;
    } & Struct;
    readonly isBuyExecution: boolean;
    readonly asBuyExecution: {
      readonly fees: XcmV2MultiAsset;
      readonly weightLimit: XcmV2WeightLimit;
    } & Struct;
    readonly isRefundSurplus: boolean;
    readonly isSetErrorHandler: boolean;
    readonly asSetErrorHandler: XcmV2Xcm;
    readonly isSetAppendix: boolean;
    readonly asSetAppendix: XcmV2Xcm;
    readonly isClearError: boolean;
    readonly isClaimAsset: boolean;
    readonly asClaimAsset: {
      readonly assets: XcmV2MultiassetMultiAssets;
      readonly ticket: XcmV2MultiLocation;
    } & Struct;
    readonly isTrap: boolean;
    readonly asTrap: Compact<u64>;
    readonly isSubscribeVersion: boolean;
    readonly asSubscribeVersion: {
      readonly queryId: Compact<u64>;
      readonly maxResponseWeight: Compact<u64>;
    } & Struct;
    readonly isUnsubscribeVersion: boolean;
    readonly type:
      | "WithdrawAsset"
      | "ReserveAssetDeposited"
      | "ReceiveTeleportedAsset"
      | "QueryResponse"
      | "TransferAsset"
      | "TransferReserveAsset"
      | "Transact"
      | "HrmpNewChannelOpenRequest"
      | "HrmpChannelAccepted"
      | "HrmpChannelClosing"
      | "ClearOrigin"
      | "DescendOrigin"
      | "ReportError"
      | "DepositAsset"
      | "DepositReserveAsset"
      | "ExchangeAsset"
      | "InitiateReserveWithdraw"
      | "InitiateTeleport"
      | "QueryHolding"
      | "BuyExecution"
      | "RefundSurplus"
      | "SetErrorHandler"
      | "SetAppendix"
      | "ClearError"
      | "ClaimAsset"
      | "Trap"
      | "SubscribeVersion"
      | "UnsubscribeVersion";
  }
  /** @name XcmV2Response (300) */
  interface XcmV2Response extends Enum {
    readonly isNull: boolean;
    readonly isAssets: boolean;
    readonly asAssets: XcmV2MultiassetMultiAssets;
    readonly isExecutionResult: boolean;
    readonly asExecutionResult: Option<ITuple<[u32, XcmV2TraitsError]>>;
    readonly isVersion: boolean;
    readonly asVersion: u32;
    readonly type: "Null" | "Assets" | "ExecutionResult" | "Version";
  }
  /** @name XcmV2TraitsError (303) */
  interface XcmV2TraitsError extends Enum {
    readonly isOverflow: boolean;
    readonly isUnimplemented: boolean;
    readonly isUntrustedReserveLocation: boolean;
    readonly isUntrustedTeleportLocation: boolean;
    readonly isMultiLocationFull: boolean;
    readonly isMultiLocationNotInvertible: boolean;
    readonly isBadOrigin: boolean;
    readonly isInvalidLocation: boolean;
    readonly isAssetNotFound: boolean;
    readonly isFailedToTransactAsset: boolean;
    readonly isNotWithdrawable: boolean;
    readonly isLocationCannotHold: boolean;
    readonly isExceedsMaxMessageSize: boolean;
    readonly isDestinationUnsupported: boolean;
    readonly isTransport: boolean;
    readonly isUnroutable: boolean;
    readonly isUnknownClaim: boolean;
    readonly isFailedToDecode: boolean;
    readonly isMaxWeightInvalid: boolean;
    readonly isNotHoldingFees: boolean;
    readonly isTooExpensive: boolean;
    readonly isTrap: boolean;
    readonly asTrap: u64;
    readonly isUnhandledXcmVersion: boolean;
    readonly isWeightLimitReached: boolean;
    readonly asWeightLimitReached: u64;
    readonly isBarrier: boolean;
    readonly isWeightNotComputable: boolean;
    readonly type:
      | "Overflow"
      | "Unimplemented"
      | "UntrustedReserveLocation"
      | "UntrustedTeleportLocation"
      | "MultiLocationFull"
      | "MultiLocationNotInvertible"
      | "BadOrigin"
      | "InvalidLocation"
      | "AssetNotFound"
      | "FailedToTransactAsset"
      | "NotWithdrawable"
      | "LocationCannotHold"
      | "ExceedsMaxMessageSize"
      | "DestinationUnsupported"
      | "Transport"
      | "Unroutable"
      | "UnknownClaim"
      | "FailedToDecode"
      | "MaxWeightInvalid"
      | "NotHoldingFees"
      | "TooExpensive"
      | "Trap"
      | "UnhandledXcmVersion"
      | "WeightLimitReached"
      | "Barrier"
      | "WeightNotComputable";
  }
  /** @name XcmV2OriginKind (304) */
  interface XcmV2OriginKind extends Enum {
    readonly isNative: boolean;
    readonly isSovereignAccount: boolean;
    readonly isSuperuser: boolean;
    readonly isXcm: boolean;
    readonly type: "Native" | "SovereignAccount" | "Superuser" | "Xcm";
  }
  /** @name XcmV2MultiassetMultiAssetFilter (305) */
  interface XcmV2MultiassetMultiAssetFilter extends Enum {
    readonly isDefinite: boolean;
    readonly asDefinite: XcmV2MultiassetMultiAssets;
    readonly isWild: boolean;
    readonly asWild: XcmV2MultiassetWildMultiAsset;
    readonly type: "Definite" | "Wild";
  }
  /** @name XcmV2MultiassetWildMultiAsset (306) */
  interface XcmV2MultiassetWildMultiAsset extends Enum {
    readonly isAll: boolean;
    readonly isAllOf: boolean;
    readonly asAllOf: {
      readonly id: XcmV2MultiassetAssetId;
      readonly fun: XcmV2MultiassetWildFungibility;
    } & Struct;
    readonly type: "All" | "AllOf";
  }
  /** @name XcmV2MultiassetWildFungibility (307) */
  interface XcmV2MultiassetWildFungibility extends Enum {
    readonly isFungible: boolean;
    readonly isNonFungible: boolean;
    readonly type: "Fungible" | "NonFungible";
  }
  /** @name XcmV2WeightLimit (308) */
  interface XcmV2WeightLimit extends Enum {
    readonly isUnlimited: boolean;
    readonly isLimited: boolean;
    readonly asLimited: Compact<u64>;
    readonly type: "Unlimited" | "Limited";
  }
  /** @name XcmV3Xcm (309) */
  interface XcmV3Xcm extends Vec<XcmV3Instruction> {}
  /** @name XcmV3Instruction (311) */
  interface XcmV3Instruction extends Enum {
    readonly isWithdrawAsset: boolean;
    readonly asWithdrawAsset: XcmV3MultiassetMultiAssets;
    readonly isReserveAssetDeposited: boolean;
    readonly asReserveAssetDeposited: XcmV3MultiassetMultiAssets;
    readonly isReceiveTeleportedAsset: boolean;
    readonly asReceiveTeleportedAsset: XcmV3MultiassetMultiAssets;
    readonly isQueryResponse: boolean;
    readonly asQueryResponse: {
      readonly queryId: Compact<u64>;
      readonly response: XcmV3Response;
      readonly maxWeight: SpWeightsWeightV2Weight;
      readonly querier: Option<StagingXcmV3MultiLocation>;
    } & Struct;
    readonly isTransferAsset: boolean;
    readonly asTransferAsset: {
      readonly assets: XcmV3MultiassetMultiAssets;
      readonly beneficiary: StagingXcmV3MultiLocation;
    } & Struct;
    readonly isTransferReserveAsset: boolean;
    readonly asTransferReserveAsset: {
      readonly assets: XcmV3MultiassetMultiAssets;
      readonly dest: StagingXcmV3MultiLocation;
      readonly xcm: XcmV3Xcm;
    } & Struct;
    readonly isTransact: boolean;
    readonly asTransact: {
      readonly originKind: XcmV3OriginKind;
      readonly requireWeightAtMost: SpWeightsWeightV2Weight;
      readonly call: XcmDoubleEncoded;
    } & Struct;
    readonly isHrmpNewChannelOpenRequest: boolean;
    readonly asHrmpNewChannelOpenRequest: {
      readonly sender: Compact<u32>;
      readonly maxMessageSize: Compact<u32>;
      readonly maxCapacity: Compact<u32>;
    } & Struct;
    readonly isHrmpChannelAccepted: boolean;
    readonly asHrmpChannelAccepted: {
      readonly recipient: Compact<u32>;
    } & Struct;
    readonly isHrmpChannelClosing: boolean;
    readonly asHrmpChannelClosing: {
      readonly initiator: Compact<u32>;
      readonly sender: Compact<u32>;
      readonly recipient: Compact<u32>;
    } & Struct;
    readonly isClearOrigin: boolean;
    readonly isDescendOrigin: boolean;
    readonly asDescendOrigin: XcmV3Junctions;
    readonly isReportError: boolean;
    readonly asReportError: XcmV3QueryResponseInfo;
    readonly isDepositAsset: boolean;
    readonly asDepositAsset: {
      readonly assets: XcmV3MultiassetMultiAssetFilter;
      readonly beneficiary: StagingXcmV3MultiLocation;
    } & Struct;
    readonly isDepositReserveAsset: boolean;
    readonly asDepositReserveAsset: {
      readonly assets: XcmV3MultiassetMultiAssetFilter;
      readonly dest: StagingXcmV3MultiLocation;
      readonly xcm: XcmV3Xcm;
    } & Struct;
    readonly isExchangeAsset: boolean;
    readonly asExchangeAsset: {
      readonly give: XcmV3MultiassetMultiAssetFilter;
      readonly want: XcmV3MultiassetMultiAssets;
      readonly maximal: bool;
    } & Struct;
    readonly isInitiateReserveWithdraw: boolean;
    readonly asInitiateReserveWithdraw: {
      readonly assets: XcmV3MultiassetMultiAssetFilter;
      readonly reserve: StagingXcmV3MultiLocation;
      readonly xcm: XcmV3Xcm;
    } & Struct;
    readonly isInitiateTeleport: boolean;
    readonly asInitiateTeleport: {
      readonly assets: XcmV3MultiassetMultiAssetFilter;
      readonly dest: StagingXcmV3MultiLocation;
      readonly xcm: XcmV3Xcm;
    } & Struct;
    readonly isReportHolding: boolean;
    readonly asReportHolding: {
      readonly responseInfo: XcmV3QueryResponseInfo;
      readonly assets: XcmV3MultiassetMultiAssetFilter;
    } & Struct;
    readonly isBuyExecution: boolean;
    readonly asBuyExecution: {
      readonly fees: XcmV3MultiAsset;
      readonly weightLimit: XcmV3WeightLimit;
    } & Struct;
    readonly isRefundSurplus: boolean;
    readonly isSetErrorHandler: boolean;
    readonly asSetErrorHandler: XcmV3Xcm;
    readonly isSetAppendix: boolean;
    readonly asSetAppendix: XcmV3Xcm;
    readonly isClearError: boolean;
    readonly isClaimAsset: boolean;
    readonly asClaimAsset: {
      readonly assets: XcmV3MultiassetMultiAssets;
      readonly ticket: StagingXcmV3MultiLocation;
    } & Struct;
    readonly isTrap: boolean;
    readonly asTrap: Compact<u64>;
    readonly isSubscribeVersion: boolean;
    readonly asSubscribeVersion: {
      readonly queryId: Compact<u64>;
      readonly maxResponseWeight: SpWeightsWeightV2Weight;
    } & Struct;
    readonly isUnsubscribeVersion: boolean;
    readonly isBurnAsset: boolean;
    readonly asBurnAsset: XcmV3MultiassetMultiAssets;
    readonly isExpectAsset: boolean;
    readonly asExpectAsset: XcmV3MultiassetMultiAssets;
    readonly isExpectOrigin: boolean;
    readonly asExpectOrigin: Option<StagingXcmV3MultiLocation>;
    readonly isExpectError: boolean;
    readonly asExpectError: Option<ITuple<[u32, XcmV3TraitsError]>>;
    readonly isExpectTransactStatus: boolean;
    readonly asExpectTransactStatus: XcmV3MaybeErrorCode;
    readonly isQueryPallet: boolean;
    readonly asQueryPallet: {
      readonly moduleName: Bytes;
      readonly responseInfo: XcmV3QueryResponseInfo;
    } & Struct;
    readonly isExpectPallet: boolean;
    readonly asExpectPallet: {
      readonly index: Compact<u32>;
      readonly name: Bytes;
      readonly moduleName: Bytes;
      readonly crateMajor: Compact<u32>;
      readonly minCrateMinor: Compact<u32>;
    } & Struct;
    readonly isReportTransactStatus: boolean;
    readonly asReportTransactStatus: XcmV3QueryResponseInfo;
    readonly isClearTransactStatus: boolean;
    readonly isUniversalOrigin: boolean;
    readonly asUniversalOrigin: XcmV3Junction;
    readonly isExportMessage: boolean;
    readonly asExportMessage: {
      readonly network: XcmV3JunctionNetworkId;
      readonly destination: XcmV3Junctions;
      readonly xcm: XcmV3Xcm;
    } & Struct;
    readonly isLockAsset: boolean;
    readonly asLockAsset: {
      readonly asset: XcmV3MultiAsset;
      readonly unlocker: StagingXcmV3MultiLocation;
    } & Struct;
    readonly isUnlockAsset: boolean;
    readonly asUnlockAsset: {
      readonly asset: XcmV3MultiAsset;
      readonly target: StagingXcmV3MultiLocation;
    } & Struct;
    readonly isNoteUnlockable: boolean;
    readonly asNoteUnlockable: {
      readonly asset: XcmV3MultiAsset;
      readonly owner: StagingXcmV3MultiLocation;
    } & Struct;
    readonly isRequestUnlock: boolean;
    readonly asRequestUnlock: {
      readonly asset: XcmV3MultiAsset;
      readonly locker: StagingXcmV3MultiLocation;
    } & Struct;
    readonly isSetFeesMode: boolean;
    readonly asSetFeesMode: {
      readonly jitWithdraw: bool;
    } & Struct;
    readonly isSetTopic: boolean;
    readonly asSetTopic: U8aFixed;
    readonly isClearTopic: boolean;
    readonly isAliasOrigin: boolean;
    readonly asAliasOrigin: StagingXcmV3MultiLocation;
    readonly isUnpaidExecution: boolean;
    readonly asUnpaidExecution: {
      readonly weightLimit: XcmV3WeightLimit;
      readonly checkOrigin: Option<StagingXcmV3MultiLocation>;
    } & Struct;
    readonly type:
      | "WithdrawAsset"
      | "ReserveAssetDeposited"
      | "ReceiveTeleportedAsset"
      | "QueryResponse"
      | "TransferAsset"
      | "TransferReserveAsset"
      | "Transact"
      | "HrmpNewChannelOpenRequest"
      | "HrmpChannelAccepted"
      | "HrmpChannelClosing"
      | "ClearOrigin"
      | "DescendOrigin"
      | "ReportError"
      | "DepositAsset"
      | "DepositReserveAsset"
      | "ExchangeAsset"
      | "InitiateReserveWithdraw"
      | "InitiateTeleport"
      | "ReportHolding"
      | "BuyExecution"
      | "RefundSurplus"
      | "SetErrorHandler"
      | "SetAppendix"
      | "ClearError"
      | "ClaimAsset"
      | "Trap"
      | "SubscribeVersion"
      | "UnsubscribeVersion"
      | "BurnAsset"
      | "ExpectAsset"
      | "ExpectOrigin"
      | "ExpectError"
      | "ExpectTransactStatus"
      | "QueryPallet"
      | "ExpectPallet"
      | "ReportTransactStatus"
      | "ClearTransactStatus"
      | "UniversalOrigin"
      | "ExportMessage"
      | "LockAsset"
      | "UnlockAsset"
      | "NoteUnlockable"
      | "RequestUnlock"
      | "SetFeesMode"
      | "SetTopic"
      | "ClearTopic"
      | "AliasOrigin"
      | "UnpaidExecution";
  }
  /** @name XcmV3Response (312) */
  interface XcmV3Response extends Enum {
    readonly isNull: boolean;
    readonly isAssets: boolean;
    readonly asAssets: XcmV3MultiassetMultiAssets;
    readonly isExecutionResult: boolean;
    readonly asExecutionResult: Option<ITuple<[u32, XcmV3TraitsError]>>;
    readonly isVersion: boolean;
    readonly asVersion: u32;
    readonly isPalletsInfo: boolean;
    readonly asPalletsInfo: Vec<XcmV3PalletInfo>;
    readonly isDispatchResult: boolean;
    readonly asDispatchResult: XcmV3MaybeErrorCode;
    readonly type:
      | "Null"
      | "Assets"
      | "ExecutionResult"
      | "Version"
      | "PalletsInfo"
      | "DispatchResult";
  }
  /** @name XcmV3PalletInfo (314) */
  interface XcmV3PalletInfo extends Struct {
    readonly index: Compact<u32>;
    readonly name: Bytes;
    readonly moduleName: Bytes;
    readonly major: Compact<u32>;
    readonly minor: Compact<u32>;
    readonly patch: Compact<u32>;
  }
  /** @name XcmV3QueryResponseInfo (318) */
  interface XcmV3QueryResponseInfo extends Struct {
    readonly destination: StagingXcmV3MultiLocation;
    readonly queryId: Compact<u64>;
    readonly maxWeight: SpWeightsWeightV2Weight;
  }
  /** @name XcmV3MultiassetMultiAssetFilter (319) */
  interface XcmV3MultiassetMultiAssetFilter extends Enum {
    readonly isDefinite: boolean;
    readonly asDefinite: XcmV3MultiassetMultiAssets;
    readonly isWild: boolean;
    readonly asWild: XcmV3MultiassetWildMultiAsset;
    readonly type: "Definite" | "Wild";
  }
  /** @name XcmV3MultiassetWildMultiAsset (320) */
  interface XcmV3MultiassetWildMultiAsset extends Enum {
    readonly isAll: boolean;
    readonly isAllOf: boolean;
    readonly asAllOf: {
      readonly id: XcmV3MultiassetAssetId;
      readonly fun: XcmV3MultiassetWildFungibility;
    } & Struct;
    readonly isAllCounted: boolean;
    readonly asAllCounted: Compact<u32>;
    readonly isAllOfCounted: boolean;
    readonly asAllOfCounted: {
      readonly id: XcmV3MultiassetAssetId;
      readonly fun: XcmV3MultiassetWildFungibility;
      readonly count: Compact<u32>;
    } & Struct;
    readonly type: "All" | "AllOf" | "AllCounted" | "AllOfCounted";
  }
  /** @name XcmV3MultiassetWildFungibility (321) */
  interface XcmV3MultiassetWildFungibility extends Enum {
    readonly isFungible: boolean;
    readonly isNonFungible: boolean;
    readonly type: "Fungible" | "NonFungible";
  }
  /** @name StagingXcmExecutorAssetTransferTransferType (333) */
  interface StagingXcmExecutorAssetTransferTransferType extends Enum {
    readonly isTeleport: boolean;
    readonly isLocalReserve: boolean;
    readonly isDestinationReserve: boolean;
    readonly isRemoteReserve: boolean;
    readonly asRemoteReserve: XcmVersionedLocation;
    readonly type: "Teleport" | "LocalReserve" | "DestinationReserve" | "RemoteReserve";
  }
  /** @name XcmVersionedAssetId (334) */
  interface XcmVersionedAssetId extends Enum {
    readonly isV3: boolean;
    readonly asV3: XcmV3MultiassetAssetId;
    readonly isV4: boolean;
    readonly asV4: StagingXcmV4AssetAssetId;
    readonly type: "V3" | "V4";
  }
  /** @name CumulusPalletXcmCall (335) */
  type CumulusPalletXcmCall = Null;
  /** @name PalletMessageQueueCall (336) */
  interface PalletMessageQueueCall extends Enum {
    readonly isReapPage: boolean;
    readonly asReapPage: {
      readonly messageOrigin: CumulusPrimitivesCoreAggregateMessageOrigin;
      readonly pageIndex: u32;
    } & Struct;
    readonly isExecuteOverweight: boolean;
    readonly asExecuteOverweight: {
      readonly messageOrigin: CumulusPrimitivesCoreAggregateMessageOrigin;
      readonly page: u32;
      readonly index: u32;
      readonly weightLimit: SpWeightsWeightV2Weight;
    } & Struct;
    readonly type: "ReapPage" | "ExecuteOverweight";
  }
  /** @name PalletStorageProvidersCall (337) */
  interface PalletStorageProvidersCall extends Enum {
    readonly isRequestMspSignUp: boolean;
    readonly asRequestMspSignUp: {
      readonly capacity: u64;
      readonly multiaddresses: Vec<Bytes>;
      readonly valuePropPricePerUnitOfDataPerBlock: u128;
      readonly commitment: Bytes;
      readonly valuePropMaxDataLimit: u64;
      readonly paymentAccount: AccountId32;
    } & Struct;
    readonly isRequestBspSignUp: boolean;
    readonly asRequestBspSignUp: {
      readonly capacity: u64;
      readonly multiaddresses: Vec<Bytes>;
      readonly paymentAccount: AccountId32;
    } & Struct;
    readonly isConfirmSignUp: boolean;
    readonly asConfirmSignUp: {
      readonly providerAccount: Option<AccountId32>;
    } & Struct;
    readonly isCancelSignUp: boolean;
    readonly isMspSignOff: boolean;
    readonly isBspSignOff: boolean;
    readonly isChangeCapacity: boolean;
    readonly asChangeCapacity: {
      readonly newCapacity: u64;
    } & Struct;
    readonly isAddValueProp: boolean;
    readonly asAddValueProp: {
      readonly pricePerUnitOfDataPerBlock: u128;
      readonly commitment: Bytes;
      readonly bucketDataLimit: u64;
    } & Struct;
    readonly isMakeValuePropUnavailable: boolean;
    readonly asMakeValuePropUnavailable: {
      readonly valuePropId: H256;
    } & Struct;
    readonly isAddMultiaddress: boolean;
    readonly asAddMultiaddress: {
      readonly newMultiaddress: Bytes;
    } & Struct;
    readonly isRemoveMultiaddress: boolean;
    readonly asRemoveMultiaddress: {
      readonly multiaddress: Bytes;
    } & Struct;
    readonly isForceMspSignUp: boolean;
    readonly asForceMspSignUp: {
      readonly who: AccountId32;
      readonly mspId: H256;
      readonly capacity: u64;
      readonly multiaddresses: Vec<Bytes>;
      readonly valuePropPricePerUnitOfDataPerBlock: u128;
      readonly commitment: Bytes;
      readonly valuePropMaxDataLimit: u64;
      readonly paymentAccount: AccountId32;
    } & Struct;
    readonly isForceBspSignUp: boolean;
    readonly asForceBspSignUp: {
      readonly who: AccountId32;
      readonly bspId: H256;
      readonly capacity: u64;
      readonly multiaddresses: Vec<Bytes>;
      readonly paymentAccount: AccountId32;
      readonly weight: Option<u32>;
    } & Struct;
    readonly isSlash: boolean;
    readonly asSlash: {
      readonly providerId: H256;
    } & Struct;
    readonly type:
      | "RequestMspSignUp"
      | "RequestBspSignUp"
      | "ConfirmSignUp"
      | "CancelSignUp"
      | "MspSignOff"
      | "BspSignOff"
      | "ChangeCapacity"
      | "AddValueProp"
      | "MakeValuePropUnavailable"
      | "AddMultiaddress"
      | "RemoveMultiaddress"
      | "ForceMspSignUp"
      | "ForceBspSignUp"
      | "Slash";
  }
  /** @name PalletFileSystemCall (338) */
  interface PalletFileSystemCall extends Enum {
    readonly isCreateBucket: boolean;
    readonly asCreateBucket: {
      readonly mspId: H256;
      readonly name: Bytes;
      readonly private: bool;
      readonly valuePropId: H256;
    } & Struct;
    readonly isRequestMoveBucket: boolean;
    readonly asRequestMoveBucket: {
      readonly bucketId: H256;
      readonly newMspId: H256;
    } & Struct;
    readonly isMspRespondMoveBucketRequest: boolean;
    readonly asMspRespondMoveBucketRequest: {
      readonly bucketId: H256;
      readonly response: PalletFileSystemBucketMoveRequestResponse;
    } & Struct;
    readonly isUpdateBucketPrivacy: boolean;
    readonly asUpdateBucketPrivacy: {
      readonly bucketId: H256;
      readonly private: bool;
    } & Struct;
    readonly isCreateAndAssociateCollectionWithBucket: boolean;
    readonly asCreateAndAssociateCollectionWithBucket: {
      readonly bucketId: H256;
    } & Struct;
    readonly isIssueStorageRequest: boolean;
    readonly asIssueStorageRequest: {
      readonly bucketId: H256;
      readonly location: Bytes;
      readonly fingerprint: H256;
      readonly size_: u64;
      readonly mspId: H256;
      readonly peerIds: Vec<Bytes>;
    } & Struct;
    readonly isRevokeStorageRequest: boolean;
    readonly asRevokeStorageRequest: {
      readonly fileKey: H256;
    } & Struct;
    readonly isBspAddDataServerForMoveBucketRequest: boolean;
    readonly asBspAddDataServerForMoveBucketRequest: {
      readonly bucketId: H256;
    } & Struct;
    readonly isMspRespondStorageRequestsMultipleBuckets: boolean;
    readonly asMspRespondStorageRequestsMultipleBuckets: {
      readonly fileKeyResponsesInput: Vec<
        ITuple<[H256, PalletFileSystemMspStorageRequestResponse]>
      >;
    } & Struct;
    readonly isBspVolunteer: boolean;
    readonly asBspVolunteer: {
      readonly fileKey: H256;
    } & Struct;
    readonly isBspConfirmStoring: boolean;
    readonly asBspConfirmStoring: {
      readonly nonInclusionForestProof: SpTrieStorageProofCompactProof;
      readonly fileKeysAndProofs: Vec<ITuple<[H256, ShpFileKeyVerifierFileKeyProof]>>;
    } & Struct;
    readonly isBspRequestStopStoring: boolean;
    readonly asBspRequestStopStoring: {
      readonly fileKey: H256;
      readonly bucketId: H256;
      readonly location: Bytes;
      readonly owner: AccountId32;
      readonly fingerprint: H256;
      readonly size_: u64;
      readonly canServe: bool;
      readonly inclusionForestProof: SpTrieStorageProofCompactProof;
    } & Struct;
    readonly isBspConfirmStopStoring: boolean;
    readonly asBspConfirmStopStoring: {
      readonly fileKey: H256;
      readonly inclusionForestProof: SpTrieStorageProofCompactProof;
    } & Struct;
    readonly isStopStoringForInsolventUser: boolean;
    readonly asStopStoringForInsolventUser: {
      readonly fileKey: H256;
      readonly bucketId: H256;
      readonly location: Bytes;
      readonly owner: AccountId32;
      readonly fingerprint: H256;
      readonly size_: u64;
      readonly inclusionForestProof: SpTrieStorageProofCompactProof;
    } & Struct;
    readonly isDeleteFile: boolean;
    readonly asDeleteFile: {
      readonly bucketId: H256;
      readonly fileKey: H256;
      readonly location: Bytes;
      readonly size_: u64;
      readonly fingerprint: H256;
      readonly maybeInclusionForestProof: Option<SpTrieStorageProofCompactProof>;
    } & Struct;
    readonly isPendingFileDeletionRequestSubmitProof: boolean;
    readonly asPendingFileDeletionRequestSubmitProof: {
      readonly user: AccountId32;
      readonly fileKey: H256;
      readonly bucketId: H256;
      readonly forestProof: SpTrieStorageProofCompactProof;
    } & Struct;
    readonly isSetGlobalParameters: boolean;
    readonly asSetGlobalParameters: {
      readonly replicationTarget: Option<u32>;
      readonly tickRangeToMaximumThreshold: Option<u32>;
    } & Struct;
    readonly type:
      | "CreateBucket"
      | "RequestMoveBucket"
      | "MspRespondMoveBucketRequest"
      | "UpdateBucketPrivacy"
      | "CreateAndAssociateCollectionWithBucket"
      | "IssueStorageRequest"
      | "RevokeStorageRequest"
      | "BspAddDataServerForMoveBucketRequest"
      | "MspRespondStorageRequestsMultipleBuckets"
      | "BspVolunteer"
      | "BspConfirmStoring"
      | "BspRequestStopStoring"
      | "BspConfirmStopStoring"
      | "StopStoringForInsolventUser"
      | "DeleteFile"
      | "PendingFileDeletionRequestSubmitProof"
      | "SetGlobalParameters";
  }
  /** @name PalletFileSystemBucketMoveRequestResponse (339) */
  interface PalletFileSystemBucketMoveRequestResponse extends Enum {
    readonly isAccepted: boolean;
    readonly isRejected: boolean;
    readonly type: "Accepted" | "Rejected";
  }
  /** @name PalletFileSystemMspStorageRequestResponse (342) */
  interface PalletFileSystemMspStorageRequestResponse extends Struct {
    readonly accept: Option<PalletFileSystemAcceptedStorageRequestParameters>;
    readonly reject: Option<Vec<ITuple<[H256, PalletFileSystemRejectedStorageRequestReason]>>>;
  }
  /** @name PalletFileSystemAcceptedStorageRequestParameters (344) */
  interface PalletFileSystemAcceptedStorageRequestParameters extends Struct {
    readonly fileKeysAndProofs: Vec<ITuple<[H256, ShpFileKeyVerifierFileKeyProof]>>;
    readonly nonInclusionForestProof: SpTrieStorageProofCompactProof;
  }
  /** @name PalletProofsDealerCall (351) */
  interface PalletProofsDealerCall extends Enum {
    readonly isChallenge: boolean;
    readonly asChallenge: {
      readonly key: H256;
    } & Struct;
    readonly isSubmitProof: boolean;
    readonly asSubmitProof: {
      readonly proof: PalletProofsDealerProof;
      readonly provider: Option<H256>;
    } & Struct;
    readonly isForceInitialiseChallengeCycle: boolean;
    readonly asForceInitialiseChallengeCycle: {
      readonly provider: H256;
    } & Struct;
    readonly isSetPaused: boolean;
    readonly asSetPaused: {
      readonly paused: bool;
    } & Struct;
    readonly type: "Challenge" | "SubmitProof" | "ForceInitialiseChallengeCycle" | "SetPaused";
  }
  /** @name PalletRandomnessCall (352) */
  interface PalletRandomnessCall extends Enum {
    readonly isSetBabeRandomness: boolean;
    readonly type: "SetBabeRandomness";
  }
  /** @name PalletPaymentStreamsCall (353) */
  interface PalletPaymentStreamsCall extends Enum {
    readonly isCreateFixedRatePaymentStream: boolean;
    readonly asCreateFixedRatePaymentStream: {
      readonly providerId: H256;
      readonly userAccount: AccountId32;
      readonly rate: u128;
    } & Struct;
    readonly isUpdateFixedRatePaymentStream: boolean;
    readonly asUpdateFixedRatePaymentStream: {
      readonly providerId: H256;
      readonly userAccount: AccountId32;
      readonly newRate: u128;
    } & Struct;
    readonly isDeleteFixedRatePaymentStream: boolean;
    readonly asDeleteFixedRatePaymentStream: {
      readonly providerId: H256;
      readonly userAccount: AccountId32;
    } & Struct;
    readonly isCreateDynamicRatePaymentStream: boolean;
    readonly asCreateDynamicRatePaymentStream: {
      readonly providerId: H256;
      readonly userAccount: AccountId32;
      readonly amountProvided: u64;
    } & Struct;
    readonly isUpdateDynamicRatePaymentStream: boolean;
    readonly asUpdateDynamicRatePaymentStream: {
      readonly providerId: H256;
      readonly userAccount: AccountId32;
      readonly newAmountProvided: u64;
    } & Struct;
    readonly isDeleteDynamicRatePaymentStream: boolean;
    readonly asDeleteDynamicRatePaymentStream: {
      readonly providerId: H256;
      readonly userAccount: AccountId32;
    } & Struct;
    readonly isChargePaymentStreams: boolean;
    readonly asChargePaymentStreams: {
      readonly userAccount: AccountId32;
    } & Struct;
    readonly isChargeMultipleUsersPaymentStreams: boolean;
    readonly asChargeMultipleUsersPaymentStreams: {
      readonly userAccounts: Vec<AccountId32>;
    } & Struct;
    readonly isPayOutstandingDebt: boolean;
    readonly isClearInsolventFlag: boolean;
    readonly type:
      | "CreateFixedRatePaymentStream"
      | "UpdateFixedRatePaymentStream"
      | "DeleteFixedRatePaymentStream"
      | "CreateDynamicRatePaymentStream"
      | "UpdateDynamicRatePaymentStream"
      | "DeleteDynamicRatePaymentStream"
      | "ChargePaymentStreams"
      | "ChargeMultipleUsersPaymentStreams"
      | "PayOutstandingDebt"
      | "ClearInsolventFlag";
  }
  /** @name PalletBucketNftsCall (354) */
  interface PalletBucketNftsCall extends Enum {
    readonly isShareAccess: boolean;
    readonly asShareAccess: {
      readonly recipient: MultiAddress;
      readonly bucket: H256;
      readonly itemId: u32;
      readonly readAccessRegex: Option<Bytes>;
    } & Struct;
    readonly isUpdateReadAccess: boolean;
    readonly asUpdateReadAccess: {
      readonly bucket: H256;
      readonly itemId: u32;
      readonly readAccessRegex: Option<Bytes>;
    } & Struct;
    readonly type: "ShareAccess" | "UpdateReadAccess";
  }
  /** @name PalletNftsCall (356) */
  interface PalletNftsCall extends Enum {
    readonly isCreate: boolean;
    readonly asCreate: {
      readonly admin: MultiAddress;
      readonly config: PalletNftsCollectionConfig;
    } & Struct;
    readonly isForceCreate: boolean;
    readonly asForceCreate: {
      readonly owner: MultiAddress;
      readonly config: PalletNftsCollectionConfig;
    } & Struct;
    readonly isDestroy: boolean;
    readonly asDestroy: {
      readonly collection: u32;
      readonly witness: PalletNftsDestroyWitness;
    } & Struct;
    readonly isMint: boolean;
    readonly asMint: {
      readonly collection: u32;
      readonly item: u32;
      readonly mintTo: MultiAddress;
      readonly witnessData: Option<PalletNftsMintWitness>;
    } & Struct;
    readonly isForceMint: boolean;
    readonly asForceMint: {
      readonly collection: u32;
      readonly item: u32;
      readonly mintTo: MultiAddress;
      readonly itemConfig: PalletNftsItemConfig;
    } & Struct;
    readonly isBurn: boolean;
    readonly asBurn: {
      readonly collection: u32;
      readonly item: u32;
    } & Struct;
    readonly isTransfer: boolean;
    readonly asTransfer: {
      readonly collection: u32;
      readonly item: u32;
      readonly dest: MultiAddress;
    } & Struct;
    readonly isRedeposit: boolean;
    readonly asRedeposit: {
      readonly collection: u32;
      readonly items: Vec<u32>;
    } & Struct;
    readonly isLockItemTransfer: boolean;
    readonly asLockItemTransfer: {
      readonly collection: u32;
      readonly item: u32;
    } & Struct;
    readonly isUnlockItemTransfer: boolean;
    readonly asUnlockItemTransfer: {
      readonly collection: u32;
      readonly item: u32;
    } & Struct;
    readonly isLockCollection: boolean;
    readonly asLockCollection: {
      readonly collection: u32;
      readonly lockSettings: u64;
    } & Struct;
    readonly isTransferOwnership: boolean;
    readonly asTransferOwnership: {
      readonly collection: u32;
      readonly newOwner: MultiAddress;
    } & Struct;
    readonly isSetTeam: boolean;
    readonly asSetTeam: {
      readonly collection: u32;
      readonly issuer: Option<MultiAddress>;
      readonly admin: Option<MultiAddress>;
      readonly freezer: Option<MultiAddress>;
    } & Struct;
    readonly isForceCollectionOwner: boolean;
    readonly asForceCollectionOwner: {
      readonly collection: u32;
      readonly owner: MultiAddress;
    } & Struct;
    readonly isForceCollectionConfig: boolean;
    readonly asForceCollectionConfig: {
      readonly collection: u32;
      readonly config: PalletNftsCollectionConfig;
    } & Struct;
    readonly isApproveTransfer: boolean;
    readonly asApproveTransfer: {
      readonly collection: u32;
      readonly item: u32;
      readonly delegate: MultiAddress;
      readonly maybeDeadline: Option<u32>;
    } & Struct;
    readonly isCancelApproval: boolean;
    readonly asCancelApproval: {
      readonly collection: u32;
      readonly item: u32;
      readonly delegate: MultiAddress;
    } & Struct;
    readonly isClearAllTransferApprovals: boolean;
    readonly asClearAllTransferApprovals: {
      readonly collection: u32;
      readonly item: u32;
    } & Struct;
    readonly isLockItemProperties: boolean;
    readonly asLockItemProperties: {
      readonly collection: u32;
      readonly item: u32;
      readonly lockMetadata: bool;
      readonly lockAttributes: bool;
    } & Struct;
    readonly isSetAttribute: boolean;
    readonly asSetAttribute: {
      readonly collection: u32;
      readonly maybeItem: Option<u32>;
      readonly namespace: PalletNftsAttributeNamespace;
      readonly key: Bytes;
      readonly value: Bytes;
    } & Struct;
    readonly isForceSetAttribute: boolean;
    readonly asForceSetAttribute: {
      readonly setAs: Option<AccountId32>;
      readonly collection: u32;
      readonly maybeItem: Option<u32>;
      readonly namespace: PalletNftsAttributeNamespace;
      readonly key: Bytes;
      readonly value: Bytes;
    } & Struct;
    readonly isClearAttribute: boolean;
    readonly asClearAttribute: {
      readonly collection: u32;
      readonly maybeItem: Option<u32>;
      readonly namespace: PalletNftsAttributeNamespace;
      readonly key: Bytes;
    } & Struct;
    readonly isApproveItemAttributes: boolean;
    readonly asApproveItemAttributes: {
      readonly collection: u32;
      readonly item: u32;
      readonly delegate: MultiAddress;
    } & Struct;
    readonly isCancelItemAttributesApproval: boolean;
    readonly asCancelItemAttributesApproval: {
      readonly collection: u32;
      readonly item: u32;
      readonly delegate: MultiAddress;
      readonly witness: PalletNftsCancelAttributesApprovalWitness;
    } & Struct;
    readonly isSetMetadata: boolean;
    readonly asSetMetadata: {
      readonly collection: u32;
      readonly item: u32;
      readonly data: Bytes;
    } & Struct;
    readonly isClearMetadata: boolean;
    readonly asClearMetadata: {
      readonly collection: u32;
      readonly item: u32;
    } & Struct;
    readonly isSetCollectionMetadata: boolean;
    readonly asSetCollectionMetadata: {
      readonly collection: u32;
      readonly data: Bytes;
    } & Struct;
    readonly isClearCollectionMetadata: boolean;
    readonly asClearCollectionMetadata: {
      readonly collection: u32;
    } & Struct;
    readonly isSetAcceptOwnership: boolean;
    readonly asSetAcceptOwnership: {
      readonly maybeCollection: Option<u32>;
    } & Struct;
    readonly isSetCollectionMaxSupply: boolean;
    readonly asSetCollectionMaxSupply: {
      readonly collection: u32;
      readonly maxSupply: u32;
    } & Struct;
    readonly isUpdateMintSettings: boolean;
    readonly asUpdateMintSettings: {
      readonly collection: u32;
      readonly mintSettings: PalletNftsMintSettings;
    } & Struct;
    readonly isSetPrice: boolean;
    readonly asSetPrice: {
      readonly collection: u32;
      readonly item: u32;
      readonly price: Option<u128>;
      readonly whitelistedBuyer: Option<MultiAddress>;
    } & Struct;
    readonly isBuyItem: boolean;
    readonly asBuyItem: {
      readonly collection: u32;
      readonly item: u32;
      readonly bidPrice: u128;
    } & Struct;
    readonly isPayTips: boolean;
    readonly asPayTips: {
      readonly tips: Vec<PalletNftsItemTip>;
    } & Struct;
    readonly isCreateSwap: boolean;
    readonly asCreateSwap: {
      readonly offeredCollection: u32;
      readonly offeredItem: u32;
      readonly desiredCollection: u32;
      readonly maybeDesiredItem: Option<u32>;
      readonly maybePrice: Option<PalletNftsPriceWithDirection>;
      readonly duration: u32;
    } & Struct;
    readonly isCancelSwap: boolean;
    readonly asCancelSwap: {
      readonly offeredCollection: u32;
      readonly offeredItem: u32;
    } & Struct;
    readonly isClaimSwap: boolean;
    readonly asClaimSwap: {
      readonly sendCollection: u32;
      readonly sendItem: u32;
      readonly receiveCollection: u32;
      readonly receiveItem: u32;
      readonly witnessPrice: Option<PalletNftsPriceWithDirection>;
    } & Struct;
    readonly isMintPreSigned: boolean;
    readonly asMintPreSigned: {
      readonly mintData: PalletNftsPreSignedMint;
      readonly signature: SpRuntimeMultiSignature;
      readonly signer: AccountId32;
    } & Struct;
    readonly isSetAttributesPreSigned: boolean;
    readonly asSetAttributesPreSigned: {
      readonly data: PalletNftsPreSignedAttributes;
      readonly signature: SpRuntimeMultiSignature;
      readonly signer: AccountId32;
    } & Struct;
    readonly type:
      | "Create"
      | "ForceCreate"
      | "Destroy"
      | "Mint"
      | "ForceMint"
      | "Burn"
      | "Transfer"
      | "Redeposit"
      | "LockItemTransfer"
      | "UnlockItemTransfer"
      | "LockCollection"
      | "TransferOwnership"
      | "SetTeam"
      | "ForceCollectionOwner"
      | "ForceCollectionConfig"
      | "ApproveTransfer"
      | "CancelApproval"
      | "ClearAllTransferApprovals"
      | "LockItemProperties"
      | "SetAttribute"
      | "ForceSetAttribute"
      | "ClearAttribute"
      | "ApproveItemAttributes"
      | "CancelItemAttributesApproval"
      | "SetMetadata"
      | "ClearMetadata"
      | "SetCollectionMetadata"
      | "ClearCollectionMetadata"
      | "SetAcceptOwnership"
      | "SetCollectionMaxSupply"
      | "UpdateMintSettings"
      | "SetPrice"
      | "BuyItem"
      | "PayTips"
      | "CreateSwap"
      | "CancelSwap"
      | "ClaimSwap"
      | "MintPreSigned"
      | "SetAttributesPreSigned";
  }
  /** @name PalletNftsCollectionConfig (357) */
  interface PalletNftsCollectionConfig extends Struct {
    readonly settings: u64;
    readonly maxSupply: Option<u32>;
    readonly mintSettings: PalletNftsMintSettings;
  }
  /** @name PalletNftsCollectionSetting (359) */
  interface PalletNftsCollectionSetting extends Enum {
    readonly isTransferableItems: boolean;
    readonly isUnlockedMetadata: boolean;
    readonly isUnlockedAttributes: boolean;
    readonly isUnlockedMaxSupply: boolean;
    readonly isDepositRequired: boolean;
    readonly type:
      | "TransferableItems"
      | "UnlockedMetadata"
      | "UnlockedAttributes"
      | "UnlockedMaxSupply"
      | "DepositRequired";
  }
  /** @name PalletNftsMintSettings (360) */
  interface PalletNftsMintSettings extends Struct {
    readonly mintType: PalletNftsMintType;
    readonly price: Option<u128>;
    readonly startBlock: Option<u32>;
    readonly endBlock: Option<u32>;
    readonly defaultItemSettings: u64;
  }
  /** @name PalletNftsMintType (361) */
  interface PalletNftsMintType extends Enum {
    readonly isIssuer: boolean;
    readonly isPublic: boolean;
    readonly isHolderOf: boolean;
    readonly asHolderOf: u32;
    readonly type: "Issuer" | "Public" | "HolderOf";
  }
  /** @name PalletNftsItemSetting (364) */
  interface PalletNftsItemSetting extends Enum {
    readonly isTransferable: boolean;
    readonly isUnlockedMetadata: boolean;
    readonly isUnlockedAttributes: boolean;
    readonly type: "Transferable" | "UnlockedMetadata" | "UnlockedAttributes";
  }
  /** @name PalletNftsDestroyWitness (365) */
  interface PalletNftsDestroyWitness extends Struct {
    readonly itemMetadatas: Compact<u32>;
    readonly itemConfigs: Compact<u32>;
    readonly attributes: Compact<u32>;
  }
  /** @name PalletNftsMintWitness (367) */
  interface PalletNftsMintWitness extends Struct {
    readonly ownedItem: Option<u32>;
    readonly mintPrice: Option<u128>;
  }
  /** @name PalletNftsItemConfig (368) */
  interface PalletNftsItemConfig extends Struct {
    readonly settings: u64;
  }
  /** @name PalletNftsCancelAttributesApprovalWitness (370) */
  interface PalletNftsCancelAttributesApprovalWitness extends Struct {
    readonly accountAttributes: u32;
  }
  /** @name PalletNftsItemTip (372) */
  interface PalletNftsItemTip extends Struct {
    readonly collection: u32;
    readonly item: u32;
    readonly receiver: AccountId32;
    readonly amount: u128;
  }
  /** @name PalletNftsPreSignedMint (374) */
  interface PalletNftsPreSignedMint extends Struct {
    readonly collection: u32;
    readonly item: u32;
    readonly attributes: Vec<ITuple<[Bytes, Bytes]>>;
    readonly metadata: Bytes;
    readonly onlyAccount: Option<AccountId32>;
    readonly deadline: u32;
    readonly mintPrice: Option<u128>;
  }
  /** @name SpRuntimeMultiSignature (375) */
  interface SpRuntimeMultiSignature extends Enum {
    readonly isEd25519: boolean;
    readonly asEd25519: U8aFixed;
    readonly isSr25519: boolean;
    readonly asSr25519: U8aFixed;
    readonly isEcdsa: boolean;
    readonly asEcdsa: U8aFixed;
    readonly type: "Ed25519" | "Sr25519" | "Ecdsa";
  }
  /** @name PalletNftsPreSignedAttributes (378) */
  interface PalletNftsPreSignedAttributes extends Struct {
    readonly collection: u32;
    readonly item: u32;
    readonly attributes: Vec<ITuple<[Bytes, Bytes]>>;
    readonly namespace: PalletNftsAttributeNamespace;
    readonly deadline: u32;
  }
  /** @name PalletParametersCall (379) */
  interface PalletParametersCall extends Enum {
    readonly isSetParameter: boolean;
    readonly asSetParameter: {
      readonly keyValue: StorageHubRuntimeConfigsRuntimeParamsRuntimeParameters;
    } & Struct;
    readonly type: "SetParameter";
  }
  /** @name StorageHubRuntimeConfigsRuntimeParamsRuntimeParameters (380) */
  interface StorageHubRuntimeConfigsRuntimeParamsRuntimeParameters extends Enum {
    readonly isRuntimeConfig: boolean;
    readonly asRuntimeConfig: StorageHubRuntimeConfigsRuntimeParamsDynamicParamsRuntimeConfigParameters;
    readonly type: "RuntimeConfig";
  }
  /** @name StorageHubRuntimeConfigsRuntimeParamsDynamicParamsRuntimeConfigParameters (381) */
  interface StorageHubRuntimeConfigsRuntimeParamsDynamicParamsRuntimeConfigParameters extends Enum {
    readonly isSlashAmountPerMaxFileSize: boolean;
    readonly asSlashAmountPerMaxFileSize: ITuple<
      [
        StorageHubRuntimeConfigsRuntimeParamsDynamicParamsRuntimeConfigSlashAmountPerMaxFileSize,
        Option<u128>
      ]
    >;
    readonly isStakeToChallengePeriod: boolean;
    readonly asStakeToChallengePeriod: ITuple<
      [
        StorageHubRuntimeConfigsRuntimeParamsDynamicParamsRuntimeConfigStakeToChallengePeriod,
        Option<u128>
      ]
    >;
    readonly isCheckpointChallengePeriod: boolean;
    readonly asCheckpointChallengePeriod: ITuple<
      [
        StorageHubRuntimeConfigsRuntimeParamsDynamicParamsRuntimeConfigCheckpointChallengePeriod,
        Option<u32>
      ]
    >;
    readonly isMinChallengePeriod: boolean;
    readonly asMinChallengePeriod: ITuple<
      [
        StorageHubRuntimeConfigsRuntimeParamsDynamicParamsRuntimeConfigMinChallengePeriod,
        Option<u32>
      ]
    >;
    readonly isSystemUtilisationLowerThresholdPercentage: boolean;
    readonly asSystemUtilisationLowerThresholdPercentage: ITuple<
      [
        StorageHubRuntimeConfigsRuntimeParamsDynamicParamsRuntimeConfigSystemUtilisationLowerThresholdPercentage,
        Option<Perbill>
      ]
    >;
    readonly isSystemUtilisationUpperThresholdPercentage: boolean;
    readonly asSystemUtilisationUpperThresholdPercentage: ITuple<
      [
        StorageHubRuntimeConfigsRuntimeParamsDynamicParamsRuntimeConfigSystemUtilisationUpperThresholdPercentage,
        Option<Perbill>
      ]
    >;
    readonly isMostlyStablePrice: boolean;
    readonly asMostlyStablePrice: ITuple<
      [
        StorageHubRuntimeConfigsRuntimeParamsDynamicParamsRuntimeConfigMostlyStablePrice,
        Option<u128>
      ]
    >;
    readonly isMaxPrice: boolean;
    readonly asMaxPrice: ITuple<
      [StorageHubRuntimeConfigsRuntimeParamsDynamicParamsRuntimeConfigMaxPrice, Option<u128>]
    >;
    readonly isMinPrice: boolean;
    readonly asMinPrice: ITuple<
      [StorageHubRuntimeConfigsRuntimeParamsDynamicParamsRuntimeConfigMinPrice, Option<u128>]
    >;
    readonly isUpperExponentFactor: boolean;
    readonly asUpperExponentFactor: ITuple<
      [
        StorageHubRuntimeConfigsRuntimeParamsDynamicParamsRuntimeConfigUpperExponentFactor,
        Option<u32>
      ]
    >;
    readonly isLowerExponentFactor: boolean;
    readonly asLowerExponentFactor: ITuple<
      [
        StorageHubRuntimeConfigsRuntimeParamsDynamicParamsRuntimeConfigLowerExponentFactor,
        Option<u32>
      ]
    >;
    readonly type:
      | "SlashAmountPerMaxFileSize"
      | "StakeToChallengePeriod"
      | "CheckpointChallengePeriod"
      | "MinChallengePeriod"
      | "SystemUtilisationLowerThresholdPercentage"
      | "SystemUtilisationUpperThresholdPercentage"
      | "MostlyStablePrice"
      | "MaxPrice"
      | "MinPrice"
      | "UpperExponentFactor"
      | "LowerExponentFactor";
  }
  /** @name PalletSudoError (383) */
  interface PalletSudoError extends Enum {
    readonly isRequireSudo: boolean;
    readonly type: "RequireSudo";
  }
  /** @name PalletCollatorSelectionCandidateInfo (386) */
  interface PalletCollatorSelectionCandidateInfo extends Struct {
    readonly who: AccountId32;
    readonly deposit: u128;
  }
  /** @name PalletCollatorSelectionError (388) */
  interface PalletCollatorSelectionError extends Enum {
    readonly isTooManyCandidates: boolean;
    readonly isTooFewEligibleCollators: boolean;
    readonly isAlreadyCandidate: boolean;
    readonly isNotCandidate: boolean;
    readonly isTooManyInvulnerables: boolean;
    readonly isAlreadyInvulnerable: boolean;
    readonly isNotInvulnerable: boolean;
    readonly isNoAssociatedValidatorId: boolean;
    readonly isValidatorNotRegistered: boolean;
    readonly isInsertToCandidateListFailed: boolean;
    readonly isRemoveFromCandidateListFailed: boolean;
    readonly isDepositTooLow: boolean;
    readonly isUpdateCandidateListFailed: boolean;
    readonly isInsufficientBond: boolean;
    readonly isTargetIsNotCandidate: boolean;
    readonly isIdenticalDeposit: boolean;
    readonly isInvalidUnreserve: boolean;
    readonly type:
      | "TooManyCandidates"
      | "TooFewEligibleCollators"
      | "AlreadyCandidate"
      | "NotCandidate"
      | "TooManyInvulnerables"
      | "AlreadyInvulnerable"
      | "NotInvulnerable"
      | "NoAssociatedValidatorId"
      | "ValidatorNotRegistered"
      | "InsertToCandidateListFailed"
      | "RemoveFromCandidateListFailed"
      | "DepositTooLow"
      | "UpdateCandidateListFailed"
      | "InsufficientBond"
      | "TargetIsNotCandidate"
      | "IdenticalDeposit"
      | "InvalidUnreserve";
  }
  /** @name SpCoreCryptoKeyTypeId (392) */
  interface SpCoreCryptoKeyTypeId extends U8aFixed {}
  /** @name PalletSessionError (393) */
  interface PalletSessionError extends Enum {
    readonly isInvalidProof: boolean;
    readonly isNoAssociatedValidatorId: boolean;
    readonly isDuplicatedKey: boolean;
    readonly isNoKeys: boolean;
    readonly isNoAccount: boolean;
    readonly type:
      | "InvalidProof"
      | "NoAssociatedValidatorId"
      | "DuplicatedKey"
      | "NoKeys"
      | "NoAccount";
  }
  /** @name CumulusPalletXcmpQueueOutboundChannelDetails (402) */
  interface CumulusPalletXcmpQueueOutboundChannelDetails extends Struct {
    readonly recipient: u32;
    readonly state: CumulusPalletXcmpQueueOutboundState;
    readonly signalsExist: bool;
    readonly firstIndex: u16;
    readonly lastIndex: u16;
  }
  /** @name CumulusPalletXcmpQueueOutboundState (403) */
  interface CumulusPalletXcmpQueueOutboundState extends Enum {
    readonly isOk: boolean;
    readonly isSuspended: boolean;
    readonly type: "Ok" | "Suspended";
  }
  /** @name CumulusPalletXcmpQueueQueueConfigData (407) */
  interface CumulusPalletXcmpQueueQueueConfigData extends Struct {
    readonly suspendThreshold: u32;
    readonly dropThreshold: u32;
    readonly resumeThreshold: u32;
  }
  /** @name CumulusPalletXcmpQueueError (408) */
  interface CumulusPalletXcmpQueueError extends Enum {
    readonly isBadQueueConfig: boolean;
    readonly isAlreadySuspended: boolean;
    readonly isAlreadyResumed: boolean;
    readonly isTooManyActiveOutboundChannels: boolean;
    readonly isTooBig: boolean;
    readonly type:
      | "BadQueueConfig"
      | "AlreadySuspended"
      | "AlreadyResumed"
      | "TooManyActiveOutboundChannels"
      | "TooBig";
  }
  /** @name PalletXcmQueryStatus (409) */
  interface PalletXcmQueryStatus extends Enum {
    readonly isPending: boolean;
    readonly asPending: {
      readonly responder: XcmVersionedLocation;
      readonly maybeMatchQuerier: Option<XcmVersionedLocation>;
      readonly maybeNotify: Option<ITuple<[u8, u8]>>;
      readonly timeout: u32;
    } & Struct;
    readonly isVersionNotifier: boolean;
    readonly asVersionNotifier: {
      readonly origin: XcmVersionedLocation;
      readonly isActive: bool;
    } & Struct;
    readonly isReady: boolean;
    readonly asReady: {
      readonly response: XcmVersionedResponse;
      readonly at: u32;
    } & Struct;
    readonly type: "Pending" | "VersionNotifier" | "Ready";
  }
  /** @name XcmVersionedResponse (413) */
  interface XcmVersionedResponse extends Enum {
    readonly isV2: boolean;
    readonly asV2: XcmV2Response;
    readonly isV3: boolean;
    readonly asV3: XcmV3Response;
    readonly isV4: boolean;
    readonly asV4: StagingXcmV4Response;
    readonly type: "V2" | "V3" | "V4";
  }
  /** @name PalletXcmVersionMigrationStage (419) */
  interface PalletXcmVersionMigrationStage extends Enum {
    readonly isMigrateSupportedVersion: boolean;
    readonly isMigrateVersionNotifiers: boolean;
    readonly isNotifyCurrentTargets: boolean;
    readonly asNotifyCurrentTargets: Option<Bytes>;
    readonly isMigrateAndNotifyOldTargets: boolean;
    readonly type:
      | "MigrateSupportedVersion"
      | "MigrateVersionNotifiers"
      | "NotifyCurrentTargets"
      | "MigrateAndNotifyOldTargets";
  }
  /** @name PalletXcmRemoteLockedFungibleRecord (422) */
  interface PalletXcmRemoteLockedFungibleRecord extends Struct {
    readonly amount: u128;
    readonly owner: XcmVersionedLocation;
    readonly locker: XcmVersionedLocation;
    readonly consumers: Vec<ITuple<[Null, u128]>>;
  }
  /** @name PalletXcmError (429) */
  interface PalletXcmError extends Enum {
    readonly isUnreachable: boolean;
    readonly isSendFailure: boolean;
    readonly isFiltered: boolean;
    readonly isUnweighableMessage: boolean;
    readonly isDestinationNotInvertible: boolean;
    readonly isEmpty: boolean;
    readonly isCannotReanchor: boolean;
    readonly isTooManyAssets: boolean;
    readonly isInvalidOrigin: boolean;
    readonly isBadVersion: boolean;
    readonly isBadLocation: boolean;
    readonly isNoSubscription: boolean;
    readonly isAlreadySubscribed: boolean;
    readonly isCannotCheckOutTeleport: boolean;
    readonly isLowBalance: boolean;
    readonly isTooManyLocks: boolean;
    readonly isAccountNotSovereign: boolean;
    readonly isFeesNotMet: boolean;
    readonly isLockNotFound: boolean;
    readonly isInUse: boolean;
    readonly isInvalidAssetUnknownReserve: boolean;
    readonly isInvalidAssetUnsupportedReserve: boolean;
    readonly isTooManyReserves: boolean;
    readonly isLocalExecutionIncomplete: boolean;
    readonly type:
      | "Unreachable"
      | "SendFailure"
      | "Filtered"
      | "UnweighableMessage"
      | "DestinationNotInvertible"
      | "Empty"
      | "CannotReanchor"
      | "TooManyAssets"
      | "InvalidOrigin"
      | "BadVersion"
      | "BadLocation"
      | "NoSubscription"
      | "AlreadySubscribed"
      | "CannotCheckOutTeleport"
      | "LowBalance"
      | "TooManyLocks"
      | "AccountNotSovereign"
      | "FeesNotMet"
      | "LockNotFound"
      | "InUse"
      | "InvalidAssetUnknownReserve"
      | "InvalidAssetUnsupportedReserve"
      | "TooManyReserves"
      | "LocalExecutionIncomplete";
  }
  /** @name PalletMessageQueueBookState (430) */
  interface PalletMessageQueueBookState extends Struct {
    readonly begin: u32;
    readonly end: u32;
    readonly count: u32;
    readonly readyNeighbours: Option<PalletMessageQueueNeighbours>;
    readonly messageCount: u64;
    readonly size_: u64;
  }
  /** @name PalletMessageQueueNeighbours (432) */
  interface PalletMessageQueueNeighbours extends Struct {
    readonly prev: CumulusPrimitivesCoreAggregateMessageOrigin;
    readonly next: CumulusPrimitivesCoreAggregateMessageOrigin;
  }
  /** @name PalletMessageQueuePage (434) */
  interface PalletMessageQueuePage extends Struct {
    readonly remaining: u32;
    readonly remainingSize: u32;
    readonly firstIndex: u32;
    readonly first: u32;
    readonly last: u32;
    readonly heap: Bytes;
  }
  /** @name PalletMessageQueueError (436) */
  interface PalletMessageQueueError extends Enum {
    readonly isNotReapable: boolean;
    readonly isNoPage: boolean;
    readonly isNoMessage: boolean;
    readonly isAlreadyProcessed: boolean;
    readonly isQueued: boolean;
    readonly isInsufficientWeight: boolean;
    readonly isTemporarilyUnprocessable: boolean;
    readonly isQueuePaused: boolean;
    readonly isRecursiveDisallowed: boolean;
    readonly type:
      | "NotReapable"
      | "NoPage"
      | "NoMessage"
      | "AlreadyProcessed"
      | "Queued"
      | "InsufficientWeight"
      | "TemporarilyUnprocessable"
      | "QueuePaused"
      | "RecursiveDisallowed";
  }
  /** @name PalletStorageProvidersSignUpRequest (437) */
  interface PalletStorageProvidersSignUpRequest extends Struct {
    readonly spSignUpRequest: PalletStorageProvidersSignUpRequestSpParams;
    readonly at: u32;
  }
  /** @name PalletStorageProvidersSignUpRequestSpParams (438) */
  interface PalletStorageProvidersSignUpRequestSpParams extends Enum {
    readonly isBackupStorageProvider: boolean;
    readonly asBackupStorageProvider: PalletStorageProvidersBackupStorageProvider;
    readonly isMainStorageProvider: boolean;
    readonly asMainStorageProvider: PalletStorageProvidersMainStorageProviderSignUpRequest;
    readonly type: "BackupStorageProvider" | "MainStorageProvider";
  }
  /** @name PalletStorageProvidersBackupStorageProvider (439) */
  interface PalletStorageProvidersBackupStorageProvider extends Struct {
    readonly capacity: u64;
    readonly capacityUsed: u64;
    readonly multiaddresses: Vec<Bytes>;
    readonly root: H256;
    readonly lastCapacityChange: u32;
    readonly ownerAccount: AccountId32;
    readonly paymentAccount: AccountId32;
    readonly reputationWeight: u32;
    readonly signUpBlock: u32;
  }
  /** @name PalletStorageProvidersMainStorageProviderSignUpRequest (440) */
  interface PalletStorageProvidersMainStorageProviderSignUpRequest extends Struct {
    readonly mspInfo: PalletStorageProvidersMainStorageProvider;
    readonly valueProp: PalletStorageProvidersValueProposition;
  }
  /** @name PalletStorageProvidersMainStorageProvider (441) */
  interface PalletStorageProvidersMainStorageProvider extends Struct {
    readonly buckets: Vec<PalletStorageProvidersBucket>;
    readonly capacity: u64;
    readonly capacityUsed: u64;
    readonly multiaddresses: Vec<Bytes>;
    readonly lastCapacityChange: u32;
    readonly ownerAccount: AccountId32;
    readonly paymentAccount: AccountId32;
    readonly signUpBlock: u32;
  }
  /** @name PalletStorageProvidersBucket (443) */
  interface PalletStorageProvidersBucket extends Struct {
    readonly root: H256;
    readonly userId: AccountId32;
    readonly mspId: H256;
    readonly private: bool;
    readonly readAccessGroupId: Option<u32>;
    readonly size_: u64;
    readonly valuePropId: H256;
  }
  /** @name PalletStorageProvidersError (447) */
  interface PalletStorageProvidersError extends Enum {
    readonly isAlreadyRegistered: boolean;
    readonly isSignUpNotRequested: boolean;
    readonly isSignUpRequestPending: boolean;
    readonly isNoMultiAddress: boolean;
    readonly isInvalidMultiAddress: boolean;
    readonly isStorageTooLow: boolean;
    readonly isNotEnoughBalance: boolean;
    readonly isCannotHoldDeposit: boolean;
    readonly isStorageStillInUse: boolean;
    readonly isSignOffPeriodNotPassed: boolean;
    readonly isRandomnessNotValidYet: boolean;
    readonly isSignUpRequestExpired: boolean;
    readonly isNewCapacityLessThanUsedStorage: boolean;
    readonly isNewCapacityEqualsCurrentCapacity: boolean;
    readonly isNewCapacityCantBeZero: boolean;
    readonly isNotEnoughTimePassed: boolean;
    readonly isNewUsedCapacityExceedsStorageCapacity: boolean;
    readonly isNotRegistered: boolean;
    readonly isNoUserId: boolean;
    readonly isNoBucketId: boolean;
    readonly isSpRegisteredButDataNotFound: boolean;
    readonly isBucketNotFound: boolean;
    readonly isBucketAlreadyExists: boolean;
    readonly isAppendBucketToMspFailed: boolean;
    readonly isProviderNotSlashable: boolean;
    readonly isMultiAddressesMaxAmountReached: boolean;
    readonly isMultiAddressNotFound: boolean;
    readonly isMultiAddressAlreadyExists: boolean;
    readonly isLastMultiAddressCantBeRemoved: boolean;
    readonly isValuePropositionNotFound: boolean;
    readonly isValuePropositionAlreadyExists: boolean;
    readonly isValuePropositionNotAvailable: boolean;
    readonly isInvalidEncodedFileMetadata: boolean;
    readonly isInvalidEncodedAccountId: boolean;
    readonly isPaymentStreamNotFound: boolean;
    readonly type:
      | "AlreadyRegistered"
      | "SignUpNotRequested"
      | "SignUpRequestPending"
      | "NoMultiAddress"
      | "InvalidMultiAddress"
      | "StorageTooLow"
      | "NotEnoughBalance"
      | "CannotHoldDeposit"
      | "StorageStillInUse"
      | "SignOffPeriodNotPassed"
      | "RandomnessNotValidYet"
      | "SignUpRequestExpired"
      | "NewCapacityLessThanUsedStorage"
      | "NewCapacityEqualsCurrentCapacity"
      | "NewCapacityCantBeZero"
      | "NotEnoughTimePassed"
      | "NewUsedCapacityExceedsStorageCapacity"
      | "NotRegistered"
      | "NoUserId"
      | "NoBucketId"
      | "SpRegisteredButDataNotFound"
      | "BucketNotFound"
      | "BucketAlreadyExists"
      | "AppendBucketToMspFailed"
      | "ProviderNotSlashable"
      | "MultiAddressesMaxAmountReached"
      | "MultiAddressNotFound"
      | "MultiAddressAlreadyExists"
      | "LastMultiAddressCantBeRemoved"
      | "ValuePropositionNotFound"
      | "ValuePropositionAlreadyExists"
      | "ValuePropositionNotAvailable"
      | "InvalidEncodedFileMetadata"
      | "InvalidEncodedAccountId"
      | "PaymentStreamNotFound";
  }
  /** @name PalletFileSystemStorageRequestMetadata (448) */
  interface PalletFileSystemStorageRequestMetadata extends Struct {
    readonly requestedAt: u32;
    readonly owner: AccountId32;
    readonly bucketId: H256;
    readonly location: Bytes;
    readonly fingerprint: H256;
    readonly size_: u64;
    readonly msp: Option<ITuple<[H256, bool]>>;
    readonly userPeerIds: Vec<Bytes>;
    readonly bspsRequired: u32;
    readonly bspsConfirmed: u32;
    readonly bspsVolunteered: u32;
  }
<<<<<<< HEAD
  /** @name PalletFileSystemStorageRequestBspsMetadata (449) */
  interface PalletFileSystemStorageRequestBspsMetadata extends Struct {
    readonly confirmed: bool;
  }
  /** @name PalletFileSystemMoveBucketRequestMetadata (458) */
  interface PalletFileSystemMoveBucketRequestMetadata extends Struct {
    readonly requester: AccountId32;
  }
  /** @name PalletFileSystemError (459) */
=======
  /** @name PalletFileSystemStorageRequestBspsMetadata (452) */
  interface PalletFileSystemStorageRequestBspsMetadata extends Struct {
    readonly confirmed: bool;
  }
  /** @name PalletFileSystemMoveBucketRequestMetadata (461) */
  interface PalletFileSystemMoveBucketRequestMetadata extends Struct {
    readonly requester: AccountId32;
  }
  /** @name PalletFileSystemError (462) */
>>>>>>> c1d61385
  interface PalletFileSystemError extends Enum {
    readonly isStorageRequestAlreadyRegistered: boolean;
    readonly isStorageRequestNotFound: boolean;
    readonly isStorageRequestNotRevoked: boolean;
    readonly isStorageRequestExists: boolean;
    readonly isReplicationTargetCannotBeZero: boolean;
    readonly isBspsRequiredExceedsTarget: boolean;
    readonly isNotABsp: boolean;
    readonly isNotAMsp: boolean;
    readonly isNotASp: boolean;
    readonly isBspNotVolunteered: boolean;
    readonly isBspNotConfirmed: boolean;
    readonly isBspAlreadyConfirmed: boolean;
    readonly isStorageRequestBspsRequiredFulfilled: boolean;
    readonly isBspAlreadyVolunteered: boolean;
    readonly isInsufficientAvailableCapacity: boolean;
    readonly isUnexpectedNumberOfRemovedVolunteeredBsps: boolean;
    readonly isStorageRequestExpiredNoSlotAvailable: boolean;
    readonly isStorageRequestNotAuthorized: boolean;
    readonly isMaxBlockNumberReached: boolean;
    readonly isFailedToEncodeBsp: boolean;
    readonly isFailedToEncodeFingerprint: boolean;
    readonly isFailedToDecodeThreshold: boolean;
    readonly isAboveThreshold: boolean;
    readonly isThresholdArithmeticError: boolean;
    readonly isFailedTypeConversion: boolean;
    readonly isDividedByZero: boolean;
    readonly isImpossibleFailedToGetValue: boolean;
    readonly isBucketIsNotPrivate: boolean;
    readonly isBucketNotFound: boolean;
    readonly isNotBucketOwner: boolean;
    readonly isProviderRootNotFound: boolean;
    readonly isExpectedNonInclusionProof: boolean;
    readonly isExpectedInclusionProof: boolean;
    readonly isInvalidFileKeyMetadata: boolean;
    readonly isThresholdBelowAsymptote: boolean;
    readonly isNotFileOwner: boolean;
    readonly isFileKeyAlreadyPendingDeletion: boolean;
    readonly isMaxUserPendingDeletionRequestsReached: boolean;
    readonly isMspNotStoringBucket: boolean;
    readonly isFileKeyNotPendingDeletion: boolean;
    readonly isFileSizeCannotBeZero: boolean;
    readonly isNoGlobalReputationWeightSet: boolean;
    readonly isMaximumThresholdCannotBeZero: boolean;
    readonly isTickRangeToMaximumThresholdCannotBeZero: boolean;
    readonly isPendingStopStoringRequestNotFound: boolean;
    readonly isMinWaitForStopStoringNotReached: boolean;
    readonly isPendingStopStoringRequestAlreadyExists: boolean;
    readonly isUserNotInsolvent: boolean;
    readonly isNotSelectedMsp: boolean;
    readonly isMspAlreadyConfirmed: boolean;
    readonly isRequestWithoutMsp: boolean;
    readonly isMspAlreadyStoringBucket: boolean;
    readonly isMoveBucketRequestNotFound: boolean;
    readonly isBucketIsBeingMoved: boolean;
    readonly isBspAlreadyDataServer: boolean;
    readonly isBspDataServersExceeded: boolean;
    readonly isFileMetadataProcessingQueueFull: boolean;
    readonly isTooManyBatchResponses: boolean;
    readonly isTooManyStorageRequestResponses: boolean;
    readonly isInvalidBucketIdFileKeyPair: boolean;
    readonly isInconsistentStateKeyAlreadyExists: boolean;
    readonly type:
      | "StorageRequestAlreadyRegistered"
      | "StorageRequestNotFound"
      | "StorageRequestNotRevoked"
      | "StorageRequestExists"
      | "ReplicationTargetCannotBeZero"
      | "BspsRequiredExceedsTarget"
      | "NotABsp"
      | "NotAMsp"
      | "NotASp"
      | "BspNotVolunteered"
      | "BspNotConfirmed"
      | "BspAlreadyConfirmed"
      | "StorageRequestBspsRequiredFulfilled"
      | "BspAlreadyVolunteered"
      | "InsufficientAvailableCapacity"
      | "UnexpectedNumberOfRemovedVolunteeredBsps"
      | "StorageRequestExpiredNoSlotAvailable"
      | "StorageRequestNotAuthorized"
      | "MaxBlockNumberReached"
      | "FailedToEncodeBsp"
      | "FailedToEncodeFingerprint"
      | "FailedToDecodeThreshold"
      | "AboveThreshold"
      | "ThresholdArithmeticError"
      | "FailedTypeConversion"
      | "DividedByZero"
      | "ImpossibleFailedToGetValue"
      | "BucketIsNotPrivate"
      | "BucketNotFound"
      | "NotBucketOwner"
      | "ProviderRootNotFound"
      | "ExpectedNonInclusionProof"
      | "ExpectedInclusionProof"
      | "InvalidFileKeyMetadata"
      | "ThresholdBelowAsymptote"
      | "NotFileOwner"
      | "FileKeyAlreadyPendingDeletion"
      | "MaxUserPendingDeletionRequestsReached"
      | "MspNotStoringBucket"
      | "FileKeyNotPendingDeletion"
      | "FileSizeCannotBeZero"
      | "NoGlobalReputationWeightSet"
      | "MaximumThresholdCannotBeZero"
      | "TickRangeToMaximumThresholdCannotBeZero"
      | "PendingStopStoringRequestNotFound"
      | "MinWaitForStopStoringNotReached"
      | "PendingStopStoringRequestAlreadyExists"
      | "UserNotInsolvent"
      | "NotSelectedMsp"
      | "MspAlreadyConfirmed"
      | "RequestWithoutMsp"
      | "MspAlreadyStoringBucket"
      | "MoveBucketRequestNotFound"
      | "BucketIsBeingMoved"
      | "BspAlreadyDataServer"
      | "BspDataServersExceeded"
      | "FileMetadataProcessingQueueFull"
      | "TooManyBatchResponses"
      | "TooManyStorageRequestResponses"
      | "InvalidBucketIdFileKeyPair"
      | "InconsistentStateKeyAlreadyExists";
  }
<<<<<<< HEAD
  /** @name PalletProofsDealerError (465) */
=======
  /** @name PalletProofsDealerError (468) */
>>>>>>> c1d61385
  interface PalletProofsDealerError extends Enum {
    readonly isNotProvider: boolean;
    readonly isChallengesQueueOverflow: boolean;
    readonly isPriorityChallengesQueueOverflow: boolean;
    readonly isFeeChargeFailed: boolean;
    readonly isEmptyKeyProofs: boolean;
    readonly isProviderRootNotFound: boolean;
    readonly isZeroRoot: boolean;
    readonly isNoRecordOfLastSubmittedProof: boolean;
    readonly isProviderStakeNotFound: boolean;
    readonly isZeroStake: boolean;
    readonly isStakeCouldNotBeConverted: boolean;
    readonly isChallengesTickNotReached: boolean;
    readonly isChallengesTickTooOld: boolean;
    readonly isChallengesTickTooLate: boolean;
    readonly isSeedNotFound: boolean;
    readonly isCheckpointChallengesNotFound: boolean;
    readonly isForestProofVerificationFailed: boolean;
    readonly isKeyProofNotFound: boolean;
    readonly isKeyProofVerificationFailed: boolean;
    readonly isFailedToApplyDelta: boolean;
    readonly isFailedToUpdateProviderAfterKeyRemoval: boolean;
    readonly isTooManyValidProofSubmitters: boolean;
    readonly type:
      | "NotProvider"
      | "ChallengesQueueOverflow"
      | "PriorityChallengesQueueOverflow"
      | "FeeChargeFailed"
      | "EmptyKeyProofs"
      | "ProviderRootNotFound"
      | "ZeroRoot"
      | "NoRecordOfLastSubmittedProof"
      | "ProviderStakeNotFound"
      | "ZeroStake"
      | "StakeCouldNotBeConverted"
      | "ChallengesTickNotReached"
      | "ChallengesTickTooOld"
      | "ChallengesTickTooLate"
      | "SeedNotFound"
      | "CheckpointChallengesNotFound"
      | "ForestProofVerificationFailed"
      | "KeyProofNotFound"
      | "KeyProofVerificationFailed"
      | "FailedToApplyDelta"
      | "FailedToUpdateProviderAfterKeyRemoval"
      | "TooManyValidProofSubmitters";
  }
<<<<<<< HEAD
  /** @name PalletPaymentStreamsFixedRatePaymentStream (468) */
=======
  /** @name PalletPaymentStreamsFixedRatePaymentStream (471) */
>>>>>>> c1d61385
  interface PalletPaymentStreamsFixedRatePaymentStream extends Struct {
    readonly rate: u128;
    readonly lastChargedTick: u32;
    readonly userDeposit: u128;
    readonly outOfFundsTick: Option<u32>;
  }
<<<<<<< HEAD
  /** @name PalletPaymentStreamsDynamicRatePaymentStream (469) */
=======
  /** @name PalletPaymentStreamsDynamicRatePaymentStream (472) */
>>>>>>> c1d61385
  interface PalletPaymentStreamsDynamicRatePaymentStream extends Struct {
    readonly amountProvided: u64;
    readonly priceIndexWhenLastCharged: u128;
    readonly userDeposit: u128;
    readonly outOfFundsTick: Option<u32>;
  }
<<<<<<< HEAD
  /** @name PalletPaymentStreamsProviderLastChargeableInfo (470) */
=======
  /** @name PalletPaymentStreamsProviderLastChargeableInfo (473) */
>>>>>>> c1d61385
  interface PalletPaymentStreamsProviderLastChargeableInfo extends Struct {
    readonly lastChargeableTick: u32;
    readonly priceIndex: u128;
  }
<<<<<<< HEAD
  /** @name PalletPaymentStreamsError (471) */
=======
  /** @name PalletPaymentStreamsError (474) */
>>>>>>> c1d61385
  interface PalletPaymentStreamsError extends Enum {
    readonly isPaymentStreamAlreadyExists: boolean;
    readonly isPaymentStreamNotFound: boolean;
    readonly isNotAProvider: boolean;
    readonly isProviderInconsistencyError: boolean;
    readonly isCannotHoldDeposit: boolean;
    readonly isUpdateRateToSameRate: boolean;
    readonly isUpdateAmountToSameAmount: boolean;
    readonly isRateCantBeZero: boolean;
    readonly isAmountProvidedCantBeZero: boolean;
    readonly isLastChargedGreaterThanLastChargeable: boolean;
    readonly isInvalidLastChargeableBlockNumber: boolean;
    readonly isInvalidLastChargeablePriceIndex: boolean;
    readonly isChargeOverflow: boolean;
    readonly isUserWithoutFunds: boolean;
    readonly isUserNotFlaggedAsWithoutFunds: boolean;
    readonly isCooldownPeriodNotPassed: boolean;
    readonly type:
      | "PaymentStreamAlreadyExists"
      | "PaymentStreamNotFound"
      | "NotAProvider"
      | "ProviderInconsistencyError"
      | "CannotHoldDeposit"
      | "UpdateRateToSameRate"
      | "UpdateAmountToSameAmount"
      | "RateCantBeZero"
      | "AmountProvidedCantBeZero"
      | "LastChargedGreaterThanLastChargeable"
      | "InvalidLastChargeableBlockNumber"
      | "InvalidLastChargeablePriceIndex"
      | "ChargeOverflow"
      | "UserWithoutFunds"
      | "UserNotFlaggedAsWithoutFunds"
      | "CooldownPeriodNotPassed";
  }
<<<<<<< HEAD
  /** @name PalletBucketNftsError (472) */
=======
  /** @name PalletBucketNftsError (475) */
>>>>>>> c1d61385
  interface PalletBucketNftsError extends Enum {
    readonly isBucketIsNotPrivate: boolean;
    readonly isNotBucketOwner: boolean;
    readonly isNoCorrespondingCollection: boolean;
    readonly isConvertBytesToBoundedVec: boolean;
    readonly type:
      | "BucketIsNotPrivate"
      | "NotBucketOwner"
      | "NoCorrespondingCollection"
      | "ConvertBytesToBoundedVec";
  }
<<<<<<< HEAD
  /** @name PalletNftsCollectionDetails (473) */
=======
  /** @name PalletNftsCollectionDetails (476) */
>>>>>>> c1d61385
  interface PalletNftsCollectionDetails extends Struct {
    readonly owner: AccountId32;
    readonly ownerDeposit: u128;
    readonly items: u32;
    readonly itemMetadatas: u32;
    readonly itemConfigs: u32;
    readonly attributes: u32;
  }
<<<<<<< HEAD
  /** @name PalletNftsCollectionRole (478) */
=======
  /** @name PalletNftsCollectionRole (481) */
>>>>>>> c1d61385
  interface PalletNftsCollectionRole extends Enum {
    readonly isIssuer: boolean;
    readonly isFreezer: boolean;
    readonly isAdmin: boolean;
    readonly type: "Issuer" | "Freezer" | "Admin";
  }
<<<<<<< HEAD
  /** @name PalletNftsItemDetails (479) */
=======
  /** @name PalletNftsItemDetails (482) */
>>>>>>> c1d61385
  interface PalletNftsItemDetails extends Struct {
    readonly owner: AccountId32;
    readonly approvals: BTreeMap<AccountId32, Option<u32>>;
    readonly deposit: PalletNftsItemDeposit;
  }
<<<<<<< HEAD
  /** @name PalletNftsItemDeposit (480) */
=======
  /** @name PalletNftsItemDeposit (483) */
>>>>>>> c1d61385
  interface PalletNftsItemDeposit extends Struct {
    readonly account: AccountId32;
    readonly amount: u128;
  }
<<<<<<< HEAD
  /** @name PalletNftsCollectionMetadata (485) */
=======
  /** @name PalletNftsCollectionMetadata (488) */
>>>>>>> c1d61385
  interface PalletNftsCollectionMetadata extends Struct {
    readonly deposit: u128;
    readonly data: Bytes;
  }
<<<<<<< HEAD
  /** @name PalletNftsItemMetadata (486) */
=======
  /** @name PalletNftsItemMetadata (489) */
>>>>>>> c1d61385
  interface PalletNftsItemMetadata extends Struct {
    readonly deposit: PalletNftsItemMetadataDeposit;
    readonly data: Bytes;
  }
<<<<<<< HEAD
  /** @name PalletNftsItemMetadataDeposit (487) */
=======
  /** @name PalletNftsItemMetadataDeposit (490) */
>>>>>>> c1d61385
  interface PalletNftsItemMetadataDeposit extends Struct {
    readonly account: Option<AccountId32>;
    readonly amount: u128;
  }
<<<<<<< HEAD
  /** @name PalletNftsAttributeDeposit (490) */
=======
  /** @name PalletNftsAttributeDeposit (493) */
>>>>>>> c1d61385
  interface PalletNftsAttributeDeposit extends Struct {
    readonly account: Option<AccountId32>;
    readonly amount: u128;
  }
<<<<<<< HEAD
  /** @name PalletNftsPendingSwap (494) */
=======
  /** @name PalletNftsPendingSwap (497) */
>>>>>>> c1d61385
  interface PalletNftsPendingSwap extends Struct {
    readonly desiredCollection: u32;
    readonly desiredItem: Option<u32>;
    readonly price: Option<PalletNftsPriceWithDirection>;
    readonly deadline: u32;
  }
<<<<<<< HEAD
  /** @name PalletNftsPalletFeature (496) */
=======
  /** @name PalletNftsPalletFeature (499) */
>>>>>>> c1d61385
  interface PalletNftsPalletFeature extends Enum {
    readonly isTrading: boolean;
    readonly isAttributes: boolean;
    readonly isApprovals: boolean;
    readonly isSwaps: boolean;
    readonly type: "Trading" | "Attributes" | "Approvals" | "Swaps";
  }
<<<<<<< HEAD
  /** @name PalletNftsError (497) */
=======
  /** @name PalletNftsError (500) */
>>>>>>> c1d61385
  interface PalletNftsError extends Enum {
    readonly isNoPermission: boolean;
    readonly isUnknownCollection: boolean;
    readonly isAlreadyExists: boolean;
    readonly isApprovalExpired: boolean;
    readonly isWrongOwner: boolean;
    readonly isBadWitness: boolean;
    readonly isCollectionIdInUse: boolean;
    readonly isItemsNonTransferable: boolean;
    readonly isNotDelegate: boolean;
    readonly isWrongDelegate: boolean;
    readonly isUnapproved: boolean;
    readonly isUnaccepted: boolean;
    readonly isItemLocked: boolean;
    readonly isLockedItemAttributes: boolean;
    readonly isLockedCollectionAttributes: boolean;
    readonly isLockedItemMetadata: boolean;
    readonly isLockedCollectionMetadata: boolean;
    readonly isMaxSupplyReached: boolean;
    readonly isMaxSupplyLocked: boolean;
    readonly isMaxSupplyTooSmall: boolean;
    readonly isUnknownItem: boolean;
    readonly isUnknownSwap: boolean;
    readonly isMetadataNotFound: boolean;
    readonly isAttributeNotFound: boolean;
    readonly isNotForSale: boolean;
    readonly isBidTooLow: boolean;
    readonly isReachedApprovalLimit: boolean;
    readonly isDeadlineExpired: boolean;
    readonly isWrongDuration: boolean;
    readonly isMethodDisabled: boolean;
    readonly isWrongSetting: boolean;
    readonly isInconsistentItemConfig: boolean;
    readonly isNoConfig: boolean;
    readonly isRolesNotCleared: boolean;
    readonly isMintNotStarted: boolean;
    readonly isMintEnded: boolean;
    readonly isAlreadyClaimed: boolean;
    readonly isIncorrectData: boolean;
    readonly isWrongOrigin: boolean;
    readonly isWrongSignature: boolean;
    readonly isIncorrectMetadata: boolean;
    readonly isMaxAttributesLimitReached: boolean;
    readonly isWrongNamespace: boolean;
    readonly isCollectionNotEmpty: boolean;
    readonly isWitnessRequired: boolean;
    readonly type:
      | "NoPermission"
      | "UnknownCollection"
      | "AlreadyExists"
      | "ApprovalExpired"
      | "WrongOwner"
      | "BadWitness"
      | "CollectionIdInUse"
      | "ItemsNonTransferable"
      | "NotDelegate"
      | "WrongDelegate"
      | "Unapproved"
      | "Unaccepted"
      | "ItemLocked"
      | "LockedItemAttributes"
      | "LockedCollectionAttributes"
      | "LockedItemMetadata"
      | "LockedCollectionMetadata"
      | "MaxSupplyReached"
      | "MaxSupplyLocked"
      | "MaxSupplyTooSmall"
      | "UnknownItem"
      | "UnknownSwap"
      | "MetadataNotFound"
      | "AttributeNotFound"
      | "NotForSale"
      | "BidTooLow"
      | "ReachedApprovalLimit"
      | "DeadlineExpired"
      | "WrongDuration"
      | "MethodDisabled"
      | "WrongSetting"
      | "InconsistentItemConfig"
      | "NoConfig"
      | "RolesNotCleared"
      | "MintNotStarted"
      | "MintEnded"
      | "AlreadyClaimed"
      | "IncorrectData"
      | "WrongOrigin"
      | "WrongSignature"
      | "IncorrectMetadata"
      | "MaxAttributesLimitReached"
      | "WrongNamespace"
      | "CollectionNotEmpty"
      | "WitnessRequired";
  }
<<<<<<< HEAD
  /** @name FrameSystemExtensionsCheckNonZeroSender (500) */
  type FrameSystemExtensionsCheckNonZeroSender = Null;
  /** @name FrameSystemExtensionsCheckSpecVersion (501) */
  type FrameSystemExtensionsCheckSpecVersion = Null;
  /** @name FrameSystemExtensionsCheckTxVersion (502) */
  type FrameSystemExtensionsCheckTxVersion = Null;
  /** @name FrameSystemExtensionsCheckGenesis (503) */
  type FrameSystemExtensionsCheckGenesis = Null;
  /** @name FrameSystemExtensionsCheckNonce (506) */
  interface FrameSystemExtensionsCheckNonce extends Compact<u32> {}
  /** @name FrameSystemExtensionsCheckWeight (507) */
  type FrameSystemExtensionsCheckWeight = Null;
  /** @name PalletTransactionPaymentChargeTransactionPayment (508) */
  interface PalletTransactionPaymentChargeTransactionPayment extends Compact<u128> {}
  /** @name CumulusPrimitivesStorageWeightReclaimStorageWeightReclaim (509) */
  type CumulusPrimitivesStorageWeightReclaimStorageWeightReclaim = Null;
  /** @name FrameMetadataHashExtensionCheckMetadataHash (510) */
  interface FrameMetadataHashExtensionCheckMetadataHash extends Struct {
    readonly mode: FrameMetadataHashExtensionMode;
  }
  /** @name FrameMetadataHashExtensionMode (511) */
=======
  /** @name FrameSystemExtensionsCheckNonZeroSender (503) */
  type FrameSystemExtensionsCheckNonZeroSender = Null;
  /** @name FrameSystemExtensionsCheckSpecVersion (504) */
  type FrameSystemExtensionsCheckSpecVersion = Null;
  /** @name FrameSystemExtensionsCheckTxVersion (505) */
  type FrameSystemExtensionsCheckTxVersion = Null;
  /** @name FrameSystemExtensionsCheckGenesis (506) */
  type FrameSystemExtensionsCheckGenesis = Null;
  /** @name FrameSystemExtensionsCheckNonce (509) */
  interface FrameSystemExtensionsCheckNonce extends Compact<u32> {}
  /** @name FrameSystemExtensionsCheckWeight (510) */
  type FrameSystemExtensionsCheckWeight = Null;
  /** @name PalletTransactionPaymentChargeTransactionPayment (511) */
  interface PalletTransactionPaymentChargeTransactionPayment extends Compact<u128> {}
  /** @name CumulusPrimitivesStorageWeightReclaimStorageWeightReclaim (512) */
  type CumulusPrimitivesStorageWeightReclaimStorageWeightReclaim = Null;
  /** @name FrameMetadataHashExtensionCheckMetadataHash (513) */
  interface FrameMetadataHashExtensionCheckMetadataHash extends Struct {
    readonly mode: FrameMetadataHashExtensionMode;
  }
  /** @name FrameMetadataHashExtensionMode (514) */
>>>>>>> c1d61385
  interface FrameMetadataHashExtensionMode extends Enum {
    readonly isDisabled: boolean;
    readonly isEnabled: boolean;
    readonly type: "Disabled" | "Enabled";
  }
<<<<<<< HEAD
  /** @name StorageHubRuntimeRuntime (512) */
=======
  /** @name StorageHubRuntimeRuntime (515) */
>>>>>>> c1d61385
  type StorageHubRuntimeRuntime = Null;
}<|MERGE_RESOLUTION|>--- conflicted
+++ resolved
@@ -5098,21 +5098,11 @@
     readonly size_: u64;
     readonly msp: Option<ITuple<[H256, bool]>>;
     readonly userPeerIds: Vec<Bytes>;
+    readonly dataServerSps: Vec<H256>;
     readonly bspsRequired: u32;
     readonly bspsConfirmed: u32;
     readonly bspsVolunteered: u32;
   }
-<<<<<<< HEAD
-  /** @name PalletFileSystemStorageRequestBspsMetadata (449) */
-  interface PalletFileSystemStorageRequestBspsMetadata extends Struct {
-    readonly confirmed: bool;
-  }
-  /** @name PalletFileSystemMoveBucketRequestMetadata (458) */
-  interface PalletFileSystemMoveBucketRequestMetadata extends Struct {
-    readonly requester: AccountId32;
-  }
-  /** @name PalletFileSystemError (459) */
-=======
   /** @name PalletFileSystemStorageRequestBspsMetadata (452) */
   interface PalletFileSystemStorageRequestBspsMetadata extends Struct {
     readonly confirmed: bool;
@@ -5122,7 +5112,6 @@
     readonly requester: AccountId32;
   }
   /** @name PalletFileSystemError (462) */
->>>>>>> c1d61385
   interface PalletFileSystemError extends Enum {
     readonly isStorageRequestAlreadyRegistered: boolean;
     readonly isStorageRequestNotFound: boolean;
@@ -5248,11 +5237,7 @@
       | "InvalidBucketIdFileKeyPair"
       | "InconsistentStateKeyAlreadyExists";
   }
-<<<<<<< HEAD
-  /** @name PalletProofsDealerError (465) */
-=======
   /** @name PalletProofsDealerError (468) */
->>>>>>> c1d61385
   interface PalletProofsDealerError extends Enum {
     readonly isNotProvider: boolean;
     readonly isChallengesQueueOverflow: boolean;
@@ -5300,42 +5285,26 @@
       | "FailedToUpdateProviderAfterKeyRemoval"
       | "TooManyValidProofSubmitters";
   }
-<<<<<<< HEAD
-  /** @name PalletPaymentStreamsFixedRatePaymentStream (468) */
-=======
   /** @name PalletPaymentStreamsFixedRatePaymentStream (471) */
->>>>>>> c1d61385
   interface PalletPaymentStreamsFixedRatePaymentStream extends Struct {
     readonly rate: u128;
     readonly lastChargedTick: u32;
     readonly userDeposit: u128;
     readonly outOfFundsTick: Option<u32>;
   }
-<<<<<<< HEAD
-  /** @name PalletPaymentStreamsDynamicRatePaymentStream (469) */
-=======
   /** @name PalletPaymentStreamsDynamicRatePaymentStream (472) */
->>>>>>> c1d61385
   interface PalletPaymentStreamsDynamicRatePaymentStream extends Struct {
     readonly amountProvided: u64;
     readonly priceIndexWhenLastCharged: u128;
     readonly userDeposit: u128;
     readonly outOfFundsTick: Option<u32>;
   }
-<<<<<<< HEAD
-  /** @name PalletPaymentStreamsProviderLastChargeableInfo (470) */
-=======
   /** @name PalletPaymentStreamsProviderLastChargeableInfo (473) */
->>>>>>> c1d61385
   interface PalletPaymentStreamsProviderLastChargeableInfo extends Struct {
     readonly lastChargeableTick: u32;
     readonly priceIndex: u128;
   }
-<<<<<<< HEAD
-  /** @name PalletPaymentStreamsError (471) */
-=======
   /** @name PalletPaymentStreamsError (474) */
->>>>>>> c1d61385
   interface PalletPaymentStreamsError extends Enum {
     readonly isPaymentStreamAlreadyExists: boolean;
     readonly isPaymentStreamNotFound: boolean;
@@ -5371,11 +5340,7 @@
       | "UserNotFlaggedAsWithoutFunds"
       | "CooldownPeriodNotPassed";
   }
-<<<<<<< HEAD
-  /** @name PalletBucketNftsError (472) */
-=======
   /** @name PalletBucketNftsError (475) */
->>>>>>> c1d61385
   interface PalletBucketNftsError extends Enum {
     readonly isBucketIsNotPrivate: boolean;
     readonly isNotBucketOwner: boolean;
@@ -5387,11 +5352,7 @@
       | "NoCorrespondingCollection"
       | "ConvertBytesToBoundedVec";
   }
-<<<<<<< HEAD
-  /** @name PalletNftsCollectionDetails (473) */
-=======
   /** @name PalletNftsCollectionDetails (476) */
->>>>>>> c1d61385
   interface PalletNftsCollectionDetails extends Struct {
     readonly owner: AccountId32;
     readonly ownerDeposit: u128;
@@ -5400,88 +5361,52 @@
     readonly itemConfigs: u32;
     readonly attributes: u32;
   }
-<<<<<<< HEAD
-  /** @name PalletNftsCollectionRole (478) */
-=======
   /** @name PalletNftsCollectionRole (481) */
->>>>>>> c1d61385
   interface PalletNftsCollectionRole extends Enum {
     readonly isIssuer: boolean;
     readonly isFreezer: boolean;
     readonly isAdmin: boolean;
     readonly type: "Issuer" | "Freezer" | "Admin";
   }
-<<<<<<< HEAD
-  /** @name PalletNftsItemDetails (479) */
-=======
   /** @name PalletNftsItemDetails (482) */
->>>>>>> c1d61385
   interface PalletNftsItemDetails extends Struct {
     readonly owner: AccountId32;
     readonly approvals: BTreeMap<AccountId32, Option<u32>>;
     readonly deposit: PalletNftsItemDeposit;
   }
-<<<<<<< HEAD
-  /** @name PalletNftsItemDeposit (480) */
-=======
   /** @name PalletNftsItemDeposit (483) */
->>>>>>> c1d61385
   interface PalletNftsItemDeposit extends Struct {
     readonly account: AccountId32;
     readonly amount: u128;
   }
-<<<<<<< HEAD
-  /** @name PalletNftsCollectionMetadata (485) */
-=======
   /** @name PalletNftsCollectionMetadata (488) */
->>>>>>> c1d61385
   interface PalletNftsCollectionMetadata extends Struct {
     readonly deposit: u128;
     readonly data: Bytes;
   }
-<<<<<<< HEAD
-  /** @name PalletNftsItemMetadata (486) */
-=======
   /** @name PalletNftsItemMetadata (489) */
->>>>>>> c1d61385
   interface PalletNftsItemMetadata extends Struct {
     readonly deposit: PalletNftsItemMetadataDeposit;
     readonly data: Bytes;
   }
-<<<<<<< HEAD
-  /** @name PalletNftsItemMetadataDeposit (487) */
-=======
   /** @name PalletNftsItemMetadataDeposit (490) */
->>>>>>> c1d61385
   interface PalletNftsItemMetadataDeposit extends Struct {
     readonly account: Option<AccountId32>;
     readonly amount: u128;
   }
-<<<<<<< HEAD
-  /** @name PalletNftsAttributeDeposit (490) */
-=======
   /** @name PalletNftsAttributeDeposit (493) */
->>>>>>> c1d61385
   interface PalletNftsAttributeDeposit extends Struct {
     readonly account: Option<AccountId32>;
     readonly amount: u128;
   }
-<<<<<<< HEAD
-  /** @name PalletNftsPendingSwap (494) */
-=======
   /** @name PalletNftsPendingSwap (497) */
->>>>>>> c1d61385
   interface PalletNftsPendingSwap extends Struct {
     readonly desiredCollection: u32;
     readonly desiredItem: Option<u32>;
     readonly price: Option<PalletNftsPriceWithDirection>;
     readonly deadline: u32;
   }
-<<<<<<< HEAD
-  /** @name PalletNftsPalletFeature (496) */
-=======
   /** @name PalletNftsPalletFeature (499) */
->>>>>>> c1d61385
   interface PalletNftsPalletFeature extends Enum {
     readonly isTrading: boolean;
     readonly isAttributes: boolean;
@@ -5489,11 +5414,7 @@
     readonly isSwaps: boolean;
     readonly type: "Trading" | "Attributes" | "Approvals" | "Swaps";
   }
-<<<<<<< HEAD
-  /** @name PalletNftsError (497) */
-=======
   /** @name PalletNftsError (500) */
->>>>>>> c1d61385
   interface PalletNftsError extends Enum {
     readonly isNoPermission: boolean;
     readonly isUnknownCollection: boolean;
@@ -5587,29 +5508,6 @@
       | "CollectionNotEmpty"
       | "WitnessRequired";
   }
-<<<<<<< HEAD
-  /** @name FrameSystemExtensionsCheckNonZeroSender (500) */
-  type FrameSystemExtensionsCheckNonZeroSender = Null;
-  /** @name FrameSystemExtensionsCheckSpecVersion (501) */
-  type FrameSystemExtensionsCheckSpecVersion = Null;
-  /** @name FrameSystemExtensionsCheckTxVersion (502) */
-  type FrameSystemExtensionsCheckTxVersion = Null;
-  /** @name FrameSystemExtensionsCheckGenesis (503) */
-  type FrameSystemExtensionsCheckGenesis = Null;
-  /** @name FrameSystemExtensionsCheckNonce (506) */
-  interface FrameSystemExtensionsCheckNonce extends Compact<u32> {}
-  /** @name FrameSystemExtensionsCheckWeight (507) */
-  type FrameSystemExtensionsCheckWeight = Null;
-  /** @name PalletTransactionPaymentChargeTransactionPayment (508) */
-  interface PalletTransactionPaymentChargeTransactionPayment extends Compact<u128> {}
-  /** @name CumulusPrimitivesStorageWeightReclaimStorageWeightReclaim (509) */
-  type CumulusPrimitivesStorageWeightReclaimStorageWeightReclaim = Null;
-  /** @name FrameMetadataHashExtensionCheckMetadataHash (510) */
-  interface FrameMetadataHashExtensionCheckMetadataHash extends Struct {
-    readonly mode: FrameMetadataHashExtensionMode;
-  }
-  /** @name FrameMetadataHashExtensionMode (511) */
-=======
   /** @name FrameSystemExtensionsCheckNonZeroSender (503) */
   type FrameSystemExtensionsCheckNonZeroSender = Null;
   /** @name FrameSystemExtensionsCheckSpecVersion (504) */
@@ -5631,16 +5529,11 @@
     readonly mode: FrameMetadataHashExtensionMode;
   }
   /** @name FrameMetadataHashExtensionMode (514) */
->>>>>>> c1d61385
   interface FrameMetadataHashExtensionMode extends Enum {
     readonly isDisabled: boolean;
     readonly isEnabled: boolean;
     readonly type: "Disabled" | "Enabled";
   }
-<<<<<<< HEAD
-  /** @name StorageHubRuntimeRuntime (512) */
-=======
   /** @name StorageHubRuntimeRuntime (515) */
->>>>>>> c1d61385
   type StorageHubRuntimeRuntime = Null;
 }