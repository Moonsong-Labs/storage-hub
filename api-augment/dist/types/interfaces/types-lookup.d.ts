--- conflicted
+++ resolved
@@ -1863,14 +1863,6 @@
       readonly user: AccountId32;
       readonly fileKey: H256;
     } & Struct;
-    readonly isSpStopStoringInsolventUser: boolean;
-    readonly asSpStopStoringInsolventUser: {
-      readonly spId: H256;
-      readonly fileKey: H256;
-      readonly owner: AccountId32;
-      readonly location: Bytes;
-      readonly newRoot: H256;
-    } & Struct;
     readonly isFailedToQueuePriorityChallenge: boolean;
     readonly asFailedToQueuePriorityChallenge: {
       readonly user: AccountId32;
@@ -1911,7 +1903,6 @@
       | "BspRequestedToStopStoring"
       | "BspConfirmStoppedStoring"
       | "PriorityChallengeForFileDeletionQueued"
-      | "SpStopStoringInsolventUser"
       | "FailedToQueuePriorityChallenge"
       | "FileDeletionRequest"
       | "ProofSubmittedForPendingFileDeletionRequest"
@@ -2064,14 +2055,6 @@
     readonly asUserWithoutFunds: {
       readonly who: AccountId32;
     } & Struct;
-    readonly isUserPaidDebts: boolean;
-    readonly asUserPaidDebts: {
-      readonly who: AccountId32;
-    } & Struct;
-    readonly isUserSolvent: boolean;
-    readonly asUserSolvent: {
-      readonly who: AccountId32;
-    } & Struct;
     readonly type:
       | "FixedRatePaymentStreamCreated"
       | "FixedRatePaymentStreamUpdated"
@@ -2081,9 +2064,7 @@
       | "DynamicRatePaymentStreamDeleted"
       | "PaymentStreamCharged"
       | "LastChargeableInfoUpdated"
-      | "UserWithoutFunds"
-      | "UserPaidDebts"
-      | "UserSolvent";
+      | "UserWithoutFunds";
   }
   /** @name PalletBucketNftsEvent (155) */
   interface PalletBucketNftsEvent extends Enum {
@@ -3751,16 +3732,6 @@
       readonly fileKey: H256;
       readonly inclusionForestProof: SpTrieStorageProofCompactProof;
     } & Struct;
-    readonly isStopStoringForInsolventUser: boolean;
-    readonly asStopStoringForInsolventUser: {
-      readonly fileKey: H256;
-      readonly bucketId: H256;
-      readonly location: Bytes;
-      readonly owner: AccountId32;
-      readonly fingerprint: H256;
-      readonly size_: u32;
-      readonly inclusionForestProof: SpTrieStorageProofCompactProof;
-    } & Struct;
     readonly isDeleteFile: boolean;
     readonly asDeleteFile: {
       readonly bucketId: H256;
@@ -3794,7 +3765,6 @@
       | "BspConfirmStoring"
       | "BspRequestStopStoring"
       | "BspConfirmStopStoring"
-      | "StopStoringForInsolventUser"
       | "DeleteFile"
       | "PendingFileDeletionRequestSubmitProof"
       | "SetGlobalParameters";
@@ -3845,12 +3815,15 @@
       readonly providerId: H256;
       readonly userAccount: AccountId32;
       readonly amountProvided: u32;
+      readonly currentPrice: u128;
+      readonly currentAccumulatedPriceIndex: u128;
     } & Struct;
     readonly isUpdateDynamicRatePaymentStream: boolean;
     readonly asUpdateDynamicRatePaymentStream: {
       readonly providerId: H256;
       readonly userAccount: AccountId32;
       readonly newAmountProvided: u32;
+      readonly currentPrice: u128;
     } & Struct;
     readonly isDeleteDynamicRatePaymentStream: boolean;
     readonly asDeleteDynamicRatePaymentStream: {
@@ -3861,8 +3834,6 @@
     readonly asChargePaymentStreams: {
       readonly userAccount: AccountId32;
     } & Struct;
-    readonly isPayOutstandingDebt: boolean;
-    readonly isClearInsolventFlag: boolean;
     readonly type:
       | "CreateFixedRatePaymentStream"
       | "UpdateFixedRatePaymentStream"
@@ -3870,9 +3841,7 @@
       | "CreateDynamicRatePaymentStream"
       | "UpdateDynamicRatePaymentStream"
       | "DeleteDynamicRatePaymentStream"
-      | "ChargePaymentStreams"
-      | "PayOutstandingDebt"
-      | "ClearInsolventFlag";
+      | "ChargePaymentStreams";
   }
   /** @name PalletBucketNftsCall (308) */
   interface PalletBucketNftsCall extends Enum {
@@ -4670,13 +4639,9 @@
     readonly isPendingStopStoringRequestNotFound: boolean;
     readonly isMinWaitForStopStoringNotReached: boolean;
     readonly isPendingStopStoringRequestAlreadyExists: boolean;
-<<<<<<< HEAD
-    readonly isUserNotInsolvent: boolean;
-=======
     readonly isNotSelectedMsp: boolean;
     readonly isMspAlreadyConfirmed: boolean;
     readonly isRequestWithoutMsp: boolean;
->>>>>>> 74529628
     readonly type:
       | "StorageRequestAlreadyRegistered"
       | "StorageRequestNotFound"
@@ -4724,13 +4689,9 @@
       | "PendingStopStoringRequestNotFound"
       | "MinWaitForStopStoringNotReached"
       | "PendingStopStoringRequestAlreadyExists"
-<<<<<<< HEAD
-      | "UserNotInsolvent";
-=======
       | "NotSelectedMsp"
       | "MspAlreadyConfirmed"
       | "RequestWithoutMsp";
->>>>>>> 74529628
   }
   /** @name PalletProofsDealerError (416) */
   interface PalletProofsDealerError extends Enum {
@@ -4783,14 +4744,12 @@
     readonly rate: u128;
     readonly lastChargedTick: u32;
     readonly userDeposit: u128;
-    readonly outOfFundsTick: Option<u32>;
   }
   /** @name PalletPaymentStreamsDynamicRatePaymentStream (420) */
   interface PalletPaymentStreamsDynamicRatePaymentStream extends Struct {
     readonly amountProvided: u32;
     readonly priceIndexWhenLastCharged: u128;
     readonly userDeposit: u128;
-    readonly outOfFundsTick: Option<u32>;
   }
   /** @name PalletPaymentStreamsProviderLastChargeableInfo (421) */
   interface PalletPaymentStreamsProviderLastChargeableInfo extends Struct {
@@ -4813,8 +4772,6 @@
     readonly isInvalidLastChargeablePriceIndex: boolean;
     readonly isChargeOverflow: boolean;
     readonly isUserWithoutFunds: boolean;
-    readonly isUserNotFlaggedAsWithoutFunds: boolean;
-    readonly isCooldownPeriodNotPassed: boolean;
     readonly type:
       | "PaymentStreamAlreadyExists"
       | "PaymentStreamNotFound"
@@ -4829,9 +4786,7 @@
       | "InvalidLastChargeableBlockNumber"
       | "InvalidLastChargeablePriceIndex"
       | "ChargeOverflow"
-      | "UserWithoutFunds"
-      | "UserNotFlaggedAsWithoutFunds"
-      | "CooldownPeriodNotPassed";
+      | "UserWithoutFunds";
   }
   /** @name PalletBucketNftsError (423) */
   interface PalletBucketNftsError extends Enum {
