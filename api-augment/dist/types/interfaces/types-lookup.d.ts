import "@polkadot/types/lookup";
import type {
  BTreeMap,
  BTreeSet,
  Bytes,
  Compact,
  Enum,
  Null,
  Option,
  Result,
  Struct,
  Text,
  U8aFixed,
  Vec,
  bool,
  u128,
  u16,
  u32,
  u64,
  u8
} from "@polkadot/types-codec";
import type { ITuple } from "@polkadot/types-codec/types";
import type {
  AccountId32,
  Call,
  H256,
  MultiAddress,
  Perbill
} from "@polkadot/types/interfaces/runtime";
import type { Event } from "@polkadot/types/interfaces/system";
declare module "@polkadot/types/lookup" {
  /** @name FrameSystemAccountInfo (3) */
  interface FrameSystemAccountInfo extends Struct {
    readonly nonce: u32;
    readonly consumers: u32;
    readonly providers: u32;
    readonly sufficients: u32;
    readonly data: PalletBalancesAccountData;
  }
  /** @name PalletBalancesAccountData (5) */
  interface PalletBalancesAccountData extends Struct {
    readonly free: u128;
    readonly reserved: u128;
    readonly frozen: u128;
    readonly flags: u128;
  }
  /** @name FrameSupportDispatchPerDispatchClassWeight (9) */
  interface FrameSupportDispatchPerDispatchClassWeight extends Struct {
    readonly normal: SpWeightsWeightV2Weight;
    readonly operational: SpWeightsWeightV2Weight;
    readonly mandatory: SpWeightsWeightV2Weight;
  }
  /** @name SpWeightsWeightV2Weight (10) */
  interface SpWeightsWeightV2Weight extends Struct {
    readonly refTime: Compact<u64>;
    readonly proofSize: Compact<u64>;
  }
  /** @name SpRuntimeDigest (15) */
  interface SpRuntimeDigest extends Struct {
    readonly logs: Vec<SpRuntimeDigestDigestItem>;
  }
  /** @name SpRuntimeDigestDigestItem (17) */
  interface SpRuntimeDigestDigestItem extends Enum {
    readonly isOther: boolean;
    readonly asOther: Bytes;
    readonly isConsensus: boolean;
    readonly asConsensus: ITuple<[U8aFixed, Bytes]>;
    readonly isSeal: boolean;
    readonly asSeal: ITuple<[U8aFixed, Bytes]>;
    readonly isPreRuntime: boolean;
    readonly asPreRuntime: ITuple<[U8aFixed, Bytes]>;
    readonly isRuntimeEnvironmentUpdated: boolean;
    readonly type: "Other" | "Consensus" | "Seal" | "PreRuntime" | "RuntimeEnvironmentUpdated";
  }
  /** @name FrameSystemEventRecord (20) */
  interface FrameSystemEventRecord extends Struct {
    readonly phase: FrameSystemPhase;
    readonly event: Event;
    readonly topics: Vec<H256>;
  }
  /** @name FrameSystemEvent (22) */
  interface FrameSystemEvent extends Enum {
    readonly isExtrinsicSuccess: boolean;
    readonly asExtrinsicSuccess: {
      readonly dispatchInfo: FrameSupportDispatchDispatchInfo;
    } & Struct;
    readonly isExtrinsicFailed: boolean;
    readonly asExtrinsicFailed: {
      readonly dispatchError: SpRuntimeDispatchError;
      readonly dispatchInfo: FrameSupportDispatchDispatchInfo;
    } & Struct;
    readonly isCodeUpdated: boolean;
    readonly isNewAccount: boolean;
    readonly asNewAccount: {
      readonly account: AccountId32;
    } & Struct;
    readonly isKilledAccount: boolean;
    readonly asKilledAccount: {
      readonly account: AccountId32;
    } & Struct;
    readonly isRemarked: boolean;
    readonly asRemarked: {
      readonly sender: AccountId32;
      readonly hash_: H256;
    } & Struct;
    readonly isUpgradeAuthorized: boolean;
    readonly asUpgradeAuthorized: {
      readonly codeHash: H256;
      readonly checkVersion: bool;
    } & Struct;
    readonly type:
      | "ExtrinsicSuccess"
      | "ExtrinsicFailed"
      | "CodeUpdated"
      | "NewAccount"
      | "KilledAccount"
      | "Remarked"
      | "UpgradeAuthorized";
  }
  /** @name FrameSupportDispatchDispatchInfo (23) */
  interface FrameSupportDispatchDispatchInfo extends Struct {
    readonly weight: SpWeightsWeightV2Weight;
    readonly class: FrameSupportDispatchDispatchClass;
    readonly paysFee: FrameSupportDispatchPays;
  }
  /** @name FrameSupportDispatchDispatchClass (24) */
  interface FrameSupportDispatchDispatchClass extends Enum {
    readonly isNormal: boolean;
    readonly isOperational: boolean;
    readonly isMandatory: boolean;
    readonly type: "Normal" | "Operational" | "Mandatory";
  }
  /** @name FrameSupportDispatchPays (25) */
  interface FrameSupportDispatchPays extends Enum {
    readonly isYes: boolean;
    readonly isNo: boolean;
    readonly type: "Yes" | "No";
  }
  /** @name SpRuntimeDispatchError (26) */
  interface SpRuntimeDispatchError extends Enum {
    readonly isOther: boolean;
    readonly isCannotLookup: boolean;
    readonly isBadOrigin: boolean;
    readonly isModule: boolean;
    readonly asModule: SpRuntimeModuleError;
    readonly isConsumerRemaining: boolean;
    readonly isNoProviders: boolean;
    readonly isTooManyConsumers: boolean;
    readonly isToken: boolean;
    readonly asToken: SpRuntimeTokenError;
    readonly isArithmetic: boolean;
    readonly asArithmetic: SpArithmeticArithmeticError;
    readonly isTransactional: boolean;
    readonly asTransactional: SpRuntimeTransactionalError;
    readonly isExhausted: boolean;
    readonly isCorruption: boolean;
    readonly isUnavailable: boolean;
    readonly isRootNotAllowed: boolean;
    readonly type:
      | "Other"
      | "CannotLookup"
      | "BadOrigin"
      | "Module"
      | "ConsumerRemaining"
      | "NoProviders"
      | "TooManyConsumers"
      | "Token"
      | "Arithmetic"
      | "Transactional"
      | "Exhausted"
      | "Corruption"
      | "Unavailable"
      | "RootNotAllowed";
  }
  /** @name SpRuntimeModuleError (27) */
  interface SpRuntimeModuleError extends Struct {
    readonly index: u8;
    readonly error: U8aFixed;
  }
  /** @name SpRuntimeTokenError (28) */
  interface SpRuntimeTokenError extends Enum {
    readonly isFundsUnavailable: boolean;
    readonly isOnlyProvider: boolean;
    readonly isBelowMinimum: boolean;
    readonly isCannotCreate: boolean;
    readonly isUnknownAsset: boolean;
    readonly isFrozen: boolean;
    readonly isUnsupported: boolean;
    readonly isCannotCreateHold: boolean;
    readonly isNotExpendable: boolean;
    readonly isBlocked: boolean;
    readonly type:
      | "FundsUnavailable"
      | "OnlyProvider"
      | "BelowMinimum"
      | "CannotCreate"
      | "UnknownAsset"
      | "Frozen"
      | "Unsupported"
      | "CannotCreateHold"
      | "NotExpendable"
      | "Blocked";
  }
  /** @name SpArithmeticArithmeticError (29) */
  interface SpArithmeticArithmeticError extends Enum {
    readonly isUnderflow: boolean;
    readonly isOverflow: boolean;
    readonly isDivisionByZero: boolean;
    readonly type: "Underflow" | "Overflow" | "DivisionByZero";
  }
  /** @name SpRuntimeTransactionalError (30) */
  interface SpRuntimeTransactionalError extends Enum {
    readonly isLimitReached: boolean;
    readonly isNoLayer: boolean;
    readonly type: "LimitReached" | "NoLayer";
  }
  /** @name CumulusPalletParachainSystemEvent (31) */
  interface CumulusPalletParachainSystemEvent extends Enum {
    readonly isValidationFunctionStored: boolean;
    readonly isValidationFunctionApplied: boolean;
    readonly asValidationFunctionApplied: {
      readonly relayChainBlockNum: u32;
    } & Struct;
    readonly isValidationFunctionDiscarded: boolean;
    readonly isDownwardMessagesReceived: boolean;
    readonly asDownwardMessagesReceived: {
      readonly count: u32;
    } & Struct;
    readonly isDownwardMessagesProcessed: boolean;
    readonly asDownwardMessagesProcessed: {
      readonly weightUsed: SpWeightsWeightV2Weight;
      readonly dmqHead: H256;
    } & Struct;
    readonly isUpwardMessageSent: boolean;
    readonly asUpwardMessageSent: {
      readonly messageHash: Option<U8aFixed>;
    } & Struct;
    readonly type:
      | "ValidationFunctionStored"
      | "ValidationFunctionApplied"
      | "ValidationFunctionDiscarded"
      | "DownwardMessagesReceived"
      | "DownwardMessagesProcessed"
      | "UpwardMessageSent";
  }
  /** @name PalletBalancesEvent (33) */
  interface PalletBalancesEvent extends Enum {
    readonly isEndowed: boolean;
    readonly asEndowed: {
      readonly account: AccountId32;
      readonly freeBalance: u128;
    } & Struct;
    readonly isDustLost: boolean;
    readonly asDustLost: {
      readonly account: AccountId32;
      readonly amount: u128;
    } & Struct;
    readonly isTransfer: boolean;
    readonly asTransfer: {
      readonly from: AccountId32;
      readonly to: AccountId32;
      readonly amount: u128;
    } & Struct;
    readonly isBalanceSet: boolean;
    readonly asBalanceSet: {
      readonly who: AccountId32;
      readonly free: u128;
    } & Struct;
    readonly isReserved: boolean;
    readonly asReserved: {
      readonly who: AccountId32;
      readonly amount: u128;
    } & Struct;
    readonly isUnreserved: boolean;
    readonly asUnreserved: {
      readonly who: AccountId32;
      readonly amount: u128;
    } & Struct;
    readonly isReserveRepatriated: boolean;
    readonly asReserveRepatriated: {
      readonly from: AccountId32;
      readonly to: AccountId32;
      readonly amount: u128;
      readonly destinationStatus: FrameSupportTokensMiscBalanceStatus;
    } & Struct;
    readonly isDeposit: boolean;
    readonly asDeposit: {
      readonly who: AccountId32;
      readonly amount: u128;
    } & Struct;
    readonly isWithdraw: boolean;
    readonly asWithdraw: {
      readonly who: AccountId32;
      readonly amount: u128;
    } & Struct;
    readonly isSlashed: boolean;
    readonly asSlashed: {
      readonly who: AccountId32;
      readonly amount: u128;
    } & Struct;
    readonly isMinted: boolean;
    readonly asMinted: {
      readonly who: AccountId32;
      readonly amount: u128;
    } & Struct;
    readonly isBurned: boolean;
    readonly asBurned: {
      readonly who: AccountId32;
      readonly amount: u128;
    } & Struct;
    readonly isSuspended: boolean;
    readonly asSuspended: {
      readonly who: AccountId32;
      readonly amount: u128;
    } & Struct;
    readonly isRestored: boolean;
    readonly asRestored: {
      readonly who: AccountId32;
      readonly amount: u128;
    } & Struct;
    readonly isUpgraded: boolean;
    readonly asUpgraded: {
      readonly who: AccountId32;
    } & Struct;
    readonly isIssued: boolean;
    readonly asIssued: {
      readonly amount: u128;
    } & Struct;
    readonly isRescinded: boolean;
    readonly asRescinded: {
      readonly amount: u128;
    } & Struct;
    readonly isLocked: boolean;
    readonly asLocked: {
      readonly who: AccountId32;
      readonly amount: u128;
    } & Struct;
    readonly isUnlocked: boolean;
    readonly asUnlocked: {
      readonly who: AccountId32;
      readonly amount: u128;
    } & Struct;
    readonly isFrozen: boolean;
    readonly asFrozen: {
      readonly who: AccountId32;
      readonly amount: u128;
    } & Struct;
    readonly isThawed: boolean;
    readonly asThawed: {
      readonly who: AccountId32;
      readonly amount: u128;
    } & Struct;
    readonly isTotalIssuanceForced: boolean;
    readonly asTotalIssuanceForced: {
      readonly old: u128;
      readonly new_: u128;
    } & Struct;
    readonly type:
      | "Endowed"
      | "DustLost"
      | "Transfer"
      | "BalanceSet"
      | "Reserved"
      | "Unreserved"
      | "ReserveRepatriated"
      | "Deposit"
      | "Withdraw"
      | "Slashed"
      | "Minted"
      | "Burned"
      | "Suspended"
      | "Restored"
      | "Upgraded"
      | "Issued"
      | "Rescinded"
      | "Locked"
      | "Unlocked"
      | "Frozen"
      | "Thawed"
      | "TotalIssuanceForced";
  }
  /** @name FrameSupportTokensMiscBalanceStatus (34) */
  interface FrameSupportTokensMiscBalanceStatus extends Enum {
    readonly isFree: boolean;
    readonly isReserved: boolean;
    readonly type: "Free" | "Reserved";
  }
  /** @name PalletTransactionPaymentEvent (35) */
  interface PalletTransactionPaymentEvent extends Enum {
    readonly isTransactionFeePaid: boolean;
    readonly asTransactionFeePaid: {
      readonly who: AccountId32;
      readonly actualFee: u128;
      readonly tip: u128;
    } & Struct;
    readonly type: "TransactionFeePaid";
  }
  /** @name PalletSudoEvent (36) */
  interface PalletSudoEvent extends Enum {
    readonly isSudid: boolean;
    readonly asSudid: {
      readonly sudoResult: Result<Null, SpRuntimeDispatchError>;
    } & Struct;
    readonly isKeyChanged: boolean;
    readonly asKeyChanged: {
      readonly old: Option<AccountId32>;
      readonly new_: AccountId32;
    } & Struct;
    readonly isKeyRemoved: boolean;
    readonly isSudoAsDone: boolean;
    readonly asSudoAsDone: {
      readonly sudoResult: Result<Null, SpRuntimeDispatchError>;
    } & Struct;
    readonly type: "Sudid" | "KeyChanged" | "KeyRemoved" | "SudoAsDone";
  }
  /** @name PalletCollatorSelectionEvent (40) */
  interface PalletCollatorSelectionEvent extends Enum {
    readonly isNewInvulnerables: boolean;
    readonly asNewInvulnerables: {
      readonly invulnerables: Vec<AccountId32>;
    } & Struct;
    readonly isInvulnerableAdded: boolean;
    readonly asInvulnerableAdded: {
      readonly accountId: AccountId32;
    } & Struct;
    readonly isInvulnerableRemoved: boolean;
    readonly asInvulnerableRemoved: {
      readonly accountId: AccountId32;
    } & Struct;
    readonly isNewDesiredCandidates: boolean;
    readonly asNewDesiredCandidates: {
      readonly desiredCandidates: u32;
    } & Struct;
    readonly isNewCandidacyBond: boolean;
    readonly asNewCandidacyBond: {
      readonly bondAmount: u128;
    } & Struct;
    readonly isCandidateAdded: boolean;
    readonly asCandidateAdded: {
      readonly accountId: AccountId32;
      readonly deposit: u128;
    } & Struct;
    readonly isCandidateBondUpdated: boolean;
    readonly asCandidateBondUpdated: {
      readonly accountId: AccountId32;
      readonly deposit: u128;
    } & Struct;
    readonly isCandidateRemoved: boolean;
    readonly asCandidateRemoved: {
      readonly accountId: AccountId32;
    } & Struct;
    readonly isCandidateReplaced: boolean;
    readonly asCandidateReplaced: {
      readonly old: AccountId32;
      readonly new_: AccountId32;
      readonly deposit: u128;
    } & Struct;
    readonly isInvalidInvulnerableSkipped: boolean;
    readonly asInvalidInvulnerableSkipped: {
      readonly accountId: AccountId32;
    } & Struct;
    readonly type:
      | "NewInvulnerables"
      | "InvulnerableAdded"
      | "InvulnerableRemoved"
      | "NewDesiredCandidates"
      | "NewCandidacyBond"
      | "CandidateAdded"
      | "CandidateBondUpdated"
      | "CandidateRemoved"
      | "CandidateReplaced"
      | "InvalidInvulnerableSkipped";
  }
  /** @name PalletSessionEvent (42) */
  interface PalletSessionEvent extends Enum {
    readonly isNewSession: boolean;
    readonly asNewSession: {
      readonly sessionIndex: u32;
    } & Struct;
    readonly type: "NewSession";
  }
  /** @name CumulusPalletXcmpQueueEvent (43) */
  interface CumulusPalletXcmpQueueEvent extends Enum {
    readonly isXcmpMessageSent: boolean;
    readonly asXcmpMessageSent: {
      readonly messageHash: U8aFixed;
    } & Struct;
    readonly type: "XcmpMessageSent";
  }
  /** @name PalletXcmEvent (44) */
  interface PalletXcmEvent extends Enum {
    readonly isAttempted: boolean;
    readonly asAttempted: {
      readonly outcome: StagingXcmV4TraitsOutcome;
    } & Struct;
    readonly isSent: boolean;
    readonly asSent: {
      readonly origin: StagingXcmV4Location;
      readonly destination: StagingXcmV4Location;
      readonly message: StagingXcmV4Xcm;
      readonly messageId: U8aFixed;
    } & Struct;
    readonly isUnexpectedResponse: boolean;
    readonly asUnexpectedResponse: {
      readonly origin: StagingXcmV4Location;
      readonly queryId: u64;
    } & Struct;
    readonly isResponseReady: boolean;
    readonly asResponseReady: {
      readonly queryId: u64;
      readonly response: StagingXcmV4Response;
    } & Struct;
    readonly isNotified: boolean;
    readonly asNotified: {
      readonly queryId: u64;
      readonly palletIndex: u8;
      readonly callIndex: u8;
    } & Struct;
    readonly isNotifyOverweight: boolean;
    readonly asNotifyOverweight: {
      readonly queryId: u64;
      readonly palletIndex: u8;
      readonly callIndex: u8;
      readonly actualWeight: SpWeightsWeightV2Weight;
      readonly maxBudgetedWeight: SpWeightsWeightV2Weight;
    } & Struct;
    readonly isNotifyDispatchError: boolean;
    readonly asNotifyDispatchError: {
      readonly queryId: u64;
      readonly palletIndex: u8;
      readonly callIndex: u8;
    } & Struct;
    readonly isNotifyDecodeFailed: boolean;
    readonly asNotifyDecodeFailed: {
      readonly queryId: u64;
      readonly palletIndex: u8;
      readonly callIndex: u8;
    } & Struct;
    readonly isInvalidResponder: boolean;
    readonly asInvalidResponder: {
      readonly origin: StagingXcmV4Location;
      readonly queryId: u64;
      readonly expectedLocation: Option<StagingXcmV4Location>;
    } & Struct;
    readonly isInvalidResponderVersion: boolean;
    readonly asInvalidResponderVersion: {
      readonly origin: StagingXcmV4Location;
      readonly queryId: u64;
    } & Struct;
    readonly isResponseTaken: boolean;
    readonly asResponseTaken: {
      readonly queryId: u64;
    } & Struct;
    readonly isAssetsTrapped: boolean;
    readonly asAssetsTrapped: {
      readonly hash_: H256;
      readonly origin: StagingXcmV4Location;
      readonly assets: XcmVersionedAssets;
    } & Struct;
    readonly isVersionChangeNotified: boolean;
    readonly asVersionChangeNotified: {
      readonly destination: StagingXcmV4Location;
      readonly result: u32;
      readonly cost: StagingXcmV4AssetAssets;
      readonly messageId: U8aFixed;
    } & Struct;
    readonly isSupportedVersionChanged: boolean;
    readonly asSupportedVersionChanged: {
      readonly location: StagingXcmV4Location;
      readonly version: u32;
    } & Struct;
    readonly isNotifyTargetSendFail: boolean;
    readonly asNotifyTargetSendFail: {
      readonly location: StagingXcmV4Location;
      readonly queryId: u64;
      readonly error: XcmV3TraitsError;
    } & Struct;
    readonly isNotifyTargetMigrationFail: boolean;
    readonly asNotifyTargetMigrationFail: {
      readonly location: XcmVersionedLocation;
      readonly queryId: u64;
    } & Struct;
    readonly isInvalidQuerierVersion: boolean;
    readonly asInvalidQuerierVersion: {
      readonly origin: StagingXcmV4Location;
      readonly queryId: u64;
    } & Struct;
    readonly isInvalidQuerier: boolean;
    readonly asInvalidQuerier: {
      readonly origin: StagingXcmV4Location;
      readonly queryId: u64;
      readonly expectedQuerier: StagingXcmV4Location;
      readonly maybeActualQuerier: Option<StagingXcmV4Location>;
    } & Struct;
    readonly isVersionNotifyStarted: boolean;
    readonly asVersionNotifyStarted: {
      readonly destination: StagingXcmV4Location;
      readonly cost: StagingXcmV4AssetAssets;
      readonly messageId: U8aFixed;
    } & Struct;
    readonly isVersionNotifyRequested: boolean;
    readonly asVersionNotifyRequested: {
      readonly destination: StagingXcmV4Location;
      readonly cost: StagingXcmV4AssetAssets;
      readonly messageId: U8aFixed;
    } & Struct;
    readonly isVersionNotifyUnrequested: boolean;
    readonly asVersionNotifyUnrequested: {
      readonly destination: StagingXcmV4Location;
      readonly cost: StagingXcmV4AssetAssets;
      readonly messageId: U8aFixed;
    } & Struct;
    readonly isFeesPaid: boolean;
    readonly asFeesPaid: {
      readonly paying: StagingXcmV4Location;
      readonly fees: StagingXcmV4AssetAssets;
    } & Struct;
    readonly isAssetsClaimed: boolean;
    readonly asAssetsClaimed: {
      readonly hash_: H256;
      readonly origin: StagingXcmV4Location;
      readonly assets: XcmVersionedAssets;
    } & Struct;
    readonly isVersionMigrationFinished: boolean;
    readonly asVersionMigrationFinished: {
      readonly version: u32;
    } & Struct;
    readonly type:
      | "Attempted"
      | "Sent"
      | "UnexpectedResponse"
      | "ResponseReady"
      | "Notified"
      | "NotifyOverweight"
      | "NotifyDispatchError"
      | "NotifyDecodeFailed"
      | "InvalidResponder"
      | "InvalidResponderVersion"
      | "ResponseTaken"
      | "AssetsTrapped"
      | "VersionChangeNotified"
      | "SupportedVersionChanged"
      | "NotifyTargetSendFail"
      | "NotifyTargetMigrationFail"
      | "InvalidQuerierVersion"
      | "InvalidQuerier"
      | "VersionNotifyStarted"
      | "VersionNotifyRequested"
      | "VersionNotifyUnrequested"
      | "FeesPaid"
      | "AssetsClaimed"
      | "VersionMigrationFinished";
  }
  /** @name StagingXcmV4TraitsOutcome (45) */
  interface StagingXcmV4TraitsOutcome extends Enum {
    readonly isComplete: boolean;
    readonly asComplete: {
      readonly used: SpWeightsWeightV2Weight;
    } & Struct;
    readonly isIncomplete: boolean;
    readonly asIncomplete: {
      readonly used: SpWeightsWeightV2Weight;
      readonly error: XcmV3TraitsError;
    } & Struct;
    readonly isError: boolean;
    readonly asError: {
      readonly error: XcmV3TraitsError;
    } & Struct;
    readonly type: "Complete" | "Incomplete" | "Error";
  }
  /** @name XcmV3TraitsError (46) */
  interface XcmV3TraitsError extends Enum {
    readonly isOverflow: boolean;
    readonly isUnimplemented: boolean;
    readonly isUntrustedReserveLocation: boolean;
    readonly isUntrustedTeleportLocation: boolean;
    readonly isLocationFull: boolean;
    readonly isLocationNotInvertible: boolean;
    readonly isBadOrigin: boolean;
    readonly isInvalidLocation: boolean;
    readonly isAssetNotFound: boolean;
    readonly isFailedToTransactAsset: boolean;
    readonly isNotWithdrawable: boolean;
    readonly isLocationCannotHold: boolean;
    readonly isExceedsMaxMessageSize: boolean;
    readonly isDestinationUnsupported: boolean;
    readonly isTransport: boolean;
    readonly isUnroutable: boolean;
    readonly isUnknownClaim: boolean;
    readonly isFailedToDecode: boolean;
    readonly isMaxWeightInvalid: boolean;
    readonly isNotHoldingFees: boolean;
    readonly isTooExpensive: boolean;
    readonly isTrap: boolean;
    readonly asTrap: u64;
    readonly isExpectationFalse: boolean;
    readonly isPalletNotFound: boolean;
    readonly isNameMismatch: boolean;
    readonly isVersionIncompatible: boolean;
    readonly isHoldingWouldOverflow: boolean;
    readonly isExportError: boolean;
    readonly isReanchorFailed: boolean;
    readonly isNoDeal: boolean;
    readonly isFeesNotMet: boolean;
    readonly isLockError: boolean;
    readonly isNoPermission: boolean;
    readonly isUnanchored: boolean;
    readonly isNotDepositable: boolean;
    readonly isUnhandledXcmVersion: boolean;
    readonly isWeightLimitReached: boolean;
    readonly asWeightLimitReached: SpWeightsWeightV2Weight;
    readonly isBarrier: boolean;
    readonly isWeightNotComputable: boolean;
    readonly isExceedsStackLimit: boolean;
    readonly type:
      | "Overflow"
      | "Unimplemented"
      | "UntrustedReserveLocation"
      | "UntrustedTeleportLocation"
      | "LocationFull"
      | "LocationNotInvertible"
      | "BadOrigin"
      | "InvalidLocation"
      | "AssetNotFound"
      | "FailedToTransactAsset"
      | "NotWithdrawable"
      | "LocationCannotHold"
      | "ExceedsMaxMessageSize"
      | "DestinationUnsupported"
      | "Transport"
      | "Unroutable"
      | "UnknownClaim"
      | "FailedToDecode"
      | "MaxWeightInvalid"
      | "NotHoldingFees"
      | "TooExpensive"
      | "Trap"
      | "ExpectationFalse"
      | "PalletNotFound"
      | "NameMismatch"
      | "VersionIncompatible"
      | "HoldingWouldOverflow"
      | "ExportError"
      | "ReanchorFailed"
      | "NoDeal"
      | "FeesNotMet"
      | "LockError"
      | "NoPermission"
      | "Unanchored"
      | "NotDepositable"
      | "UnhandledXcmVersion"
      | "WeightLimitReached"
      | "Barrier"
      | "WeightNotComputable"
      | "ExceedsStackLimit";
  }
  /** @name StagingXcmV4Location (47) */
  interface StagingXcmV4Location extends Struct {
    readonly parents: u8;
    readonly interior: StagingXcmV4Junctions;
  }
  /** @name StagingXcmV4Junctions (48) */
  interface StagingXcmV4Junctions extends Enum {
    readonly isHere: boolean;
    readonly isX1: boolean;
    readonly asX1: StagingXcmV4Junction;
    readonly isX2: boolean;
    readonly asX2: StagingXcmV4Junction;
    readonly isX3: boolean;
    readonly asX3: StagingXcmV4Junction;
    readonly isX4: boolean;
    readonly asX4: StagingXcmV4Junction;
    readonly isX5: boolean;
    readonly asX5: StagingXcmV4Junction;
    readonly isX6: boolean;
    readonly asX6: StagingXcmV4Junction;
    readonly isX7: boolean;
    readonly asX7: StagingXcmV4Junction;
    readonly isX8: boolean;
    readonly asX8: StagingXcmV4Junction;
    readonly type: "Here" | "X1" | "X2" | "X3" | "X4" | "X5" | "X6" | "X7" | "X8";
  }
  /** @name StagingXcmV4Junction (50) */
  interface StagingXcmV4Junction extends Enum {
    readonly isParachain: boolean;
    readonly asParachain: Compact<u32>;
    readonly isAccountId32: boolean;
    readonly asAccountId32: {
      readonly network: Option<StagingXcmV4JunctionNetworkId>;
      readonly id: U8aFixed;
    } & Struct;
    readonly isAccountIndex64: boolean;
    readonly asAccountIndex64: {
      readonly network: Option<StagingXcmV4JunctionNetworkId>;
      readonly index: Compact<u64>;
    } & Struct;
    readonly isAccountKey20: boolean;
    readonly asAccountKey20: {
      readonly network: Option<StagingXcmV4JunctionNetworkId>;
      readonly key: U8aFixed;
    } & Struct;
    readonly isPalletInstance: boolean;
    readonly asPalletInstance: u8;
    readonly isGeneralIndex: boolean;
    readonly asGeneralIndex: Compact<u128>;
    readonly isGeneralKey: boolean;
    readonly asGeneralKey: {
      readonly length: u8;
      readonly data: U8aFixed;
    } & Struct;
    readonly isOnlyChild: boolean;
    readonly isPlurality: boolean;
    readonly asPlurality: {
      readonly id: XcmV3JunctionBodyId;
      readonly part: XcmV3JunctionBodyPart;
    } & Struct;
    readonly isGlobalConsensus: boolean;
    readonly asGlobalConsensus: StagingXcmV4JunctionNetworkId;
    readonly type:
      | "Parachain"
      | "AccountId32"
      | "AccountIndex64"
      | "AccountKey20"
      | "PalletInstance"
      | "GeneralIndex"
      | "GeneralKey"
      | "OnlyChild"
      | "Plurality"
      | "GlobalConsensus";
  }
  /** @name StagingXcmV4JunctionNetworkId (53) */
  interface StagingXcmV4JunctionNetworkId extends Enum {
    readonly isByGenesis: boolean;
    readonly asByGenesis: U8aFixed;
    readonly isByFork: boolean;
    readonly asByFork: {
      readonly blockNumber: u64;
      readonly blockHash: U8aFixed;
    } & Struct;
    readonly isPolkadot: boolean;
    readonly isKusama: boolean;
    readonly isWestend: boolean;
    readonly isRococo: boolean;
    readonly isWococo: boolean;
    readonly isEthereum: boolean;
    readonly asEthereum: {
      readonly chainId: Compact<u64>;
    } & Struct;
    readonly isBitcoinCore: boolean;
    readonly isBitcoinCash: boolean;
    readonly isPolkadotBulletin: boolean;
    readonly type:
      | "ByGenesis"
      | "ByFork"
      | "Polkadot"
      | "Kusama"
      | "Westend"
      | "Rococo"
      | "Wococo"
      | "Ethereum"
      | "BitcoinCore"
      | "BitcoinCash"
      | "PolkadotBulletin";
  }
  /** @name XcmV3JunctionBodyId (56) */
  interface XcmV3JunctionBodyId extends Enum {
    readonly isUnit: boolean;
    readonly isMoniker: boolean;
    readonly asMoniker: U8aFixed;
    readonly isIndex: boolean;
    readonly asIndex: Compact<u32>;
    readonly isExecutive: boolean;
    readonly isTechnical: boolean;
    readonly isLegislative: boolean;
    readonly isJudicial: boolean;
    readonly isDefense: boolean;
    readonly isAdministration: boolean;
    readonly isTreasury: boolean;
    readonly type:
      | "Unit"
      | "Moniker"
      | "Index"
      | "Executive"
      | "Technical"
      | "Legislative"
      | "Judicial"
      | "Defense"
      | "Administration"
      | "Treasury";
  }
  /** @name XcmV3JunctionBodyPart (57) */
  interface XcmV3JunctionBodyPart extends Enum {
    readonly isVoice: boolean;
    readonly isMembers: boolean;
    readonly asMembers: {
      readonly count: Compact<u32>;
    } & Struct;
    readonly isFraction: boolean;
    readonly asFraction: {
      readonly nom: Compact<u32>;
      readonly denom: Compact<u32>;
    } & Struct;
    readonly isAtLeastProportion: boolean;
    readonly asAtLeastProportion: {
      readonly nom: Compact<u32>;
      readonly denom: Compact<u32>;
    } & Struct;
    readonly isMoreThanProportion: boolean;
    readonly asMoreThanProportion: {
      readonly nom: Compact<u32>;
      readonly denom: Compact<u32>;
    } & Struct;
    readonly type: "Voice" | "Members" | "Fraction" | "AtLeastProportion" | "MoreThanProportion";
  }
  /** @name StagingXcmV4Xcm (65) */
  interface StagingXcmV4Xcm extends Vec<StagingXcmV4Instruction> {}
  /** @name StagingXcmV4Instruction (67) */
  interface StagingXcmV4Instruction extends Enum {
    readonly isWithdrawAsset: boolean;
    readonly asWithdrawAsset: StagingXcmV4AssetAssets;
    readonly isReserveAssetDeposited: boolean;
    readonly asReserveAssetDeposited: StagingXcmV4AssetAssets;
    readonly isReceiveTeleportedAsset: boolean;
    readonly asReceiveTeleportedAsset: StagingXcmV4AssetAssets;
    readonly isQueryResponse: boolean;
    readonly asQueryResponse: {
      readonly queryId: Compact<u64>;
      readonly response: StagingXcmV4Response;
      readonly maxWeight: SpWeightsWeightV2Weight;
      readonly querier: Option<StagingXcmV4Location>;
    } & Struct;
    readonly isTransferAsset: boolean;
    readonly asTransferAsset: {
      readonly assets: StagingXcmV4AssetAssets;
      readonly beneficiary: StagingXcmV4Location;
    } & Struct;
    readonly isTransferReserveAsset: boolean;
    readonly asTransferReserveAsset: {
      readonly assets: StagingXcmV4AssetAssets;
      readonly dest: StagingXcmV4Location;
      readonly xcm: StagingXcmV4Xcm;
    } & Struct;
    readonly isTransact: boolean;
    readonly asTransact: {
      readonly originKind: XcmV3OriginKind;
      readonly requireWeightAtMost: SpWeightsWeightV2Weight;
      readonly call: XcmDoubleEncoded;
    } & Struct;
    readonly isHrmpNewChannelOpenRequest: boolean;
    readonly asHrmpNewChannelOpenRequest: {
      readonly sender: Compact<u32>;
      readonly maxMessageSize: Compact<u32>;
      readonly maxCapacity: Compact<u32>;
    } & Struct;
    readonly isHrmpChannelAccepted: boolean;
    readonly asHrmpChannelAccepted: {
      readonly recipient: Compact<u32>;
    } & Struct;
    readonly isHrmpChannelClosing: boolean;
    readonly asHrmpChannelClosing: {
      readonly initiator: Compact<u32>;
      readonly sender: Compact<u32>;
      readonly recipient: Compact<u32>;
    } & Struct;
    readonly isClearOrigin: boolean;
    readonly isDescendOrigin: boolean;
    readonly asDescendOrigin: StagingXcmV4Junctions;
    readonly isReportError: boolean;
    readonly asReportError: StagingXcmV4QueryResponseInfo;
    readonly isDepositAsset: boolean;
    readonly asDepositAsset: {
      readonly assets: StagingXcmV4AssetAssetFilter;
      readonly beneficiary: StagingXcmV4Location;
    } & Struct;
    readonly isDepositReserveAsset: boolean;
    readonly asDepositReserveAsset: {
      readonly assets: StagingXcmV4AssetAssetFilter;
      readonly dest: StagingXcmV4Location;
      readonly xcm: StagingXcmV4Xcm;
    } & Struct;
    readonly isExchangeAsset: boolean;
    readonly asExchangeAsset: {
      readonly give: StagingXcmV4AssetAssetFilter;
      readonly want: StagingXcmV4AssetAssets;
      readonly maximal: bool;
    } & Struct;
    readonly isInitiateReserveWithdraw: boolean;
    readonly asInitiateReserveWithdraw: {
      readonly assets: StagingXcmV4AssetAssetFilter;
      readonly reserve: StagingXcmV4Location;
      readonly xcm: StagingXcmV4Xcm;
    } & Struct;
    readonly isInitiateTeleport: boolean;
    readonly asInitiateTeleport: {
      readonly assets: StagingXcmV4AssetAssetFilter;
      readonly dest: StagingXcmV4Location;
      readonly xcm: StagingXcmV4Xcm;
    } & Struct;
    readonly isReportHolding: boolean;
    readonly asReportHolding: {
      readonly responseInfo: StagingXcmV4QueryResponseInfo;
      readonly assets: StagingXcmV4AssetAssetFilter;
    } & Struct;
    readonly isBuyExecution: boolean;
    readonly asBuyExecution: {
      readonly fees: StagingXcmV4Asset;
      readonly weightLimit: XcmV3WeightLimit;
    } & Struct;
    readonly isRefundSurplus: boolean;
    readonly isSetErrorHandler: boolean;
    readonly asSetErrorHandler: StagingXcmV4Xcm;
    readonly isSetAppendix: boolean;
    readonly asSetAppendix: StagingXcmV4Xcm;
    readonly isClearError: boolean;
    readonly isClaimAsset: boolean;
    readonly asClaimAsset: {
      readonly assets: StagingXcmV4AssetAssets;
      readonly ticket: StagingXcmV4Location;
    } & Struct;
    readonly isTrap: boolean;
    readonly asTrap: Compact<u64>;
    readonly isSubscribeVersion: boolean;
    readonly asSubscribeVersion: {
      readonly queryId: Compact<u64>;
      readonly maxResponseWeight: SpWeightsWeightV2Weight;
    } & Struct;
    readonly isUnsubscribeVersion: boolean;
    readonly isBurnAsset: boolean;
    readonly asBurnAsset: StagingXcmV4AssetAssets;
    readonly isExpectAsset: boolean;
    readonly asExpectAsset: StagingXcmV4AssetAssets;
    readonly isExpectOrigin: boolean;
    readonly asExpectOrigin: Option<StagingXcmV4Location>;
    readonly isExpectError: boolean;
    readonly asExpectError: Option<ITuple<[u32, XcmV3TraitsError]>>;
    readonly isExpectTransactStatus: boolean;
    readonly asExpectTransactStatus: XcmV3MaybeErrorCode;
    readonly isQueryPallet: boolean;
    readonly asQueryPallet: {
      readonly moduleName: Bytes;
      readonly responseInfo: StagingXcmV4QueryResponseInfo;
    } & Struct;
    readonly isExpectPallet: boolean;
    readonly asExpectPallet: {
      readonly index: Compact<u32>;
      readonly name: Bytes;
      readonly moduleName: Bytes;
      readonly crateMajor: Compact<u32>;
      readonly minCrateMinor: Compact<u32>;
    } & Struct;
    readonly isReportTransactStatus: boolean;
    readonly asReportTransactStatus: StagingXcmV4QueryResponseInfo;
    readonly isClearTransactStatus: boolean;
    readonly isUniversalOrigin: boolean;
    readonly asUniversalOrigin: StagingXcmV4Junction;
    readonly isExportMessage: boolean;
    readonly asExportMessage: {
      readonly network: StagingXcmV4JunctionNetworkId;
      readonly destination: StagingXcmV4Junctions;
      readonly xcm: StagingXcmV4Xcm;
    } & Struct;
    readonly isLockAsset: boolean;
    readonly asLockAsset: {
      readonly asset: StagingXcmV4Asset;
      readonly unlocker: StagingXcmV4Location;
    } & Struct;
    readonly isUnlockAsset: boolean;
    readonly asUnlockAsset: {
      readonly asset: StagingXcmV4Asset;
      readonly target: StagingXcmV4Location;
    } & Struct;
    readonly isNoteUnlockable: boolean;
    readonly asNoteUnlockable: {
      readonly asset: StagingXcmV4Asset;
      readonly owner: StagingXcmV4Location;
    } & Struct;
    readonly isRequestUnlock: boolean;
    readonly asRequestUnlock: {
      readonly asset: StagingXcmV4Asset;
      readonly locker: StagingXcmV4Location;
    } & Struct;
    readonly isSetFeesMode: boolean;
    readonly asSetFeesMode: {
      readonly jitWithdraw: bool;
    } & Struct;
    readonly isSetTopic: boolean;
    readonly asSetTopic: U8aFixed;
    readonly isClearTopic: boolean;
    readonly isAliasOrigin: boolean;
    readonly asAliasOrigin: StagingXcmV4Location;
    readonly isUnpaidExecution: boolean;
    readonly asUnpaidExecution: {
      readonly weightLimit: XcmV3WeightLimit;
      readonly checkOrigin: Option<StagingXcmV4Location>;
    } & Struct;
    readonly type:
      | "WithdrawAsset"
      | "ReserveAssetDeposited"
      | "ReceiveTeleportedAsset"
      | "QueryResponse"
      | "TransferAsset"
      | "TransferReserveAsset"
      | "Transact"
      | "HrmpNewChannelOpenRequest"
      | "HrmpChannelAccepted"
      | "HrmpChannelClosing"
      | "ClearOrigin"
      | "DescendOrigin"
      | "ReportError"
      | "DepositAsset"
      | "DepositReserveAsset"
      | "ExchangeAsset"
      | "InitiateReserveWithdraw"
      | "InitiateTeleport"
      | "ReportHolding"
      | "BuyExecution"
      | "RefundSurplus"
      | "SetErrorHandler"
      | "SetAppendix"
      | "ClearError"
      | "ClaimAsset"
      | "Trap"
      | "SubscribeVersion"
      | "UnsubscribeVersion"
      | "BurnAsset"
      | "ExpectAsset"
      | "ExpectOrigin"
      | "ExpectError"
      | "ExpectTransactStatus"
      | "QueryPallet"
      | "ExpectPallet"
      | "ReportTransactStatus"
      | "ClearTransactStatus"
      | "UniversalOrigin"
      | "ExportMessage"
      | "LockAsset"
      | "UnlockAsset"
      | "NoteUnlockable"
      | "RequestUnlock"
      | "SetFeesMode"
      | "SetTopic"
      | "ClearTopic"
      | "AliasOrigin"
      | "UnpaidExecution";
  }
  /** @name StagingXcmV4AssetAssets (68) */
  interface StagingXcmV4AssetAssets extends Vec<StagingXcmV4Asset> {}
  /** @name StagingXcmV4Asset (70) */
  interface StagingXcmV4Asset extends Struct {
    readonly id: StagingXcmV4AssetAssetId;
    readonly fun: StagingXcmV4AssetFungibility;
  }
  /** @name StagingXcmV4AssetAssetId (71) */
  interface StagingXcmV4AssetAssetId extends StagingXcmV4Location {}
  /** @name StagingXcmV4AssetFungibility (72) */
  interface StagingXcmV4AssetFungibility extends Enum {
    readonly isFungible: boolean;
    readonly asFungible: Compact<u128>;
    readonly isNonFungible: boolean;
    readonly asNonFungible: StagingXcmV4AssetAssetInstance;
    readonly type: "Fungible" | "NonFungible";
  }
  /** @name StagingXcmV4AssetAssetInstance (73) */
  interface StagingXcmV4AssetAssetInstance extends Enum {
    readonly isUndefined: boolean;
    readonly isIndex: boolean;
    readonly asIndex: Compact<u128>;
    readonly isArray4: boolean;
    readonly asArray4: U8aFixed;
    readonly isArray8: boolean;
    readonly asArray8: U8aFixed;
    readonly isArray16: boolean;
    readonly asArray16: U8aFixed;
    readonly isArray32: boolean;
    readonly asArray32: U8aFixed;
    readonly type: "Undefined" | "Index" | "Array4" | "Array8" | "Array16" | "Array32";
  }
  /** @name StagingXcmV4Response (76) */
  interface StagingXcmV4Response extends Enum {
    readonly isNull: boolean;
    readonly isAssets: boolean;
    readonly asAssets: StagingXcmV4AssetAssets;
    readonly isExecutionResult: boolean;
    readonly asExecutionResult: Option<ITuple<[u32, XcmV3TraitsError]>>;
    readonly isVersion: boolean;
    readonly asVersion: u32;
    readonly isPalletsInfo: boolean;
    readonly asPalletsInfo: Vec<StagingXcmV4PalletInfo>;
    readonly isDispatchResult: boolean;
    readonly asDispatchResult: XcmV3MaybeErrorCode;
    readonly type:
      | "Null"
      | "Assets"
      | "ExecutionResult"
      | "Version"
      | "PalletsInfo"
      | "DispatchResult";
  }
  /** @name StagingXcmV4PalletInfo (80) */
  interface StagingXcmV4PalletInfo extends Struct {
    readonly index: Compact<u32>;
    readonly name: Bytes;
    readonly moduleName: Bytes;
    readonly major: Compact<u32>;
    readonly minor: Compact<u32>;
    readonly patch: Compact<u32>;
  }
  /** @name XcmV3MaybeErrorCode (83) */
  interface XcmV3MaybeErrorCode extends Enum {
    readonly isSuccess: boolean;
    readonly isError: boolean;
    readonly asError: Bytes;
    readonly isTruncatedError: boolean;
    readonly asTruncatedError: Bytes;
    readonly type: "Success" | "Error" | "TruncatedError";
  }
  /** @name XcmV3OriginKind (86) */
  interface XcmV3OriginKind extends Enum {
    readonly isNative: boolean;
    readonly isSovereignAccount: boolean;
    readonly isSuperuser: boolean;
    readonly isXcm: boolean;
    readonly type: "Native" | "SovereignAccount" | "Superuser" | "Xcm";
  }
  /** @name XcmDoubleEncoded (87) */
  interface XcmDoubleEncoded extends Struct {
    readonly encoded: Bytes;
  }
  /** @name StagingXcmV4QueryResponseInfo (88) */
  interface StagingXcmV4QueryResponseInfo extends Struct {
    readonly destination: StagingXcmV4Location;
    readonly queryId: Compact<u64>;
    readonly maxWeight: SpWeightsWeightV2Weight;
  }
  /** @name StagingXcmV4AssetAssetFilter (89) */
  interface StagingXcmV4AssetAssetFilter extends Enum {
    readonly isDefinite: boolean;
    readonly asDefinite: StagingXcmV4AssetAssets;
    readonly isWild: boolean;
    readonly asWild: StagingXcmV4AssetWildAsset;
    readonly type: "Definite" | "Wild";
  }
  /** @name StagingXcmV4AssetWildAsset (90) */
  interface StagingXcmV4AssetWildAsset extends Enum {
    readonly isAll: boolean;
    readonly isAllOf: boolean;
    readonly asAllOf: {
      readonly id: StagingXcmV4AssetAssetId;
      readonly fun: StagingXcmV4AssetWildFungibility;
    } & Struct;
    readonly isAllCounted: boolean;
    readonly asAllCounted: Compact<u32>;
    readonly isAllOfCounted: boolean;
    readonly asAllOfCounted: {
      readonly id: StagingXcmV4AssetAssetId;
      readonly fun: StagingXcmV4AssetWildFungibility;
      readonly count: Compact<u32>;
    } & Struct;
    readonly type: "All" | "AllOf" | "AllCounted" | "AllOfCounted";
  }
  /** @name StagingXcmV4AssetWildFungibility (91) */
  interface StagingXcmV4AssetWildFungibility extends Enum {
    readonly isFungible: boolean;
    readonly isNonFungible: boolean;
    readonly type: "Fungible" | "NonFungible";
  }
  /** @name XcmV3WeightLimit (92) */
  interface XcmV3WeightLimit extends Enum {
    readonly isUnlimited: boolean;
    readonly isLimited: boolean;
    readonly asLimited: SpWeightsWeightV2Weight;
    readonly type: "Unlimited" | "Limited";
  }
  /** @name XcmVersionedAssets (93) */
  interface XcmVersionedAssets extends Enum {
    readonly isV2: boolean;
    readonly asV2: XcmV2MultiassetMultiAssets;
    readonly isV3: boolean;
    readonly asV3: XcmV3MultiassetMultiAssets;
    readonly isV4: boolean;
    readonly asV4: StagingXcmV4AssetAssets;
    readonly type: "V2" | "V3" | "V4";
  }
  /** @name XcmV2MultiassetMultiAssets (94) */
  interface XcmV2MultiassetMultiAssets extends Vec<XcmV2MultiAsset> {}
  /** @name XcmV2MultiAsset (96) */
  interface XcmV2MultiAsset extends Struct {
    readonly id: XcmV2MultiassetAssetId;
    readonly fun: XcmV2MultiassetFungibility;
  }
  /** @name XcmV2MultiassetAssetId (97) */
  interface XcmV2MultiassetAssetId extends Enum {
    readonly isConcrete: boolean;
    readonly asConcrete: XcmV2MultiLocation;
    readonly isAbstract: boolean;
    readonly asAbstract: Bytes;
    readonly type: "Concrete" | "Abstract";
  }
  /** @name XcmV2MultiLocation (98) */
  interface XcmV2MultiLocation extends Struct {
    readonly parents: u8;
    readonly interior: XcmV2MultilocationJunctions;
  }
  /** @name XcmV2MultilocationJunctions (99) */
  interface XcmV2MultilocationJunctions extends Enum {
    readonly isHere: boolean;
    readonly isX1: boolean;
    readonly asX1: XcmV2Junction;
    readonly isX2: boolean;
    readonly asX2: ITuple<[XcmV2Junction, XcmV2Junction]>;
    readonly isX3: boolean;
    readonly asX3: ITuple<[XcmV2Junction, XcmV2Junction, XcmV2Junction]>;
    readonly isX4: boolean;
    readonly asX4: ITuple<[XcmV2Junction, XcmV2Junction, XcmV2Junction, XcmV2Junction]>;
    readonly isX5: boolean;
    readonly asX5: ITuple<
      [XcmV2Junction, XcmV2Junction, XcmV2Junction, XcmV2Junction, XcmV2Junction]
    >;
    readonly isX6: boolean;
    readonly asX6: ITuple<
      [XcmV2Junction, XcmV2Junction, XcmV2Junction, XcmV2Junction, XcmV2Junction, XcmV2Junction]
    >;
    readonly isX7: boolean;
    readonly asX7: ITuple<
      [
        XcmV2Junction,
        XcmV2Junction,
        XcmV2Junction,
        XcmV2Junction,
        XcmV2Junction,
        XcmV2Junction,
        XcmV2Junction
      ]
    >;
    readonly isX8: boolean;
    readonly asX8: ITuple<
      [
        XcmV2Junction,
        XcmV2Junction,
        XcmV2Junction,
        XcmV2Junction,
        XcmV2Junction,
        XcmV2Junction,
        XcmV2Junction,
        XcmV2Junction
      ]
    >;
    readonly type: "Here" | "X1" | "X2" | "X3" | "X4" | "X5" | "X6" | "X7" | "X8";
  }
  /** @name XcmV2Junction (100) */
  interface XcmV2Junction extends Enum {
    readonly isParachain: boolean;
    readonly asParachain: Compact<u32>;
    readonly isAccountId32: boolean;
    readonly asAccountId32: {
      readonly network: XcmV2NetworkId;
      readonly id: U8aFixed;
    } & Struct;
    readonly isAccountIndex64: boolean;
    readonly asAccountIndex64: {
      readonly network: XcmV2NetworkId;
      readonly index: Compact<u64>;
    } & Struct;
    readonly isAccountKey20: boolean;
    readonly asAccountKey20: {
      readonly network: XcmV2NetworkId;
      readonly key: U8aFixed;
    } & Struct;
    readonly isPalletInstance: boolean;
    readonly asPalletInstance: u8;
    readonly isGeneralIndex: boolean;
    readonly asGeneralIndex: Compact<u128>;
    readonly isGeneralKey: boolean;
    readonly asGeneralKey: Bytes;
    readonly isOnlyChild: boolean;
    readonly isPlurality: boolean;
    readonly asPlurality: {
      readonly id: XcmV2BodyId;
      readonly part: XcmV2BodyPart;
    } & Struct;
    readonly type:
      | "Parachain"
      | "AccountId32"
      | "AccountIndex64"
      | "AccountKey20"
      | "PalletInstance"
      | "GeneralIndex"
      | "GeneralKey"
      | "OnlyChild"
      | "Plurality";
  }
  /** @name XcmV2NetworkId (101) */
  interface XcmV2NetworkId extends Enum {
    readonly isAny: boolean;
    readonly isNamed: boolean;
    readonly asNamed: Bytes;
    readonly isPolkadot: boolean;
    readonly isKusama: boolean;
    readonly type: "Any" | "Named" | "Polkadot" | "Kusama";
  }
  /** @name XcmV2BodyId (103) */
  interface XcmV2BodyId extends Enum {
    readonly isUnit: boolean;
    readonly isNamed: boolean;
    readonly asNamed: Bytes;
    readonly isIndex: boolean;
    readonly asIndex: Compact<u32>;
    readonly isExecutive: boolean;
    readonly isTechnical: boolean;
    readonly isLegislative: boolean;
    readonly isJudicial: boolean;
    readonly isDefense: boolean;
    readonly isAdministration: boolean;
    readonly isTreasury: boolean;
    readonly type:
      | "Unit"
      | "Named"
      | "Index"
      | "Executive"
      | "Technical"
      | "Legislative"
      | "Judicial"
      | "Defense"
      | "Administration"
      | "Treasury";
  }
  /** @name XcmV2BodyPart (104) */
  interface XcmV2BodyPart extends Enum {
    readonly isVoice: boolean;
    readonly isMembers: boolean;
    readonly asMembers: {
      readonly count: Compact<u32>;
    } & Struct;
    readonly isFraction: boolean;
    readonly asFraction: {
      readonly nom: Compact<u32>;
      readonly denom: Compact<u32>;
    } & Struct;
    readonly isAtLeastProportion: boolean;
    readonly asAtLeastProportion: {
      readonly nom: Compact<u32>;
      readonly denom: Compact<u32>;
    } & Struct;
    readonly isMoreThanProportion: boolean;
    readonly asMoreThanProportion: {
      readonly nom: Compact<u32>;
      readonly denom: Compact<u32>;
    } & Struct;
    readonly type: "Voice" | "Members" | "Fraction" | "AtLeastProportion" | "MoreThanProportion";
  }
  /** @name XcmV2MultiassetFungibility (105) */
  interface XcmV2MultiassetFungibility extends Enum {
    readonly isFungible: boolean;
    readonly asFungible: Compact<u128>;
    readonly isNonFungible: boolean;
    readonly asNonFungible: XcmV2MultiassetAssetInstance;
    readonly type: "Fungible" | "NonFungible";
  }
  /** @name XcmV2MultiassetAssetInstance (106) */
  interface XcmV2MultiassetAssetInstance extends Enum {
    readonly isUndefined: boolean;
    readonly isIndex: boolean;
    readonly asIndex: Compact<u128>;
    readonly isArray4: boolean;
    readonly asArray4: U8aFixed;
    readonly isArray8: boolean;
    readonly asArray8: U8aFixed;
    readonly isArray16: boolean;
    readonly asArray16: U8aFixed;
    readonly isArray32: boolean;
    readonly asArray32: U8aFixed;
    readonly isBlob: boolean;
    readonly asBlob: Bytes;
    readonly type: "Undefined" | "Index" | "Array4" | "Array8" | "Array16" | "Array32" | "Blob";
  }
  /** @name XcmV3MultiassetMultiAssets (107) */
  interface XcmV3MultiassetMultiAssets extends Vec<XcmV3MultiAsset> {}
  /** @name XcmV3MultiAsset (109) */
  interface XcmV3MultiAsset extends Struct {
    readonly id: XcmV3MultiassetAssetId;
    readonly fun: XcmV3MultiassetFungibility;
  }
  /** @name XcmV3MultiassetAssetId (110) */
  interface XcmV3MultiassetAssetId extends Enum {
    readonly isConcrete: boolean;
    readonly asConcrete: StagingXcmV3MultiLocation;
    readonly isAbstract: boolean;
    readonly asAbstract: U8aFixed;
    readonly type: "Concrete" | "Abstract";
  }
  /** @name StagingXcmV3MultiLocation (111) */
  interface StagingXcmV3MultiLocation extends Struct {
    readonly parents: u8;
    readonly interior: XcmV3Junctions;
  }
  /** @name XcmV3Junctions (112) */
  interface XcmV3Junctions extends Enum {
    readonly isHere: boolean;
    readonly isX1: boolean;
    readonly asX1: XcmV3Junction;
    readonly isX2: boolean;
    readonly asX2: ITuple<[XcmV3Junction, XcmV3Junction]>;
    readonly isX3: boolean;
    readonly asX3: ITuple<[XcmV3Junction, XcmV3Junction, XcmV3Junction]>;
    readonly isX4: boolean;
    readonly asX4: ITuple<[XcmV3Junction, XcmV3Junction, XcmV3Junction, XcmV3Junction]>;
    readonly isX5: boolean;
    readonly asX5: ITuple<
      [XcmV3Junction, XcmV3Junction, XcmV3Junction, XcmV3Junction, XcmV3Junction]
    >;
    readonly isX6: boolean;
    readonly asX6: ITuple<
      [XcmV3Junction, XcmV3Junction, XcmV3Junction, XcmV3Junction, XcmV3Junction, XcmV3Junction]
    >;
    readonly isX7: boolean;
    readonly asX7: ITuple<
      [
        XcmV3Junction,
        XcmV3Junction,
        XcmV3Junction,
        XcmV3Junction,
        XcmV3Junction,
        XcmV3Junction,
        XcmV3Junction
      ]
    >;
    readonly isX8: boolean;
    readonly asX8: ITuple<
      [
        XcmV3Junction,
        XcmV3Junction,
        XcmV3Junction,
        XcmV3Junction,
        XcmV3Junction,
        XcmV3Junction,
        XcmV3Junction,
        XcmV3Junction
      ]
    >;
    readonly type: "Here" | "X1" | "X2" | "X3" | "X4" | "X5" | "X6" | "X7" | "X8";
  }
  /** @name XcmV3Junction (113) */
  interface XcmV3Junction extends Enum {
    readonly isParachain: boolean;
    readonly asParachain: Compact<u32>;
    readonly isAccountId32: boolean;
    readonly asAccountId32: {
      readonly network: Option<XcmV3JunctionNetworkId>;
      readonly id: U8aFixed;
    } & Struct;
    readonly isAccountIndex64: boolean;
    readonly asAccountIndex64: {
      readonly network: Option<XcmV3JunctionNetworkId>;
      readonly index: Compact<u64>;
    } & Struct;
    readonly isAccountKey20: boolean;
    readonly asAccountKey20: {
      readonly network: Option<XcmV3JunctionNetworkId>;
      readonly key: U8aFixed;
    } & Struct;
    readonly isPalletInstance: boolean;
    readonly asPalletInstance: u8;
    readonly isGeneralIndex: boolean;
    readonly asGeneralIndex: Compact<u128>;
    readonly isGeneralKey: boolean;
    readonly asGeneralKey: {
      readonly length: u8;
      readonly data: U8aFixed;
    } & Struct;
    readonly isOnlyChild: boolean;
    readonly isPlurality: boolean;
    readonly asPlurality: {
      readonly id: XcmV3JunctionBodyId;
      readonly part: XcmV3JunctionBodyPart;
    } & Struct;
    readonly isGlobalConsensus: boolean;
    readonly asGlobalConsensus: XcmV3JunctionNetworkId;
    readonly type:
      | "Parachain"
      | "AccountId32"
      | "AccountIndex64"
      | "AccountKey20"
      | "PalletInstance"
      | "GeneralIndex"
      | "GeneralKey"
      | "OnlyChild"
      | "Plurality"
      | "GlobalConsensus";
  }
  /** @name XcmV3JunctionNetworkId (115) */
  interface XcmV3JunctionNetworkId extends Enum {
    readonly isByGenesis: boolean;
    readonly asByGenesis: U8aFixed;
    readonly isByFork: boolean;
    readonly asByFork: {
      readonly blockNumber: u64;
      readonly blockHash: U8aFixed;
    } & Struct;
    readonly isPolkadot: boolean;
    readonly isKusama: boolean;
    readonly isWestend: boolean;
    readonly isRococo: boolean;
    readonly isWococo: boolean;
    readonly isEthereum: boolean;
    readonly asEthereum: {
      readonly chainId: Compact<u64>;
    } & Struct;
    readonly isBitcoinCore: boolean;
    readonly isBitcoinCash: boolean;
    readonly isPolkadotBulletin: boolean;
    readonly type:
      | "ByGenesis"
      | "ByFork"
      | "Polkadot"
      | "Kusama"
      | "Westend"
      | "Rococo"
      | "Wococo"
      | "Ethereum"
      | "BitcoinCore"
      | "BitcoinCash"
      | "PolkadotBulletin";
  }
  /** @name XcmV3MultiassetFungibility (116) */
  interface XcmV3MultiassetFungibility extends Enum {
    readonly isFungible: boolean;
    readonly asFungible: Compact<u128>;
    readonly isNonFungible: boolean;
    readonly asNonFungible: XcmV3MultiassetAssetInstance;
    readonly type: "Fungible" | "NonFungible";
  }
  /** @name XcmV3MultiassetAssetInstance (117) */
  interface XcmV3MultiassetAssetInstance extends Enum {
    readonly isUndefined: boolean;
    readonly isIndex: boolean;
    readonly asIndex: Compact<u128>;
    readonly isArray4: boolean;
    readonly asArray4: U8aFixed;
    readonly isArray8: boolean;
    readonly asArray8: U8aFixed;
    readonly isArray16: boolean;
    readonly asArray16: U8aFixed;
    readonly isArray32: boolean;
    readonly asArray32: U8aFixed;
    readonly type: "Undefined" | "Index" | "Array4" | "Array8" | "Array16" | "Array32";
  }
  /** @name XcmVersionedLocation (118) */
  interface XcmVersionedLocation extends Enum {
    readonly isV2: boolean;
    readonly asV2: XcmV2MultiLocation;
    readonly isV3: boolean;
    readonly asV3: StagingXcmV3MultiLocation;
    readonly isV4: boolean;
    readonly asV4: StagingXcmV4Location;
    readonly type: "V2" | "V3" | "V4";
  }
  /** @name CumulusPalletXcmEvent (119) */
  interface CumulusPalletXcmEvent extends Enum {
    readonly isInvalidFormat: boolean;
    readonly asInvalidFormat: U8aFixed;
    readonly isUnsupportedVersion: boolean;
    readonly asUnsupportedVersion: U8aFixed;
    readonly isExecutedDownward: boolean;
    readonly asExecutedDownward: ITuple<[U8aFixed, StagingXcmV4TraitsOutcome]>;
    readonly type: "InvalidFormat" | "UnsupportedVersion" | "ExecutedDownward";
  }
  /** @name PalletMessageQueueEvent (120) */
  interface PalletMessageQueueEvent extends Enum {
    readonly isProcessingFailed: boolean;
    readonly asProcessingFailed: {
      readonly id: H256;
      readonly origin: CumulusPrimitivesCoreAggregateMessageOrigin;
      readonly error: FrameSupportMessagesProcessMessageError;
    } & Struct;
    readonly isProcessed: boolean;
    readonly asProcessed: {
      readonly id: H256;
      readonly origin: CumulusPrimitivesCoreAggregateMessageOrigin;
      readonly weightUsed: SpWeightsWeightV2Weight;
      readonly success: bool;
    } & Struct;
    readonly isOverweightEnqueued: boolean;
    readonly asOverweightEnqueued: {
      readonly id: U8aFixed;
      readonly origin: CumulusPrimitivesCoreAggregateMessageOrigin;
      readonly pageIndex: u32;
      readonly messageIndex: u32;
    } & Struct;
    readonly isPageReaped: boolean;
    readonly asPageReaped: {
      readonly origin: CumulusPrimitivesCoreAggregateMessageOrigin;
      readonly index: u32;
    } & Struct;
    readonly type: "ProcessingFailed" | "Processed" | "OverweightEnqueued" | "PageReaped";
  }
  /** @name CumulusPrimitivesCoreAggregateMessageOrigin (121) */
  interface CumulusPrimitivesCoreAggregateMessageOrigin extends Enum {
    readonly isHere: boolean;
    readonly isParent: boolean;
    readonly isSibling: boolean;
    readonly asSibling: u32;
    readonly type: "Here" | "Parent" | "Sibling";
  }
  /** @name FrameSupportMessagesProcessMessageError (123) */
  interface FrameSupportMessagesProcessMessageError extends Enum {
    readonly isBadFormat: boolean;
    readonly isCorrupt: boolean;
    readonly isUnsupported: boolean;
    readonly isOverweight: boolean;
    readonly asOverweight: SpWeightsWeightV2Weight;
    readonly isYield: boolean;
    readonly isStackLimitReached: boolean;
    readonly type:
      | "BadFormat"
      | "Corrupt"
      | "Unsupported"
      | "Overweight"
      | "Yield"
      | "StackLimitReached";
  }
  /** @name PalletStorageProvidersEvent (124) */
  interface PalletStorageProvidersEvent extends Enum {
    readonly isMspRequestSignUpSuccess: boolean;
    readonly asMspRequestSignUpSuccess: {
      readonly who: AccountId32;
      readonly multiaddresses: Vec<Bytes>;
      readonly capacity: u64;
    } & Struct;
    readonly isMspSignUpSuccess: boolean;
    readonly asMspSignUpSuccess: {
      readonly who: AccountId32;
      readonly mspId: H256;
      readonly multiaddresses: Vec<Bytes>;
      readonly capacity: u64;
      readonly valueProp: PalletStorageProvidersValuePropositionWithId;
    } & Struct;
    readonly isBspRequestSignUpSuccess: boolean;
    readonly asBspRequestSignUpSuccess: {
      readonly who: AccountId32;
      readonly multiaddresses: Vec<Bytes>;
      readonly capacity: u64;
    } & Struct;
    readonly isBspSignUpSuccess: boolean;
    readonly asBspSignUpSuccess: {
      readonly who: AccountId32;
      readonly bspId: H256;
      readonly root: H256;
      readonly multiaddresses: Vec<Bytes>;
      readonly capacity: u64;
    } & Struct;
    readonly isSignUpRequestCanceled: boolean;
    readonly asSignUpRequestCanceled: {
      readonly who: AccountId32;
    } & Struct;
    readonly isMspSignOffSuccess: boolean;
    readonly asMspSignOffSuccess: {
      readonly who: AccountId32;
      readonly mspId: H256;
    } & Struct;
    readonly isBspSignOffSuccess: boolean;
    readonly asBspSignOffSuccess: {
      readonly who: AccountId32;
      readonly bspId: H256;
    } & Struct;
    readonly isCapacityChanged: boolean;
    readonly asCapacityChanged: {
      readonly who: AccountId32;
      readonly providerId: PalletStorageProvidersStorageProviderId;
      readonly oldCapacity: u64;
      readonly newCapacity: u64;
      readonly nextBlockWhenChangeAllowed: u32;
    } & Struct;
    readonly isSlashed: boolean;
    readonly asSlashed: {
      readonly providerId: H256;
      readonly amount: u128;
    } & Struct;
    readonly isAwaitingTopUp: boolean;
    readonly asAwaitingTopUp: {
      readonly providerId: H256;
      readonly topUpMetadata: PalletStorageProvidersTopUpMetadata;
    } & Struct;
    readonly isTopUpFulfilled: boolean;
    readonly asTopUpFulfilled: {
      readonly providerId: H256;
      readonly amount: u128;
    } & Struct;
    readonly isFailedToGetOwnerAccountOfInsolventProvider: boolean;
    readonly asFailedToGetOwnerAccountOfInsolventProvider: {
      readonly providerId: H256;
    } & Struct;
    readonly isFailedToSlashInsolventProvider: boolean;
    readonly asFailedToSlashInsolventProvider: {
      readonly providerId: H256;
      readonly amountToSlash: u128;
      readonly error: SpRuntimeDispatchError;
    } & Struct;
    readonly isFailedToStopAllCyclesForInsolventBsp: boolean;
    readonly asFailedToStopAllCyclesForInsolventBsp: {
      readonly providerId: H256;
      readonly error: SpRuntimeDispatchError;
    } & Struct;
<<<<<<< HEAD
    readonly isFailedToInsertProviderTopUpExpiration: boolean;
    readonly asFailedToInsertProviderTopUpExpiration: {
      readonly providerId: H256;
      readonly expirationTick: u32;
    } & Struct;
=======
>>>>>>> 8c786cb9
    readonly isProviderInsolvent: boolean;
    readonly asProviderInsolvent: {
      readonly providerId: H256;
    } & Struct;
    readonly isBucketsOfInsolventMsp: boolean;
    readonly asBucketsOfInsolventMsp: {
      readonly mspId: H256;
      readonly buckets: Vec<H256>;
    } & Struct;
    readonly isBucketRootChanged: boolean;
    readonly asBucketRootChanged: {
      readonly bucketId: H256;
      readonly oldRoot: H256;
      readonly newRoot: H256;
    } & Struct;
    readonly isMultiAddressAdded: boolean;
    readonly asMultiAddressAdded: {
      readonly providerId: H256;
      readonly newMultiaddress: Bytes;
    } & Struct;
    readonly isMultiAddressRemoved: boolean;
    readonly asMultiAddressRemoved: {
      readonly providerId: H256;
      readonly removedMultiaddress: Bytes;
    } & Struct;
    readonly isValuePropAdded: boolean;
    readonly asValuePropAdded: {
      readonly mspId: H256;
      readonly valuePropId: H256;
      readonly valueProp: PalletStorageProvidersValueProposition;
    } & Struct;
    readonly isValuePropUnavailable: boolean;
    readonly asValuePropUnavailable: {
      readonly mspId: H256;
      readonly valuePropId: H256;
    } & Struct;
    readonly isMspDeleted: boolean;
    readonly asMspDeleted: {
      readonly providerId: H256;
    } & Struct;
    readonly isBspDeleted: boolean;
    readonly asBspDeleted: {
      readonly providerId: H256;
    } & Struct;
    readonly type:
      | "MspRequestSignUpSuccess"
      | "MspSignUpSuccess"
      | "BspRequestSignUpSuccess"
      | "BspSignUpSuccess"
      | "SignUpRequestCanceled"
      | "MspSignOffSuccess"
      | "BspSignOffSuccess"
      | "CapacityChanged"
      | "Slashed"
      | "AwaitingTopUp"
      | "TopUpFulfilled"
      | "FailedToGetOwnerAccountOfInsolventProvider"
      | "FailedToSlashInsolventProvider"
      | "FailedToStopAllCyclesForInsolventBsp"
<<<<<<< HEAD
      | "FailedToInsertProviderTopUpExpiration"
=======
>>>>>>> 8c786cb9
      | "ProviderInsolvent"
      | "BucketsOfInsolventMsp"
      | "BucketRootChanged"
      | "MultiAddressAdded"
      | "MultiAddressRemoved"
      | "ValuePropAdded"
      | "ValuePropUnavailable"
      | "MspDeleted"
      | "BspDeleted";
  }
  /** @name PalletStorageProvidersValuePropositionWithId (128) */
  interface PalletStorageProvidersValuePropositionWithId extends Struct {
    readonly id: H256;
    readonly valueProp: PalletStorageProvidersValueProposition;
  }
  /** @name PalletStorageProvidersValueProposition (129) */
  interface PalletStorageProvidersValueProposition extends Struct {
    readonly pricePerGigaUnitOfDataPerBlock: u128;
    readonly commitment: Bytes;
    readonly bucketDataLimit: u64;
    readonly available: bool;
  }
  /** @name PalletStorageProvidersStorageProviderId (131) */
  interface PalletStorageProvidersStorageProviderId extends Enum {
    readonly isBackupStorageProvider: boolean;
    readonly asBackupStorageProvider: H256;
    readonly isMainStorageProvider: boolean;
    readonly asMainStorageProvider: H256;
    readonly type: "BackupStorageProvider" | "MainStorageProvider";
  }
  /** @name PalletStorageProvidersTopUpMetadata (132) */
  interface PalletStorageProvidersTopUpMetadata extends Struct {
    readonly startedAt: u32;
    readonly endTickGracePeriod: u32;
  }
  /** @name PalletFileSystemEvent (134) */
  interface PalletFileSystemEvent extends Enum {
    readonly isNewBucket: boolean;
    readonly asNewBucket: {
      readonly who: AccountId32;
      readonly mspId: H256;
      readonly bucketId: H256;
      readonly name: Bytes;
      readonly root: H256;
      readonly collectionId: Option<u32>;
      readonly private: bool;
      readonly valuePropId: H256;
    } & Struct;
    readonly isBucketDeleted: boolean;
    readonly asBucketDeleted: {
      readonly who: AccountId32;
      readonly bucketId: H256;
      readonly maybeCollectionId: Option<u32>;
    } & Struct;
    readonly isMoveBucketRequested: boolean;
    readonly asMoveBucketRequested: {
      readonly who: AccountId32;
      readonly bucketId: H256;
      readonly newMspId: H256;
      readonly newValuePropId: H256;
    } & Struct;
    readonly isBucketPrivacyUpdated: boolean;
    readonly asBucketPrivacyUpdated: {
      readonly who: AccountId32;
      readonly bucketId: H256;
      readonly collectionId: Option<u32>;
      readonly private: bool;
    } & Struct;
    readonly isNewCollectionAndAssociation: boolean;
    readonly asNewCollectionAndAssociation: {
      readonly who: AccountId32;
      readonly bucketId: H256;
      readonly collectionId: u32;
    } & Struct;
    readonly isNewStorageRequest: boolean;
    readonly asNewStorageRequest: {
      readonly who: AccountId32;
      readonly fileKey: H256;
      readonly bucketId: H256;
      readonly location: Bytes;
      readonly fingerprint: H256;
      readonly size_: u64;
      readonly peerIds: Vec<Bytes>;
      readonly expiresAt: u32;
    } & Struct;
    readonly isMspAcceptedStorageRequest: boolean;
    readonly asMspAcceptedStorageRequest: {
      readonly fileKey: H256;
    } & Struct;
    readonly isAcceptedBspVolunteer: boolean;
    readonly asAcceptedBspVolunteer: {
      readonly bspId: H256;
      readonly bucketId: H256;
      readonly location: Bytes;
      readonly fingerprint: H256;
      readonly multiaddresses: Vec<Bytes>;
      readonly owner: AccountId32;
      readonly size_: u64;
    } & Struct;
    readonly isBspConfirmedStoring: boolean;
    readonly asBspConfirmedStoring: {
      readonly who: AccountId32;
      readonly bspId: H256;
      readonly confirmedFileKeys: Vec<H256>;
      readonly skippedFileKeys: Vec<H256>;
      readonly newRoot: H256;
    } & Struct;
    readonly isStorageRequestFulfilled: boolean;
    readonly asStorageRequestFulfilled: {
      readonly fileKey: H256;
    } & Struct;
    readonly isStorageRequestExpired: boolean;
    readonly asStorageRequestExpired: {
      readonly fileKey: H256;
    } & Struct;
    readonly isStorageRequestRevoked: boolean;
    readonly asStorageRequestRevoked: {
      readonly fileKey: H256;
    } & Struct;
    readonly isStorageRequestRejected: boolean;
    readonly asStorageRequestRejected: {
      readonly fileKey: H256;
      readonly reason: PalletFileSystemRejectedStorageRequestReason;
    } & Struct;
    readonly isBspRequestedToStopStoring: boolean;
    readonly asBspRequestedToStopStoring: {
      readonly bspId: H256;
      readonly fileKey: H256;
      readonly owner: AccountId32;
      readonly location: Bytes;
    } & Struct;
    readonly isBspConfirmStoppedStoring: boolean;
    readonly asBspConfirmStoppedStoring: {
      readonly bspId: H256;
      readonly fileKey: H256;
      readonly newRoot: H256;
    } & Struct;
    readonly isPriorityChallengeForFileDeletionQueued: boolean;
    readonly asPriorityChallengeForFileDeletionQueued: {
      readonly issuer: PalletFileSystemEitherAccountIdOrMspId;
      readonly fileKey: H256;
    } & Struct;
    readonly isSpStopStoringInsolventUser: boolean;
    readonly asSpStopStoringInsolventUser: {
      readonly spId: H256;
      readonly fileKey: H256;
      readonly owner: AccountId32;
      readonly location: Bytes;
      readonly newRoot: H256;
    } & Struct;
    readonly isFailedToQueuePriorityChallenge: boolean;
    readonly asFailedToQueuePriorityChallenge: {
      readonly fileKey: H256;
      readonly error: SpRuntimeDispatchError;
    } & Struct;
    readonly isFileDeletionRequest: boolean;
    readonly asFileDeletionRequest: {
      readonly user: AccountId32;
      readonly fileKey: H256;
      readonly fileSize: u64;
      readonly bucketId: H256;
      readonly mspId: H256;
      readonly proofOfInclusion: bool;
    } & Struct;
    readonly isProofSubmittedForPendingFileDeletionRequest: boolean;
    readonly asProofSubmittedForPendingFileDeletionRequest: {
      readonly user: AccountId32;
      readonly fileKey: H256;
      readonly fileSize: u64;
      readonly bucketId: H256;
      readonly mspId: H256;
      readonly proofOfInclusion: bool;
    } & Struct;
    readonly isBspChallengeCycleInitialised: boolean;
    readonly asBspChallengeCycleInitialised: {
      readonly who: AccountId32;
      readonly bspId: H256;
    } & Struct;
    readonly isMoveBucketRequestExpired: boolean;
    readonly asMoveBucketRequestExpired: {
      readonly mspId: H256;
      readonly bucketId: H256;
    } & Struct;
    readonly isMoveBucketAccepted: boolean;
    readonly asMoveBucketAccepted: {
      readonly bucketId: H256;
      readonly mspId: H256;
      readonly valuePropId: H256;
    } & Struct;
    readonly isMoveBucketRejected: boolean;
    readonly asMoveBucketRejected: {
      readonly bucketId: H256;
      readonly mspId: H256;
    } & Struct;
    readonly isMspStoppedStoringBucket: boolean;
    readonly asMspStoppedStoringBucket: {
      readonly mspId: H256;
      readonly owner: AccountId32;
      readonly bucketId: H256;
    } & Struct;
    readonly isFailedToGetMspOfBucket: boolean;
    readonly asFailedToGetMspOfBucket: {
      readonly bucketId: H256;
      readonly error: SpRuntimeDispatchError;
    } & Struct;
    readonly isFailedToDecreaseMspUsedCapacity: boolean;
    readonly asFailedToDecreaseMspUsedCapacity: {
      readonly user: AccountId32;
      readonly mspId: H256;
      readonly fileKey: H256;
      readonly fileSize: u64;
      readonly error: SpRuntimeDispatchError;
    } & Struct;
    readonly isUsedCapacityShouldBeZero: boolean;
    readonly asUsedCapacityShouldBeZero: {
      readonly actualUsedCapacity: u64;
    } & Struct;
    readonly isFailedToReleaseStorageRequestCreationDeposit: boolean;
    readonly asFailedToReleaseStorageRequestCreationDeposit: {
      readonly fileKey: H256;
      readonly owner: AccountId32;
      readonly amountToReturn: u128;
      readonly error: SpRuntimeDispatchError;
    } & Struct;
    readonly type:
      | "NewBucket"
      | "BucketDeleted"
      | "MoveBucketRequested"
      | "BucketPrivacyUpdated"
      | "NewCollectionAndAssociation"
      | "NewStorageRequest"
      | "MspAcceptedStorageRequest"
      | "AcceptedBspVolunteer"
      | "BspConfirmedStoring"
      | "StorageRequestFulfilled"
      | "StorageRequestExpired"
      | "StorageRequestRevoked"
      | "StorageRequestRejected"
      | "BspRequestedToStopStoring"
      | "BspConfirmStoppedStoring"
      | "PriorityChallengeForFileDeletionQueued"
      | "SpStopStoringInsolventUser"
      | "FailedToQueuePriorityChallenge"
      | "FileDeletionRequest"
      | "ProofSubmittedForPendingFileDeletionRequest"
      | "BspChallengeCycleInitialised"
      | "MoveBucketRequestExpired"
      | "MoveBucketAccepted"
      | "MoveBucketRejected"
      | "MspStoppedStoringBucket"
      | "FailedToGetMspOfBucket"
      | "FailedToDecreaseMspUsedCapacity"
      | "UsedCapacityShouldBeZero"
      | "FailedToReleaseStorageRequestCreationDeposit";
  }
  /** @name PalletFileSystemRejectedStorageRequestReason (138) */
  interface PalletFileSystemRejectedStorageRequestReason extends Enum {
    readonly isReachedMaximumCapacity: boolean;
    readonly isReceivedInvalidProof: boolean;
    readonly isFileKeyAlreadyStored: boolean;
    readonly isRequestExpired: boolean;
    readonly isInternalError: boolean;
    readonly type:
      | "ReachedMaximumCapacity"
      | "ReceivedInvalidProof"
      | "FileKeyAlreadyStored"
      | "RequestExpired"
      | "InternalError";
  }
  /** @name PalletFileSystemEitherAccountIdOrMspId (139) */
  interface PalletFileSystemEitherAccountIdOrMspId extends Enum {
    readonly isAccountId: boolean;
    readonly asAccountId: AccountId32;
    readonly isMspId: boolean;
    readonly asMspId: H256;
    readonly type: "AccountId" | "MspId";
  }
  /** @name PalletProofsDealerEvent (140) */
  interface PalletProofsDealerEvent extends Enum {
    readonly isNewChallenge: boolean;
    readonly asNewChallenge: {
      readonly who: AccountId32;
      readonly keyChallenged: H256;
    } & Struct;
    readonly isProofAccepted: boolean;
    readonly asProofAccepted: {
      readonly providerId: H256;
      readonly proof: PalletProofsDealerProof;
      readonly lastTickProven: u32;
    } & Struct;
    readonly isNewChallengeSeed: boolean;
    readonly asNewChallengeSeed: {
      readonly challengesTicker: u32;
      readonly seed: H256;
    } & Struct;
    readonly isNewCheckpointChallenge: boolean;
    readonly asNewCheckpointChallenge: {
      readonly challengesTicker: u32;
      readonly challenges: Vec<PalletProofsDealerCustomChallenge>;
    } & Struct;
    readonly isSlashableProvider: boolean;
    readonly asSlashableProvider: {
      readonly provider: H256;
      readonly nextChallengeDeadline: u32;
    } & Struct;
    readonly isNoRecordOfLastSubmittedProof: boolean;
    readonly asNoRecordOfLastSubmittedProof: {
      readonly provider: H256;
    } & Struct;
    readonly isNewChallengeCycleInitialised: boolean;
    readonly asNewChallengeCycleInitialised: {
      readonly currentTick: u32;
      readonly nextChallengeDeadline: u32;
      readonly provider: H256;
      readonly maybeProviderAccount: Option<AccountId32>;
    } & Struct;
    readonly isMutationsAppliedForProvider: boolean;
    readonly asMutationsAppliedForProvider: {
      readonly providerId: H256;
      readonly mutations: Vec<ITuple<[H256, ShpTraitsTrieMutation]>>;
      readonly oldRoot: H256;
      readonly newRoot: H256;
    } & Struct;
    readonly isMutationsApplied: boolean;
    readonly asMutationsApplied: {
      readonly mutations: Vec<ITuple<[H256, ShpTraitsTrieMutation]>>;
      readonly oldRoot: H256;
      readonly newRoot: H256;
    } & Struct;
    readonly isChallengesTickerSet: boolean;
    readonly asChallengesTickerSet: {
      readonly paused: bool;
    } & Struct;
    readonly type:
      | "NewChallenge"
      | "ProofAccepted"
      | "NewChallengeSeed"
      | "NewCheckpointChallenge"
      | "SlashableProvider"
      | "NoRecordOfLastSubmittedProof"
      | "NewChallengeCycleInitialised"
      | "MutationsAppliedForProvider"
      | "MutationsApplied"
      | "ChallengesTickerSet";
  }
  /** @name PalletProofsDealerProof (141) */
  interface PalletProofsDealerProof extends Struct {
    readonly forestProof: SpTrieStorageProofCompactProof;
    readonly keyProofs: BTreeMap<H256, PalletProofsDealerKeyProof>;
  }
  /** @name SpTrieStorageProofCompactProof (142) */
  interface SpTrieStorageProofCompactProof extends Struct {
    readonly encodedNodes: Vec<Bytes>;
  }
  /** @name PalletProofsDealerKeyProof (145) */
  interface PalletProofsDealerKeyProof extends Struct {
    readonly proof: ShpFileKeyVerifierFileKeyProof;
    readonly challengeCount: u32;
  }
  /** @name ShpFileKeyVerifierFileKeyProof (146) */
  interface ShpFileKeyVerifierFileKeyProof extends Struct {
    readonly fileMetadata: ShpFileMetadataFileMetadata;
    readonly proof: SpTrieStorageProofCompactProof;
  }
  /** @name ShpFileMetadataFileMetadata (147) */
  interface ShpFileMetadataFileMetadata extends Struct {
    readonly owner: Bytes;
    readonly bucketId: Bytes;
    readonly location: Bytes;
    readonly fileSize: Compact<u64>;
    readonly fingerprint: ShpFileMetadataFingerprint;
  }
  /** @name ShpFileMetadataFingerprint (148) */
  interface ShpFileMetadataFingerprint extends U8aFixed {}
  /** @name PalletProofsDealerCustomChallenge (152) */
  interface PalletProofsDealerCustomChallenge extends Struct {
    readonly key: H256;
    readonly shouldRemoveKey: bool;
  }
  /** @name ShpTraitsTrieMutation (156) */
  interface ShpTraitsTrieMutation extends Enum {
    readonly isAdd: boolean;
    readonly asAdd: ShpTraitsTrieAddMutation;
    readonly isRemove: boolean;
    readonly asRemove: ShpTraitsTrieRemoveMutation;
    readonly type: "Add" | "Remove";
  }
  /** @name ShpTraitsTrieAddMutation (157) */
  interface ShpTraitsTrieAddMutation extends Struct {
    readonly value: Bytes;
  }
  /** @name ShpTraitsTrieRemoveMutation (158) */
  interface ShpTraitsTrieRemoveMutation extends Struct {
    readonly maybeValue: Option<Bytes>;
  }
  /** @name PalletRandomnessEvent (160) */
  interface PalletRandomnessEvent extends Enum {
    readonly isNewOneEpochAgoRandomnessAvailable: boolean;
    readonly asNewOneEpochAgoRandomnessAvailable: {
      readonly randomnessSeed: H256;
      readonly fromEpoch: u64;
      readonly validUntilBlock: u32;
    } & Struct;
    readonly type: "NewOneEpochAgoRandomnessAvailable";
  }
  /** @name PalletPaymentStreamsEvent (161) */
  interface PalletPaymentStreamsEvent extends Enum {
    readonly isFixedRatePaymentStreamCreated: boolean;
    readonly asFixedRatePaymentStreamCreated: {
      readonly userAccount: AccountId32;
      readonly providerId: H256;
      readonly rate: u128;
    } & Struct;
    readonly isFixedRatePaymentStreamUpdated: boolean;
    readonly asFixedRatePaymentStreamUpdated: {
      readonly userAccount: AccountId32;
      readonly providerId: H256;
      readonly newRate: u128;
    } & Struct;
    readonly isFixedRatePaymentStreamDeleted: boolean;
    readonly asFixedRatePaymentStreamDeleted: {
      readonly userAccount: AccountId32;
      readonly providerId: H256;
    } & Struct;
    readonly isDynamicRatePaymentStreamCreated: boolean;
    readonly asDynamicRatePaymentStreamCreated: {
      readonly userAccount: AccountId32;
      readonly providerId: H256;
      readonly amountProvided: u64;
    } & Struct;
    readonly isDynamicRatePaymentStreamUpdated: boolean;
    readonly asDynamicRatePaymentStreamUpdated: {
      readonly userAccount: AccountId32;
      readonly providerId: H256;
      readonly newAmountProvided: u64;
    } & Struct;
    readonly isDynamicRatePaymentStreamDeleted: boolean;
    readonly asDynamicRatePaymentStreamDeleted: {
      readonly userAccount: AccountId32;
      readonly providerId: H256;
    } & Struct;
    readonly isPaymentStreamCharged: boolean;
    readonly asPaymentStreamCharged: {
      readonly userAccount: AccountId32;
      readonly providerId: H256;
      readonly amount: u128;
      readonly lastTickCharged: u32;
      readonly chargedAtTick: u32;
    } & Struct;
    readonly isUsersCharged: boolean;
    readonly asUsersCharged: {
      readonly userAccounts: Vec<AccountId32>;
      readonly providerId: H256;
      readonly chargedAtTick: u32;
    } & Struct;
    readonly isLastChargeableInfoUpdated: boolean;
    readonly asLastChargeableInfoUpdated: {
      readonly providerId: H256;
      readonly lastChargeableTick: u32;
      readonly lastChargeablePriceIndex: u128;
    } & Struct;
    readonly isUserWithoutFunds: boolean;
    readonly asUserWithoutFunds: {
      readonly who: AccountId32;
    } & Struct;
    readonly isUserPaidAllDebts: boolean;
    readonly asUserPaidAllDebts: {
      readonly who: AccountId32;
    } & Struct;
    readonly isUserPaidSomeDebts: boolean;
    readonly asUserPaidSomeDebts: {
      readonly who: AccountId32;
    } & Struct;
    readonly isUserSolvent: boolean;
    readonly asUserSolvent: {
      readonly who: AccountId32;
    } & Struct;
    readonly isInconsistentTickProcessing: boolean;
    readonly asInconsistentTickProcessing: {
      readonly lastProcessedTick: u32;
      readonly tickToProcess: u32;
    } & Struct;
    readonly type:
      | "FixedRatePaymentStreamCreated"
      | "FixedRatePaymentStreamUpdated"
      | "FixedRatePaymentStreamDeleted"
      | "DynamicRatePaymentStreamCreated"
      | "DynamicRatePaymentStreamUpdated"
      | "DynamicRatePaymentStreamDeleted"
      | "PaymentStreamCharged"
      | "UsersCharged"
      | "LastChargeableInfoUpdated"
      | "UserWithoutFunds"
      | "UserPaidAllDebts"
      | "UserPaidSomeDebts"
      | "UserSolvent"
      | "InconsistentTickProcessing";
  }
  /** @name PalletBucketNftsEvent (163) */
  interface PalletBucketNftsEvent extends Enum {
    readonly isAccessShared: boolean;
    readonly asAccessShared: {
      readonly issuer: AccountId32;
      readonly recipient: AccountId32;
    } & Struct;
    readonly isItemReadAccessUpdated: boolean;
    readonly asItemReadAccessUpdated: {
      readonly admin: AccountId32;
      readonly bucket: H256;
      readonly itemId: u32;
    } & Struct;
    readonly isItemBurned: boolean;
    readonly asItemBurned: {
      readonly account: AccountId32;
      readonly bucket: H256;
      readonly itemId: u32;
    } & Struct;
    readonly type: "AccessShared" | "ItemReadAccessUpdated" | "ItemBurned";
  }
  /** @name PalletNftsEvent (164) */
  interface PalletNftsEvent extends Enum {
    readonly isCreated: boolean;
    readonly asCreated: {
      readonly collection: u32;
      readonly creator: AccountId32;
      readonly owner: AccountId32;
    } & Struct;
    readonly isForceCreated: boolean;
    readonly asForceCreated: {
      readonly collection: u32;
      readonly owner: AccountId32;
    } & Struct;
    readonly isDestroyed: boolean;
    readonly asDestroyed: {
      readonly collection: u32;
    } & Struct;
    readonly isIssued: boolean;
    readonly asIssued: {
      readonly collection: u32;
      readonly item: u32;
      readonly owner: AccountId32;
    } & Struct;
    readonly isTransferred: boolean;
    readonly asTransferred: {
      readonly collection: u32;
      readonly item: u32;
      readonly from: AccountId32;
      readonly to: AccountId32;
    } & Struct;
    readonly isBurned: boolean;
    readonly asBurned: {
      readonly collection: u32;
      readonly item: u32;
      readonly owner: AccountId32;
    } & Struct;
    readonly isItemTransferLocked: boolean;
    readonly asItemTransferLocked: {
      readonly collection: u32;
      readonly item: u32;
    } & Struct;
    readonly isItemTransferUnlocked: boolean;
    readonly asItemTransferUnlocked: {
      readonly collection: u32;
      readonly item: u32;
    } & Struct;
    readonly isItemPropertiesLocked: boolean;
    readonly asItemPropertiesLocked: {
      readonly collection: u32;
      readonly item: u32;
      readonly lockMetadata: bool;
      readonly lockAttributes: bool;
    } & Struct;
    readonly isCollectionLocked: boolean;
    readonly asCollectionLocked: {
      readonly collection: u32;
    } & Struct;
    readonly isOwnerChanged: boolean;
    readonly asOwnerChanged: {
      readonly collection: u32;
      readonly newOwner: AccountId32;
    } & Struct;
    readonly isTeamChanged: boolean;
    readonly asTeamChanged: {
      readonly collection: u32;
      readonly issuer: Option<AccountId32>;
      readonly admin: Option<AccountId32>;
      readonly freezer: Option<AccountId32>;
    } & Struct;
    readonly isTransferApproved: boolean;
    readonly asTransferApproved: {
      readonly collection: u32;
      readonly item: u32;
      readonly owner: AccountId32;
      readonly delegate: AccountId32;
      readonly deadline: Option<u32>;
    } & Struct;
    readonly isApprovalCancelled: boolean;
    readonly asApprovalCancelled: {
      readonly collection: u32;
      readonly item: u32;
      readonly owner: AccountId32;
      readonly delegate: AccountId32;
    } & Struct;
    readonly isAllApprovalsCancelled: boolean;
    readonly asAllApprovalsCancelled: {
      readonly collection: u32;
      readonly item: u32;
      readonly owner: AccountId32;
    } & Struct;
    readonly isCollectionConfigChanged: boolean;
    readonly asCollectionConfigChanged: {
      readonly collection: u32;
    } & Struct;
    readonly isCollectionMetadataSet: boolean;
    readonly asCollectionMetadataSet: {
      readonly collection: u32;
      readonly data: Bytes;
    } & Struct;
    readonly isCollectionMetadataCleared: boolean;
    readonly asCollectionMetadataCleared: {
      readonly collection: u32;
    } & Struct;
    readonly isItemMetadataSet: boolean;
    readonly asItemMetadataSet: {
      readonly collection: u32;
      readonly item: u32;
      readonly data: Bytes;
    } & Struct;
    readonly isItemMetadataCleared: boolean;
    readonly asItemMetadataCleared: {
      readonly collection: u32;
      readonly item: u32;
    } & Struct;
    readonly isRedeposited: boolean;
    readonly asRedeposited: {
      readonly collection: u32;
      readonly successfulItems: Vec<u32>;
    } & Struct;
    readonly isAttributeSet: boolean;
    readonly asAttributeSet: {
      readonly collection: u32;
      readonly maybeItem: Option<u32>;
      readonly key: Bytes;
      readonly value: Bytes;
      readonly namespace: PalletNftsAttributeNamespace;
    } & Struct;
    readonly isAttributeCleared: boolean;
    readonly asAttributeCleared: {
      readonly collection: u32;
      readonly maybeItem: Option<u32>;
      readonly key: Bytes;
      readonly namespace: PalletNftsAttributeNamespace;
    } & Struct;
    readonly isItemAttributesApprovalAdded: boolean;
    readonly asItemAttributesApprovalAdded: {
      readonly collection: u32;
      readonly item: u32;
      readonly delegate: AccountId32;
    } & Struct;
    readonly isItemAttributesApprovalRemoved: boolean;
    readonly asItemAttributesApprovalRemoved: {
      readonly collection: u32;
      readonly item: u32;
      readonly delegate: AccountId32;
    } & Struct;
    readonly isOwnershipAcceptanceChanged: boolean;
    readonly asOwnershipAcceptanceChanged: {
      readonly who: AccountId32;
      readonly maybeCollection: Option<u32>;
    } & Struct;
    readonly isCollectionMaxSupplySet: boolean;
    readonly asCollectionMaxSupplySet: {
      readonly collection: u32;
      readonly maxSupply: u32;
    } & Struct;
    readonly isCollectionMintSettingsUpdated: boolean;
    readonly asCollectionMintSettingsUpdated: {
      readonly collection: u32;
    } & Struct;
    readonly isNextCollectionIdIncremented: boolean;
    readonly asNextCollectionIdIncremented: {
      readonly nextId: Option<u32>;
    } & Struct;
    readonly isItemPriceSet: boolean;
    readonly asItemPriceSet: {
      readonly collection: u32;
      readonly item: u32;
      readonly price: u128;
      readonly whitelistedBuyer: Option<AccountId32>;
    } & Struct;
    readonly isItemPriceRemoved: boolean;
    readonly asItemPriceRemoved: {
      readonly collection: u32;
      readonly item: u32;
    } & Struct;
    readonly isItemBought: boolean;
    readonly asItemBought: {
      readonly collection: u32;
      readonly item: u32;
      readonly price: u128;
      readonly seller: AccountId32;
      readonly buyer: AccountId32;
    } & Struct;
    readonly isTipSent: boolean;
    readonly asTipSent: {
      readonly collection: u32;
      readonly item: u32;
      readonly sender: AccountId32;
      readonly receiver: AccountId32;
      readonly amount: u128;
    } & Struct;
    readonly isSwapCreated: boolean;
    readonly asSwapCreated: {
      readonly offeredCollection: u32;
      readonly offeredItem: u32;
      readonly desiredCollection: u32;
      readonly desiredItem: Option<u32>;
      readonly price: Option<PalletNftsPriceWithDirection>;
      readonly deadline: u32;
    } & Struct;
    readonly isSwapCancelled: boolean;
    readonly asSwapCancelled: {
      readonly offeredCollection: u32;
      readonly offeredItem: u32;
      readonly desiredCollection: u32;
      readonly desiredItem: Option<u32>;
      readonly price: Option<PalletNftsPriceWithDirection>;
      readonly deadline: u32;
    } & Struct;
    readonly isSwapClaimed: boolean;
    readonly asSwapClaimed: {
      readonly sentCollection: u32;
      readonly sentItem: u32;
      readonly sentItemOwner: AccountId32;
      readonly receivedCollection: u32;
      readonly receivedItem: u32;
      readonly receivedItemOwner: AccountId32;
      readonly price: Option<PalletNftsPriceWithDirection>;
      readonly deadline: u32;
    } & Struct;
    readonly isPreSignedAttributesSet: boolean;
    readonly asPreSignedAttributesSet: {
      readonly collection: u32;
      readonly item: u32;
      readonly namespace: PalletNftsAttributeNamespace;
    } & Struct;
    readonly isPalletAttributeSet: boolean;
    readonly asPalletAttributeSet: {
      readonly collection: u32;
      readonly item: Option<u32>;
      readonly attribute: PalletNftsPalletAttributes;
      readonly value: Bytes;
    } & Struct;
    readonly type:
      | "Created"
      | "ForceCreated"
      | "Destroyed"
      | "Issued"
      | "Transferred"
      | "Burned"
      | "ItemTransferLocked"
      | "ItemTransferUnlocked"
      | "ItemPropertiesLocked"
      | "CollectionLocked"
      | "OwnerChanged"
      | "TeamChanged"
      | "TransferApproved"
      | "ApprovalCancelled"
      | "AllApprovalsCancelled"
      | "CollectionConfigChanged"
      | "CollectionMetadataSet"
      | "CollectionMetadataCleared"
      | "ItemMetadataSet"
      | "ItemMetadataCleared"
      | "Redeposited"
      | "AttributeSet"
      | "AttributeCleared"
      | "ItemAttributesApprovalAdded"
      | "ItemAttributesApprovalRemoved"
      | "OwnershipAcceptanceChanged"
      | "CollectionMaxSupplySet"
      | "CollectionMintSettingsUpdated"
      | "NextCollectionIdIncremented"
      | "ItemPriceSet"
      | "ItemPriceRemoved"
      | "ItemBought"
      | "TipSent"
      | "SwapCreated"
      | "SwapCancelled"
      | "SwapClaimed"
      | "PreSignedAttributesSet"
      | "PalletAttributeSet";
  }
  /** @name PalletNftsAttributeNamespace (168) */
  interface PalletNftsAttributeNamespace extends Enum {
    readonly isPallet: boolean;
    readonly isCollectionOwner: boolean;
    readonly isItemOwner: boolean;
    readonly isAccount: boolean;
    readonly asAccount: AccountId32;
    readonly type: "Pallet" | "CollectionOwner" | "ItemOwner" | "Account";
  }
  /** @name PalletNftsPriceWithDirection (170) */
  interface PalletNftsPriceWithDirection extends Struct {
    readonly amount: u128;
    readonly direction: PalletNftsPriceDirection;
  }
  /** @name PalletNftsPriceDirection (171) */
  interface PalletNftsPriceDirection extends Enum {
    readonly isSend: boolean;
    readonly isReceive: boolean;
    readonly type: "Send" | "Receive";
  }
  /** @name PalletNftsPalletAttributes (172) */
  interface PalletNftsPalletAttributes extends Enum {
    readonly isUsedToClaim: boolean;
    readonly asUsedToClaim: u32;
    readonly isTransferDisabled: boolean;
    readonly type: "UsedToClaim" | "TransferDisabled";
  }
  /** @name PalletParametersEvent (173) */
  interface PalletParametersEvent extends Enum {
    readonly isUpdated: boolean;
    readonly asUpdated: {
      readonly key: StorageHubRuntimeConfigsRuntimeParamsRuntimeParametersKey;
      readonly oldValue: Option<StorageHubRuntimeConfigsRuntimeParamsRuntimeParametersValue>;
      readonly newValue: Option<StorageHubRuntimeConfigsRuntimeParamsRuntimeParametersValue>;
    } & Struct;
    readonly type: "Updated";
  }
  /** @name StorageHubRuntimeConfigsRuntimeParamsRuntimeParametersKey (174) */
  interface StorageHubRuntimeConfigsRuntimeParamsRuntimeParametersKey extends Enum {
    readonly isRuntimeConfig: boolean;
    readonly asRuntimeConfig: StorageHubRuntimeConfigsRuntimeParamsDynamicParamsRuntimeConfigParametersKey;
    readonly type: "RuntimeConfig";
  }
  /** @name StorageHubRuntimeConfigsRuntimeParamsDynamicParamsRuntimeConfigParametersKey (175) */
  interface StorageHubRuntimeConfigsRuntimeParamsDynamicParamsRuntimeConfigParametersKey
    extends Enum {
    readonly isSlashAmountPerMaxFileSize: boolean;
    readonly isStakeToChallengePeriod: boolean;
    readonly isCheckpointChallengePeriod: boolean;
    readonly isMinChallengePeriod: boolean;
    readonly isSystemUtilisationLowerThresholdPercentage: boolean;
    readonly isSystemUtilisationUpperThresholdPercentage: boolean;
    readonly isMostlyStablePrice: boolean;
    readonly isMaxPrice: boolean;
    readonly isMinPrice: boolean;
    readonly isUpperExponentFactor: boolean;
    readonly isLowerExponentFactor: boolean;
    readonly isZeroSizeBucketFixedRate: boolean;
    readonly isIdealUtilisationRate: boolean;
    readonly isDecayRate: boolean;
    readonly isMinimumTreasuryCut: boolean;
    readonly isMaximumTreasuryCut: boolean;
    readonly isBspStopStoringFilePenalty: boolean;
    readonly isProviderTopUpTtl: boolean;
    readonly isBasicReplicationTarget: boolean;
    readonly isStandardReplicationTarget: boolean;
    readonly isHighSecurityReplicationTarget: boolean;
    readonly isSuperHighSecurityReplicationTarget: boolean;
    readonly isUltraHighSecurityReplicationTarget: boolean;
    readonly isMaxReplicationTarget: boolean;
    readonly isTickRangeToMaximumThreshold: boolean;
    readonly isStorageRequestTtl: boolean;
    readonly isMinWaitForStopStoring: boolean;
    readonly isMinSeedPeriod: boolean;
    readonly isStakeToSeedPeriod: boolean;
    readonly type:
      | "SlashAmountPerMaxFileSize"
      | "StakeToChallengePeriod"
      | "CheckpointChallengePeriod"
      | "MinChallengePeriod"
      | "SystemUtilisationLowerThresholdPercentage"
      | "SystemUtilisationUpperThresholdPercentage"
      | "MostlyStablePrice"
      | "MaxPrice"
      | "MinPrice"
      | "UpperExponentFactor"
      | "LowerExponentFactor"
      | "ZeroSizeBucketFixedRate"
      | "IdealUtilisationRate"
      | "DecayRate"
      | "MinimumTreasuryCut"
      | "MaximumTreasuryCut"
      | "BspStopStoringFilePenalty"
      | "ProviderTopUpTtl"
      | "BasicReplicationTarget"
      | "StandardReplicationTarget"
      | "HighSecurityReplicationTarget"
      | "SuperHighSecurityReplicationTarget"
      | "UltraHighSecurityReplicationTarget"
      | "MaxReplicationTarget"
      | "TickRangeToMaximumThreshold"
      | "StorageRequestTtl"
      | "MinWaitForStopStoring"
      | "MinSeedPeriod"
      | "StakeToSeedPeriod";
  }
  /** @name StorageHubRuntimeConfigsRuntimeParamsDynamicParamsRuntimeConfigSlashAmountPerMaxFileSize (176) */
  type StorageHubRuntimeConfigsRuntimeParamsDynamicParamsRuntimeConfigSlashAmountPerMaxFileSize =
    Null;
  /** @name StorageHubRuntimeConfigsRuntimeParamsDynamicParamsRuntimeConfigStakeToChallengePeriod (177) */
  type StorageHubRuntimeConfigsRuntimeParamsDynamicParamsRuntimeConfigStakeToChallengePeriod = Null;
  /** @name StorageHubRuntimeConfigsRuntimeParamsDynamicParamsRuntimeConfigCheckpointChallengePeriod (178) */
  type StorageHubRuntimeConfigsRuntimeParamsDynamicParamsRuntimeConfigCheckpointChallengePeriod =
    Null;
  /** @name StorageHubRuntimeConfigsRuntimeParamsDynamicParamsRuntimeConfigMinChallengePeriod (179) */
  type StorageHubRuntimeConfigsRuntimeParamsDynamicParamsRuntimeConfigMinChallengePeriod = Null;
  /** @name StorageHubRuntimeConfigsRuntimeParamsDynamicParamsRuntimeConfigSystemUtilisationLowerThresholdPercentage (180) */
  type StorageHubRuntimeConfigsRuntimeParamsDynamicParamsRuntimeConfigSystemUtilisationLowerThresholdPercentage =
    Null;
  /** @name StorageHubRuntimeConfigsRuntimeParamsDynamicParamsRuntimeConfigSystemUtilisationUpperThresholdPercentage (181) */
  type StorageHubRuntimeConfigsRuntimeParamsDynamicParamsRuntimeConfigSystemUtilisationUpperThresholdPercentage =
    Null;
  /** @name StorageHubRuntimeConfigsRuntimeParamsDynamicParamsRuntimeConfigMostlyStablePrice (182) */
  type StorageHubRuntimeConfigsRuntimeParamsDynamicParamsRuntimeConfigMostlyStablePrice = Null;
  /** @name StorageHubRuntimeConfigsRuntimeParamsDynamicParamsRuntimeConfigMaxPrice (183) */
  type StorageHubRuntimeConfigsRuntimeParamsDynamicParamsRuntimeConfigMaxPrice = Null;
  /** @name StorageHubRuntimeConfigsRuntimeParamsDynamicParamsRuntimeConfigMinPrice (184) */
  type StorageHubRuntimeConfigsRuntimeParamsDynamicParamsRuntimeConfigMinPrice = Null;
  /** @name StorageHubRuntimeConfigsRuntimeParamsDynamicParamsRuntimeConfigUpperExponentFactor (185) */
  type StorageHubRuntimeConfigsRuntimeParamsDynamicParamsRuntimeConfigUpperExponentFactor = Null;
  /** @name StorageHubRuntimeConfigsRuntimeParamsDynamicParamsRuntimeConfigLowerExponentFactor (186) */
  type StorageHubRuntimeConfigsRuntimeParamsDynamicParamsRuntimeConfigLowerExponentFactor = Null;
  /** @name StorageHubRuntimeConfigsRuntimeParamsDynamicParamsRuntimeConfigZeroSizeBucketFixedRate (187) */
  type StorageHubRuntimeConfigsRuntimeParamsDynamicParamsRuntimeConfigZeroSizeBucketFixedRate =
    Null;
  /** @name StorageHubRuntimeConfigsRuntimeParamsDynamicParamsRuntimeConfigIdealUtilisationRate (188) */
  type StorageHubRuntimeConfigsRuntimeParamsDynamicParamsRuntimeConfigIdealUtilisationRate = Null;
  /** @name StorageHubRuntimeConfigsRuntimeParamsDynamicParamsRuntimeConfigDecayRate (189) */
  type StorageHubRuntimeConfigsRuntimeParamsDynamicParamsRuntimeConfigDecayRate = Null;
  /** @name StorageHubRuntimeConfigsRuntimeParamsDynamicParamsRuntimeConfigMinimumTreasuryCut (190) */
  type StorageHubRuntimeConfigsRuntimeParamsDynamicParamsRuntimeConfigMinimumTreasuryCut = Null;
  /** @name StorageHubRuntimeConfigsRuntimeParamsDynamicParamsRuntimeConfigMaximumTreasuryCut (191) */
  type StorageHubRuntimeConfigsRuntimeParamsDynamicParamsRuntimeConfigMaximumTreasuryCut = Null;
  /** @name StorageHubRuntimeConfigsRuntimeParamsDynamicParamsRuntimeConfigBspStopStoringFilePenalty (192) */
  type StorageHubRuntimeConfigsRuntimeParamsDynamicParamsRuntimeConfigBspStopStoringFilePenalty =
    Null;
  /** @name StorageHubRuntimeConfigsRuntimeParamsDynamicParamsRuntimeConfigProviderTopUpTtl (193) */
  type StorageHubRuntimeConfigsRuntimeParamsDynamicParamsRuntimeConfigProviderTopUpTtl = Null;
  /** @name StorageHubRuntimeConfigsRuntimeParamsDynamicParamsRuntimeConfigBasicReplicationTarget (194) */
  type StorageHubRuntimeConfigsRuntimeParamsDynamicParamsRuntimeConfigBasicReplicationTarget = Null;
  /** @name StorageHubRuntimeConfigsRuntimeParamsDynamicParamsRuntimeConfigStandardReplicationTarget (195) */
  type StorageHubRuntimeConfigsRuntimeParamsDynamicParamsRuntimeConfigStandardReplicationTarget =
    Null;
  /** @name StorageHubRuntimeConfigsRuntimeParamsDynamicParamsRuntimeConfigHighSecurityReplicationTarget (196) */
  type StorageHubRuntimeConfigsRuntimeParamsDynamicParamsRuntimeConfigHighSecurityReplicationTarget =
    Null;
  /** @name StorageHubRuntimeConfigsRuntimeParamsDynamicParamsRuntimeConfigSuperHighSecurityReplicationTarget (197) */
  type StorageHubRuntimeConfigsRuntimeParamsDynamicParamsRuntimeConfigSuperHighSecurityReplicationTarget =
    Null;
  /** @name StorageHubRuntimeConfigsRuntimeParamsDynamicParamsRuntimeConfigUltraHighSecurityReplicationTarget (198) */
  type StorageHubRuntimeConfigsRuntimeParamsDynamicParamsRuntimeConfigUltraHighSecurityReplicationTarget =
    Null;
  /** @name StorageHubRuntimeConfigsRuntimeParamsDynamicParamsRuntimeConfigMaxReplicationTarget (199) */
  type StorageHubRuntimeConfigsRuntimeParamsDynamicParamsRuntimeConfigMaxReplicationTarget = Null;
  /** @name StorageHubRuntimeConfigsRuntimeParamsDynamicParamsRuntimeConfigTickRangeToMaximumThreshold (200) */
  type StorageHubRuntimeConfigsRuntimeParamsDynamicParamsRuntimeConfigTickRangeToMaximumThreshold =
    Null;
  /** @name StorageHubRuntimeConfigsRuntimeParamsDynamicParamsRuntimeConfigStorageRequestTtl (201) */
  type StorageHubRuntimeConfigsRuntimeParamsDynamicParamsRuntimeConfigStorageRequestTtl = Null;
  /** @name StorageHubRuntimeConfigsRuntimeParamsDynamicParamsRuntimeConfigMinWaitForStopStoring (202) */
  type StorageHubRuntimeConfigsRuntimeParamsDynamicParamsRuntimeConfigMinWaitForStopStoring = Null;
  /** @name StorageHubRuntimeConfigsRuntimeParamsDynamicParamsRuntimeConfigMinSeedPeriod (203) */
  type StorageHubRuntimeConfigsRuntimeParamsDynamicParamsRuntimeConfigMinSeedPeriod = Null;
  /** @name StorageHubRuntimeConfigsRuntimeParamsDynamicParamsRuntimeConfigStakeToSeedPeriod (204) */
  type StorageHubRuntimeConfigsRuntimeParamsDynamicParamsRuntimeConfigStakeToSeedPeriod = Null;
  /** @name StorageHubRuntimeConfigsRuntimeParamsRuntimeParametersValue (206) */
  interface StorageHubRuntimeConfigsRuntimeParamsRuntimeParametersValue extends Enum {
    readonly isRuntimeConfig: boolean;
    readonly asRuntimeConfig: StorageHubRuntimeConfigsRuntimeParamsDynamicParamsRuntimeConfigParametersValue;
    readonly type: "RuntimeConfig";
  }
  /** @name StorageHubRuntimeConfigsRuntimeParamsDynamicParamsRuntimeConfigParametersValue (207) */
  interface StorageHubRuntimeConfigsRuntimeParamsDynamicParamsRuntimeConfigParametersValue
    extends Enum {
    readonly isSlashAmountPerMaxFileSize: boolean;
    readonly asSlashAmountPerMaxFileSize: u128;
    readonly isStakeToChallengePeriod: boolean;
    readonly asStakeToChallengePeriod: u128;
    readonly isCheckpointChallengePeriod: boolean;
    readonly asCheckpointChallengePeriod: u32;
    readonly isMinChallengePeriod: boolean;
    readonly asMinChallengePeriod: u32;
    readonly isSystemUtilisationLowerThresholdPercentage: boolean;
    readonly asSystemUtilisationLowerThresholdPercentage: Perbill;
    readonly isSystemUtilisationUpperThresholdPercentage: boolean;
    readonly asSystemUtilisationUpperThresholdPercentage: Perbill;
    readonly isMostlyStablePrice: boolean;
    readonly asMostlyStablePrice: u128;
    readonly isMaxPrice: boolean;
    readonly asMaxPrice: u128;
    readonly isMinPrice: boolean;
    readonly asMinPrice: u128;
    readonly isUpperExponentFactor: boolean;
    readonly asUpperExponentFactor: u32;
    readonly isLowerExponentFactor: boolean;
    readonly asLowerExponentFactor: u32;
    readonly isZeroSizeBucketFixedRate: boolean;
    readonly asZeroSizeBucketFixedRate: u128;
    readonly isIdealUtilisationRate: boolean;
    readonly asIdealUtilisationRate: Perbill;
    readonly isDecayRate: boolean;
    readonly asDecayRate: Perbill;
    readonly isMinimumTreasuryCut: boolean;
    readonly asMinimumTreasuryCut: Perbill;
    readonly isMaximumTreasuryCut: boolean;
    readonly asMaximumTreasuryCut: Perbill;
    readonly isBspStopStoringFilePenalty: boolean;
    readonly asBspStopStoringFilePenalty: u128;
    readonly isProviderTopUpTtl: boolean;
    readonly asProviderTopUpTtl: u32;
    readonly isBasicReplicationTarget: boolean;
    readonly asBasicReplicationTarget: u32;
    readonly isStandardReplicationTarget: boolean;
    readonly asStandardReplicationTarget: u32;
    readonly isHighSecurityReplicationTarget: boolean;
    readonly asHighSecurityReplicationTarget: u32;
    readonly isSuperHighSecurityReplicationTarget: boolean;
    readonly asSuperHighSecurityReplicationTarget: u32;
    readonly isUltraHighSecurityReplicationTarget: boolean;
    readonly asUltraHighSecurityReplicationTarget: u32;
    readonly isMaxReplicationTarget: boolean;
    readonly asMaxReplicationTarget: u32;
    readonly isTickRangeToMaximumThreshold: boolean;
    readonly asTickRangeToMaximumThreshold: u32;
    readonly isStorageRequestTtl: boolean;
    readonly asStorageRequestTtl: u32;
    readonly isMinWaitForStopStoring: boolean;
    readonly asMinWaitForStopStoring: u32;
    readonly isMinSeedPeriod: boolean;
    readonly asMinSeedPeriod: u32;
    readonly isStakeToSeedPeriod: boolean;
    readonly asStakeToSeedPeriod: u128;
    readonly type:
      | "SlashAmountPerMaxFileSize"
      | "StakeToChallengePeriod"
      | "CheckpointChallengePeriod"
      | "MinChallengePeriod"
      | "SystemUtilisationLowerThresholdPercentage"
      | "SystemUtilisationUpperThresholdPercentage"
      | "MostlyStablePrice"
      | "MaxPrice"
      | "MinPrice"
      | "UpperExponentFactor"
      | "LowerExponentFactor"
      | "ZeroSizeBucketFixedRate"
      | "IdealUtilisationRate"
      | "DecayRate"
      | "MinimumTreasuryCut"
      | "MaximumTreasuryCut"
      | "BspStopStoringFilePenalty"
      | "ProviderTopUpTtl"
      | "BasicReplicationTarget"
      | "StandardReplicationTarget"
      | "HighSecurityReplicationTarget"
      | "SuperHighSecurityReplicationTarget"
      | "UltraHighSecurityReplicationTarget"
      | "MaxReplicationTarget"
      | "TickRangeToMaximumThreshold"
      | "StorageRequestTtl"
      | "MinWaitForStopStoring"
      | "MinSeedPeriod"
      | "StakeToSeedPeriod";
  }
  /** @name FrameSystemPhase (209) */
  interface FrameSystemPhase extends Enum {
    readonly isApplyExtrinsic: boolean;
    readonly asApplyExtrinsic: u32;
    readonly isFinalization: boolean;
    readonly isInitialization: boolean;
    readonly type: "ApplyExtrinsic" | "Finalization" | "Initialization";
  }
  /** @name FrameSystemLastRuntimeUpgradeInfo (212) */
  interface FrameSystemLastRuntimeUpgradeInfo extends Struct {
    readonly specVersion: Compact<u32>;
    readonly specName: Text;
  }
  /** @name FrameSystemCodeUpgradeAuthorization (214) */
  interface FrameSystemCodeUpgradeAuthorization extends Struct {
    readonly codeHash: H256;
    readonly checkVersion: bool;
  }
  /** @name FrameSystemCall (215) */
  interface FrameSystemCall extends Enum {
    readonly isRemark: boolean;
    readonly asRemark: {
      readonly remark: Bytes;
    } & Struct;
    readonly isSetHeapPages: boolean;
    readonly asSetHeapPages: {
      readonly pages: u64;
    } & Struct;
    readonly isSetCode: boolean;
    readonly asSetCode: {
      readonly code: Bytes;
    } & Struct;
    readonly isSetCodeWithoutChecks: boolean;
    readonly asSetCodeWithoutChecks: {
      readonly code: Bytes;
    } & Struct;
    readonly isSetStorage: boolean;
    readonly asSetStorage: {
      readonly items: Vec<ITuple<[Bytes, Bytes]>>;
    } & Struct;
    readonly isKillStorage: boolean;
    readonly asKillStorage: {
      readonly keys_: Vec<Bytes>;
    } & Struct;
    readonly isKillPrefix: boolean;
    readonly asKillPrefix: {
      readonly prefix: Bytes;
      readonly subkeys: u32;
    } & Struct;
    readonly isRemarkWithEvent: boolean;
    readonly asRemarkWithEvent: {
      readonly remark: Bytes;
    } & Struct;
    readonly isAuthorizeUpgrade: boolean;
    readonly asAuthorizeUpgrade: {
      readonly codeHash: H256;
    } & Struct;
    readonly isAuthorizeUpgradeWithoutChecks: boolean;
    readonly asAuthorizeUpgradeWithoutChecks: {
      readonly codeHash: H256;
    } & Struct;
    readonly isApplyAuthorizedUpgrade: boolean;
    readonly asApplyAuthorizedUpgrade: {
      readonly code: Bytes;
    } & Struct;
    readonly type:
      | "Remark"
      | "SetHeapPages"
      | "SetCode"
      | "SetCodeWithoutChecks"
      | "SetStorage"
      | "KillStorage"
      | "KillPrefix"
      | "RemarkWithEvent"
      | "AuthorizeUpgrade"
      | "AuthorizeUpgradeWithoutChecks"
      | "ApplyAuthorizedUpgrade";
  }
  /** @name FrameSystemLimitsBlockWeights (218) */
  interface FrameSystemLimitsBlockWeights extends Struct {
    readonly baseBlock: SpWeightsWeightV2Weight;
    readonly maxBlock: SpWeightsWeightV2Weight;
    readonly perClass: FrameSupportDispatchPerDispatchClassWeightsPerClass;
  }
  /** @name FrameSupportDispatchPerDispatchClassWeightsPerClass (219) */
  interface FrameSupportDispatchPerDispatchClassWeightsPerClass extends Struct {
    readonly normal: FrameSystemLimitsWeightsPerClass;
    readonly operational: FrameSystemLimitsWeightsPerClass;
    readonly mandatory: FrameSystemLimitsWeightsPerClass;
  }
  /** @name FrameSystemLimitsWeightsPerClass (220) */
  interface FrameSystemLimitsWeightsPerClass extends Struct {
    readonly baseExtrinsic: SpWeightsWeightV2Weight;
    readonly maxExtrinsic: Option<SpWeightsWeightV2Weight>;
    readonly maxTotal: Option<SpWeightsWeightV2Weight>;
    readonly reserved: Option<SpWeightsWeightV2Weight>;
  }
  /** @name FrameSystemLimitsBlockLength (222) */
  interface FrameSystemLimitsBlockLength extends Struct {
    readonly max: FrameSupportDispatchPerDispatchClassU32;
  }
  /** @name FrameSupportDispatchPerDispatchClassU32 (223) */
  interface FrameSupportDispatchPerDispatchClassU32 extends Struct {
    readonly normal: u32;
    readonly operational: u32;
    readonly mandatory: u32;
  }
  /** @name SpWeightsRuntimeDbWeight (224) */
  interface SpWeightsRuntimeDbWeight extends Struct {
    readonly read: u64;
    readonly write: u64;
  }
  /** @name SpVersionRuntimeVersion (225) */
  interface SpVersionRuntimeVersion extends Struct {
    readonly specName: Text;
    readonly implName: Text;
    readonly authoringVersion: u32;
    readonly specVersion: u32;
    readonly implVersion: u32;
    readonly apis: Vec<ITuple<[U8aFixed, u32]>>;
    readonly transactionVersion: u32;
    readonly stateVersion: u8;
  }
  /** @name FrameSystemError (230) */
  interface FrameSystemError extends Enum {
    readonly isInvalidSpecName: boolean;
    readonly isSpecVersionNeedsToIncrease: boolean;
    readonly isFailedToExtractRuntimeVersion: boolean;
    readonly isNonDefaultComposite: boolean;
    readonly isNonZeroRefCount: boolean;
    readonly isCallFiltered: boolean;
    readonly isMultiBlockMigrationsOngoing: boolean;
    readonly isNothingAuthorized: boolean;
    readonly isUnauthorized: boolean;
    readonly type:
      | "InvalidSpecName"
      | "SpecVersionNeedsToIncrease"
      | "FailedToExtractRuntimeVersion"
      | "NonDefaultComposite"
      | "NonZeroRefCount"
      | "CallFiltered"
      | "MultiBlockMigrationsOngoing"
      | "NothingAuthorized"
      | "Unauthorized";
  }
  /** @name CumulusPalletParachainSystemUnincludedSegmentAncestor (232) */
  interface CumulusPalletParachainSystemUnincludedSegmentAncestor extends Struct {
    readonly usedBandwidth: CumulusPalletParachainSystemUnincludedSegmentUsedBandwidth;
    readonly paraHeadHash: Option<H256>;
    readonly consumedGoAheadSignal: Option<PolkadotPrimitivesV8UpgradeGoAhead>;
  }
  /** @name CumulusPalletParachainSystemUnincludedSegmentUsedBandwidth (233) */
  interface CumulusPalletParachainSystemUnincludedSegmentUsedBandwidth extends Struct {
    readonly umpMsgCount: u32;
    readonly umpTotalBytes: u32;
    readonly hrmpOutgoing: BTreeMap<
      u32,
      CumulusPalletParachainSystemUnincludedSegmentHrmpChannelUpdate
    >;
  }
  /** @name CumulusPalletParachainSystemUnincludedSegmentHrmpChannelUpdate (235) */
  interface CumulusPalletParachainSystemUnincludedSegmentHrmpChannelUpdate extends Struct {
    readonly msgCount: u32;
    readonly totalBytes: u32;
  }
  /** @name PolkadotPrimitivesV8UpgradeGoAhead (240) */
  interface PolkadotPrimitivesV8UpgradeGoAhead extends Enum {
    readonly isAbort: boolean;
    readonly isGoAhead: boolean;
    readonly type: "Abort" | "GoAhead";
  }
  /** @name CumulusPalletParachainSystemUnincludedSegmentSegmentTracker (241) */
  interface CumulusPalletParachainSystemUnincludedSegmentSegmentTracker extends Struct {
    readonly usedBandwidth: CumulusPalletParachainSystemUnincludedSegmentUsedBandwidth;
    readonly hrmpWatermark: Option<u32>;
    readonly consumedGoAheadSignal: Option<PolkadotPrimitivesV8UpgradeGoAhead>;
  }
  /** @name PolkadotPrimitivesV8PersistedValidationData (242) */
  interface PolkadotPrimitivesV8PersistedValidationData extends Struct {
    readonly parentHead: Bytes;
    readonly relayParentNumber: u32;
    readonly relayParentStorageRoot: H256;
    readonly maxPovSize: u32;
  }
  /** @name PolkadotPrimitivesV8UpgradeRestriction (245) */
  interface PolkadotPrimitivesV8UpgradeRestriction extends Enum {
    readonly isPresent: boolean;
    readonly type: "Present";
  }
  /** @name SpTrieStorageProof (246) */
  interface SpTrieStorageProof extends Struct {
    readonly trieNodes: BTreeSet<Bytes>;
  }
  /** @name CumulusPalletParachainSystemRelayStateSnapshotMessagingStateSnapshot (248) */
  interface CumulusPalletParachainSystemRelayStateSnapshotMessagingStateSnapshot extends Struct {
    readonly dmqMqcHead: H256;
    readonly relayDispatchQueueRemainingCapacity: CumulusPalletParachainSystemRelayStateSnapshotRelayDispatchQueueRemainingCapacity;
    readonly ingressChannels: Vec<ITuple<[u32, PolkadotPrimitivesV8AbridgedHrmpChannel]>>;
    readonly egressChannels: Vec<ITuple<[u32, PolkadotPrimitivesV8AbridgedHrmpChannel]>>;
  }
  /** @name CumulusPalletParachainSystemRelayStateSnapshotRelayDispatchQueueRemainingCapacity (249) */
  interface CumulusPalletParachainSystemRelayStateSnapshotRelayDispatchQueueRemainingCapacity
    extends Struct {
    readonly remainingCount: u32;
    readonly remainingSize: u32;
  }
  /** @name PolkadotPrimitivesV8AbridgedHrmpChannel (252) */
  interface PolkadotPrimitivesV8AbridgedHrmpChannel extends Struct {
    readonly maxCapacity: u32;
    readonly maxTotalSize: u32;
    readonly maxMessageSize: u32;
    readonly msgCount: u32;
    readonly totalSize: u32;
    readonly mqcHead: Option<H256>;
  }
  /** @name PolkadotPrimitivesV8AbridgedHostConfiguration (253) */
  interface PolkadotPrimitivesV8AbridgedHostConfiguration extends Struct {
    readonly maxCodeSize: u32;
    readonly maxHeadDataSize: u32;
    readonly maxUpwardQueueCount: u32;
    readonly maxUpwardQueueSize: u32;
    readonly maxUpwardMessageSize: u32;
    readonly maxUpwardMessageNumPerCandidate: u32;
    readonly hrmpMaxMessageNumPerCandidate: u32;
    readonly validationUpgradeCooldown: u32;
    readonly validationUpgradeDelay: u32;
    readonly asyncBackingParams: PolkadotPrimitivesV8AsyncBackingAsyncBackingParams;
  }
  /** @name PolkadotPrimitivesV8AsyncBackingAsyncBackingParams (254) */
  interface PolkadotPrimitivesV8AsyncBackingAsyncBackingParams extends Struct {
    readonly maxCandidateDepth: u32;
    readonly allowedAncestryLen: u32;
  }
  /** @name PolkadotCorePrimitivesOutboundHrmpMessage (260) */
  interface PolkadotCorePrimitivesOutboundHrmpMessage extends Struct {
    readonly recipient: u32;
    readonly data: Bytes;
  }
  /** @name CumulusPalletParachainSystemCall (262) */
  interface CumulusPalletParachainSystemCall extends Enum {
    readonly isSetValidationData: boolean;
    readonly asSetValidationData: {
      readonly data: CumulusPrimitivesParachainInherentParachainInherentData;
    } & Struct;
    readonly isSudoSendUpwardMessage: boolean;
    readonly asSudoSendUpwardMessage: {
      readonly message: Bytes;
    } & Struct;
    readonly type: "SetValidationData" | "SudoSendUpwardMessage";
  }
  /** @name CumulusPrimitivesParachainInherentParachainInherentData (263) */
  interface CumulusPrimitivesParachainInherentParachainInherentData extends Struct {
    readonly validationData: PolkadotPrimitivesV8PersistedValidationData;
    readonly relayChainState: SpTrieStorageProof;
    readonly downwardMessages: Vec<PolkadotCorePrimitivesInboundDownwardMessage>;
    readonly horizontalMessages: BTreeMap<u32, Vec<PolkadotCorePrimitivesInboundHrmpMessage>>;
  }
  /** @name PolkadotCorePrimitivesInboundDownwardMessage (265) */
  interface PolkadotCorePrimitivesInboundDownwardMessage extends Struct {
    readonly sentAt: u32;
    readonly msg: Bytes;
  }
  /** @name PolkadotCorePrimitivesInboundHrmpMessage (268) */
  interface PolkadotCorePrimitivesInboundHrmpMessage extends Struct {
    readonly sentAt: u32;
    readonly data: Bytes;
  }
  /** @name CumulusPalletParachainSystemError (271) */
  interface CumulusPalletParachainSystemError extends Enum {
    readonly isOverlappingUpgrades: boolean;
    readonly isProhibitedByPolkadot: boolean;
    readonly isTooBig: boolean;
    readonly isValidationDataNotAvailable: boolean;
    readonly isHostConfigurationNotAvailable: boolean;
    readonly isNotScheduled: boolean;
    readonly isNothingAuthorized: boolean;
    readonly isUnauthorized: boolean;
    readonly type:
      | "OverlappingUpgrades"
      | "ProhibitedByPolkadot"
      | "TooBig"
      | "ValidationDataNotAvailable"
      | "HostConfigurationNotAvailable"
      | "NotScheduled"
      | "NothingAuthorized"
      | "Unauthorized";
  }
  /** @name PalletTimestampCall (272) */
  interface PalletTimestampCall extends Enum {
    readonly isSet: boolean;
    readonly asSet: {
      readonly now: Compact<u64>;
    } & Struct;
    readonly type: "Set";
  }
  /** @name StagingParachainInfoCall (273) */
  type StagingParachainInfoCall = Null;
  /** @name PalletBalancesBalanceLock (275) */
  interface PalletBalancesBalanceLock extends Struct {
    readonly id: U8aFixed;
    readonly amount: u128;
    readonly reasons: PalletBalancesReasons;
  }
  /** @name PalletBalancesReasons (276) */
  interface PalletBalancesReasons extends Enum {
    readonly isFee: boolean;
    readonly isMisc: boolean;
    readonly isAll: boolean;
    readonly type: "Fee" | "Misc" | "All";
  }
  /** @name PalletBalancesReserveData (279) */
  interface PalletBalancesReserveData extends Struct {
    readonly id: U8aFixed;
    readonly amount: u128;
  }
  /** @name StorageHubRuntimeRuntimeHoldReason (283) */
  interface StorageHubRuntimeRuntimeHoldReason extends Enum {
    readonly isProviders: boolean;
    readonly asProviders: PalletStorageProvidersHoldReason;
    readonly isFileSystem: boolean;
    readonly asFileSystem: PalletFileSystemHoldReason;
    readonly isPaymentStreams: boolean;
    readonly asPaymentStreams: PalletPaymentStreamsHoldReason;
    readonly type: "Providers" | "FileSystem" | "PaymentStreams";
  }
  /** @name PalletStorageProvidersHoldReason (284) */
  interface PalletStorageProvidersHoldReason extends Enum {
    readonly isStorageProviderDeposit: boolean;
    readonly isBucketDeposit: boolean;
    readonly type: "StorageProviderDeposit" | "BucketDeposit";
  }
  /** @name PalletFileSystemHoldReason (285) */
  interface PalletFileSystemHoldReason extends Enum {
    readonly isStorageRequestCreationHold: boolean;
    readonly isFileDeletionRequestHold: boolean;
    readonly type: "StorageRequestCreationHold" | "FileDeletionRequestHold";
  }
  /** @name PalletPaymentStreamsHoldReason (286) */
  interface PalletPaymentStreamsHoldReason extends Enum {
    readonly isPaymentStreamDeposit: boolean;
    readonly type: "PaymentStreamDeposit";
  }
  /** @name FrameSupportTokensMiscIdAmount (289) */
  interface FrameSupportTokensMiscIdAmount extends Struct {
    readonly id: Null;
    readonly amount: u128;
  }
  /** @name PalletBalancesCall (291) */
  interface PalletBalancesCall extends Enum {
    readonly isTransferAllowDeath: boolean;
    readonly asTransferAllowDeath: {
      readonly dest: MultiAddress;
      readonly value: Compact<u128>;
    } & Struct;
    readonly isForceTransfer: boolean;
    readonly asForceTransfer: {
      readonly source: MultiAddress;
      readonly dest: MultiAddress;
      readonly value: Compact<u128>;
    } & Struct;
    readonly isTransferKeepAlive: boolean;
    readonly asTransferKeepAlive: {
      readonly dest: MultiAddress;
      readonly value: Compact<u128>;
    } & Struct;
    readonly isTransferAll: boolean;
    readonly asTransferAll: {
      readonly dest: MultiAddress;
      readonly keepAlive: bool;
    } & Struct;
    readonly isForceUnreserve: boolean;
    readonly asForceUnreserve: {
      readonly who: MultiAddress;
      readonly amount: u128;
    } & Struct;
    readonly isUpgradeAccounts: boolean;
    readonly asUpgradeAccounts: {
      readonly who: Vec<AccountId32>;
    } & Struct;
    readonly isForceSetBalance: boolean;
    readonly asForceSetBalance: {
      readonly who: MultiAddress;
      readonly newFree: Compact<u128>;
    } & Struct;
    readonly isForceAdjustTotalIssuance: boolean;
    readonly asForceAdjustTotalIssuance: {
      readonly direction: PalletBalancesAdjustmentDirection;
      readonly delta: Compact<u128>;
    } & Struct;
    readonly isBurn: boolean;
    readonly asBurn: {
      readonly value: Compact<u128>;
      readonly keepAlive: bool;
    } & Struct;
    readonly type:
      | "TransferAllowDeath"
      | "ForceTransfer"
      | "TransferKeepAlive"
      | "TransferAll"
      | "ForceUnreserve"
      | "UpgradeAccounts"
      | "ForceSetBalance"
      | "ForceAdjustTotalIssuance"
      | "Burn";
  }
  /** @name PalletBalancesAdjustmentDirection (294) */
  interface PalletBalancesAdjustmentDirection extends Enum {
    readonly isIncrease: boolean;
    readonly isDecrease: boolean;
    readonly type: "Increase" | "Decrease";
  }
  /** @name PalletBalancesError (295) */
  interface PalletBalancesError extends Enum {
    readonly isVestingBalance: boolean;
    readonly isLiquidityRestrictions: boolean;
    readonly isInsufficientBalance: boolean;
    readonly isExistentialDeposit: boolean;
    readonly isExpendability: boolean;
    readonly isExistingVestingSchedule: boolean;
    readonly isDeadAccount: boolean;
    readonly isTooManyReserves: boolean;
    readonly isTooManyHolds: boolean;
    readonly isTooManyFreezes: boolean;
    readonly isIssuanceDeactivated: boolean;
    readonly isDeltaZero: boolean;
    readonly type:
      | "VestingBalance"
      | "LiquidityRestrictions"
      | "InsufficientBalance"
      | "ExistentialDeposit"
      | "Expendability"
      | "ExistingVestingSchedule"
      | "DeadAccount"
      | "TooManyReserves"
      | "TooManyHolds"
      | "TooManyFreezes"
      | "IssuanceDeactivated"
      | "DeltaZero";
  }
  /** @name PalletTransactionPaymentReleases (296) */
  interface PalletTransactionPaymentReleases extends Enum {
    readonly isV1Ancient: boolean;
    readonly isV2: boolean;
    readonly type: "V1Ancient" | "V2";
  }
  /** @name PalletSudoCall (297) */
  interface PalletSudoCall extends Enum {
    readonly isSudo: boolean;
    readonly asSudo: {
      readonly call: Call;
    } & Struct;
    readonly isSudoUncheckedWeight: boolean;
    readonly asSudoUncheckedWeight: {
      readonly call: Call;
      readonly weight: SpWeightsWeightV2Weight;
    } & Struct;
    readonly isSetKey: boolean;
    readonly asSetKey: {
      readonly new_: MultiAddress;
    } & Struct;
    readonly isSudoAs: boolean;
    readonly asSudoAs: {
      readonly who: MultiAddress;
      readonly call: Call;
    } & Struct;
    readonly isRemoveKey: boolean;
    readonly type: "Sudo" | "SudoUncheckedWeight" | "SetKey" | "SudoAs" | "RemoveKey";
  }
  /** @name PalletCollatorSelectionCall (299) */
  interface PalletCollatorSelectionCall extends Enum {
    readonly isSetInvulnerables: boolean;
    readonly asSetInvulnerables: {
      readonly new_: Vec<AccountId32>;
    } & Struct;
    readonly isSetDesiredCandidates: boolean;
    readonly asSetDesiredCandidates: {
      readonly max: u32;
    } & Struct;
    readonly isSetCandidacyBond: boolean;
    readonly asSetCandidacyBond: {
      readonly bond: u128;
    } & Struct;
    readonly isRegisterAsCandidate: boolean;
    readonly isLeaveIntent: boolean;
    readonly isAddInvulnerable: boolean;
    readonly asAddInvulnerable: {
      readonly who: AccountId32;
    } & Struct;
    readonly isRemoveInvulnerable: boolean;
    readonly asRemoveInvulnerable: {
      readonly who: AccountId32;
    } & Struct;
    readonly isUpdateBond: boolean;
    readonly asUpdateBond: {
      readonly newDeposit: u128;
    } & Struct;
    readonly isTakeCandidateSlot: boolean;
    readonly asTakeCandidateSlot: {
      readonly deposit: u128;
      readonly target: AccountId32;
    } & Struct;
    readonly type:
      | "SetInvulnerables"
      | "SetDesiredCandidates"
      | "SetCandidacyBond"
      | "RegisterAsCandidate"
      | "LeaveIntent"
      | "AddInvulnerable"
      | "RemoveInvulnerable"
      | "UpdateBond"
      | "TakeCandidateSlot";
  }
  /** @name PalletSessionCall (300) */
  interface PalletSessionCall extends Enum {
    readonly isSetKeys: boolean;
    readonly asSetKeys: {
      readonly keys_: StorageHubRuntimeSessionKeys;
      readonly proof: Bytes;
    } & Struct;
    readonly isPurgeKeys: boolean;
    readonly type: "SetKeys" | "PurgeKeys";
  }
  /** @name StorageHubRuntimeSessionKeys (301) */
  interface StorageHubRuntimeSessionKeys extends Struct {
    readonly aura: SpConsensusAuraSr25519AppSr25519Public;
  }
  /** @name SpConsensusAuraSr25519AppSr25519Public (302) */
  interface SpConsensusAuraSr25519AppSr25519Public extends U8aFixed {}
  /** @name CumulusPalletXcmpQueueCall (303) */
  interface CumulusPalletXcmpQueueCall extends Enum {
    readonly isSuspendXcmExecution: boolean;
    readonly isResumeXcmExecution: boolean;
    readonly isUpdateSuspendThreshold: boolean;
    readonly asUpdateSuspendThreshold: {
      readonly new_: u32;
    } & Struct;
    readonly isUpdateDropThreshold: boolean;
    readonly asUpdateDropThreshold: {
      readonly new_: u32;
    } & Struct;
    readonly isUpdateResumeThreshold: boolean;
    readonly asUpdateResumeThreshold: {
      readonly new_: u32;
    } & Struct;
    readonly type:
      | "SuspendXcmExecution"
      | "ResumeXcmExecution"
      | "UpdateSuspendThreshold"
      | "UpdateDropThreshold"
      | "UpdateResumeThreshold";
  }
  /** @name PalletXcmCall (304) */
  interface PalletXcmCall extends Enum {
    readonly isSend: boolean;
    readonly asSend: {
      readonly dest: XcmVersionedLocation;
      readonly message: XcmVersionedXcm;
    } & Struct;
    readonly isTeleportAssets: boolean;
    readonly asTeleportAssets: {
      readonly dest: XcmVersionedLocation;
      readonly beneficiary: XcmVersionedLocation;
      readonly assets: XcmVersionedAssets;
      readonly feeAssetItem: u32;
    } & Struct;
    readonly isReserveTransferAssets: boolean;
    readonly asReserveTransferAssets: {
      readonly dest: XcmVersionedLocation;
      readonly beneficiary: XcmVersionedLocation;
      readonly assets: XcmVersionedAssets;
      readonly feeAssetItem: u32;
    } & Struct;
    readonly isExecute: boolean;
    readonly asExecute: {
      readonly message: XcmVersionedXcm;
      readonly maxWeight: SpWeightsWeightV2Weight;
    } & Struct;
    readonly isForceXcmVersion: boolean;
    readonly asForceXcmVersion: {
      readonly location: StagingXcmV4Location;
      readonly version: u32;
    } & Struct;
    readonly isForceDefaultXcmVersion: boolean;
    readonly asForceDefaultXcmVersion: {
      readonly maybeXcmVersion: Option<u32>;
    } & Struct;
    readonly isForceSubscribeVersionNotify: boolean;
    readonly asForceSubscribeVersionNotify: {
      readonly location: XcmVersionedLocation;
    } & Struct;
    readonly isForceUnsubscribeVersionNotify: boolean;
    readonly asForceUnsubscribeVersionNotify: {
      readonly location: XcmVersionedLocation;
    } & Struct;
    readonly isLimitedReserveTransferAssets: boolean;
    readonly asLimitedReserveTransferAssets: {
      readonly dest: XcmVersionedLocation;
      readonly beneficiary: XcmVersionedLocation;
      readonly assets: XcmVersionedAssets;
      readonly feeAssetItem: u32;
      readonly weightLimit: XcmV3WeightLimit;
    } & Struct;
    readonly isLimitedTeleportAssets: boolean;
    readonly asLimitedTeleportAssets: {
      readonly dest: XcmVersionedLocation;
      readonly beneficiary: XcmVersionedLocation;
      readonly assets: XcmVersionedAssets;
      readonly feeAssetItem: u32;
      readonly weightLimit: XcmV3WeightLimit;
    } & Struct;
    readonly isForceSuspension: boolean;
    readonly asForceSuspension: {
      readonly suspended: bool;
    } & Struct;
    readonly isTransferAssets: boolean;
    readonly asTransferAssets: {
      readonly dest: XcmVersionedLocation;
      readonly beneficiary: XcmVersionedLocation;
      readonly assets: XcmVersionedAssets;
      readonly feeAssetItem: u32;
      readonly weightLimit: XcmV3WeightLimit;
    } & Struct;
    readonly isClaimAssets: boolean;
    readonly asClaimAssets: {
      readonly assets: XcmVersionedAssets;
      readonly beneficiary: XcmVersionedLocation;
    } & Struct;
    readonly isTransferAssetsUsingTypeAndThen: boolean;
    readonly asTransferAssetsUsingTypeAndThen: {
      readonly dest: XcmVersionedLocation;
      readonly assets: XcmVersionedAssets;
      readonly assetsTransferType: StagingXcmExecutorAssetTransferTransferType;
      readonly remoteFeesId: XcmVersionedAssetId;
      readonly feesTransferType: StagingXcmExecutorAssetTransferTransferType;
      readonly customXcmOnDest: XcmVersionedXcm;
      readonly weightLimit: XcmV3WeightLimit;
    } & Struct;
    readonly type:
      | "Send"
      | "TeleportAssets"
      | "ReserveTransferAssets"
      | "Execute"
      | "ForceXcmVersion"
      | "ForceDefaultXcmVersion"
      | "ForceSubscribeVersionNotify"
      | "ForceUnsubscribeVersionNotify"
      | "LimitedReserveTransferAssets"
      | "LimitedTeleportAssets"
      | "ForceSuspension"
      | "TransferAssets"
      | "ClaimAssets"
      | "TransferAssetsUsingTypeAndThen";
  }
  /** @name XcmVersionedXcm (305) */
  interface XcmVersionedXcm extends Enum {
    readonly isV2: boolean;
    readonly asV2: XcmV2Xcm;
    readonly isV3: boolean;
    readonly asV3: XcmV3Xcm;
    readonly isV4: boolean;
    readonly asV4: StagingXcmV4Xcm;
    readonly type: "V2" | "V3" | "V4";
  }
  /** @name XcmV2Xcm (306) */
  interface XcmV2Xcm extends Vec<XcmV2Instruction> {}
  /** @name XcmV2Instruction (308) */
  interface XcmV2Instruction extends Enum {
    readonly isWithdrawAsset: boolean;
    readonly asWithdrawAsset: XcmV2MultiassetMultiAssets;
    readonly isReserveAssetDeposited: boolean;
    readonly asReserveAssetDeposited: XcmV2MultiassetMultiAssets;
    readonly isReceiveTeleportedAsset: boolean;
    readonly asReceiveTeleportedAsset: XcmV2MultiassetMultiAssets;
    readonly isQueryResponse: boolean;
    readonly asQueryResponse: {
      readonly queryId: Compact<u64>;
      readonly response: XcmV2Response;
      readonly maxWeight: Compact<u64>;
    } & Struct;
    readonly isTransferAsset: boolean;
    readonly asTransferAsset: {
      readonly assets: XcmV2MultiassetMultiAssets;
      readonly beneficiary: XcmV2MultiLocation;
    } & Struct;
    readonly isTransferReserveAsset: boolean;
    readonly asTransferReserveAsset: {
      readonly assets: XcmV2MultiassetMultiAssets;
      readonly dest: XcmV2MultiLocation;
      readonly xcm: XcmV2Xcm;
    } & Struct;
    readonly isTransact: boolean;
    readonly asTransact: {
      readonly originType: XcmV2OriginKind;
      readonly requireWeightAtMost: Compact<u64>;
      readonly call: XcmDoubleEncoded;
    } & Struct;
    readonly isHrmpNewChannelOpenRequest: boolean;
    readonly asHrmpNewChannelOpenRequest: {
      readonly sender: Compact<u32>;
      readonly maxMessageSize: Compact<u32>;
      readonly maxCapacity: Compact<u32>;
    } & Struct;
    readonly isHrmpChannelAccepted: boolean;
    readonly asHrmpChannelAccepted: {
      readonly recipient: Compact<u32>;
    } & Struct;
    readonly isHrmpChannelClosing: boolean;
    readonly asHrmpChannelClosing: {
      readonly initiator: Compact<u32>;
      readonly sender: Compact<u32>;
      readonly recipient: Compact<u32>;
    } & Struct;
    readonly isClearOrigin: boolean;
    readonly isDescendOrigin: boolean;
    readonly asDescendOrigin: XcmV2MultilocationJunctions;
    readonly isReportError: boolean;
    readonly asReportError: {
      readonly queryId: Compact<u64>;
      readonly dest: XcmV2MultiLocation;
      readonly maxResponseWeight: Compact<u64>;
    } & Struct;
    readonly isDepositAsset: boolean;
    readonly asDepositAsset: {
      readonly assets: XcmV2MultiassetMultiAssetFilter;
      readonly maxAssets: Compact<u32>;
      readonly beneficiary: XcmV2MultiLocation;
    } & Struct;
    readonly isDepositReserveAsset: boolean;
    readonly asDepositReserveAsset: {
      readonly assets: XcmV2MultiassetMultiAssetFilter;
      readonly maxAssets: Compact<u32>;
      readonly dest: XcmV2MultiLocation;
      readonly xcm: XcmV2Xcm;
    } & Struct;
    readonly isExchangeAsset: boolean;
    readonly asExchangeAsset: {
      readonly give: XcmV2MultiassetMultiAssetFilter;
      readonly receive: XcmV2MultiassetMultiAssets;
    } & Struct;
    readonly isInitiateReserveWithdraw: boolean;
    readonly asInitiateReserveWithdraw: {
      readonly assets: XcmV2MultiassetMultiAssetFilter;
      readonly reserve: XcmV2MultiLocation;
      readonly xcm: XcmV2Xcm;
    } & Struct;
    readonly isInitiateTeleport: boolean;
    readonly asInitiateTeleport: {
      readonly assets: XcmV2MultiassetMultiAssetFilter;
      readonly dest: XcmV2MultiLocation;
      readonly xcm: XcmV2Xcm;
    } & Struct;
    readonly isQueryHolding: boolean;
    readonly asQueryHolding: {
      readonly queryId: Compact<u64>;
      readonly dest: XcmV2MultiLocation;
      readonly assets: XcmV2MultiassetMultiAssetFilter;
      readonly maxResponseWeight: Compact<u64>;
    } & Struct;
    readonly isBuyExecution: boolean;
    readonly asBuyExecution: {
      readonly fees: XcmV2MultiAsset;
      readonly weightLimit: XcmV2WeightLimit;
    } & Struct;
    readonly isRefundSurplus: boolean;
    readonly isSetErrorHandler: boolean;
    readonly asSetErrorHandler: XcmV2Xcm;
    readonly isSetAppendix: boolean;
    readonly asSetAppendix: XcmV2Xcm;
    readonly isClearError: boolean;
    readonly isClaimAsset: boolean;
    readonly asClaimAsset: {
      readonly assets: XcmV2MultiassetMultiAssets;
      readonly ticket: XcmV2MultiLocation;
    } & Struct;
    readonly isTrap: boolean;
    readonly asTrap: Compact<u64>;
    readonly isSubscribeVersion: boolean;
    readonly asSubscribeVersion: {
      readonly queryId: Compact<u64>;
      readonly maxResponseWeight: Compact<u64>;
    } & Struct;
    readonly isUnsubscribeVersion: boolean;
    readonly type:
      | "WithdrawAsset"
      | "ReserveAssetDeposited"
      | "ReceiveTeleportedAsset"
      | "QueryResponse"
      | "TransferAsset"
      | "TransferReserveAsset"
      | "Transact"
      | "HrmpNewChannelOpenRequest"
      | "HrmpChannelAccepted"
      | "HrmpChannelClosing"
      | "ClearOrigin"
      | "DescendOrigin"
      | "ReportError"
      | "DepositAsset"
      | "DepositReserveAsset"
      | "ExchangeAsset"
      | "InitiateReserveWithdraw"
      | "InitiateTeleport"
      | "QueryHolding"
      | "BuyExecution"
      | "RefundSurplus"
      | "SetErrorHandler"
      | "SetAppendix"
      | "ClearError"
      | "ClaimAsset"
      | "Trap"
      | "SubscribeVersion"
      | "UnsubscribeVersion";
  }
  /** @name XcmV2Response (309) */
  interface XcmV2Response extends Enum {
    readonly isNull: boolean;
    readonly isAssets: boolean;
    readonly asAssets: XcmV2MultiassetMultiAssets;
    readonly isExecutionResult: boolean;
    readonly asExecutionResult: Option<ITuple<[u32, XcmV2TraitsError]>>;
    readonly isVersion: boolean;
    readonly asVersion: u32;
    readonly type: "Null" | "Assets" | "ExecutionResult" | "Version";
  }
  /** @name XcmV2TraitsError (312) */
  interface XcmV2TraitsError extends Enum {
    readonly isOverflow: boolean;
    readonly isUnimplemented: boolean;
    readonly isUntrustedReserveLocation: boolean;
    readonly isUntrustedTeleportLocation: boolean;
    readonly isMultiLocationFull: boolean;
    readonly isMultiLocationNotInvertible: boolean;
    readonly isBadOrigin: boolean;
    readonly isInvalidLocation: boolean;
    readonly isAssetNotFound: boolean;
    readonly isFailedToTransactAsset: boolean;
    readonly isNotWithdrawable: boolean;
    readonly isLocationCannotHold: boolean;
    readonly isExceedsMaxMessageSize: boolean;
    readonly isDestinationUnsupported: boolean;
    readonly isTransport: boolean;
    readonly isUnroutable: boolean;
    readonly isUnknownClaim: boolean;
    readonly isFailedToDecode: boolean;
    readonly isMaxWeightInvalid: boolean;
    readonly isNotHoldingFees: boolean;
    readonly isTooExpensive: boolean;
    readonly isTrap: boolean;
    readonly asTrap: u64;
    readonly isUnhandledXcmVersion: boolean;
    readonly isWeightLimitReached: boolean;
    readonly asWeightLimitReached: u64;
    readonly isBarrier: boolean;
    readonly isWeightNotComputable: boolean;
    readonly type:
      | "Overflow"
      | "Unimplemented"
      | "UntrustedReserveLocation"
      | "UntrustedTeleportLocation"
      | "MultiLocationFull"
      | "MultiLocationNotInvertible"
      | "BadOrigin"
      | "InvalidLocation"
      | "AssetNotFound"
      | "FailedToTransactAsset"
      | "NotWithdrawable"
      | "LocationCannotHold"
      | "ExceedsMaxMessageSize"
      | "DestinationUnsupported"
      | "Transport"
      | "Unroutable"
      | "UnknownClaim"
      | "FailedToDecode"
      | "MaxWeightInvalid"
      | "NotHoldingFees"
      | "TooExpensive"
      | "Trap"
      | "UnhandledXcmVersion"
      | "WeightLimitReached"
      | "Barrier"
      | "WeightNotComputable";
  }
  /** @name XcmV2OriginKind (313) */
  interface XcmV2OriginKind extends Enum {
    readonly isNative: boolean;
    readonly isSovereignAccount: boolean;
    readonly isSuperuser: boolean;
    readonly isXcm: boolean;
    readonly type: "Native" | "SovereignAccount" | "Superuser" | "Xcm";
  }
  /** @name XcmV2MultiassetMultiAssetFilter (314) */
  interface XcmV2MultiassetMultiAssetFilter extends Enum {
    readonly isDefinite: boolean;
    readonly asDefinite: XcmV2MultiassetMultiAssets;
    readonly isWild: boolean;
    readonly asWild: XcmV2MultiassetWildMultiAsset;
    readonly type: "Definite" | "Wild";
  }
  /** @name XcmV2MultiassetWildMultiAsset (315) */
  interface XcmV2MultiassetWildMultiAsset extends Enum {
    readonly isAll: boolean;
    readonly isAllOf: boolean;
    readonly asAllOf: {
      readonly id: XcmV2MultiassetAssetId;
      readonly fun: XcmV2MultiassetWildFungibility;
    } & Struct;
    readonly type: "All" | "AllOf";
  }
  /** @name XcmV2MultiassetWildFungibility (316) */
  interface XcmV2MultiassetWildFungibility extends Enum {
    readonly isFungible: boolean;
    readonly isNonFungible: boolean;
    readonly type: "Fungible" | "NonFungible";
  }
  /** @name XcmV2WeightLimit (317) */
  interface XcmV2WeightLimit extends Enum {
    readonly isUnlimited: boolean;
    readonly isLimited: boolean;
    readonly asLimited: Compact<u64>;
    readonly type: "Unlimited" | "Limited";
  }
  /** @name XcmV3Xcm (318) */
  interface XcmV3Xcm extends Vec<XcmV3Instruction> {}
  /** @name XcmV3Instruction (320) */
  interface XcmV3Instruction extends Enum {
    readonly isWithdrawAsset: boolean;
    readonly asWithdrawAsset: XcmV3MultiassetMultiAssets;
    readonly isReserveAssetDeposited: boolean;
    readonly asReserveAssetDeposited: XcmV3MultiassetMultiAssets;
    readonly isReceiveTeleportedAsset: boolean;
    readonly asReceiveTeleportedAsset: XcmV3MultiassetMultiAssets;
    readonly isQueryResponse: boolean;
    readonly asQueryResponse: {
      readonly queryId: Compact<u64>;
      readonly response: XcmV3Response;
      readonly maxWeight: SpWeightsWeightV2Weight;
      readonly querier: Option<StagingXcmV3MultiLocation>;
    } & Struct;
    readonly isTransferAsset: boolean;
    readonly asTransferAsset: {
      readonly assets: XcmV3MultiassetMultiAssets;
      readonly beneficiary: StagingXcmV3MultiLocation;
    } & Struct;
    readonly isTransferReserveAsset: boolean;
    readonly asTransferReserveAsset: {
      readonly assets: XcmV3MultiassetMultiAssets;
      readonly dest: StagingXcmV3MultiLocation;
      readonly xcm: XcmV3Xcm;
    } & Struct;
    readonly isTransact: boolean;
    readonly asTransact: {
      readonly originKind: XcmV3OriginKind;
      readonly requireWeightAtMost: SpWeightsWeightV2Weight;
      readonly call: XcmDoubleEncoded;
    } & Struct;
    readonly isHrmpNewChannelOpenRequest: boolean;
    readonly asHrmpNewChannelOpenRequest: {
      readonly sender: Compact<u32>;
      readonly maxMessageSize: Compact<u32>;
      readonly maxCapacity: Compact<u32>;
    } & Struct;
    readonly isHrmpChannelAccepted: boolean;
    readonly asHrmpChannelAccepted: {
      readonly recipient: Compact<u32>;
    } & Struct;
    readonly isHrmpChannelClosing: boolean;
    readonly asHrmpChannelClosing: {
      readonly initiator: Compact<u32>;
      readonly sender: Compact<u32>;
      readonly recipient: Compact<u32>;
    } & Struct;
    readonly isClearOrigin: boolean;
    readonly isDescendOrigin: boolean;
    readonly asDescendOrigin: XcmV3Junctions;
    readonly isReportError: boolean;
    readonly asReportError: XcmV3QueryResponseInfo;
    readonly isDepositAsset: boolean;
    readonly asDepositAsset: {
      readonly assets: XcmV3MultiassetMultiAssetFilter;
      readonly beneficiary: StagingXcmV3MultiLocation;
    } & Struct;
    readonly isDepositReserveAsset: boolean;
    readonly asDepositReserveAsset: {
      readonly assets: XcmV3MultiassetMultiAssetFilter;
      readonly dest: StagingXcmV3MultiLocation;
      readonly xcm: XcmV3Xcm;
    } & Struct;
    readonly isExchangeAsset: boolean;
    readonly asExchangeAsset: {
      readonly give: XcmV3MultiassetMultiAssetFilter;
      readonly want: XcmV3MultiassetMultiAssets;
      readonly maximal: bool;
    } & Struct;
    readonly isInitiateReserveWithdraw: boolean;
    readonly asInitiateReserveWithdraw: {
      readonly assets: XcmV3MultiassetMultiAssetFilter;
      readonly reserve: StagingXcmV3MultiLocation;
      readonly xcm: XcmV3Xcm;
    } & Struct;
    readonly isInitiateTeleport: boolean;
    readonly asInitiateTeleport: {
      readonly assets: XcmV3MultiassetMultiAssetFilter;
      readonly dest: StagingXcmV3MultiLocation;
      readonly xcm: XcmV3Xcm;
    } & Struct;
    readonly isReportHolding: boolean;
    readonly asReportHolding: {
      readonly responseInfo: XcmV3QueryResponseInfo;
      readonly assets: XcmV3MultiassetMultiAssetFilter;
    } & Struct;
    readonly isBuyExecution: boolean;
    readonly asBuyExecution: {
      readonly fees: XcmV3MultiAsset;
      readonly weightLimit: XcmV3WeightLimit;
    } & Struct;
    readonly isRefundSurplus: boolean;
    readonly isSetErrorHandler: boolean;
    readonly asSetErrorHandler: XcmV3Xcm;
    readonly isSetAppendix: boolean;
    readonly asSetAppendix: XcmV3Xcm;
    readonly isClearError: boolean;
    readonly isClaimAsset: boolean;
    readonly asClaimAsset: {
      readonly assets: XcmV3MultiassetMultiAssets;
      readonly ticket: StagingXcmV3MultiLocation;
    } & Struct;
    readonly isTrap: boolean;
    readonly asTrap: Compact<u64>;
    readonly isSubscribeVersion: boolean;
    readonly asSubscribeVersion: {
      readonly queryId: Compact<u64>;
      readonly maxResponseWeight: SpWeightsWeightV2Weight;
    } & Struct;
    readonly isUnsubscribeVersion: boolean;
    readonly isBurnAsset: boolean;
    readonly asBurnAsset: XcmV3MultiassetMultiAssets;
    readonly isExpectAsset: boolean;
    readonly asExpectAsset: XcmV3MultiassetMultiAssets;
    readonly isExpectOrigin: boolean;
    readonly asExpectOrigin: Option<StagingXcmV3MultiLocation>;
    readonly isExpectError: boolean;
    readonly asExpectError: Option<ITuple<[u32, XcmV3TraitsError]>>;
    readonly isExpectTransactStatus: boolean;
    readonly asExpectTransactStatus: XcmV3MaybeErrorCode;
    readonly isQueryPallet: boolean;
    readonly asQueryPallet: {
      readonly moduleName: Bytes;
      readonly responseInfo: XcmV3QueryResponseInfo;
    } & Struct;
    readonly isExpectPallet: boolean;
    readonly asExpectPallet: {
      readonly index: Compact<u32>;
      readonly name: Bytes;
      readonly moduleName: Bytes;
      readonly crateMajor: Compact<u32>;
      readonly minCrateMinor: Compact<u32>;
    } & Struct;
    readonly isReportTransactStatus: boolean;
    readonly asReportTransactStatus: XcmV3QueryResponseInfo;
    readonly isClearTransactStatus: boolean;
    readonly isUniversalOrigin: boolean;
    readonly asUniversalOrigin: XcmV3Junction;
    readonly isExportMessage: boolean;
    readonly asExportMessage: {
      readonly network: XcmV3JunctionNetworkId;
      readonly destination: XcmV3Junctions;
      readonly xcm: XcmV3Xcm;
    } & Struct;
    readonly isLockAsset: boolean;
    readonly asLockAsset: {
      readonly asset: XcmV3MultiAsset;
      readonly unlocker: StagingXcmV3MultiLocation;
    } & Struct;
    readonly isUnlockAsset: boolean;
    readonly asUnlockAsset: {
      readonly asset: XcmV3MultiAsset;
      readonly target: StagingXcmV3MultiLocation;
    } & Struct;
    readonly isNoteUnlockable: boolean;
    readonly asNoteUnlockable: {
      readonly asset: XcmV3MultiAsset;
      readonly owner: StagingXcmV3MultiLocation;
    } & Struct;
    readonly isRequestUnlock: boolean;
    readonly asRequestUnlock: {
      readonly asset: XcmV3MultiAsset;
      readonly locker: StagingXcmV3MultiLocation;
    } & Struct;
    readonly isSetFeesMode: boolean;
    readonly asSetFeesMode: {
      readonly jitWithdraw: bool;
    } & Struct;
    readonly isSetTopic: boolean;
    readonly asSetTopic: U8aFixed;
    readonly isClearTopic: boolean;
    readonly isAliasOrigin: boolean;
    readonly asAliasOrigin: StagingXcmV3MultiLocation;
    readonly isUnpaidExecution: boolean;
    readonly asUnpaidExecution: {
      readonly weightLimit: XcmV3WeightLimit;
      readonly checkOrigin: Option<StagingXcmV3MultiLocation>;
    } & Struct;
    readonly type:
      | "WithdrawAsset"
      | "ReserveAssetDeposited"
      | "ReceiveTeleportedAsset"
      | "QueryResponse"
      | "TransferAsset"
      | "TransferReserveAsset"
      | "Transact"
      | "HrmpNewChannelOpenRequest"
      | "HrmpChannelAccepted"
      | "HrmpChannelClosing"
      | "ClearOrigin"
      | "DescendOrigin"
      | "ReportError"
      | "DepositAsset"
      | "DepositReserveAsset"
      | "ExchangeAsset"
      | "InitiateReserveWithdraw"
      | "InitiateTeleport"
      | "ReportHolding"
      | "BuyExecution"
      | "RefundSurplus"
      | "SetErrorHandler"
      | "SetAppendix"
      | "ClearError"
      | "ClaimAsset"
      | "Trap"
      | "SubscribeVersion"
      | "UnsubscribeVersion"
      | "BurnAsset"
      | "ExpectAsset"
      | "ExpectOrigin"
      | "ExpectError"
      | "ExpectTransactStatus"
      | "QueryPallet"
      | "ExpectPallet"
      | "ReportTransactStatus"
      | "ClearTransactStatus"
      | "UniversalOrigin"
      | "ExportMessage"
      | "LockAsset"
      | "UnlockAsset"
      | "NoteUnlockable"
      | "RequestUnlock"
      | "SetFeesMode"
      | "SetTopic"
      | "ClearTopic"
      | "AliasOrigin"
      | "UnpaidExecution";
  }
  /** @name XcmV3Response (321) */
  interface XcmV3Response extends Enum {
    readonly isNull: boolean;
    readonly isAssets: boolean;
    readonly asAssets: XcmV3MultiassetMultiAssets;
    readonly isExecutionResult: boolean;
    readonly asExecutionResult: Option<ITuple<[u32, XcmV3TraitsError]>>;
    readonly isVersion: boolean;
    readonly asVersion: u32;
    readonly isPalletsInfo: boolean;
    readonly asPalletsInfo: Vec<XcmV3PalletInfo>;
    readonly isDispatchResult: boolean;
    readonly asDispatchResult: XcmV3MaybeErrorCode;
    readonly type:
      | "Null"
      | "Assets"
      | "ExecutionResult"
      | "Version"
      | "PalletsInfo"
      | "DispatchResult";
  }
  /** @name XcmV3PalletInfo (323) */
  interface XcmV3PalletInfo extends Struct {
    readonly index: Compact<u32>;
    readonly name: Bytes;
    readonly moduleName: Bytes;
    readonly major: Compact<u32>;
    readonly minor: Compact<u32>;
    readonly patch: Compact<u32>;
  }
  /** @name XcmV3QueryResponseInfo (327) */
  interface XcmV3QueryResponseInfo extends Struct {
    readonly destination: StagingXcmV3MultiLocation;
    readonly queryId: Compact<u64>;
    readonly maxWeight: SpWeightsWeightV2Weight;
  }
  /** @name XcmV3MultiassetMultiAssetFilter (328) */
  interface XcmV3MultiassetMultiAssetFilter extends Enum {
    readonly isDefinite: boolean;
    readonly asDefinite: XcmV3MultiassetMultiAssets;
    readonly isWild: boolean;
    readonly asWild: XcmV3MultiassetWildMultiAsset;
    readonly type: "Definite" | "Wild";
  }
  /** @name XcmV3MultiassetWildMultiAsset (329) */
  interface XcmV3MultiassetWildMultiAsset extends Enum {
    readonly isAll: boolean;
    readonly isAllOf: boolean;
    readonly asAllOf: {
      readonly id: XcmV3MultiassetAssetId;
      readonly fun: XcmV3MultiassetWildFungibility;
    } & Struct;
    readonly isAllCounted: boolean;
    readonly asAllCounted: Compact<u32>;
    readonly isAllOfCounted: boolean;
    readonly asAllOfCounted: {
      readonly id: XcmV3MultiassetAssetId;
      readonly fun: XcmV3MultiassetWildFungibility;
      readonly count: Compact<u32>;
    } & Struct;
    readonly type: "All" | "AllOf" | "AllCounted" | "AllOfCounted";
  }
  /** @name XcmV3MultiassetWildFungibility (330) */
  interface XcmV3MultiassetWildFungibility extends Enum {
    readonly isFungible: boolean;
    readonly isNonFungible: boolean;
    readonly type: "Fungible" | "NonFungible";
  }
  /** @name StagingXcmExecutorAssetTransferTransferType (342) */
  interface StagingXcmExecutorAssetTransferTransferType extends Enum {
    readonly isTeleport: boolean;
    readonly isLocalReserve: boolean;
    readonly isDestinationReserve: boolean;
    readonly isRemoteReserve: boolean;
    readonly asRemoteReserve: XcmVersionedLocation;
    readonly type: "Teleport" | "LocalReserve" | "DestinationReserve" | "RemoteReserve";
  }
  /** @name XcmVersionedAssetId (343) */
  interface XcmVersionedAssetId extends Enum {
    readonly isV3: boolean;
    readonly asV3: XcmV3MultiassetAssetId;
    readonly isV4: boolean;
    readonly asV4: StagingXcmV4AssetAssetId;
    readonly type: "V3" | "V4";
  }
  /** @name CumulusPalletXcmCall (344) */
  type CumulusPalletXcmCall = Null;
  /** @name PalletMessageQueueCall (345) */
  interface PalletMessageQueueCall extends Enum {
    readonly isReapPage: boolean;
    readonly asReapPage: {
      readonly messageOrigin: CumulusPrimitivesCoreAggregateMessageOrigin;
      readonly pageIndex: u32;
    } & Struct;
    readonly isExecuteOverweight: boolean;
    readonly asExecuteOverweight: {
      readonly messageOrigin: CumulusPrimitivesCoreAggregateMessageOrigin;
      readonly page: u32;
      readonly index: u32;
      readonly weightLimit: SpWeightsWeightV2Weight;
    } & Struct;
    readonly type: "ReapPage" | "ExecuteOverweight";
  }
  /** @name PalletStorageProvidersCall (346) */
  interface PalletStorageProvidersCall extends Enum {
    readonly isRequestMspSignUp: boolean;
    readonly asRequestMspSignUp: {
      readonly capacity: u64;
      readonly multiaddresses: Vec<Bytes>;
      readonly valuePropPricePerGigaUnitOfDataPerBlock: u128;
      readonly commitment: Bytes;
      readonly valuePropMaxDataLimit: u64;
      readonly paymentAccount: AccountId32;
    } & Struct;
    readonly isRequestBspSignUp: boolean;
    readonly asRequestBspSignUp: {
      readonly capacity: u64;
      readonly multiaddresses: Vec<Bytes>;
      readonly paymentAccount: AccountId32;
    } & Struct;
    readonly isConfirmSignUp: boolean;
    readonly asConfirmSignUp: {
      readonly providerAccount: Option<AccountId32>;
    } & Struct;
    readonly isCancelSignUp: boolean;
    readonly isMspSignOff: boolean;
    readonly asMspSignOff: {
      readonly mspId: H256;
    } & Struct;
    readonly isBspSignOff: boolean;
    readonly isChangeCapacity: boolean;
    readonly asChangeCapacity: {
      readonly newCapacity: u64;
    } & Struct;
    readonly isAddValueProp: boolean;
    readonly asAddValueProp: {
      readonly pricePerGigaUnitOfDataPerBlock: u128;
      readonly commitment: Bytes;
      readonly bucketDataLimit: u64;
    } & Struct;
    readonly isMakeValuePropUnavailable: boolean;
    readonly asMakeValuePropUnavailable: {
      readonly valuePropId: H256;
    } & Struct;
    readonly isAddMultiaddress: boolean;
    readonly asAddMultiaddress: {
      readonly newMultiaddress: Bytes;
    } & Struct;
    readonly isRemoveMultiaddress: boolean;
    readonly asRemoveMultiaddress: {
      readonly multiaddress: Bytes;
    } & Struct;
    readonly isForceMspSignUp: boolean;
    readonly asForceMspSignUp: {
      readonly who: AccountId32;
      readonly mspId: H256;
      readonly capacity: u64;
      readonly multiaddresses: Vec<Bytes>;
      readonly valuePropPricePerGigaUnitOfDataPerBlock: u128;
      readonly commitment: Bytes;
      readonly valuePropMaxDataLimit: u64;
      readonly paymentAccount: AccountId32;
    } & Struct;
    readonly isForceBspSignUp: boolean;
    readonly asForceBspSignUp: {
      readonly who: AccountId32;
      readonly bspId: H256;
      readonly capacity: u64;
      readonly multiaddresses: Vec<Bytes>;
      readonly paymentAccount: AccountId32;
      readonly weight: Option<u32>;
    } & Struct;
    readonly isSlash: boolean;
    readonly asSlash: {
      readonly providerId: H256;
    } & Struct;
    readonly isTopUpDeposit: boolean;
    readonly isDeleteProvider: boolean;
    readonly asDeleteProvider: {
      readonly providerId: H256;
    } & Struct;
    readonly isStopAllCycles: boolean;
    readonly type:
      | "RequestMspSignUp"
      | "RequestBspSignUp"
      | "ConfirmSignUp"
      | "CancelSignUp"
      | "MspSignOff"
      | "BspSignOff"
      | "ChangeCapacity"
      | "AddValueProp"
      | "MakeValuePropUnavailable"
      | "AddMultiaddress"
      | "RemoveMultiaddress"
      | "ForceMspSignUp"
      | "ForceBspSignUp"
      | "Slash"
      | "TopUpDeposit"
      | "DeleteProvider"
      | "StopAllCycles";
  }
  /** @name PalletFileSystemCall (347) */
  interface PalletFileSystemCall extends Enum {
    readonly isCreateBucket: boolean;
    readonly asCreateBucket: {
      readonly mspId: H256;
      readonly name: Bytes;
      readonly private: bool;
      readonly valuePropId: H256;
    } & Struct;
    readonly isRequestMoveBucket: boolean;
    readonly asRequestMoveBucket: {
      readonly bucketId: H256;
      readonly newMspId: H256;
      readonly newValuePropId: H256;
    } & Struct;
    readonly isMspRespondMoveBucketRequest: boolean;
    readonly asMspRespondMoveBucketRequest: {
      readonly bucketId: H256;
      readonly response: PalletFileSystemBucketMoveRequestResponse;
    } & Struct;
    readonly isUpdateBucketPrivacy: boolean;
    readonly asUpdateBucketPrivacy: {
      readonly bucketId: H256;
      readonly private: bool;
    } & Struct;
    readonly isCreateAndAssociateCollectionWithBucket: boolean;
    readonly asCreateAndAssociateCollectionWithBucket: {
      readonly bucketId: H256;
    } & Struct;
    readonly isDeleteBucket: boolean;
    readonly asDeleteBucket: {
      readonly bucketId: H256;
    } & Struct;
    readonly isIssueStorageRequest: boolean;
    readonly asIssueStorageRequest: {
      readonly bucketId: H256;
      readonly location: Bytes;
      readonly fingerprint: H256;
      readonly size_: u64;
      readonly mspId: H256;
      readonly peerIds: Vec<Bytes>;
      readonly replicationTarget: PalletFileSystemReplicationTarget;
    } & Struct;
    readonly isRevokeStorageRequest: boolean;
    readonly asRevokeStorageRequest: {
      readonly fileKey: H256;
    } & Struct;
    readonly isMspRespondStorageRequestsMultipleBuckets: boolean;
    readonly asMspRespondStorageRequestsMultipleBuckets: {
      readonly storageRequestMspResponse: Vec<PalletFileSystemStorageRequestMspBucketResponse>;
    } & Struct;
    readonly isMspStopStoringBucket: boolean;
    readonly asMspStopStoringBucket: {
      readonly bucketId: H256;
    } & Struct;
    readonly isBspVolunteer: boolean;
    readonly asBspVolunteer: {
      readonly fileKey: H256;
    } & Struct;
    readonly isBspConfirmStoring: boolean;
    readonly asBspConfirmStoring: {
      readonly nonInclusionForestProof: SpTrieStorageProofCompactProof;
      readonly fileKeysAndProofs: Vec<PalletFileSystemFileKeyWithProof>;
    } & Struct;
    readonly isBspRequestStopStoring: boolean;
    readonly asBspRequestStopStoring: {
      readonly fileKey: H256;
      readonly bucketId: H256;
      readonly location: Bytes;
      readonly owner: AccountId32;
      readonly fingerprint: H256;
      readonly size_: u64;
      readonly canServe: bool;
      readonly inclusionForestProof: SpTrieStorageProofCompactProof;
    } & Struct;
    readonly isBspConfirmStopStoring: boolean;
    readonly asBspConfirmStopStoring: {
      readonly fileKey: H256;
      readonly inclusionForestProof: SpTrieStorageProofCompactProof;
    } & Struct;
    readonly isStopStoringForInsolventUser: boolean;
    readonly asStopStoringForInsolventUser: {
      readonly fileKey: H256;
      readonly bucketId: H256;
      readonly location: Bytes;
      readonly owner: AccountId32;
      readonly fingerprint: H256;
      readonly size_: u64;
      readonly inclusionForestProof: SpTrieStorageProofCompactProof;
    } & Struct;
    readonly isDeleteFile: boolean;
    readonly asDeleteFile: {
      readonly bucketId: H256;
      readonly fileKey: H256;
      readonly location: Bytes;
      readonly size_: u64;
      readonly fingerprint: H256;
      readonly maybeInclusionForestProof: Option<SpTrieStorageProofCompactProof>;
    } & Struct;
    readonly isPendingFileDeletionRequestSubmitProof: boolean;
    readonly asPendingFileDeletionRequestSubmitProof: {
      readonly user: AccountId32;
      readonly fileKey: H256;
      readonly fileSize: u64;
      readonly bucketId: H256;
      readonly forestProof: SpTrieStorageProofCompactProof;
    } & Struct;
    readonly type:
      | "CreateBucket"
      | "RequestMoveBucket"
      | "MspRespondMoveBucketRequest"
      | "UpdateBucketPrivacy"
      | "CreateAndAssociateCollectionWithBucket"
      | "DeleteBucket"
      | "IssueStorageRequest"
      | "RevokeStorageRequest"
      | "MspRespondStorageRequestsMultipleBuckets"
      | "MspStopStoringBucket"
      | "BspVolunteer"
      | "BspConfirmStoring"
      | "BspRequestStopStoring"
      | "BspConfirmStopStoring"
      | "StopStoringForInsolventUser"
      | "DeleteFile"
      | "PendingFileDeletionRequestSubmitProof";
  }
  /** @name PalletFileSystemBucketMoveRequestResponse (348) */
  interface PalletFileSystemBucketMoveRequestResponse extends Enum {
    readonly isAccepted: boolean;
    readonly isRejected: boolean;
    readonly type: "Accepted" | "Rejected";
  }
  /** @name PalletFileSystemReplicationTarget (349) */
  interface PalletFileSystemReplicationTarget extends Enum {
    readonly isBasic: boolean;
    readonly isStandard: boolean;
    readonly isHighSecurity: boolean;
    readonly isSuperHighSecurity: boolean;
    readonly isUltraHighSecurity: boolean;
    readonly isCustom: boolean;
    readonly asCustom: u32;
    readonly type:
      | "Basic"
      | "Standard"
      | "HighSecurity"
      | "SuperHighSecurity"
      | "UltraHighSecurity"
      | "Custom";
  }
  /** @name PalletFileSystemStorageRequestMspBucketResponse (351) */
  interface PalletFileSystemStorageRequestMspBucketResponse extends Struct {
    readonly bucketId: H256;
    readonly accept: Option<PalletFileSystemStorageRequestMspAcceptedFileKeys>;
    readonly reject: Vec<PalletFileSystemRejectedStorageRequest>;
  }
  /** @name PalletFileSystemStorageRequestMspAcceptedFileKeys (353) */
  interface PalletFileSystemStorageRequestMspAcceptedFileKeys extends Struct {
    readonly fileKeysAndProofs: Vec<PalletFileSystemFileKeyWithProof>;
    readonly forestProof: SpTrieStorageProofCompactProof;
  }
  /** @name PalletFileSystemFileKeyWithProof (355) */
  interface PalletFileSystemFileKeyWithProof extends Struct {
    readonly fileKey: H256;
    readonly proof: ShpFileKeyVerifierFileKeyProof;
  }
  /** @name PalletFileSystemRejectedStorageRequest (357) */
  interface PalletFileSystemRejectedStorageRequest extends Struct {
    readonly fileKey: H256;
    readonly reason: PalletFileSystemRejectedStorageRequestReason;
  }
  /** @name PalletProofsDealerCall (360) */
  interface PalletProofsDealerCall extends Enum {
    readonly isChallenge: boolean;
    readonly asChallenge: {
      readonly key: H256;
    } & Struct;
    readonly isSubmitProof: boolean;
    readonly asSubmitProof: {
      readonly proof: PalletProofsDealerProof;
      readonly provider: Option<H256>;
    } & Struct;
    readonly isForceInitialiseChallengeCycle: boolean;
    readonly asForceInitialiseChallengeCycle: {
      readonly provider: H256;
    } & Struct;
    readonly isSetPaused: boolean;
    readonly asSetPaused: {
      readonly paused: bool;
    } & Struct;
    readonly type: "Challenge" | "SubmitProof" | "ForceInitialiseChallengeCycle" | "SetPaused";
  }
  /** @name PalletRandomnessCall (361) */
  interface PalletRandomnessCall extends Enum {
    readonly isSetBabeRandomness: boolean;
    readonly type: "SetBabeRandomness";
  }
  /** @name PalletPaymentStreamsCall (362) */
  interface PalletPaymentStreamsCall extends Enum {
    readonly isCreateFixedRatePaymentStream: boolean;
    readonly asCreateFixedRatePaymentStream: {
      readonly providerId: H256;
      readonly userAccount: AccountId32;
      readonly rate: u128;
    } & Struct;
    readonly isUpdateFixedRatePaymentStream: boolean;
    readonly asUpdateFixedRatePaymentStream: {
      readonly providerId: H256;
      readonly userAccount: AccountId32;
      readonly newRate: u128;
    } & Struct;
    readonly isDeleteFixedRatePaymentStream: boolean;
    readonly asDeleteFixedRatePaymentStream: {
      readonly providerId: H256;
      readonly userAccount: AccountId32;
    } & Struct;
    readonly isCreateDynamicRatePaymentStream: boolean;
    readonly asCreateDynamicRatePaymentStream: {
      readonly providerId: H256;
      readonly userAccount: AccountId32;
      readonly amountProvided: u64;
    } & Struct;
    readonly isUpdateDynamicRatePaymentStream: boolean;
    readonly asUpdateDynamicRatePaymentStream: {
      readonly providerId: H256;
      readonly userAccount: AccountId32;
      readonly newAmountProvided: u64;
    } & Struct;
    readonly isDeleteDynamicRatePaymentStream: boolean;
    readonly asDeleteDynamicRatePaymentStream: {
      readonly providerId: H256;
      readonly userAccount: AccountId32;
    } & Struct;
    readonly isChargePaymentStreams: boolean;
    readonly asChargePaymentStreams: {
      readonly userAccount: AccountId32;
    } & Struct;
    readonly isChargeMultipleUsersPaymentStreams: boolean;
    readonly asChargeMultipleUsersPaymentStreams: {
      readonly userAccounts: Vec<AccountId32>;
    } & Struct;
    readonly isPayOutstandingDebt: boolean;
    readonly asPayOutstandingDebt: {
      readonly providers: Vec<H256>;
    } & Struct;
    readonly isClearInsolventFlag: boolean;
    readonly type:
      | "CreateFixedRatePaymentStream"
      | "UpdateFixedRatePaymentStream"
      | "DeleteFixedRatePaymentStream"
      | "CreateDynamicRatePaymentStream"
      | "UpdateDynamicRatePaymentStream"
      | "DeleteDynamicRatePaymentStream"
      | "ChargePaymentStreams"
      | "ChargeMultipleUsersPaymentStreams"
      | "PayOutstandingDebt"
      | "ClearInsolventFlag";
  }
  /** @name PalletBucketNftsCall (363) */
  interface PalletBucketNftsCall extends Enum {
    readonly isShareAccess: boolean;
    readonly asShareAccess: {
      readonly recipient: MultiAddress;
      readonly bucket: H256;
      readonly itemId: u32;
      readonly readAccessRegex: Option<Bytes>;
    } & Struct;
    readonly isUpdateReadAccess: boolean;
    readonly asUpdateReadAccess: {
      readonly bucket: H256;
      readonly itemId: u32;
      readonly readAccessRegex: Option<Bytes>;
    } & Struct;
    readonly type: "ShareAccess" | "UpdateReadAccess";
  }
  /** @name PalletNftsCall (365) */
  interface PalletNftsCall extends Enum {
    readonly isCreate: boolean;
    readonly asCreate: {
      readonly admin: MultiAddress;
      readonly config: PalletNftsCollectionConfig;
    } & Struct;
    readonly isForceCreate: boolean;
    readonly asForceCreate: {
      readonly owner: MultiAddress;
      readonly config: PalletNftsCollectionConfig;
    } & Struct;
    readonly isDestroy: boolean;
    readonly asDestroy: {
      readonly collection: u32;
      readonly witness: PalletNftsDestroyWitness;
    } & Struct;
    readonly isMint: boolean;
    readonly asMint: {
      readonly collection: u32;
      readonly item: u32;
      readonly mintTo: MultiAddress;
      readonly witnessData: Option<PalletNftsMintWitness>;
    } & Struct;
    readonly isForceMint: boolean;
    readonly asForceMint: {
      readonly collection: u32;
      readonly item: u32;
      readonly mintTo: MultiAddress;
      readonly itemConfig: PalletNftsItemConfig;
    } & Struct;
    readonly isBurn: boolean;
    readonly asBurn: {
      readonly collection: u32;
      readonly item: u32;
    } & Struct;
    readonly isTransfer: boolean;
    readonly asTransfer: {
      readonly collection: u32;
      readonly item: u32;
      readonly dest: MultiAddress;
    } & Struct;
    readonly isRedeposit: boolean;
    readonly asRedeposit: {
      readonly collection: u32;
      readonly items: Vec<u32>;
    } & Struct;
    readonly isLockItemTransfer: boolean;
    readonly asLockItemTransfer: {
      readonly collection: u32;
      readonly item: u32;
    } & Struct;
    readonly isUnlockItemTransfer: boolean;
    readonly asUnlockItemTransfer: {
      readonly collection: u32;
      readonly item: u32;
    } & Struct;
    readonly isLockCollection: boolean;
    readonly asLockCollection: {
      readonly collection: u32;
      readonly lockSettings: u64;
    } & Struct;
    readonly isTransferOwnership: boolean;
    readonly asTransferOwnership: {
      readonly collection: u32;
      readonly newOwner: MultiAddress;
    } & Struct;
    readonly isSetTeam: boolean;
    readonly asSetTeam: {
      readonly collection: u32;
      readonly issuer: Option<MultiAddress>;
      readonly admin: Option<MultiAddress>;
      readonly freezer: Option<MultiAddress>;
    } & Struct;
    readonly isForceCollectionOwner: boolean;
    readonly asForceCollectionOwner: {
      readonly collection: u32;
      readonly owner: MultiAddress;
    } & Struct;
    readonly isForceCollectionConfig: boolean;
    readonly asForceCollectionConfig: {
      readonly collection: u32;
      readonly config: PalletNftsCollectionConfig;
    } & Struct;
    readonly isApproveTransfer: boolean;
    readonly asApproveTransfer: {
      readonly collection: u32;
      readonly item: u32;
      readonly delegate: MultiAddress;
      readonly maybeDeadline: Option<u32>;
    } & Struct;
    readonly isCancelApproval: boolean;
    readonly asCancelApproval: {
      readonly collection: u32;
      readonly item: u32;
      readonly delegate: MultiAddress;
    } & Struct;
    readonly isClearAllTransferApprovals: boolean;
    readonly asClearAllTransferApprovals: {
      readonly collection: u32;
      readonly item: u32;
    } & Struct;
    readonly isLockItemProperties: boolean;
    readonly asLockItemProperties: {
      readonly collection: u32;
      readonly item: u32;
      readonly lockMetadata: bool;
      readonly lockAttributes: bool;
    } & Struct;
    readonly isSetAttribute: boolean;
    readonly asSetAttribute: {
      readonly collection: u32;
      readonly maybeItem: Option<u32>;
      readonly namespace: PalletNftsAttributeNamespace;
      readonly key: Bytes;
      readonly value: Bytes;
    } & Struct;
    readonly isForceSetAttribute: boolean;
    readonly asForceSetAttribute: {
      readonly setAs: Option<AccountId32>;
      readonly collection: u32;
      readonly maybeItem: Option<u32>;
      readonly namespace: PalletNftsAttributeNamespace;
      readonly key: Bytes;
      readonly value: Bytes;
    } & Struct;
    readonly isClearAttribute: boolean;
    readonly asClearAttribute: {
      readonly collection: u32;
      readonly maybeItem: Option<u32>;
      readonly namespace: PalletNftsAttributeNamespace;
      readonly key: Bytes;
    } & Struct;
    readonly isApproveItemAttributes: boolean;
    readonly asApproveItemAttributes: {
      readonly collection: u32;
      readonly item: u32;
      readonly delegate: MultiAddress;
    } & Struct;
    readonly isCancelItemAttributesApproval: boolean;
    readonly asCancelItemAttributesApproval: {
      readonly collection: u32;
      readonly item: u32;
      readonly delegate: MultiAddress;
      readonly witness: PalletNftsCancelAttributesApprovalWitness;
    } & Struct;
    readonly isSetMetadata: boolean;
    readonly asSetMetadata: {
      readonly collection: u32;
      readonly item: u32;
      readonly data: Bytes;
    } & Struct;
    readonly isClearMetadata: boolean;
    readonly asClearMetadata: {
      readonly collection: u32;
      readonly item: u32;
    } & Struct;
    readonly isSetCollectionMetadata: boolean;
    readonly asSetCollectionMetadata: {
      readonly collection: u32;
      readonly data: Bytes;
    } & Struct;
    readonly isClearCollectionMetadata: boolean;
    readonly asClearCollectionMetadata: {
      readonly collection: u32;
    } & Struct;
    readonly isSetAcceptOwnership: boolean;
    readonly asSetAcceptOwnership: {
      readonly maybeCollection: Option<u32>;
    } & Struct;
    readonly isSetCollectionMaxSupply: boolean;
    readonly asSetCollectionMaxSupply: {
      readonly collection: u32;
      readonly maxSupply: u32;
    } & Struct;
    readonly isUpdateMintSettings: boolean;
    readonly asUpdateMintSettings: {
      readonly collection: u32;
      readonly mintSettings: PalletNftsMintSettings;
    } & Struct;
    readonly isSetPrice: boolean;
    readonly asSetPrice: {
      readonly collection: u32;
      readonly item: u32;
      readonly price: Option<u128>;
      readonly whitelistedBuyer: Option<MultiAddress>;
    } & Struct;
    readonly isBuyItem: boolean;
    readonly asBuyItem: {
      readonly collection: u32;
      readonly item: u32;
      readonly bidPrice: u128;
    } & Struct;
    readonly isPayTips: boolean;
    readonly asPayTips: {
      readonly tips: Vec<PalletNftsItemTip>;
    } & Struct;
    readonly isCreateSwap: boolean;
    readonly asCreateSwap: {
      readonly offeredCollection: u32;
      readonly offeredItem: u32;
      readonly desiredCollection: u32;
      readonly maybeDesiredItem: Option<u32>;
      readonly maybePrice: Option<PalletNftsPriceWithDirection>;
      readonly duration: u32;
    } & Struct;
    readonly isCancelSwap: boolean;
    readonly asCancelSwap: {
      readonly offeredCollection: u32;
      readonly offeredItem: u32;
    } & Struct;
    readonly isClaimSwap: boolean;
    readonly asClaimSwap: {
      readonly sendCollection: u32;
      readonly sendItem: u32;
      readonly receiveCollection: u32;
      readonly receiveItem: u32;
      readonly witnessPrice: Option<PalletNftsPriceWithDirection>;
    } & Struct;
    readonly isMintPreSigned: boolean;
    readonly asMintPreSigned: {
      readonly mintData: PalletNftsPreSignedMint;
      readonly signature: SpRuntimeMultiSignature;
      readonly signer: AccountId32;
    } & Struct;
    readonly isSetAttributesPreSigned: boolean;
    readonly asSetAttributesPreSigned: {
      readonly data: PalletNftsPreSignedAttributes;
      readonly signature: SpRuntimeMultiSignature;
      readonly signer: AccountId32;
    } & Struct;
    readonly type:
      | "Create"
      | "ForceCreate"
      | "Destroy"
      | "Mint"
      | "ForceMint"
      | "Burn"
      | "Transfer"
      | "Redeposit"
      | "LockItemTransfer"
      | "UnlockItemTransfer"
      | "LockCollection"
      | "TransferOwnership"
      | "SetTeam"
      | "ForceCollectionOwner"
      | "ForceCollectionConfig"
      | "ApproveTransfer"
      | "CancelApproval"
      | "ClearAllTransferApprovals"
      | "LockItemProperties"
      | "SetAttribute"
      | "ForceSetAttribute"
      | "ClearAttribute"
      | "ApproveItemAttributes"
      | "CancelItemAttributesApproval"
      | "SetMetadata"
      | "ClearMetadata"
      | "SetCollectionMetadata"
      | "ClearCollectionMetadata"
      | "SetAcceptOwnership"
      | "SetCollectionMaxSupply"
      | "UpdateMintSettings"
      | "SetPrice"
      | "BuyItem"
      | "PayTips"
      | "CreateSwap"
      | "CancelSwap"
      | "ClaimSwap"
      | "MintPreSigned"
      | "SetAttributesPreSigned";
  }
  /** @name PalletNftsCollectionConfig (366) */
  interface PalletNftsCollectionConfig extends Struct {
    readonly settings: u64;
    readonly maxSupply: Option<u32>;
    readonly mintSettings: PalletNftsMintSettings;
  }
  /** @name PalletNftsCollectionSetting (368) */
  interface PalletNftsCollectionSetting extends Enum {
    readonly isTransferableItems: boolean;
    readonly isUnlockedMetadata: boolean;
    readonly isUnlockedAttributes: boolean;
    readonly isUnlockedMaxSupply: boolean;
    readonly isDepositRequired: boolean;
    readonly type:
      | "TransferableItems"
      | "UnlockedMetadata"
      | "UnlockedAttributes"
      | "UnlockedMaxSupply"
      | "DepositRequired";
  }
  /** @name PalletNftsMintSettings (369) */
  interface PalletNftsMintSettings extends Struct {
    readonly mintType: PalletNftsMintType;
    readonly price: Option<u128>;
    readonly startBlock: Option<u32>;
    readonly endBlock: Option<u32>;
    readonly defaultItemSettings: u64;
  }
  /** @name PalletNftsMintType (370) */
  interface PalletNftsMintType extends Enum {
    readonly isIssuer: boolean;
    readonly isPublic: boolean;
    readonly isHolderOf: boolean;
    readonly asHolderOf: u32;
    readonly type: "Issuer" | "Public" | "HolderOf";
  }
  /** @name PalletNftsItemSetting (373) */
  interface PalletNftsItemSetting extends Enum {
    readonly isTransferable: boolean;
    readonly isUnlockedMetadata: boolean;
    readonly isUnlockedAttributes: boolean;
    readonly type: "Transferable" | "UnlockedMetadata" | "UnlockedAttributes";
  }
  /** @name PalletNftsDestroyWitness (374) */
  interface PalletNftsDestroyWitness extends Struct {
    readonly itemMetadatas: Compact<u32>;
    readonly itemConfigs: Compact<u32>;
    readonly attributes: Compact<u32>;
  }
  /** @name PalletNftsMintWitness (376) */
  interface PalletNftsMintWitness extends Struct {
    readonly ownedItem: Option<u32>;
    readonly mintPrice: Option<u128>;
  }
  /** @name PalletNftsItemConfig (377) */
  interface PalletNftsItemConfig extends Struct {
    readonly settings: u64;
  }
  /** @name PalletNftsCancelAttributesApprovalWitness (379) */
  interface PalletNftsCancelAttributesApprovalWitness extends Struct {
    readonly accountAttributes: u32;
  }
  /** @name PalletNftsItemTip (381) */
  interface PalletNftsItemTip extends Struct {
    readonly collection: u32;
    readonly item: u32;
    readonly receiver: AccountId32;
    readonly amount: u128;
  }
  /** @name PalletNftsPreSignedMint (383) */
  interface PalletNftsPreSignedMint extends Struct {
    readonly collection: u32;
    readonly item: u32;
    readonly attributes: Vec<ITuple<[Bytes, Bytes]>>;
    readonly metadata: Bytes;
    readonly onlyAccount: Option<AccountId32>;
    readonly deadline: u32;
    readonly mintPrice: Option<u128>;
  }
  /** @name SpRuntimeMultiSignature (384) */
  interface SpRuntimeMultiSignature extends Enum {
    readonly isEd25519: boolean;
    readonly asEd25519: U8aFixed;
    readonly isSr25519: boolean;
    readonly asSr25519: U8aFixed;
    readonly isEcdsa: boolean;
    readonly asEcdsa: U8aFixed;
    readonly type: "Ed25519" | "Sr25519" | "Ecdsa";
  }
  /** @name PalletNftsPreSignedAttributes (387) */
  interface PalletNftsPreSignedAttributes extends Struct {
    readonly collection: u32;
    readonly item: u32;
    readonly attributes: Vec<ITuple<[Bytes, Bytes]>>;
    readonly namespace: PalletNftsAttributeNamespace;
    readonly deadline: u32;
  }
  /** @name PalletParametersCall (388) */
  interface PalletParametersCall extends Enum {
    readonly isSetParameter: boolean;
    readonly asSetParameter: {
      readonly keyValue: StorageHubRuntimeConfigsRuntimeParamsRuntimeParameters;
    } & Struct;
    readonly type: "SetParameter";
  }
  /** @name StorageHubRuntimeConfigsRuntimeParamsRuntimeParameters (389) */
  interface StorageHubRuntimeConfigsRuntimeParamsRuntimeParameters extends Enum {
    readonly isRuntimeConfig: boolean;
    readonly asRuntimeConfig: StorageHubRuntimeConfigsRuntimeParamsDynamicParamsRuntimeConfigParameters;
    readonly type: "RuntimeConfig";
  }
  /** @name StorageHubRuntimeConfigsRuntimeParamsDynamicParamsRuntimeConfigParameters (390) */
  interface StorageHubRuntimeConfigsRuntimeParamsDynamicParamsRuntimeConfigParameters extends Enum {
    readonly isSlashAmountPerMaxFileSize: boolean;
    readonly asSlashAmountPerMaxFileSize: ITuple<
      [
        StorageHubRuntimeConfigsRuntimeParamsDynamicParamsRuntimeConfigSlashAmountPerMaxFileSize,
        Option<u128>
      ]
    >;
    readonly isStakeToChallengePeriod: boolean;
    readonly asStakeToChallengePeriod: ITuple<
      [
        StorageHubRuntimeConfigsRuntimeParamsDynamicParamsRuntimeConfigStakeToChallengePeriod,
        Option<u128>
      ]
    >;
    readonly isCheckpointChallengePeriod: boolean;
    readonly asCheckpointChallengePeriod: ITuple<
      [
        StorageHubRuntimeConfigsRuntimeParamsDynamicParamsRuntimeConfigCheckpointChallengePeriod,
        Option<u32>
      ]
    >;
    readonly isMinChallengePeriod: boolean;
    readonly asMinChallengePeriod: ITuple<
      [
        StorageHubRuntimeConfigsRuntimeParamsDynamicParamsRuntimeConfigMinChallengePeriod,
        Option<u32>
      ]
    >;
    readonly isSystemUtilisationLowerThresholdPercentage: boolean;
    readonly asSystemUtilisationLowerThresholdPercentage: ITuple<
      [
        StorageHubRuntimeConfigsRuntimeParamsDynamicParamsRuntimeConfigSystemUtilisationLowerThresholdPercentage,
        Option<Perbill>
      ]
    >;
    readonly isSystemUtilisationUpperThresholdPercentage: boolean;
    readonly asSystemUtilisationUpperThresholdPercentage: ITuple<
      [
        StorageHubRuntimeConfigsRuntimeParamsDynamicParamsRuntimeConfigSystemUtilisationUpperThresholdPercentage,
        Option<Perbill>
      ]
    >;
    readonly isMostlyStablePrice: boolean;
    readonly asMostlyStablePrice: ITuple<
      [
        StorageHubRuntimeConfigsRuntimeParamsDynamicParamsRuntimeConfigMostlyStablePrice,
        Option<u128>
      ]
    >;
    readonly isMaxPrice: boolean;
    readonly asMaxPrice: ITuple<
      [StorageHubRuntimeConfigsRuntimeParamsDynamicParamsRuntimeConfigMaxPrice, Option<u128>]
    >;
    readonly isMinPrice: boolean;
    readonly asMinPrice: ITuple<
      [StorageHubRuntimeConfigsRuntimeParamsDynamicParamsRuntimeConfigMinPrice, Option<u128>]
    >;
    readonly isUpperExponentFactor: boolean;
    readonly asUpperExponentFactor: ITuple<
      [
        StorageHubRuntimeConfigsRuntimeParamsDynamicParamsRuntimeConfigUpperExponentFactor,
        Option<u32>
      ]
    >;
    readonly isLowerExponentFactor: boolean;
    readonly asLowerExponentFactor: ITuple<
      [
        StorageHubRuntimeConfigsRuntimeParamsDynamicParamsRuntimeConfigLowerExponentFactor,
        Option<u32>
      ]
    >;
    readonly isZeroSizeBucketFixedRate: boolean;
    readonly asZeroSizeBucketFixedRate: ITuple<
      [
        StorageHubRuntimeConfigsRuntimeParamsDynamicParamsRuntimeConfigZeroSizeBucketFixedRate,
        Option<u128>
      ]
    >;
    readonly isIdealUtilisationRate: boolean;
    readonly asIdealUtilisationRate: ITuple<
      [
        StorageHubRuntimeConfigsRuntimeParamsDynamicParamsRuntimeConfigIdealUtilisationRate,
        Option<Perbill>
      ]
    >;
    readonly isDecayRate: boolean;
    readonly asDecayRate: ITuple<
      [StorageHubRuntimeConfigsRuntimeParamsDynamicParamsRuntimeConfigDecayRate, Option<Perbill>]
    >;
    readonly isMinimumTreasuryCut: boolean;
    readonly asMinimumTreasuryCut: ITuple<
      [
        StorageHubRuntimeConfigsRuntimeParamsDynamicParamsRuntimeConfigMinimumTreasuryCut,
        Option<Perbill>
      ]
    >;
    readonly isMaximumTreasuryCut: boolean;
    readonly asMaximumTreasuryCut: ITuple<
      [
        StorageHubRuntimeConfigsRuntimeParamsDynamicParamsRuntimeConfigMaximumTreasuryCut,
        Option<Perbill>
      ]
    >;
    readonly isBspStopStoringFilePenalty: boolean;
    readonly asBspStopStoringFilePenalty: ITuple<
      [
        StorageHubRuntimeConfigsRuntimeParamsDynamicParamsRuntimeConfigBspStopStoringFilePenalty,
        Option<u128>
      ]
    >;
    readonly isProviderTopUpTtl: boolean;
    readonly asProviderTopUpTtl: ITuple<
      [StorageHubRuntimeConfigsRuntimeParamsDynamicParamsRuntimeConfigProviderTopUpTtl, Option<u32>]
    >;
    readonly isBasicReplicationTarget: boolean;
    readonly asBasicReplicationTarget: ITuple<
      [
        StorageHubRuntimeConfigsRuntimeParamsDynamicParamsRuntimeConfigBasicReplicationTarget,
        Option<u32>
      ]
    >;
    readonly isStandardReplicationTarget: boolean;
    readonly asStandardReplicationTarget: ITuple<
      [
        StorageHubRuntimeConfigsRuntimeParamsDynamicParamsRuntimeConfigStandardReplicationTarget,
        Option<u32>
      ]
    >;
    readonly isHighSecurityReplicationTarget: boolean;
    readonly asHighSecurityReplicationTarget: ITuple<
      [
        StorageHubRuntimeConfigsRuntimeParamsDynamicParamsRuntimeConfigHighSecurityReplicationTarget,
        Option<u32>
      ]
    >;
    readonly isSuperHighSecurityReplicationTarget: boolean;
    readonly asSuperHighSecurityReplicationTarget: ITuple<
      [
        StorageHubRuntimeConfigsRuntimeParamsDynamicParamsRuntimeConfigSuperHighSecurityReplicationTarget,
        Option<u32>
      ]
    >;
    readonly isUltraHighSecurityReplicationTarget: boolean;
    readonly asUltraHighSecurityReplicationTarget: ITuple<
      [
        StorageHubRuntimeConfigsRuntimeParamsDynamicParamsRuntimeConfigUltraHighSecurityReplicationTarget,
        Option<u32>
      ]
    >;
    readonly isMaxReplicationTarget: boolean;
    readonly asMaxReplicationTarget: ITuple<
      [
        StorageHubRuntimeConfigsRuntimeParamsDynamicParamsRuntimeConfigMaxReplicationTarget,
        Option<u32>
      ]
    >;
    readonly isTickRangeToMaximumThreshold: boolean;
    readonly asTickRangeToMaximumThreshold: ITuple<
      [
        StorageHubRuntimeConfigsRuntimeParamsDynamicParamsRuntimeConfigTickRangeToMaximumThreshold,
        Option<u32>
      ]
    >;
    readonly isStorageRequestTtl: boolean;
    readonly asStorageRequestTtl: ITuple<
      [
        StorageHubRuntimeConfigsRuntimeParamsDynamicParamsRuntimeConfigStorageRequestTtl,
        Option<u32>
      ]
    >;
    readonly isMinWaitForStopStoring: boolean;
    readonly asMinWaitForStopStoring: ITuple<
      [
        StorageHubRuntimeConfigsRuntimeParamsDynamicParamsRuntimeConfigMinWaitForStopStoring,
        Option<u32>
      ]
    >;
    readonly isMinSeedPeriod: boolean;
    readonly asMinSeedPeriod: ITuple<
      [StorageHubRuntimeConfigsRuntimeParamsDynamicParamsRuntimeConfigMinSeedPeriod, Option<u32>]
    >;
    readonly isStakeToSeedPeriod: boolean;
    readonly asStakeToSeedPeriod: ITuple<
      [
        StorageHubRuntimeConfigsRuntimeParamsDynamicParamsRuntimeConfigStakeToSeedPeriod,
        Option<u128>
      ]
    >;
    readonly type:
      | "SlashAmountPerMaxFileSize"
      | "StakeToChallengePeriod"
      | "CheckpointChallengePeriod"
      | "MinChallengePeriod"
      | "SystemUtilisationLowerThresholdPercentage"
      | "SystemUtilisationUpperThresholdPercentage"
      | "MostlyStablePrice"
      | "MaxPrice"
      | "MinPrice"
      | "UpperExponentFactor"
      | "LowerExponentFactor"
      | "ZeroSizeBucketFixedRate"
      | "IdealUtilisationRate"
      | "DecayRate"
      | "MinimumTreasuryCut"
      | "MaximumTreasuryCut"
      | "BspStopStoringFilePenalty"
      | "ProviderTopUpTtl"
      | "BasicReplicationTarget"
      | "StandardReplicationTarget"
      | "HighSecurityReplicationTarget"
      | "SuperHighSecurityReplicationTarget"
      | "UltraHighSecurityReplicationTarget"
      | "MaxReplicationTarget"
      | "TickRangeToMaximumThreshold"
      | "StorageRequestTtl"
      | "MinWaitForStopStoring"
      | "MinSeedPeriod"
      | "StakeToSeedPeriod";
  }
  /** @name PalletSudoError (392) */
  interface PalletSudoError extends Enum {
    readonly isRequireSudo: boolean;
    readonly type: "RequireSudo";
  }
  /** @name PalletCollatorSelectionCandidateInfo (395) */
  interface PalletCollatorSelectionCandidateInfo extends Struct {
    readonly who: AccountId32;
    readonly deposit: u128;
  }
  /** @name PalletCollatorSelectionError (397) */
  interface PalletCollatorSelectionError extends Enum {
    readonly isTooManyCandidates: boolean;
    readonly isTooFewEligibleCollators: boolean;
    readonly isAlreadyCandidate: boolean;
    readonly isNotCandidate: boolean;
    readonly isTooManyInvulnerables: boolean;
    readonly isAlreadyInvulnerable: boolean;
    readonly isNotInvulnerable: boolean;
    readonly isNoAssociatedValidatorId: boolean;
    readonly isValidatorNotRegistered: boolean;
    readonly isInsertToCandidateListFailed: boolean;
    readonly isRemoveFromCandidateListFailed: boolean;
    readonly isDepositTooLow: boolean;
    readonly isUpdateCandidateListFailed: boolean;
    readonly isInsufficientBond: boolean;
    readonly isTargetIsNotCandidate: boolean;
    readonly isIdenticalDeposit: boolean;
    readonly isInvalidUnreserve: boolean;
    readonly type:
      | "TooManyCandidates"
      | "TooFewEligibleCollators"
      | "AlreadyCandidate"
      | "NotCandidate"
      | "TooManyInvulnerables"
      | "AlreadyInvulnerable"
      | "NotInvulnerable"
      | "NoAssociatedValidatorId"
      | "ValidatorNotRegistered"
      | "InsertToCandidateListFailed"
      | "RemoveFromCandidateListFailed"
      | "DepositTooLow"
      | "UpdateCandidateListFailed"
      | "InsufficientBond"
      | "TargetIsNotCandidate"
      | "IdenticalDeposit"
      | "InvalidUnreserve";
  }
  /** @name SpCoreCryptoKeyTypeId (401) */
  interface SpCoreCryptoKeyTypeId extends U8aFixed {}
  /** @name PalletSessionError (402) */
  interface PalletSessionError extends Enum {
    readonly isInvalidProof: boolean;
    readonly isNoAssociatedValidatorId: boolean;
    readonly isDuplicatedKey: boolean;
    readonly isNoKeys: boolean;
    readonly isNoAccount: boolean;
    readonly type:
      | "InvalidProof"
      | "NoAssociatedValidatorId"
      | "DuplicatedKey"
      | "NoKeys"
      | "NoAccount";
  }
  /** @name CumulusPalletXcmpQueueOutboundChannelDetails (411) */
  interface CumulusPalletXcmpQueueOutboundChannelDetails extends Struct {
    readonly recipient: u32;
    readonly state: CumulusPalletXcmpQueueOutboundState;
    readonly signalsExist: bool;
    readonly firstIndex: u16;
    readonly lastIndex: u16;
  }
  /** @name CumulusPalletXcmpQueueOutboundState (412) */
  interface CumulusPalletXcmpQueueOutboundState extends Enum {
    readonly isOk: boolean;
    readonly isSuspended: boolean;
    readonly type: "Ok" | "Suspended";
  }
  /** @name CumulusPalletXcmpQueueQueueConfigData (416) */
  interface CumulusPalletXcmpQueueQueueConfigData extends Struct {
    readonly suspendThreshold: u32;
    readonly dropThreshold: u32;
    readonly resumeThreshold: u32;
  }
  /** @name CumulusPalletXcmpQueueError (417) */
  interface CumulusPalletXcmpQueueError extends Enum {
    readonly isBadQueueConfig: boolean;
    readonly isAlreadySuspended: boolean;
    readonly isAlreadyResumed: boolean;
    readonly isTooManyActiveOutboundChannels: boolean;
    readonly isTooBig: boolean;
    readonly type:
      | "BadQueueConfig"
      | "AlreadySuspended"
      | "AlreadyResumed"
      | "TooManyActiveOutboundChannels"
      | "TooBig";
  }
  /** @name PalletXcmQueryStatus (418) */
  interface PalletXcmQueryStatus extends Enum {
    readonly isPending: boolean;
    readonly asPending: {
      readonly responder: XcmVersionedLocation;
      readonly maybeMatchQuerier: Option<XcmVersionedLocation>;
      readonly maybeNotify: Option<ITuple<[u8, u8]>>;
      readonly timeout: u32;
    } & Struct;
    readonly isVersionNotifier: boolean;
    readonly asVersionNotifier: {
      readonly origin: XcmVersionedLocation;
      readonly isActive: bool;
    } & Struct;
    readonly isReady: boolean;
    readonly asReady: {
      readonly response: XcmVersionedResponse;
      readonly at: u32;
    } & Struct;
    readonly type: "Pending" | "VersionNotifier" | "Ready";
  }
  /** @name XcmVersionedResponse (422) */
  interface XcmVersionedResponse extends Enum {
    readonly isV2: boolean;
    readonly asV2: XcmV2Response;
    readonly isV3: boolean;
    readonly asV3: XcmV3Response;
    readonly isV4: boolean;
    readonly asV4: StagingXcmV4Response;
    readonly type: "V2" | "V3" | "V4";
  }
  /** @name PalletXcmVersionMigrationStage (428) */
  interface PalletXcmVersionMigrationStage extends Enum {
    readonly isMigrateSupportedVersion: boolean;
    readonly isMigrateVersionNotifiers: boolean;
    readonly isNotifyCurrentTargets: boolean;
    readonly asNotifyCurrentTargets: Option<Bytes>;
    readonly isMigrateAndNotifyOldTargets: boolean;
    readonly type:
      | "MigrateSupportedVersion"
      | "MigrateVersionNotifiers"
      | "NotifyCurrentTargets"
      | "MigrateAndNotifyOldTargets";
  }
  /** @name PalletXcmRemoteLockedFungibleRecord (430) */
  interface PalletXcmRemoteLockedFungibleRecord extends Struct {
    readonly amount: u128;
    readonly owner: XcmVersionedLocation;
    readonly locker: XcmVersionedLocation;
    readonly consumers: Vec<ITuple<[Null, u128]>>;
  }
  /** @name PalletXcmError (437) */
  interface PalletXcmError extends Enum {
    readonly isUnreachable: boolean;
    readonly isSendFailure: boolean;
    readonly isFiltered: boolean;
    readonly isUnweighableMessage: boolean;
    readonly isDestinationNotInvertible: boolean;
    readonly isEmpty: boolean;
    readonly isCannotReanchor: boolean;
    readonly isTooManyAssets: boolean;
    readonly isInvalidOrigin: boolean;
    readonly isBadVersion: boolean;
    readonly isBadLocation: boolean;
    readonly isNoSubscription: boolean;
    readonly isAlreadySubscribed: boolean;
    readonly isCannotCheckOutTeleport: boolean;
    readonly isLowBalance: boolean;
    readonly isTooManyLocks: boolean;
    readonly isAccountNotSovereign: boolean;
    readonly isFeesNotMet: boolean;
    readonly isLockNotFound: boolean;
    readonly isInUse: boolean;
    readonly isInvalidAssetUnknownReserve: boolean;
    readonly isInvalidAssetUnsupportedReserve: boolean;
    readonly isTooManyReserves: boolean;
    readonly isLocalExecutionIncomplete: boolean;
    readonly type:
      | "Unreachable"
      | "SendFailure"
      | "Filtered"
      | "UnweighableMessage"
      | "DestinationNotInvertible"
      | "Empty"
      | "CannotReanchor"
      | "TooManyAssets"
      | "InvalidOrigin"
      | "BadVersion"
      | "BadLocation"
      | "NoSubscription"
      | "AlreadySubscribed"
      | "CannotCheckOutTeleport"
      | "LowBalance"
      | "TooManyLocks"
      | "AccountNotSovereign"
      | "FeesNotMet"
      | "LockNotFound"
      | "InUse"
      | "InvalidAssetUnknownReserve"
      | "InvalidAssetUnsupportedReserve"
      | "TooManyReserves"
      | "LocalExecutionIncomplete";
  }
  /** @name PalletMessageQueueBookState (438) */
  interface PalletMessageQueueBookState extends Struct {
    readonly begin: u32;
    readonly end: u32;
    readonly count: u32;
    readonly readyNeighbours: Option<PalletMessageQueueNeighbours>;
    readonly messageCount: u64;
    readonly size_: u64;
  }
  /** @name PalletMessageQueueNeighbours (440) */
  interface PalletMessageQueueNeighbours extends Struct {
    readonly prev: CumulusPrimitivesCoreAggregateMessageOrigin;
    readonly next: CumulusPrimitivesCoreAggregateMessageOrigin;
  }
  /** @name PalletMessageQueuePage (442) */
  interface PalletMessageQueuePage extends Struct {
    readonly remaining: u32;
    readonly remainingSize: u32;
    readonly firstIndex: u32;
    readonly first: u32;
    readonly last: u32;
    readonly heap: Bytes;
  }
  /** @name PalletMessageQueueError (444) */
  interface PalletMessageQueueError extends Enum {
    readonly isNotReapable: boolean;
    readonly isNoPage: boolean;
    readonly isNoMessage: boolean;
    readonly isAlreadyProcessed: boolean;
    readonly isQueued: boolean;
    readonly isInsufficientWeight: boolean;
    readonly isTemporarilyUnprocessable: boolean;
    readonly isQueuePaused: boolean;
    readonly isRecursiveDisallowed: boolean;
    readonly type:
      | "NotReapable"
      | "NoPage"
      | "NoMessage"
      | "AlreadyProcessed"
      | "Queued"
      | "InsufficientWeight"
      | "TemporarilyUnprocessable"
      | "QueuePaused"
      | "RecursiveDisallowed";
  }
  /** @name PalletStorageProvidersSignUpRequest (445) */
  interface PalletStorageProvidersSignUpRequest extends Struct {
    readonly spSignUpRequest: PalletStorageProvidersSignUpRequestSpParams;
    readonly at: u32;
  }
  /** @name PalletStorageProvidersSignUpRequestSpParams (446) */
  interface PalletStorageProvidersSignUpRequestSpParams extends Enum {
    readonly isBackupStorageProvider: boolean;
    readonly asBackupStorageProvider: PalletStorageProvidersBackupStorageProvider;
    readonly isMainStorageProvider: boolean;
    readonly asMainStorageProvider: PalletStorageProvidersMainStorageProviderSignUpRequest;
    readonly type: "BackupStorageProvider" | "MainStorageProvider";
  }
  /** @name PalletStorageProvidersBackupStorageProvider (447) */
  interface PalletStorageProvidersBackupStorageProvider extends Struct {
    readonly capacity: u64;
    readonly capacityUsed: u64;
    readonly multiaddresses: Vec<Bytes>;
    readonly root: H256;
    readonly lastCapacityChange: u32;
    readonly ownerAccount: AccountId32;
    readonly paymentAccount: AccountId32;
    readonly reputationWeight: u32;
    readonly signUpBlock: u32;
  }
  /** @name PalletStorageProvidersMainStorageProviderSignUpRequest (448) */
  interface PalletStorageProvidersMainStorageProviderSignUpRequest extends Struct {
    readonly mspInfo: PalletStorageProvidersMainStorageProvider;
    readonly valueProp: PalletStorageProvidersValueProposition;
  }
  /** @name PalletStorageProvidersMainStorageProvider (449) */
  interface PalletStorageProvidersMainStorageProvider extends Struct {
    readonly capacity: u64;
    readonly capacityUsed: u64;
    readonly multiaddresses: Vec<Bytes>;
    readonly amountOfBuckets: u128;
    readonly amountOfValueProps: u32;
    readonly lastCapacityChange: u32;
    readonly ownerAccount: AccountId32;
    readonly paymentAccount: AccountId32;
    readonly signUpBlock: u32;
  }
  /** @name PalletStorageProvidersBucket (450) */
  interface PalletStorageProvidersBucket extends Struct {
    readonly root: H256;
    readonly userId: AccountId32;
    readonly mspId: Option<H256>;
    readonly private: bool;
    readonly readAccessGroupId: Option<u32>;
    readonly size_: u64;
    readonly valuePropId: H256;
  }
  /** @name PalletStorageProvidersError (454) */
  interface PalletStorageProvidersError extends Enum {
    readonly isAlreadyRegistered: boolean;
    readonly isSignUpNotRequested: boolean;
    readonly isSignUpRequestPending: boolean;
    readonly isNoMultiAddress: boolean;
    readonly isInvalidMultiAddress: boolean;
    readonly isStorageTooLow: boolean;
    readonly isNotEnoughBalance: boolean;
    readonly isCannotHoldDeposit: boolean;
    readonly isStorageStillInUse: boolean;
    readonly isSignOffPeriodNotPassed: boolean;
    readonly isRandomnessNotValidYet: boolean;
    readonly isSignUpRequestExpired: boolean;
    readonly isNewCapacityLessThanUsedStorage: boolean;
    readonly isNewCapacityEqualsCurrentCapacity: boolean;
    readonly isNewCapacityCantBeZero: boolean;
    readonly isNotEnoughTimePassed: boolean;
    readonly isNewUsedCapacityExceedsStorageCapacity: boolean;
    readonly isDepositTooLow: boolean;
    readonly isNotRegistered: boolean;
    readonly isNoUserId: boolean;
    readonly isNoBucketId: boolean;
    readonly isSpRegisteredButDataNotFound: boolean;
    readonly isBucketNotFound: boolean;
    readonly isBucketAlreadyExists: boolean;
    readonly isBucketNotEmpty: boolean;
    readonly isBucketsMovedAmountMismatch: boolean;
    readonly isAppendBucketToMspFailed: boolean;
    readonly isProviderNotSlashable: boolean;
    readonly isTopUpNotRequired: boolean;
    readonly isBucketMustHaveMspForOperation: boolean;
    readonly isMultiAddressesMaxAmountReached: boolean;
    readonly isMultiAddressNotFound: boolean;
    readonly isMultiAddressAlreadyExists: boolean;
    readonly isLastMultiAddressCantBeRemoved: boolean;
    readonly isValuePropositionNotFound: boolean;
    readonly isValuePropositionAlreadyExists: boolean;
    readonly isValuePropositionNotAvailable: boolean;
    readonly isCantDeactivateLastValueProp: boolean;
    readonly isValuePropositionsDeletedAmountMismatch: boolean;
    readonly isFixedRatePaymentStreamNotFound: boolean;
    readonly isMspAlreadyAssignedToBucket: boolean;
    readonly isBucketSizeExceedsLimit: boolean;
    readonly isBucketHasNoValueProposition: boolean;
    readonly isMaxBlockNumberReached: boolean;
    readonly isOperationNotAllowedForInsolventProvider: boolean;
    readonly isDeleteProviderConditionsNotMet: boolean;
    readonly isCannotStopCycleWithNonDefaultRoot: boolean;
    readonly isBspOnlyOperation: boolean;
    readonly isMspOnlyOperation: boolean;
    readonly isInvalidEncodedFileMetadata: boolean;
    readonly isInvalidEncodedAccountId: boolean;
    readonly isPaymentStreamNotFound: boolean;
    readonly type:
      | "AlreadyRegistered"
      | "SignUpNotRequested"
      | "SignUpRequestPending"
      | "NoMultiAddress"
      | "InvalidMultiAddress"
      | "StorageTooLow"
      | "NotEnoughBalance"
      | "CannotHoldDeposit"
      | "StorageStillInUse"
      | "SignOffPeriodNotPassed"
      | "RandomnessNotValidYet"
      | "SignUpRequestExpired"
      | "NewCapacityLessThanUsedStorage"
      | "NewCapacityEqualsCurrentCapacity"
      | "NewCapacityCantBeZero"
      | "NotEnoughTimePassed"
      | "NewUsedCapacityExceedsStorageCapacity"
      | "DepositTooLow"
      | "NotRegistered"
      | "NoUserId"
      | "NoBucketId"
      | "SpRegisteredButDataNotFound"
      | "BucketNotFound"
      | "BucketAlreadyExists"
      | "BucketNotEmpty"
      | "BucketsMovedAmountMismatch"
      | "AppendBucketToMspFailed"
      | "ProviderNotSlashable"
      | "TopUpNotRequired"
      | "BucketMustHaveMspForOperation"
      | "MultiAddressesMaxAmountReached"
      | "MultiAddressNotFound"
      | "MultiAddressAlreadyExists"
      | "LastMultiAddressCantBeRemoved"
      | "ValuePropositionNotFound"
      | "ValuePropositionAlreadyExists"
      | "ValuePropositionNotAvailable"
      | "CantDeactivateLastValueProp"
      | "ValuePropositionsDeletedAmountMismatch"
      | "FixedRatePaymentStreamNotFound"
      | "MspAlreadyAssignedToBucket"
      | "BucketSizeExceedsLimit"
      | "BucketHasNoValueProposition"
      | "MaxBlockNumberReached"
      | "OperationNotAllowedForInsolventProvider"
      | "DeleteProviderConditionsNotMet"
      | "CannotStopCycleWithNonDefaultRoot"
      | "BspOnlyOperation"
      | "MspOnlyOperation"
      | "InvalidEncodedFileMetadata"
      | "InvalidEncodedAccountId"
      | "PaymentStreamNotFound";
  }
  /** @name PalletFileSystemStorageRequestMetadata (455) */
  interface PalletFileSystemStorageRequestMetadata extends Struct {
    readonly requestedAt: u32;
    readonly expiresAt: u32;
    readonly owner: AccountId32;
    readonly bucketId: H256;
    readonly location: Bytes;
    readonly fingerprint: H256;
    readonly size_: u64;
    readonly msp: Option<ITuple<[H256, bool]>>;
    readonly userPeerIds: Vec<Bytes>;
    readonly bspsRequired: u32;
    readonly bspsConfirmed: u32;
    readonly bspsVolunteered: u32;
  }
  /** @name PalletFileSystemStorageRequestBspsMetadata (458) */
  interface PalletFileSystemStorageRequestBspsMetadata extends Struct {
    readonly confirmed: bool;
  }
  /** @name PalletFileSystemPendingFileDeletionRequest (463) */
  interface PalletFileSystemPendingFileDeletionRequest extends Struct {
    readonly user: AccountId32;
    readonly fileKey: H256;
    readonly bucketId: H256;
    readonly fileSize: u64;
    readonly depositPaidForCreation: u128;
  }
  /** @name PalletFileSystemPendingStopStoringRequest (465) */
  interface PalletFileSystemPendingStopStoringRequest extends Struct {
    readonly tickWhenRequested: u32;
    readonly fileOwner: AccountId32;
    readonly fileSize: u64;
  }
  /** @name PalletFileSystemMoveBucketRequestMetadata (466) */
  interface PalletFileSystemMoveBucketRequestMetadata extends Struct {
    readonly requester: AccountId32;
    readonly newValuePropId: H256;
  }
  /** @name PalletFileSystemError (467) */
  interface PalletFileSystemError extends Enum {
    readonly isStorageRequestAlreadyRegistered: boolean;
    readonly isStorageRequestNotFound: boolean;
    readonly isStorageRequestNotRevoked: boolean;
    readonly isStorageRequestExists: boolean;
    readonly isReplicationTargetCannotBeZero: boolean;
    readonly isReplicationTargetExceedsMaximum: boolean;
    readonly isMaxReplicationTargetSmallerThanDefault: boolean;
    readonly isNotABsp: boolean;
    readonly isNotAMsp: boolean;
    readonly isNotASp: boolean;
    readonly isBspNotVolunteered: boolean;
    readonly isBspNotConfirmed: boolean;
    readonly isBspAlreadyConfirmed: boolean;
    readonly isStorageRequestBspsRequiredFulfilled: boolean;
    readonly isBspAlreadyVolunteered: boolean;
    readonly isInsufficientAvailableCapacity: boolean;
    readonly isUnexpectedNumberOfRemovedVolunteeredBsps: boolean;
    readonly isBspNotEligibleToVolunteer: boolean;
    readonly isStorageRequestExpiredNoSlotAvailable: boolean;
    readonly isStorageRequestNotAuthorized: boolean;
    readonly isMaxTickNumberReached: boolean;
    readonly isFailedToEncodeBsp: boolean;
    readonly isFailedToEncodeFingerprint: boolean;
    readonly isFailedToDecodeThreshold: boolean;
    readonly isAboveThreshold: boolean;
    readonly isThresholdArithmeticError: boolean;
    readonly isFailedTypeConversion: boolean;
    readonly isDividedByZero: boolean;
    readonly isImpossibleFailedToGetValue: boolean;
    readonly isBucketIsNotPrivate: boolean;
    readonly isBucketNotFound: boolean;
    readonly isBucketNotEmpty: boolean;
    readonly isNotBucketOwner: boolean;
    readonly isValuePropositionNotAvailable: boolean;
    readonly isCollectionNotFound: boolean;
    readonly isProviderRootNotFound: boolean;
    readonly isExpectedNonInclusionProof: boolean;
    readonly isExpectedInclusionProof: boolean;
    readonly isInvalidFileKeyMetadata: boolean;
    readonly isThresholdBelowAsymptote: boolean;
    readonly isNotFileOwner: boolean;
    readonly isFileKeyAlreadyPendingDeletion: boolean;
    readonly isMaxUserPendingDeletionRequestsReached: boolean;
    readonly isMspNotStoringBucket: boolean;
    readonly isFileKeyNotPendingDeletion: boolean;
    readonly isFileSizeCannotBeZero: boolean;
    readonly isNoGlobalReputationWeightSet: boolean;
    readonly isNoBspReputationWeightSet: boolean;
    readonly isMaximumThresholdCannotBeZero: boolean;
    readonly isTickRangeToMaximumThresholdCannotBeZero: boolean;
    readonly isPendingStopStoringRequestNotFound: boolean;
    readonly isMinWaitForStopStoringNotReached: boolean;
    readonly isPendingStopStoringRequestAlreadyExists: boolean;
    readonly isUserNotInsolvent: boolean;
    readonly isNotSelectedMsp: boolean;
    readonly isMspAlreadyConfirmed: boolean;
    readonly isRequestWithoutMsp: boolean;
    readonly isMspAlreadyStoringBucket: boolean;
    readonly isMoveBucketRequestNotFound: boolean;
    readonly isBucketIsBeingMoved: boolean;
    readonly isBspAlreadyDataServer: boolean;
    readonly isBspDataServersExceeded: boolean;
    readonly isFileMetadataProcessingQueueFull: boolean;
    readonly isTooManyBatchResponses: boolean;
    readonly isTooManyStorageRequestResponses: boolean;
    readonly isInvalidBucketIdFileKeyPair: boolean;
    readonly isInconsistentStateKeyAlreadyExists: boolean;
    readonly isFixedRatePaymentStreamNotFound: boolean;
    readonly isDynamicRatePaymentStreamNotFound: boolean;
    readonly isCannotHoldDeposit: boolean;
    readonly isFailedToQueryEarliestFileVolunteerTick: boolean;
    readonly isFailedToGetOwnerAccount: boolean;
    readonly isFailedToGetPaymentAccount: boolean;
    readonly isNoFileKeysToConfirm: boolean;
    readonly isRootNotUpdated: boolean;
    readonly isNoPrivacyChange: boolean;
    readonly isOperationNotAllowedForInsolventProvider: boolean;
    readonly isOperationNotAllowedWhileBucketIsNotStoredByMsp: boolean;
    readonly type:
      | "StorageRequestAlreadyRegistered"
      | "StorageRequestNotFound"
      | "StorageRequestNotRevoked"
      | "StorageRequestExists"
      | "ReplicationTargetCannotBeZero"
      | "ReplicationTargetExceedsMaximum"
      | "MaxReplicationTargetSmallerThanDefault"
      | "NotABsp"
      | "NotAMsp"
      | "NotASp"
      | "BspNotVolunteered"
      | "BspNotConfirmed"
      | "BspAlreadyConfirmed"
      | "StorageRequestBspsRequiredFulfilled"
      | "BspAlreadyVolunteered"
      | "InsufficientAvailableCapacity"
      | "UnexpectedNumberOfRemovedVolunteeredBsps"
      | "BspNotEligibleToVolunteer"
      | "StorageRequestExpiredNoSlotAvailable"
      | "StorageRequestNotAuthorized"
      | "MaxTickNumberReached"
      | "FailedToEncodeBsp"
      | "FailedToEncodeFingerprint"
      | "FailedToDecodeThreshold"
      | "AboveThreshold"
      | "ThresholdArithmeticError"
      | "FailedTypeConversion"
      | "DividedByZero"
      | "ImpossibleFailedToGetValue"
      | "BucketIsNotPrivate"
      | "BucketNotFound"
      | "BucketNotEmpty"
      | "NotBucketOwner"
      | "ValuePropositionNotAvailable"
      | "CollectionNotFound"
      | "ProviderRootNotFound"
      | "ExpectedNonInclusionProof"
      | "ExpectedInclusionProof"
      | "InvalidFileKeyMetadata"
      | "ThresholdBelowAsymptote"
      | "NotFileOwner"
      | "FileKeyAlreadyPendingDeletion"
      | "MaxUserPendingDeletionRequestsReached"
      | "MspNotStoringBucket"
      | "FileKeyNotPendingDeletion"
      | "FileSizeCannotBeZero"
      | "NoGlobalReputationWeightSet"
      | "NoBspReputationWeightSet"
      | "MaximumThresholdCannotBeZero"
      | "TickRangeToMaximumThresholdCannotBeZero"
      | "PendingStopStoringRequestNotFound"
      | "MinWaitForStopStoringNotReached"
      | "PendingStopStoringRequestAlreadyExists"
      | "UserNotInsolvent"
      | "NotSelectedMsp"
      | "MspAlreadyConfirmed"
      | "RequestWithoutMsp"
      | "MspAlreadyStoringBucket"
      | "MoveBucketRequestNotFound"
      | "BucketIsBeingMoved"
      | "BspAlreadyDataServer"
      | "BspDataServersExceeded"
      | "FileMetadataProcessingQueueFull"
      | "TooManyBatchResponses"
      | "TooManyStorageRequestResponses"
      | "InvalidBucketIdFileKeyPair"
      | "InconsistentStateKeyAlreadyExists"
      | "FixedRatePaymentStreamNotFound"
      | "DynamicRatePaymentStreamNotFound"
      | "CannotHoldDeposit"
      | "FailedToQueryEarliestFileVolunteerTick"
      | "FailedToGetOwnerAccount"
      | "FailedToGetPaymentAccount"
      | "NoFileKeysToConfirm"
      | "RootNotUpdated"
      | "NoPrivacyChange"
      | "OperationNotAllowedForInsolventProvider"
      | "OperationNotAllowedWhileBucketIsNotStoredByMsp";
  }
  /** @name PalletProofsDealerProofSubmissionRecord (469) */
  interface PalletProofsDealerProofSubmissionRecord extends Struct {
    readonly lastTickProven: u32;
    readonly nextTickToSubmitProofFor: u32;
  }
  /** @name PalletProofsDealerError (476) */
  interface PalletProofsDealerError extends Enum {
    readonly isNotProvider: boolean;
    readonly isChallengesQueueOverflow: boolean;
    readonly isPriorityChallengesQueueOverflow: boolean;
    readonly isFeeChargeFailed: boolean;
    readonly isEmptyKeyProofs: boolean;
    readonly isProviderRootNotFound: boolean;
    readonly isZeroRoot: boolean;
    readonly isNoRecordOfLastSubmittedProof: boolean;
    readonly isProviderStakeNotFound: boolean;
    readonly isZeroStake: boolean;
    readonly isStakeCouldNotBeConverted: boolean;
    readonly isChallengesTickNotReached: boolean;
    readonly isChallengesTickTooOld: boolean;
    readonly isChallengesTickTooLate: boolean;
    readonly isSeedNotFound: boolean;
    readonly isCheckpointChallengesNotFound: boolean;
    readonly isForestProofVerificationFailed: boolean;
    readonly isIncorrectNumberOfKeyProofs: boolean;
    readonly isKeyProofNotFound: boolean;
    readonly isKeyProofVerificationFailed: boolean;
    readonly isFailedToApplyDelta: boolean;
    readonly isUnexpectedNumberOfRemoveMutations: boolean;
    readonly isFailedToUpdateProviderAfterKeyRemoval: boolean;
    readonly isTooManyValidProofSubmitters: boolean;
    readonly type:
      | "NotProvider"
      | "ChallengesQueueOverflow"
      | "PriorityChallengesQueueOverflow"
      | "FeeChargeFailed"
      | "EmptyKeyProofs"
      | "ProviderRootNotFound"
      | "ZeroRoot"
      | "NoRecordOfLastSubmittedProof"
      | "ProviderStakeNotFound"
      | "ZeroStake"
      | "StakeCouldNotBeConverted"
      | "ChallengesTickNotReached"
      | "ChallengesTickTooOld"
      | "ChallengesTickTooLate"
      | "SeedNotFound"
      | "CheckpointChallengesNotFound"
      | "ForestProofVerificationFailed"
      | "IncorrectNumberOfKeyProofs"
      | "KeyProofNotFound"
      | "KeyProofVerificationFailed"
      | "FailedToApplyDelta"
      | "UnexpectedNumberOfRemoveMutations"
      | "FailedToUpdateProviderAfterKeyRemoval"
      | "TooManyValidProofSubmitters";
  }
  /** @name PalletPaymentStreamsFixedRatePaymentStream (479) */
  interface PalletPaymentStreamsFixedRatePaymentStream extends Struct {
    readonly rate: u128;
    readonly lastChargedTick: u32;
    readonly userDeposit: u128;
    readonly outOfFundsTick: Option<u32>;
  }
  /** @name PalletPaymentStreamsDynamicRatePaymentStream (480) */
  interface PalletPaymentStreamsDynamicRatePaymentStream extends Struct {
    readonly amountProvided: u64;
    readonly priceIndexWhenLastCharged: u128;
    readonly userDeposit: u128;
    readonly outOfFundsTick: Option<u32>;
  }
  /** @name PalletPaymentStreamsProviderLastChargeableInfo (481) */
  interface PalletPaymentStreamsProviderLastChargeableInfo extends Struct {
    readonly lastChargeableTick: u32;
    readonly priceIndex: u128;
  }
  /** @name PalletPaymentStreamsError (482) */
  interface PalletPaymentStreamsError extends Enum {
    readonly isPaymentStreamAlreadyExists: boolean;
    readonly isPaymentStreamNotFound: boolean;
    readonly isNotAProvider: boolean;
    readonly isProviderInconsistencyError: boolean;
    readonly isCannotHoldDeposit: boolean;
    readonly isUpdateRateToSameRate: boolean;
    readonly isUpdateAmountToSameAmount: boolean;
    readonly isRateCantBeZero: boolean;
    readonly isAmountProvidedCantBeZero: boolean;
    readonly isLastChargedGreaterThanLastChargeable: boolean;
    readonly isInvalidLastChargeableBlockNumber: boolean;
    readonly isInvalidLastChargeablePriceIndex: boolean;
    readonly isChargeOverflow: boolean;
    readonly isUserWithoutFunds: boolean;
    readonly isUserNotFlaggedAsWithoutFunds: boolean;
    readonly isCooldownPeriodNotPassed: boolean;
    readonly isUserHasRemainingDebt: boolean;
    readonly isProviderInsolvent: boolean;
    readonly type:
      | "PaymentStreamAlreadyExists"
      | "PaymentStreamNotFound"
      | "NotAProvider"
      | "ProviderInconsistencyError"
      | "CannotHoldDeposit"
      | "UpdateRateToSameRate"
      | "UpdateAmountToSameAmount"
      | "RateCantBeZero"
      | "AmountProvidedCantBeZero"
      | "LastChargedGreaterThanLastChargeable"
      | "InvalidLastChargeableBlockNumber"
      | "InvalidLastChargeablePriceIndex"
      | "ChargeOverflow"
      | "UserWithoutFunds"
      | "UserNotFlaggedAsWithoutFunds"
      | "CooldownPeriodNotPassed"
      | "UserHasRemainingDebt"
      | "ProviderInsolvent";
  }
  /** @name PalletBucketNftsError (483) */
  interface PalletBucketNftsError extends Enum {
    readonly isBucketIsNotPrivate: boolean;
    readonly isNotBucketOwner: boolean;
    readonly isNoCorrespondingCollection: boolean;
    readonly isConvertBytesToBoundedVec: boolean;
    readonly type:
      | "BucketIsNotPrivate"
      | "NotBucketOwner"
      | "NoCorrespondingCollection"
      | "ConvertBytesToBoundedVec";
  }
  /** @name PalletNftsCollectionDetails (484) */
  interface PalletNftsCollectionDetails extends Struct {
    readonly owner: AccountId32;
    readonly ownerDeposit: u128;
    readonly items: u32;
    readonly itemMetadatas: u32;
    readonly itemConfigs: u32;
    readonly attributes: u32;
  }
  /** @name PalletNftsCollectionRole (489) */
  interface PalletNftsCollectionRole extends Enum {
    readonly isIssuer: boolean;
    readonly isFreezer: boolean;
    readonly isAdmin: boolean;
    readonly type: "Issuer" | "Freezer" | "Admin";
  }
  /** @name PalletNftsItemDetails (490) */
  interface PalletNftsItemDetails extends Struct {
    readonly owner: AccountId32;
    readonly approvals: BTreeMap<AccountId32, Option<u32>>;
    readonly deposit: PalletNftsItemDeposit;
  }
  /** @name PalletNftsItemDeposit (491) */
  interface PalletNftsItemDeposit extends Struct {
    readonly account: AccountId32;
    readonly amount: u128;
  }
  /** @name PalletNftsCollectionMetadata (496) */
  interface PalletNftsCollectionMetadata extends Struct {
    readonly deposit: u128;
    readonly data: Bytes;
  }
  /** @name PalletNftsItemMetadata (497) */
  interface PalletNftsItemMetadata extends Struct {
    readonly deposit: PalletNftsItemMetadataDeposit;
    readonly data: Bytes;
  }
  /** @name PalletNftsItemMetadataDeposit (498) */
  interface PalletNftsItemMetadataDeposit extends Struct {
    readonly account: Option<AccountId32>;
    readonly amount: u128;
  }
  /** @name PalletNftsAttributeDeposit (501) */
  interface PalletNftsAttributeDeposit extends Struct {
    readonly account: Option<AccountId32>;
    readonly amount: u128;
  }
  /** @name PalletNftsPendingSwap (505) */
  interface PalletNftsPendingSwap extends Struct {
    readonly desiredCollection: u32;
    readonly desiredItem: Option<u32>;
    readonly price: Option<PalletNftsPriceWithDirection>;
    readonly deadline: u32;
  }
  /** @name PalletNftsPalletFeature (507) */
  interface PalletNftsPalletFeature extends Enum {
    readonly isTrading: boolean;
    readonly isAttributes: boolean;
    readonly isApprovals: boolean;
    readonly isSwaps: boolean;
    readonly type: "Trading" | "Attributes" | "Approvals" | "Swaps";
  }
  /** @name PalletNftsError (508) */
  interface PalletNftsError extends Enum {
    readonly isNoPermission: boolean;
    readonly isUnknownCollection: boolean;
    readonly isAlreadyExists: boolean;
    readonly isApprovalExpired: boolean;
    readonly isWrongOwner: boolean;
    readonly isBadWitness: boolean;
    readonly isCollectionIdInUse: boolean;
    readonly isItemsNonTransferable: boolean;
    readonly isNotDelegate: boolean;
    readonly isWrongDelegate: boolean;
    readonly isUnapproved: boolean;
    readonly isUnaccepted: boolean;
    readonly isItemLocked: boolean;
    readonly isLockedItemAttributes: boolean;
    readonly isLockedCollectionAttributes: boolean;
    readonly isLockedItemMetadata: boolean;
    readonly isLockedCollectionMetadata: boolean;
    readonly isMaxSupplyReached: boolean;
    readonly isMaxSupplyLocked: boolean;
    readonly isMaxSupplyTooSmall: boolean;
    readonly isUnknownItem: boolean;
    readonly isUnknownSwap: boolean;
    readonly isMetadataNotFound: boolean;
    readonly isAttributeNotFound: boolean;
    readonly isNotForSale: boolean;
    readonly isBidTooLow: boolean;
    readonly isReachedApprovalLimit: boolean;
    readonly isDeadlineExpired: boolean;
    readonly isWrongDuration: boolean;
    readonly isMethodDisabled: boolean;
    readonly isWrongSetting: boolean;
    readonly isInconsistentItemConfig: boolean;
    readonly isNoConfig: boolean;
    readonly isRolesNotCleared: boolean;
    readonly isMintNotStarted: boolean;
    readonly isMintEnded: boolean;
    readonly isAlreadyClaimed: boolean;
    readonly isIncorrectData: boolean;
    readonly isWrongOrigin: boolean;
    readonly isWrongSignature: boolean;
    readonly isIncorrectMetadata: boolean;
    readonly isMaxAttributesLimitReached: boolean;
    readonly isWrongNamespace: boolean;
    readonly isCollectionNotEmpty: boolean;
    readonly isWitnessRequired: boolean;
    readonly type:
      | "NoPermission"
      | "UnknownCollection"
      | "AlreadyExists"
      | "ApprovalExpired"
      | "WrongOwner"
      | "BadWitness"
      | "CollectionIdInUse"
      | "ItemsNonTransferable"
      | "NotDelegate"
      | "WrongDelegate"
      | "Unapproved"
      | "Unaccepted"
      | "ItemLocked"
      | "LockedItemAttributes"
      | "LockedCollectionAttributes"
      | "LockedItemMetadata"
      | "LockedCollectionMetadata"
      | "MaxSupplyReached"
      | "MaxSupplyLocked"
      | "MaxSupplyTooSmall"
      | "UnknownItem"
      | "UnknownSwap"
      | "MetadataNotFound"
      | "AttributeNotFound"
      | "NotForSale"
      | "BidTooLow"
      | "ReachedApprovalLimit"
      | "DeadlineExpired"
      | "WrongDuration"
      | "MethodDisabled"
      | "WrongSetting"
      | "InconsistentItemConfig"
      | "NoConfig"
      | "RolesNotCleared"
      | "MintNotStarted"
      | "MintEnded"
      | "AlreadyClaimed"
      | "IncorrectData"
      | "WrongOrigin"
      | "WrongSignature"
      | "IncorrectMetadata"
      | "MaxAttributesLimitReached"
      | "WrongNamespace"
      | "CollectionNotEmpty"
      | "WitnessRequired";
  }
  /** @name FrameSystemExtensionsCheckNonZeroSender (511) */
  type FrameSystemExtensionsCheckNonZeroSender = Null;
  /** @name FrameSystemExtensionsCheckSpecVersion (512) */
  type FrameSystemExtensionsCheckSpecVersion = Null;
  /** @name FrameSystemExtensionsCheckTxVersion (513) */
  type FrameSystemExtensionsCheckTxVersion = Null;
  /** @name FrameSystemExtensionsCheckGenesis (514) */
  type FrameSystemExtensionsCheckGenesis = Null;
  /** @name FrameSystemExtensionsCheckNonce (517) */
  interface FrameSystemExtensionsCheckNonce extends Compact<u32> {}
  /** @name FrameSystemExtensionsCheckWeight (518) */
  type FrameSystemExtensionsCheckWeight = Null;
  /** @name PalletTransactionPaymentChargeTransactionPayment (519) */
  interface PalletTransactionPaymentChargeTransactionPayment extends Compact<u128> {}
  /** @name CumulusPrimitivesStorageWeightReclaimStorageWeightReclaim (520) */
  type CumulusPrimitivesStorageWeightReclaimStorageWeightReclaim = Null;
  /** @name FrameMetadataHashExtensionCheckMetadataHash (521) */
  interface FrameMetadataHashExtensionCheckMetadataHash extends Struct {
    readonly mode: FrameMetadataHashExtensionMode;
  }
  /** @name FrameMetadataHashExtensionMode (522) */
  interface FrameMetadataHashExtensionMode extends Enum {
    readonly isDisabled: boolean;
    readonly isEnabled: boolean;
    readonly type: "Disabled" | "Enabled";
  }
  /** @name StorageHubRuntimeRuntime (523) */
  type StorageHubRuntimeRuntime = Null;
}<|MERGE_RESOLUTION|>--- conflicted
+++ resolved
@@ -1800,14 +1800,6 @@
       readonly providerId: H256;
       readonly error: SpRuntimeDispatchError;
     } & Struct;
-<<<<<<< HEAD
-    readonly isFailedToInsertProviderTopUpExpiration: boolean;
-    readonly asFailedToInsertProviderTopUpExpiration: {
-      readonly providerId: H256;
-      readonly expirationTick: u32;
-    } & Struct;
-=======
->>>>>>> 8c786cb9
     readonly isProviderInsolvent: boolean;
     readonly asProviderInsolvent: {
       readonly providerId: H256;
@@ -1867,10 +1859,6 @@
       | "FailedToGetOwnerAccountOfInsolventProvider"
       | "FailedToSlashInsolventProvider"
       | "FailedToStopAllCyclesForInsolventBsp"
-<<<<<<< HEAD
-      | "FailedToInsertProviderTopUpExpiration"
-=======
->>>>>>> 8c786cb9
       | "ProviderInsolvent"
       | "BucketsOfInsolventMsp"
       | "BucketRootChanged"
@@ -1904,7 +1892,7 @@
   /** @name PalletStorageProvidersTopUpMetadata (132) */
   interface PalletStorageProvidersTopUpMetadata extends Struct {
     readonly startedAt: u32;
-    readonly endTickGracePeriod: u32;
+    readonly endBlockGracePeriod: u32;
   }
   /** @name PalletFileSystemEvent (134) */
   interface PalletFileSystemEvent extends Enum {
