--- conflicted
+++ resolved
@@ -581,9 +581,6 @@
         }
       >;
       /**
-<<<<<<< HEAD
-       * Notifies that a priority challenge failed to be queued for pending file deletion.
-=======
        * Failed to decrease bucket size for expired file deletion request
        **/
       FailedToDecreaseBucketSize: AugmentedEvent<
@@ -605,7 +602,6 @@
       >;
       /**
        * Failed to decrease MSP's used capacity for expired file deletion request
->>>>>>> 9c96a05f
        **/
       FailedToDecreaseMspUsedCapacity: AugmentedEvent<
         ApiType,
