--- conflicted
+++ resolved
@@ -1,75 +1,12 @@
 declare const _default: {
-<<<<<<< HEAD
-    types: {
-        FileMetadata: {
-            owner: string;
-            bucket_id: string;
-            location: string;
-            file_size: string;
-            fingerprint: string;
-        };
-        IncompleteFileStatus: {
-            file_metadata: string;
-            stored_chunks: string;
-            total_chunks: string;
-        };
-        SaveFileToDisk: {
-            _enum: {
-                FileNotFound: null;
-                Success: string;
-                IncompleteFile: string;
-            };
-        };
-    };
-    rpc: {
-        loadFileInStorage: {
-            description: string;
-            params: {
-                name: string;
-                type: string;
-            }[];
-            type: string;
-        };
-        saveFileToDisk: {
-            description: string;
-            params: {
-                name: string;
-                type: string;
-            }[];
-            type: string;
-        };
-        getForestRoot: {
-            description: string;
-            params: never[];
-            type: string;
-        };
-        insertBcsvKeys: {
-            description: string;
-            params: {
-                name: string;
-                type: string;
-            }[];
-            type: string;
-        };
-        removeBcsvKeys: {
-            description: string;
-            params: {
-                name: string;
-                type: string;
-            }[];
-            type: string;
-        };
-    };
-=======
-  types: import("@polkadot/types-codec/types").RegistryTypes | undefined;
-  runtime: import("@polkadot/types/types").DefinitionsCall | undefined;
-  rpc:
+    types: import("@polkadot/types-codec/types").RegistryTypes | undefined;
+    runtime: import("@polkadot/types/types").DefinitionsCall | undefined;
+    rpc:
     | Record<
         string,
         | import("@polkadot/types/types").DefinitionRpc
         | import("@polkadot/types/types").DefinitionRpcSub
-      >
+    >
     | undefined;
->>>>>>> e918b340
 };
 export default _default;