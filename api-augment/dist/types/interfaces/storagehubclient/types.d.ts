--- conflicted
+++ resolved
@@ -168,19 +168,11 @@
   readonly isInternalError: boolean;
   readonly type: "StorageRequestNotFound" | "ConfirmChunks" | "InternalError";
 }
-<<<<<<< HEAD
-/** @name QueryBucketsForInsolventUserError */
-export interface QueryBucketsForInsolventUserError extends Enum {
-  readonly isNotAnMsp: boolean;
-  readonly isInternalError: boolean;
-  readonly type: "NotAnMsp" | "InternalError";
-=======
 /** @name QueryBucketsForMspError */
 export interface QueryBucketsForMspError extends Enum {
   readonly isProviderNotRegistered: boolean;
   readonly isInternalError: boolean;
   readonly type: "ProviderNotRegistered" | "InternalError";
->>>>>>> d43e13ef
 }
 /** @name QueryConfirmChunksToProveForFileError */
 export interface QueryConfirmChunksToProveForFileError extends Enum {
