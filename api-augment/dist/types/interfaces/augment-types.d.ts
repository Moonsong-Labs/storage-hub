--- conflicted
+++ resolved
@@ -2201,13 +2201,8 @@
     QueryEarliestChangeCapacityBlockError: QueryEarliestChangeCapacityBlockError;
     QueryFileEarliestVolunteerBlockError: QueryFileEarliestVolunteerBlockError;
     QueryId: QueryId;
-<<<<<<< HEAD
-    QueryResponseInfoV3: QueryResponseInfoV3;
-    QueryResponseInfoV4: QueryResponseInfoV4;
-=======
     QueryMspConfirmChunksToProveForFileError: QueryMspConfirmChunksToProveForFileError;
     QueryMspIdOfBucketIdError: QueryMspIdOfBucketIdError;
->>>>>>> 8806cc21
     QueryStatus: QueryStatus;
     QueryStorageProviderCapacityError: QueryStorageProviderCapacityError;
     QueueConfigData: QueueConfigData;
