--- conflicted
+++ resolved
@@ -66,11 +66,7 @@
        **/
       maxBatchConfirmStorageRequests: u32 & AugmentedConst<ApiType>;
       /**
-<<<<<<< HEAD
-       * Maximum batch of storage requests that can be responded to at once when calling `msp_respond_storage_requests`.
-=======
        * Maximum batch of storage requests that can be responded to at once when calling `msp_respond_storage_requests_multiple_buckets`.
->>>>>>> 6be2d6b7
        **/
       maxBatchMspRespondStorageRequests: u32 & AugmentedConst<ApiType>;
       /**
