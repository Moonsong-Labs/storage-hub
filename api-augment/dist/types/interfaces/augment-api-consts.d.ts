import "@polkadot/api-base/types/consts";
import type { ApiTypes, AugmentedConst } from "@polkadot/api-base/types";
import type { Option, u128, u16, u32, u64, u8 } from "@polkadot/types-codec";
import type { Codec } from "@polkadot/types-codec/types";
import type { AccountId32, H256, Perbill } from "@polkadot/types/interfaces/runtime";
import type {
  FrameSystemLimitsBlockLength,
  FrameSystemLimitsBlockWeights,
  SpVersionRuntimeVersion,
  SpWeightsRuntimeDbWeight,
  SpWeightsWeightV2Weight
} from "@polkadot/types/lookup";
export type __AugmentedConst<ApiType extends ApiTypes> = AugmentedConst<ApiType>;
declare module "@polkadot/api-base/types/consts" {
  interface AugmentedConsts<ApiType extends ApiTypes> {
    aura: {
      /**
       * The slot duration Aura should run with, expressed in milliseconds.
       * The effective value of this type should not change while the chain is running.
       *
       * For backwards compatibility either use [`MinimumPeriodTimesTwo`] or a const.
       **/
      slotDuration: u64 & AugmentedConst<ApiType>;
      /**
       * Generic const
       **/
      [key: string]: Codec;
    };
    balances: {
      /**
       * The minimum amount required to keep an account open. MUST BE GREATER THAN ZERO!
       *
       * If you *really* need it to be zero, you can enable the feature `insecure_zero_ed` for
       * this pallet. However, you do so at your own risk: this will open up a major DoS vector.
       * In case you have multiple sources of provider references, you may also get unexpected
       * behaviour if you set this to zero.
       *
       * Bottom line: Do yourself a favour and make it at least one!
       **/
      existentialDeposit: u128 & AugmentedConst<ApiType>;
      /**
       * The maximum number of individual freeze locks that can exist on an account at any time.
       **/
      maxFreezes: u32 & AugmentedConst<ApiType>;
      /**
       * The maximum number of locks that should exist on an account.
       * Not strictly enforced, but used for weight estimation.
       *
       * Use of locks is deprecated in favour of freezes. See `https://github.com/paritytech/substrate/pull/12951/`
       **/
      maxLocks: u32 & AugmentedConst<ApiType>;
      /**
       * The maximum number of named reserves that can exist on an account.
       *
       * Use of reserves is deprecated in favour of holds. See `https://github.com/paritytech/substrate/pull/12951/`
       **/
      maxReserves: u32 & AugmentedConst<ApiType>;
      /**
       * Generic const
       **/
      [key: string]: Codec;
    };
    fileSystem: {
      /**
       * Maximum batch of storage requests that can be confirmed at once when calling `bsp_confirm_storing`.
       **/
      maxBatchConfirmStorageRequests: u32 & AugmentedConst<ApiType>;
      /**
       * Maximum batch of storage requests that can be responded to at once when calling `msp_respond_storage_requests_multiple_buckets`.
       **/
      maxBatchMspRespondStorageRequests: u32 & AugmentedConst<ApiType>;
      /**
       * Maximum number of SPs (MSP + BSPs) that can store a file.
       *
       * This is used to limit the number of BSPs storing a file and claiming rewards for it.
       * If this number is too high, then the reward for storing a file might be to diluted and pointless to store.
       **/
      maxBspsPerStorageRequest: u32 & AugmentedConst<ApiType>;
      /**
       * Maximum number of multiaddresses for a storage request.
       **/
      maxDataServerMultiAddresses: u32 & AugmentedConst<ApiType>;
      /**
       * Maximum number of expired items (per type) to clean up in a single block.
       **/
      maxExpiredItemsInBlock: u32 & AugmentedConst<ApiType>;
      /**
       * Maximum byte size of a file path.
       **/
      maxFilePathSize: u32 & AugmentedConst<ApiType>;
      /**
       * Maximum number of peer ids for a storage request.
       **/
      maxNumberOfPeerIds: u32 & AugmentedConst<ApiType>;
      /**
       * Maximum byte size of a peer id.
       **/
      maxPeerIdSize: u32 & AugmentedConst<ApiType>;
      /**
       * Maximum number of file deletion requests a user can have pending.
       **/
      maxUserPendingDeletionRequests: u32 & AugmentedConst<ApiType>;
      /**
       * Maximum number of move bucket requests a user can have pending.
       **/
      maxUserPendingMoveBucketRequests: u32 & AugmentedConst<ApiType>;
      /**
       * Number of blocks required to pass between a BSP requesting to stop storing a file and it being able to confirm to stop storing it.
       **/
      minWaitForStopStoring: u32 & AugmentedConst<ApiType>;
      /**
       * Time-to-live for a move bucket request, after which the request is considered expired.
       **/
      moveBucketRequestTtl: u32 & AugmentedConst<ApiType>;
      /**
       * Time-to-live for a pending file deletion request, after which a priority challenge is sent out to enforce the deletion.
       **/
      pendingFileDeletionRequestTtl: u32 & AugmentedConst<ApiType>;
      /**
       * Time-to-live for a storage request.
       **/
      storageRequestTtl: u32 & AugmentedConst<ApiType>;
      /**
       * 0-size bucket fixed rate payment stream.
       **/
      zeroSizeBucketFixedRate: u128 & AugmentedConst<ApiType>;
      /**
       * Generic const
       **/
      [key: string]: Codec;
    };
    messageQueue: {
      /**
       * The size of the page; this implies the maximum message size which can be sent.
       *
       * A good value depends on the expected message sizes, their weights, the weight that is
       * available for processing them and the maximal needed message size. The maximal message
       * size is slightly lower than this as defined by [`MaxMessageLenOf`].
       **/
      heapSize: u32 & AugmentedConst<ApiType>;
      /**
       * The maximum amount of weight (if any) to be used from remaining weight `on_idle` which
       * should be provided to the message queue for servicing enqueued items `on_idle`.
       * Useful for parachains to process messages at the same block they are received.
       *
       * If `None`, it will not call `ServiceQueues::service_queues` in `on_idle`.
       **/
      idleMaxServiceWeight: Option<SpWeightsWeightV2Weight> & AugmentedConst<ApiType>;
      /**
       * The maximum number of stale pages (i.e. of overweight messages) allowed before culling
       * can happen. Once there are more stale pages than this, then historical pages may be
       * dropped, even if they contain unprocessed overweight messages.
       **/
      maxStale: u32 & AugmentedConst<ApiType>;
      /**
       * The amount of weight (if any) which should be provided to the message queue for
       * servicing enqueued items `on_initialize`.
       *
       * This may be legitimately `None` in the case that you will call
       * `ServiceQueues::service_queues` manually or set [`Self::IdleMaxServiceWeight`] to have
       * it run in `on_idle`.
       **/
      serviceWeight: Option<SpWeightsWeightV2Weight> & AugmentedConst<ApiType>;
      /**
       * Generic const
       **/
      [key: string]: Codec;
    };
    nfts: {
      /**
       * The maximum approvals an item could have.
       **/
      approvalsLimit: u32 & AugmentedConst<ApiType>;
      /**
       * The basic amount of funds that must be reserved when adding an attribute to an item.
       **/
      attributeDepositBase: u128 & AugmentedConst<ApiType>;
      /**
       * The basic amount of funds that must be reserved for collection.
       **/
      collectionDeposit: u128 & AugmentedConst<ApiType>;
      /**
       * The additional funds that must be reserved for the number of bytes store in metadata,
       * either "normal" metadata or attribute metadata.
       **/
      depositPerByte: u128 & AugmentedConst<ApiType>;
      /**
       * Disables some of pallet's features.
       **/
      features: u64 & AugmentedConst<ApiType>;
      /**
       * The maximum attributes approvals an item could have.
       **/
      itemAttributesApprovalsLimit: u32 & AugmentedConst<ApiType>;
      /**
       * The basic amount of funds that must be reserved for an item.
       **/
      itemDeposit: u128 & AugmentedConst<ApiType>;
      /**
       * The maximum length of an attribute key.
       **/
      keyLimit: u32 & AugmentedConst<ApiType>;
      /**
       * The max number of attributes a user could set per call.
       **/
      maxAttributesPerCall: u32 & AugmentedConst<ApiType>;
      /**
       * The max duration in blocks for deadlines.
       **/
      maxDeadlineDuration: u32 & AugmentedConst<ApiType>;
      /**
       * The max number of tips a user could send.
       **/
      maxTips: u32 & AugmentedConst<ApiType>;
      /**
       * The basic amount of funds that must be reserved when adding metadata to your item.
       **/
      metadataDepositBase: u128 & AugmentedConst<ApiType>;
      /**
       * The maximum length of data stored on-chain.
       **/
      stringLimit: u32 & AugmentedConst<ApiType>;
      /**
       * The maximum length of an attribute value.
       **/
      valueLimit: u32 & AugmentedConst<ApiType>;
      /**
       * Generic const
       **/
      [key: string]: Codec;
    };
    parachainSystem: {
      /**
       * Returns the parachain ID we are running with.
       **/
      selfParaId: u32 & AugmentedConst<ApiType>;
      /**
       * Generic const
       **/
      [key: string]: Codec;
    };
    paymentStreams: {
      /**
       * The maximum amount of Users that a Provider can charge in a single extrinsic execution.
       * This is used to prevent a Provider from charging too many Users in a single block, which could lead to a DoS attack.
       **/
      maxUsersToCharge: u32 & AugmentedConst<ApiType>;
      /**
       * The number of ticks that correspond to the deposit that a User has to pay to open a payment stream.
       * This means that, from the balance of the User for which the payment stream is being created, the amount
       * `NewStreamDeposit * rate` will be held as a deposit.
       * In the case of dynamic-rate payment streams, `rate` will be `amount_provided * current_service_price`, where `current_service_price` has
       * to be provided by the pallet using the `PaymentStreamsInterface` interface.
       **/
      newStreamDeposit: u32 & AugmentedConst<ApiType>;
      /**
       * The number of ticks that a user will have to wait after it has been flagged as without funds to be able to clear that flag
       * and be able to pay for services again. If there's any outstanding debt when the flag is cleared, it will be paid.
       **/
      userWithoutFundsCooldown: u32 & AugmentedConst<ApiType>;
      /**
       * Generic const
       **/
      [key: string]: Codec;
    };
    proofsDealer: {
      /**
       * The minimum unused weight that a block must have to be considered _not_ full.
       *
       * This is used as part of the criteria for checking if the network is presumably under a spam attack.
       * For example, this can be set to the benchmarked weight of a `submit_proof` extrinsic, which would
       * mean that a block is not considered full if a `submit_proof` extrinsic could have still fit in it.
       **/
      blockFullnessHeadroom: SpWeightsWeightV2Weight & AugmentedConst<ApiType>;
      /**
       * The period of blocks for which the block fullness is checked.
       *
       * This is the amount of blocks from the past, for which the block fullness has been checked
       * and is stored. Blocks older than `current_block` - [`Config::BlockFullnessPeriod`] are
       * cleared from storage.
       *
       * This constant should be equal or smaller than the [`Config::ChallengeTicksTolerance`] constant,
       * if the goal is to prevent spamming attacks that would prevent honest Providers from submitting
       * their proofs in time.
       **/
      blockFullnessPeriod: u32 & AugmentedConst<ApiType>;
      /**
       * The number of ticks that challenges history is kept for.
       * After this many ticks, challenges are removed from [`TickToChallengesSeed`] StorageMap.
       * A "tick" is usually one block, but some blocks may be skipped due to migrations.
       **/
      challengeHistoryLength: u32 & AugmentedConst<ApiType>;
      /**
       * The fee charged for submitting a challenge.
       * This fee goes to the Treasury, and is used to prevent spam. Registered Providers are
       * exempt from this fee.
       **/
      challengesFee: u128 & AugmentedConst<ApiType>;
      /**
       * The length of the `ChallengesQueue` StorageValue.
       * This is to limit the size of the queue, and therefore the number of
       * manual challenges that can be made.
       **/
      challengesQueueLength: u32 & AugmentedConst<ApiType>;
      /**
       * The tolerance in number of ticks (almost equivalent to blocks, but skipping MBM) that
       * a Provider has to submit a proof, counting from the tick the challenge is emitted for
       * that Provider.
       *
       * For example, if a Provider is supposed to submit a proof for tick `n`, and the tolerance
       * is set to `t`, then the Provider has to submit a proof for challenges in tick `n`, before
       * `n + t`.
       **/
      challengeTicksTolerance: u32 & AugmentedConst<ApiType>;
      /**
       * The number of blocks in between a checkpoint challenges round (i.e. with custom challenges).
       * This is used to determine when to include the challenges from the `ChallengesQueue` and
       * `PriorityChallengesQueue` in the `BlockToChallenges` StorageMap. These checkpoint challenge
       * rounds have to be answered by ALL Providers, and this is enforced by the `submit_proof`
       * extrinsic.
       *
       * WARNING: This period needs to be equal or larger than the challenge period of the smallest
       * Provider in the network. If the smallest Provider has a challenge period of 10 ticks (blocks),
       * then the checkpoint challenge period needs to be at least 10 ticks.
       **/
      checkpointChallengePeriod: u32 & AugmentedConst<ApiType>;
      /**
       * The maximum number of custom challenges that can be made in a single checkpoint block.
       **/
      maxCustomChallengesPerBlock: u32 & AugmentedConst<ApiType>;
      /**
       * The maximum amount of Providers that can submit a proof in a single block.
       * Although this can be seen as an arbitrary limit, if set to the already existing
       * implicit limit that is "how many `submit_proof` extrinsics fit in the weight of
       * a block, this wouldn't add any additional artificial limit.
       **/
      maxSubmittersPerTick: u32 & AugmentedConst<ApiType>;
      /**
       * The minimum period in which a Provider can be challenged, regardless of their stake.
       **/
      minChallengePeriod: u32 & AugmentedConst<ApiType>;
      /**
       * The minimum ratio (or percentage if you will) of blocks that must be considered _not_ full,
       * from the total number of [`Config::BlockFullnessPeriod`] blocks taken into account.
       *
       * If less than this percentage of blocks are not full, the networks is considered to be presumably
       * under a spam attack.
       * This can also be thought of as the maximum ratio of misbehaving collators tolerated. For example,
       * if this is set to `Perbill::from_percent(50)`, then if more than half of the last `BlockFullnessPeriod`
       * blocks are not full, then one of those blocks surely was produced by an honest collator, meaning
       * that there was at least one truly _not_ full block in the last `BlockFullnessPeriod` blocks.
       **/
      minNotFullBlocksRatio: Perbill & AugmentedConst<ApiType>;
      /**
       * The number of random challenges that are generated per block, using the random seed
       * generated for that block.
       **/
      randomChallengesPerBlock: u32 & AugmentedConst<ApiType>;
      /**
       * The ratio to convert staked balance to block period.
       * This is used to determine the period in which a Provider should submit a proof, based on
       * their stake. The period is calculated as `StakeToChallengePeriod / stake`, saturating at [`Config::MinChallengePeriod`].
       **/
      stakeToChallengePeriod: u128 & AugmentedConst<ApiType>;
      /**
       * The target number of ticks for which to store the submitters that submitted valid proofs in them,
       * stored in the `ValidProofSubmittersLastTicks` StorageMap. That storage will be trimmed down to this number
       * of ticks in the `on_idle` hook of this pallet, to avoid bloating the state.
       **/
      targetTicksStorageOfSubmitters: u32 & AugmentedConst<ApiType>;
      /**
       * The Treasury AccountId.
       * The account to which:
       * - The fees for submitting a challenge are transferred.
       * - The slashed funds are transferred.
       **/
      treasury: AccountId32 & AugmentedConst<ApiType>;
      /**
       * Generic const
       **/
      [key: string]: Codec;
    };
    providers: {
      /**
       * The amount of blocks that a BSP must wait before being able to sign off, after being signed up.
       *
       * This is to prevent BSPs from signing up and off too quickly, thus making it harder for an attacker
       * to suddenly have a large portion of the total number of BSPs. The reason for this, is that the
       * attacker would have to lock up a large amount of funds for this period of time.
       **/
      bspSignUpLockPeriod: u32 & AugmentedConst<ApiType>;
      /**
       * The amount that an account has to deposit to create a bucket.
       **/
      bucketDeposit: u128 & AugmentedConst<ApiType>;
      /**
       * Type that represents the byte limit of a bucket name.
       **/
      bucketNameLimit: u32 & AugmentedConst<ApiType>;
      /**
       * The default value of the root of the Merkle Patricia Trie of the runtime
       **/
      defaultMerkleRoot: H256 & AugmentedConst<ApiType>;
      /**
       * The slope of the collateral vs storage capacity curve. In other terms, how many tokens a Storage Provider should add as collateral to increase its storage capacity in one unit of StorageDataUnit.
       **/
      depositPerData: u128 & AugmentedConst<ApiType>;
      /**
       * The maximum amount of blocks after which a sign up request expires so the randomness cannot be chosen
       **/
      maxBlocksForRandomness: u32 & AugmentedConst<ApiType>;
      /**
<<<<<<< HEAD
=======
       * The maximum amount of Buckets that a MSP can have.
       **/
      maxBuckets: u32 & AugmentedConst<ApiType>;
      maxCommitmentSize: u32 & AugmentedConst<ApiType>;
      /**
>>>>>>> 6be2d6b7
       * The estimated maximum size of an unknown file.
       *
       * Used primarily to slash a Storage Provider when it fails to provide a chunk of data for an unknown file size.
       **/
      maxFileSize: u64 & AugmentedConst<ApiType>;
      /**
       * The maximum amount of multiaddresses that a Storage Provider can have.
       **/
      maxMultiAddressAmount: u32 & AugmentedConst<ApiType>;
      /**
       * The maximum size of a multiaddress.
       **/
      maxMultiAddressSize: u32 & AugmentedConst<ApiType>;
      /**
       * The maximum number of protocols the MSP can support (at least within the runtime).
       **/
      maxProtocols: u32 & AugmentedConst<ApiType>;
      /**
       * The minimum amount of blocks between capacity changes for a SP
       **/
      minBlocksBetweenCapacityChanges: u32 & AugmentedConst<ApiType>;
      /**
       * The slash factor deducted from a Storage Provider's deposit for every single storage proof they fail to provide.
       **/
      slashAmountPerMaxFileSize: u128 & AugmentedConst<ApiType>;
      /**
       * The amount that a BSP receives as allocation of storage capacity when it deposits SpMinDeposit.
       **/
      spMinCapacity: u64 & AugmentedConst<ApiType>;
      /**
       * The minimum amount that an account has to deposit to become a storage provider.
       **/
      spMinDeposit: u128 & AugmentedConst<ApiType>;
      /**
       * Starting reputation weight for a newly registered BSP.
       **/
      startingReputationWeight: u32 & AugmentedConst<ApiType>;
      /**
       * The Treasury AccountId.
       * The account to which:
       * - The fees for submitting a challenge are transferred.
       * - The slashed funds are transferred.
       **/
      treasury: AccountId32 & AugmentedConst<ApiType>;
      /**
       * Generic const
       **/
      [key: string]: Codec;
    };
    system: {
      /**
       * Maximum number of block number to block hash mappings to keep (oldest pruned first).
       **/
      blockHashCount: u32 & AugmentedConst<ApiType>;
      /**
       * The maximum length of a block (in bytes).
       **/
      blockLength: FrameSystemLimitsBlockLength & AugmentedConst<ApiType>;
      /**
       * Block & extrinsics weights: base values and limits.
       **/
      blockWeights: FrameSystemLimitsBlockWeights & AugmentedConst<ApiType>;
      /**
       * The weight of runtime database operations the runtime can invoke.
       **/
      dbWeight: SpWeightsRuntimeDbWeight & AugmentedConst<ApiType>;
      /**
       * The designated SS58 prefix of this chain.
       *
       * This replaces the "ss58Format" property declared in the chain spec. Reason is
       * that the runtime should know about the prefix in order to make use of it as
       * an identifier of the chain.
       **/
      ss58Prefix: u16 & AugmentedConst<ApiType>;
      /**
       * Get the chain's in-code version.
       **/
      version: SpVersionRuntimeVersion & AugmentedConst<ApiType>;
      /**
       * Generic const
       **/
      [key: string]: Codec;
    };
    timestamp: {
      /**
       * The minimum period between blocks.
       *
       * Be aware that this is different to the *expected* period that the block production
       * apparatus provides. Your chosen consensus system will generally work with this to
       * determine a sensible block time. For example, in the Aura pallet it will be double this
       * period on default settings.
       **/
      minimumPeriod: u64 & AugmentedConst<ApiType>;
      /**
       * Generic const
       **/
      [key: string]: Codec;
    };
    transactionPayment: {
      /**
       * A fee multiplier for `Operational` extrinsics to compute "virtual tip" to boost their
       * `priority`
       *
       * This value is multiplied by the `final_fee` to obtain a "virtual tip" that is later
       * added to a tip component in regular `priority` calculations.
       * It means that a `Normal` transaction can front-run a similarly-sized `Operational`
       * extrinsic (with no tip), by including a tip value greater than the virtual tip.
       *
       * ```rust,ignore
       * // For `Normal`
       * let priority = priority_calc(tip);
       *
       * // For `Operational`
       * let virtual_tip = (inclusion_fee + tip) * OperationalFeeMultiplier;
       * let priority = priority_calc(tip + virtual_tip);
       * ```
       *
       * Note that since we use `final_fee` the multiplier applies also to the regular `tip`
       * sent with the transaction. So, not only does the transaction get a priority bump based
       * on the `inclusion_fee`, but we also amplify the impact of tips applied to `Operational`
       * transactions.
       **/
      operationalFeeMultiplier: u8 & AugmentedConst<ApiType>;
      /**
       * Generic const
       **/
      [key: string]: Codec;
    };
    xcmpQueue: {
      /**
       * Maximal number of outbound XCMP channels that can have messages queued at the same time.
       *
       * If this is reached, then no further messages can be sent to channels that do not yet
       * have a message queued. This should be set to the expected maximum of outbound channels
       * which is determined by [`Self::ChannelInfo`]. It is important to set this large enough,
       * since otherwise the congestion control protocol will not work as intended and messages
       * may be dropped. This value increases the PoV and should therefore not be picked too
       * high. Governance needs to pay attention to not open more channels than this value.
       **/
      maxActiveOutboundChannels: u32 & AugmentedConst<ApiType>;
      /**
       * The maximum number of inbound XCMP channels that can be suspended simultaneously.
       *
       * Any further channel suspensions will fail and messages may get dropped without further
       * notice. Choosing a high value (1000) is okay; the trade-off that is described in
       * [`InboundXcmpSuspended`] still applies at that scale.
       **/
      maxInboundSuspended: u32 & AugmentedConst<ApiType>;
      /**
       * The maximal page size for HRMP message pages.
       *
       * A lower limit can be set dynamically, but this is the hard-limit for the PoV worst case
       * benchmarking. The limit for the size of a message is slightly below this, since some
       * overhead is incurred for encoding the format.
       **/
      maxPageSize: u32 & AugmentedConst<ApiType>;
      /**
       * Generic const
       **/
      [key: string]: Codec;
    };
  }
}<|MERGE_RESOLUTION|>--- conflicted
+++ resolved
@@ -409,15 +409,8 @@
        * The maximum amount of blocks after which a sign up request expires so the randomness cannot be chosen
        **/
       maxBlocksForRandomness: u32 & AugmentedConst<ApiType>;
-      /**
-<<<<<<< HEAD
-=======
-       * The maximum amount of Buckets that a MSP can have.
-       **/
-      maxBuckets: u32 & AugmentedConst<ApiType>;
       maxCommitmentSize: u32 & AugmentedConst<ApiType>;
       /**
->>>>>>> 6be2d6b7
        * The estimated maximum size of an unknown file.
        *
        * Used primarily to slash a Storage Provider when it fails to provide a chunk of data for an unknown file size.
