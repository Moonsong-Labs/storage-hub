--- conflicted
+++ resolved
@@ -314,15 +314,11 @@
        *
        * This should always be greater or equal than current block + [`Config::StorageRequestTtl`].
        **/
-<<<<<<< HEAD
-      nextAvailableStorageProofExpirationBlock: AugmentedQuery<ApiType, () => Observable<u32>, []> &
-=======
       nextAvailableStorageRequestExpirationBlock: AugmentedQuery<
         ApiType,
         () => Observable<u32>,
         []
       > &
->>>>>>> 189ecdf5
         QueryableStorageEntry<ApiType, []>;
       /**
        * A pointer to the starting block to clean up expired storage requests.
