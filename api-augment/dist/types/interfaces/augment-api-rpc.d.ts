--- conflicted
+++ resolved
@@ -1,31 +1,3 @@
-<<<<<<< HEAD
-import '@polkadot/rpc-core/types/jsonrpc';
-import type { AugmentedRpc } from '@polkadot/rpc-core/types';
-import type { Metadata, StorageKey } from '@polkadot/types';
-import type { Bytes, HashMap, Json, Null, Option, Text, U256, U64, Vec, bool, f64, u32, u64 } from '@polkadot/types-codec';
-import type { AnyNumber, Codec, ITuple } from '@polkadot/types-codec/types';
-import type { ExtrinsicOrHash, ExtrinsicStatus } from '@polkadot/types/interfaces/author';
-import type { EpochAuthorship } from '@polkadot/types/interfaces/babe';
-import type { BeefyVersionedFinalityProof } from '@polkadot/types/interfaces/beefy';
-import type { BlockHash } from '@polkadot/types/interfaces/chain';
-import type { PrefixedStorageKey } from '@polkadot/types/interfaces/childstate';
-import type { AuthorityId } from '@polkadot/types/interfaces/consensus';
-import type { CodeUploadRequest, CodeUploadResult, ContractCallRequest, ContractExecResult, ContractInstantiateResult, InstantiateRequestV1 } from '@polkadot/types/interfaces/contracts';
-import type { BlockStats } from '@polkadot/types/interfaces/dev';
-import type { CreatedBlock } from '@polkadot/types/interfaces/engine';
-import type { EthAccount, EthCallRequest, EthFeeHistory, EthFilter, EthFilterChanges, EthLog, EthReceipt, EthRichBlock, EthSubKind, EthSubParams, EthSyncStatus, EthTransaction, EthTransactionRequest, EthWork } from '@polkadot/types/interfaces/eth';
-import type { Extrinsic } from '@polkadot/types/interfaces/extrinsics';
-import type { EncodedFinalityProofs, JustificationNotification, ReportedRoundStates } from '@polkadot/types/interfaces/grandpa';
-import type { MmrHash, MmrLeafBatchProof } from '@polkadot/types/interfaces/mmr';
-import type { StorageKind } from '@polkadot/types/interfaces/offchain';
-import type { FeeDetails, RuntimeDispatchInfoV1 } from '@polkadot/types/interfaces/payment';
-import type { RpcMethods } from '@polkadot/types/interfaces/rpc';
-import type { AccountId, AccountId32, BlockNumber, H160, H256, H64, Hash, Header, Index, Justification, KeyValue, SignedBlock, StorageData } from '@polkadot/types/interfaces/runtime';
-import type { MigrationStatusResult, ReadProof, RuntimeVersion, TraceBlockResponse } from '@polkadot/types/interfaces/state';
-import type { ApplyExtrinsicResult, ChainProperties, ChainType, Health, NetworkState, NodeRole, PeerInfo, SyncState } from '@polkadot/types/interfaces/system';
-import type { IExtrinsic, Observable } from '@polkadot/types/types';
-import type { FileMetadata, SaveFileToDisk } from '@storagehub/api-augment/interfaces/storagehubclient';
-=======
 import "@polkadot/rpc-core/types/jsonrpc";
 import type { AugmentedRpc } from "@polkadot/rpc-core/types";
 import type { Metadata, StorageKey } from "@polkadot/types";
@@ -123,7 +95,6 @@
   FileMetadata,
   SaveFileToDisk
 } from "@storagehub/api-augment/interfaces/storagehubclient";
->>>>>>> e918b340
 export type __AugmentedRpc = AugmentedRpc<() => unknown>;
 declare module "@polkadot/rpc-core/types/jsonrpc" {
   interface RpcInterface {
@@ -160,16 +131,16 @@
           bytesOrHash:
             | Vec<ExtrinsicOrHash>
             | (
-                | ExtrinsicOrHash
-                | {
-                    Hash: any;
-                  }
-                | {
-                    Extrinsic: any;
-                  }
-                | string
-                | Uint8Array
-              )[]
+              | ExtrinsicOrHash
+              | {
+                Hash: any;
+              }
+              | {
+                Extrinsic: any;
+              }
+              | string
+              | Uint8Array
+            )[]
         ) => Observable<Vec<Hash>>
       >;
       /**
@@ -311,13 +282,13 @@
           callRequest:
             | ContractCallRequest
             | {
-                origin?: any;
-                dest?: any;
-                value?: any;
-                gasLimit?: any;
-                storageDepositLimit?: any;
-                inputData?: any;
-              }
+              origin?: any;
+              dest?: any;
+              value?: any;
+              gasLimit?: any;
+              storageDepositLimit?: any;
+              inputData?: any;
+            }
             | string
             | Uint8Array,
           at?: BlockHash | string | Uint8Array
@@ -343,13 +314,13 @@
           request:
             | InstantiateRequestV1
             | {
-                origin?: any;
-                value?: any;
-                gasLimit?: any;
-                code?: any;
-                data?: any;
-                salt?: any;
-              }
+              origin?: any;
+              value?: any;
+              gasLimit?: any;
+              code?: any;
+              data?: any;
+              salt?: any;
+            }
             | string
             | Uint8Array,
           at?: BlockHash | string | Uint8Array
@@ -374,10 +345,10 @@
           uploadRequest:
             | CodeUploadRequest
             | {
-                origin?: any;
-                code?: any;
-                storageDepositLimit?: any;
-              }
+              origin?: any;
+              code?: any;
+              storageDepositLimit?: any;
+            }
             | string
             | Uint8Array,
           at?: BlockHash | string | Uint8Array
@@ -427,14 +398,14 @@
           request:
             | EthCallRequest
             | {
-                from?: any;
-                to?: any;
-                gasPrice?: any;
-                gas?: any;
-                value?: any;
-                data?: any;
-                nonce?: any;
-              }
+              from?: any;
+              to?: any;
+              gasPrice?: any;
+              gas?: any;
+              value?: any;
+              data?: any;
+              nonce?: any;
+            }
             | string
             | Uint8Array,
           number?: BlockNumber | AnyNumber | Uint8Array
@@ -456,14 +427,14 @@
           request:
             | EthCallRequest
             | {
-                from?: any;
-                to?: any;
-                gasPrice?: any;
-                gas?: any;
-                value?: any;
-                data?: any;
-                nonce?: any;
-              }
+              from?: any;
+              to?: any;
+              gasPrice?: any;
+              gas?: any;
+              value?: any;
+              data?: any;
+              nonce?: any;
+            }
             | string
             | Uint8Array,
           number?: BlockNumber | AnyNumber | Uint8Array
@@ -551,12 +522,12 @@
           filter:
             | EthFilter
             | {
-                fromBlock?: any;
-                toBlock?: any;
-                blockHash?: any;
-                address?: any;
-                topics?: any;
-              }
+              fromBlock?: any;
+              toBlock?: any;
+              blockHash?: any;
+              address?: any;
+              topics?: any;
+            }
             | string
             | Uint8Array
         ) => Observable<Vec<EthLog>>
@@ -678,12 +649,12 @@
           filter:
             | EthFilter
             | {
-                fromBlock?: any;
-                toBlock?: any;
-                blockHash?: any;
-                address?: any;
-                topics?: any;
-              }
+              fromBlock?: any;
+              toBlock?: any;
+              blockHash?: any;
+              address?: any;
+              topics?: any;
+            }
             | string
             | Uint8Array
         ) => Observable<U256>
@@ -708,14 +679,14 @@
           tx:
             | EthTransactionRequest
             | {
-                from?: any;
-                to?: any;
-                gasPrice?: any;
-                gas?: any;
-                value?: any;
-                data?: any;
-                nonce?: any;
-              }
+              from?: any;
+              to?: any;
+              gasPrice?: any;
+              gas?: any;
+              value?: any;
+              data?: any;
+              nonce?: any;
+            }
             | string
             | Uint8Array
         ) => Observable<H256>
@@ -752,11 +723,11 @@
           params?:
             | EthSubParams
             | {
-                None: any;
-              }
+              None: any;
+            }
             | {
-                Logs: any;
-              }
+              Logs: any;
+            }
             | string
             | Uint8Array
         ) => Observable<Null>
@@ -811,10 +782,10 @@
           proof:
             | MmrLeafBatchProof
             | {
-                blockHash?: any;
-                leaves?: any;
-                proof?: any;
-              }
+              blockHash?: any;
+              leaves?: any;
+              proof?: any;
+            }
             | string
             | Uint8Array
         ) => Observable<bool>
@@ -828,261 +799,10 @@
           proof:
             | MmrLeafBatchProof
             | {
-                blockHash?: any;
-                leaves?: any;
-                proof?: any;
-<<<<<<< HEAD
-            } | string | Uint8Array) => Observable<bool>>;
-        };
-        net: {
-            /**
-             * Returns true if client is actively listening for network connections. Otherwise false.
-             **/
-            listening: AugmentedRpc<() => Observable<bool>>;
-            /**
-             * Returns number of peers connected to node.
-             **/
-            peerCount: AugmentedRpc<() => Observable<Text>>;
-            /**
-             * Returns protocol version.
-             **/
-            version: AugmentedRpc<() => Observable<Text>>;
-        };
-        offchain: {
-            /**
-             * Get offchain local storage under given key and prefix
-             **/
-            localStorageGet: AugmentedRpc<(kind: StorageKind | 'PERSISTENT' | 'LOCAL' | number | Uint8Array, key: Bytes | string | Uint8Array) => Observable<Option<Bytes>>>;
-            /**
-             * Set offchain local storage under given key and prefix
-             **/
-            localStorageSet: AugmentedRpc<(kind: StorageKind | 'PERSISTENT' | 'LOCAL' | number | Uint8Array, key: Bytes | string | Uint8Array, value: Bytes | string | Uint8Array) => Observable<Null>>;
-        };
-        payment: {
-            /**
-             * @deprecated Use `api.call.transactionPaymentApi.queryFeeDetails` instead
-             * Query the detailed fee of a given encoded extrinsic
-             **/
-            queryFeeDetails: AugmentedRpc<(extrinsic: Bytes | string | Uint8Array, at?: BlockHash | string | Uint8Array) => Observable<FeeDetails>>;
-            /**
-             * @deprecated Use `api.call.transactionPaymentApi.queryInfo` instead
-             * Retrieves the fee information for an encoded extrinsic
-             **/
-            queryInfo: AugmentedRpc<(extrinsic: Bytes | string | Uint8Array, at?: BlockHash | string | Uint8Array) => Observable<RuntimeDispatchInfoV1>>;
-        };
-        rpc: {
-            /**
-             * Retrieves the list of RPC methods that are exposed by the node
-             **/
-            methods: AugmentedRpc<() => Observable<RpcMethods>>;
-        };
-        state: {
-            /**
-             * Perform a call to a builtin on the chain
-             **/
-            call: AugmentedRpc<(method: Text | string, data: Bytes | string | Uint8Array, at?: BlockHash | string | Uint8Array) => Observable<Bytes>>;
-            /**
-             * Retrieves the keys with prefix of a specific child storage
-             **/
-            getChildKeys: AugmentedRpc<(childStorageKey: StorageKey | string | Uint8Array | any, childDefinition: StorageKey | string | Uint8Array | any, childType: u32 | AnyNumber | Uint8Array, key: StorageKey | string | Uint8Array | any, at?: BlockHash | string | Uint8Array) => Observable<Vec<StorageKey>>>;
-            /**
-             * Returns proof of storage for child key entries at a specific block state.
-             **/
-            getChildReadProof: AugmentedRpc<(childStorageKey: PrefixedStorageKey | string | Uint8Array, keys: Vec<StorageKey> | (StorageKey | string | Uint8Array | any)[], at?: BlockHash | string | Uint8Array) => Observable<ReadProof>>;
-            /**
-             * Retrieves the child storage for a key
-             **/
-            getChildStorage: AugmentedRpc<(childStorageKey: StorageKey | string | Uint8Array | any, childDefinition: StorageKey | string | Uint8Array | any, childType: u32 | AnyNumber | Uint8Array, key: StorageKey | string | Uint8Array | any, at?: BlockHash | string | Uint8Array) => Observable<StorageData>>;
-            /**
-             * Retrieves the child storage hash
-             **/
-            getChildStorageHash: AugmentedRpc<(childStorageKey: StorageKey | string | Uint8Array | any, childDefinition: StorageKey | string | Uint8Array | any, childType: u32 | AnyNumber | Uint8Array, key: StorageKey | string | Uint8Array | any, at?: BlockHash | string | Uint8Array) => Observable<Hash>>;
-            /**
-             * Retrieves the child storage size
-             **/
-            getChildStorageSize: AugmentedRpc<(childStorageKey: StorageKey | string | Uint8Array | any, childDefinition: StorageKey | string | Uint8Array | any, childType: u32 | AnyNumber | Uint8Array, key: StorageKey | string | Uint8Array | any, at?: BlockHash | string | Uint8Array) => Observable<u64>>;
-            /**
-             * @deprecated Use `api.rpc.state.getKeysPaged` to retrieve keys
-             * Retrieves the keys with a certain prefix
-             **/
-            getKeys: AugmentedRpc<(key: StorageKey | string | Uint8Array | any, at?: BlockHash | string | Uint8Array) => Observable<Vec<StorageKey>>>;
-            /**
-             * Returns the keys with prefix with pagination support.
-             **/
-            getKeysPaged: AugmentedRpc<(key: StorageKey | string | Uint8Array | any, count: u32 | AnyNumber | Uint8Array, startKey?: StorageKey | string | Uint8Array | any, at?: BlockHash | string | Uint8Array) => Observable<Vec<StorageKey>>>;
-            /**
-             * Returns the runtime metadata
-             **/
-            getMetadata: AugmentedRpc<(at?: BlockHash | string | Uint8Array) => Observable<Metadata>>;
-            /**
-             * @deprecated Use `api.rpc.state.getKeysPaged` to retrieve keys
-             * Returns the keys with prefix, leave empty to get all the keys (deprecated: Use getKeysPaged)
-             **/
-            getPairs: AugmentedRpc<(prefix: StorageKey | string | Uint8Array | any, at?: BlockHash | string | Uint8Array) => Observable<Vec<KeyValue>>>;
-            /**
-             * Returns proof of storage entries at a specific block state
-             **/
-            getReadProof: AugmentedRpc<(keys: Vec<StorageKey> | (StorageKey | string | Uint8Array | any)[], at?: BlockHash | string | Uint8Array) => Observable<ReadProof>>;
-            /**
-             * Get the runtime version
-             **/
-            getRuntimeVersion: AugmentedRpc<(at?: BlockHash | string | Uint8Array) => Observable<RuntimeVersion>>;
-            /**
-             * Retrieves the storage for a key
-             **/
-            getStorage: AugmentedRpc<(<T = Codec>(key: StorageKey | string | Uint8Array | any, block?: Hash | Uint8Array | string) => Observable<T>)>;
-            /**
-             * Retrieves the storage hash
-             **/
-            getStorageHash: AugmentedRpc<(key: StorageKey | string | Uint8Array | any, at?: BlockHash | string | Uint8Array) => Observable<Hash>>;
-            /**
-             * Retrieves the storage size
-             **/
-            getStorageSize: AugmentedRpc<(key: StorageKey | string | Uint8Array | any, at?: BlockHash | string | Uint8Array) => Observable<u64>>;
-            /**
-             * Query historical storage entries (by key) starting from a start block
-             **/
-            queryStorage: AugmentedRpc<(<T = Codec[]>(keys: Vec<StorageKey> | (StorageKey | string | Uint8Array | any)[], fromBlock?: Hash | Uint8Array | string, toBlock?: Hash | Uint8Array | string) => Observable<[Hash, T][]>)>;
-            /**
-             * Query storage entries (by key) starting at block hash given as the second parameter
-             **/
-            queryStorageAt: AugmentedRpc<(<T = Codec[]>(keys: Vec<StorageKey> | (StorageKey | string | Uint8Array | any)[], at?: Hash | Uint8Array | string) => Observable<T>)>;
-            /**
-             * Retrieves the runtime version via subscription
-             **/
-            subscribeRuntimeVersion: AugmentedRpc<() => Observable<RuntimeVersion>>;
-            /**
-             * Subscribes to storage changes for the provided keys
-             **/
-            subscribeStorage: AugmentedRpc<(<T = Codec[]>(keys?: Vec<StorageKey> | (StorageKey | string | Uint8Array | any)[]) => Observable<T>)>;
-            /**
-             * Provides a way to trace the re-execution of a single block
-             **/
-            traceBlock: AugmentedRpc<(block: Hash | string | Uint8Array, targets: Option<Text> | null | Uint8Array | Text | string, storageKeys: Option<Text> | null | Uint8Array | Text | string, methods: Option<Text> | null | Uint8Array | Text | string) => Observable<TraceBlockResponse>>;
-            /**
-             * Check current migration state
-             **/
-            trieMigrationStatus: AugmentedRpc<(at?: BlockHash | string | Uint8Array) => Observable<MigrationStatusResult>>;
-        };
-        storagehubclient: {
-            /**
-             * Get the root of the forest trie.
-             **/
-            getForestRoot: AugmentedRpc<() => Observable<H256>>;
-            /**
-             * Generate and insert new keys of type BCSV into the keystore.
-             **/
-            insertBcsvKeys: AugmentedRpc<(seed: Option<Text> | null | Uint8Array | Text | string) => Observable<Text>>;
-            /**
-             * Load a file in the local storage. This is the first step when uploading a file.
-             **/
-            loadFileInStorage: AugmentedRpc<(file_path: Text | string, location: Text | string, owner: AccountId32 | string | Uint8Array, bucket_id: H256 | string | Uint8Array) => Observable<FileMetadata>>;
-            /**
-             * Remove keys of BCSV type for the Blockchain Service.
-             **/
-            removeBcsvKeys: AugmentedRpc<(keystore_path: Text | string) => Observable<ITuple<[]>>>;
-            /**
-             * Save a file from the local storage to the disk.
-             **/
-            saveFileToDisk: AugmentedRpc<(file_key: H256 | string | Uint8Array, file_path: Text | string) => Observable<SaveFileToDisk>>;
-        };
-        syncstate: {
-            /**
-             * Returns the json-serialized chainspec running the node, with a sync state.
-             **/
-            genSyncSpec: AugmentedRpc<(raw: bool | boolean | Uint8Array) => Observable<Json>>;
-        };
-        system: {
-            /**
-             * Retrieves the next accountIndex as available on the node
-             **/
-            accountNextIndex: AugmentedRpc<(accountId: AccountId | string | Uint8Array) => Observable<Index>>;
-            /**
-             * Adds the supplied directives to the current log filter
-             **/
-            addLogFilter: AugmentedRpc<(directives: Text | string) => Observable<Null>>;
-            /**
-             * Adds a reserved peer
-             **/
-            addReservedPeer: AugmentedRpc<(peer: Text | string) => Observable<Text>>;
-            /**
-             * Retrieves the chain
-             **/
-            chain: AugmentedRpc<() => Observable<Text>>;
-            /**
-             * Retrieves the chain type
-             **/
-            chainType: AugmentedRpc<() => Observable<ChainType>>;
-            /**
-             * Dry run an extrinsic at a given block
-             **/
-            dryRun: AugmentedRpc<(extrinsic: Bytes | string | Uint8Array, at?: BlockHash | string | Uint8Array) => Observable<ApplyExtrinsicResult>>;
-            /**
-             * Return health status of the node
-             **/
-            health: AugmentedRpc<() => Observable<Health>>;
-            /**
-             * The addresses include a trailing /p2p/ with the local PeerId, and are thus suitable to be passed to addReservedPeer or as a bootnode address for example
-             **/
-            localListenAddresses: AugmentedRpc<() => Observable<Vec<Text>>>;
-            /**
-             * Returns the base58-encoded PeerId of the node
-             **/
-            localPeerId: AugmentedRpc<() => Observable<Text>>;
-            /**
-             * Retrieves the node name
-             **/
-            name: AugmentedRpc<() => Observable<Text>>;
-            /**
-             * Returns current state of the network
-             **/
-            networkState: AugmentedRpc<() => Observable<NetworkState>>;
-            /**
-             * Returns the roles the node is running as
-             **/
-            nodeRoles: AugmentedRpc<() => Observable<Vec<NodeRole>>>;
-            /**
-             * Returns the currently connected peers
-             **/
-            peers: AugmentedRpc<() => Observable<Vec<PeerInfo>>>;
-            /**
-             * Get a custom set of properties as a JSON object, defined in the chain spec
-             **/
-            properties: AugmentedRpc<() => Observable<ChainProperties>>;
-            /**
-             * Remove a reserved peer
-             **/
-            removeReservedPeer: AugmentedRpc<(peerId: Text | string) => Observable<Text>>;
-            /**
-             * Returns the list of reserved peers
-             **/
-            reservedPeers: AugmentedRpc<() => Observable<Vec<Text>>>;
-            /**
-             * Resets the log filter to Substrate defaults
-             **/
-            resetLogFilter: AugmentedRpc<() => Observable<Null>>;
-            /**
-             * Returns the state of the syncing of the node
-             **/
-            syncState: AugmentedRpc<() => Observable<SyncState>>;
-            /**
-             * Retrieves the version of the node
-             **/
-            version: AugmentedRpc<() => Observable<Text>>;
-        };
-        web3: {
-            /**
-             * Returns current client version.
-             **/
-            clientVersion: AugmentedRpc<() => Observable<Text>>;
-            /**
-             * Returns sha3 of the given data
-             **/
-            sha3: AugmentedRpc<(data: Bytes | string | Uint8Array) => Observable<H256>>;
-        };
-    }
-=======
-              }
+              blockHash?: any;
+              leaves?: any;
+              proof?: any;
+            }
             | string
             | Uint8Array
         ) => Observable<bool>
@@ -1478,5 +1198,4 @@
       sha3: AugmentedRpc<(data: Bytes | string | Uint8Array) => Observable<H256>>;
     };
   }
->>>>>>> e918b340
 }