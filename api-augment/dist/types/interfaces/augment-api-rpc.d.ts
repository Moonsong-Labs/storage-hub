--- conflicted
+++ resolved
@@ -1071,29 +1071,10 @@
     };
     storagehubclient: {
       /**
-<<<<<<< HEAD
-       * Generate a SCALE-encoded proof for a file key to allow a BSP to confirm storing it.
-       **/
-      generateFileKeyProofBspConfirm: AugmentedRpc<
-        (
-          bsp_id: H256 | string | Uint8Array,
-          file_key: H256 | string | Uint8Array
-        ) => Observable<Bytes>
-      >;
-      /**
-       * Generate a SCALE-encoded proof for a file key to allow a MSP to accept storing it.
-       **/
-      generateFileKeyProofMspAccept: AugmentedRpc<
-        (
-          msp_id: H256 | string | Uint8Array,
-          file_key: H256 | string | Uint8Array
-        ) => Observable<Bytes>
-=======
        * Add filekey to exclude list
        **/
       addToExcludeList: AugmentedRpc<
         (file_key: H256 | string | Uint8Array) => Observable<ITuple<[]>>
->>>>>>> cace3f04
       >;
       /**
        * Generate a SCALE-encoded proof for a group of file keys that might or might not be in the forest.
