// Auto-generated via `yarn polkadot-types-from-defs`, do not edit
/* eslint-disable */
/* eslint-disable sort-keys */
export default {
    /**
     * Lookup3: frame_system::AccountInfo<Nonce, pallet_balances::types::AccountData<Balance>>
     **/
    FrameSystemAccountInfo: {
        nonce: 'u32',
        consumers: 'u32',
        providers: 'u32',
        sufficients: 'u32',
        data: 'PalletBalancesAccountData'
    },
    /**
     * Lookup5: pallet_balances::types::AccountData<Balance>
     **/
    PalletBalancesAccountData: {
        free: 'u128',
        reserved: 'u128',
        frozen: 'u128',
        flags: 'u128'
    },
    /**
     * Lookup9: frame_support::dispatch::PerDispatchClass<sp_weights::weight_v2::Weight>
     **/
    FrameSupportDispatchPerDispatchClassWeight: {
        normal: 'SpWeightsWeightV2Weight',
        operational: 'SpWeightsWeightV2Weight',
        mandatory: 'SpWeightsWeightV2Weight'
    },
    /**
     * Lookup10: sp_weights::weight_v2::Weight
     **/
    SpWeightsWeightV2Weight: {
        refTime: 'Compact<u64>',
        proofSize: 'Compact<u64>'
    },
    /**
     * Lookup15: sp_runtime::generic::digest::Digest
     **/
    SpRuntimeDigest: {
        logs: 'Vec<SpRuntimeDigestDigestItem>'
    },
    /**
     * Lookup17: sp_runtime::generic::digest::DigestItem
     **/
    SpRuntimeDigestDigestItem: {
        _enum: {
            Other: 'Bytes',
            __Unused1: 'Null',
            __Unused2: 'Null',
            __Unused3: 'Null',
            Consensus: '([u8;4],Bytes)',
            Seal: '([u8;4],Bytes)',
            PreRuntime: '([u8;4],Bytes)',
            __Unused7: 'Null',
            RuntimeEnvironmentUpdated: 'Null'
        }
    },
    /**
     * Lookup20: frame_system::EventRecord<storage_hub_runtime::RuntimeEvent, primitive_types::H256>
     **/
    FrameSystemEventRecord: {
        phase: 'FrameSystemPhase',
        event: 'Event',
        topics: 'Vec<H256>'
    },
    /**
     * Lookup22: frame_system::pallet::Event<T>
     **/
    FrameSystemEvent: {
        _enum: {
            ExtrinsicSuccess: {
                dispatchInfo: 'FrameSupportDispatchDispatchInfo',
            },
            ExtrinsicFailed: {
                dispatchError: 'SpRuntimeDispatchError',
                dispatchInfo: 'FrameSupportDispatchDispatchInfo',
            },
            CodeUpdated: 'Null',
            NewAccount: {
                account: 'AccountId32',
            },
            KilledAccount: {
                account: 'AccountId32',
            },
            Remarked: {
                _alias: {
                    hash_: 'hash',
                },
                sender: 'AccountId32',
                hash_: 'H256',
            },
            UpgradeAuthorized: {
                codeHash: 'H256',
                checkVersion: 'bool'
            }
        }
    },
    /**
     * Lookup23: frame_support::dispatch::DispatchInfo
     **/
    FrameSupportDispatchDispatchInfo: {
        weight: 'SpWeightsWeightV2Weight',
        class: 'FrameSupportDispatchDispatchClass',
        paysFee: 'FrameSupportDispatchPays'
    },
    /**
     * Lookup24: frame_support::dispatch::DispatchClass
     **/
    FrameSupportDispatchDispatchClass: {
        _enum: ['Normal', 'Operational', 'Mandatory']
    },
    /**
     * Lookup25: frame_support::dispatch::Pays
     **/
    FrameSupportDispatchPays: {
        _enum: ['Yes', 'No']
    },
    /**
     * Lookup26: sp_runtime::DispatchError
     **/
    SpRuntimeDispatchError: {
        _enum: {
            Other: 'Null',
            CannotLookup: 'Null',
            BadOrigin: 'Null',
            Module: 'SpRuntimeModuleError',
            ConsumerRemaining: 'Null',
            NoProviders: 'Null',
            TooManyConsumers: 'Null',
            Token: 'SpRuntimeTokenError',
            Arithmetic: 'SpArithmeticArithmeticError',
            Transactional: 'SpRuntimeTransactionalError',
            Exhausted: 'Null',
            Corruption: 'Null',
            Unavailable: 'Null',
            RootNotAllowed: 'Null'
        }
    },
    /**
     * Lookup27: sp_runtime::ModuleError
     **/
    SpRuntimeModuleError: {
        index: 'u8',
        error: '[u8;4]'
    },
    /**
     * Lookup28: sp_runtime::TokenError
     **/
    SpRuntimeTokenError: {
        _enum: ['FundsUnavailable', 'OnlyProvider', 'BelowMinimum', 'CannotCreate', 'UnknownAsset', 'Frozen', 'Unsupported', 'CannotCreateHold', 'NotExpendable', 'Blocked']
    },
    /**
     * Lookup29: sp_arithmetic::ArithmeticError
     **/
    SpArithmeticArithmeticError: {
        _enum: ['Underflow', 'Overflow', 'DivisionByZero']
    },
    /**
     * Lookup30: sp_runtime::TransactionalError
     **/
    SpRuntimeTransactionalError: {
        _enum: ['LimitReached', 'NoLayer']
    },
    /**
     * Lookup31: cumulus_pallet_parachain_system::pallet::Event<T>
     **/
    CumulusPalletParachainSystemEvent: {
        _enum: {
            ValidationFunctionStored: 'Null',
            ValidationFunctionApplied: {
                relayChainBlockNum: 'u32',
            },
            ValidationFunctionDiscarded: 'Null',
            DownwardMessagesReceived: {
                count: 'u32',
            },
            DownwardMessagesProcessed: {
                weightUsed: 'SpWeightsWeightV2Weight',
                dmqHead: 'H256',
            },
            UpwardMessageSent: {
                messageHash: 'Option<[u8;32]>'
            }
        }
    },
    /**
     * Lookup33: pallet_balances::pallet::Event<T, I>
     **/
    PalletBalancesEvent: {
        _enum: {
            Endowed: {
                account: 'AccountId32',
                freeBalance: 'u128',
            },
            DustLost: {
                account: 'AccountId32',
                amount: 'u128',
            },
            Transfer: {
                from: 'AccountId32',
                to: 'AccountId32',
                amount: 'u128',
            },
            BalanceSet: {
                who: 'AccountId32',
                free: 'u128',
            },
            Reserved: {
                who: 'AccountId32',
                amount: 'u128',
            },
            Unreserved: {
                who: 'AccountId32',
                amount: 'u128',
            },
            ReserveRepatriated: {
                from: 'AccountId32',
                to: 'AccountId32',
                amount: 'u128',
                destinationStatus: 'FrameSupportTokensMiscBalanceStatus',
            },
            Deposit: {
                who: 'AccountId32',
                amount: 'u128',
            },
            Withdraw: {
                who: 'AccountId32',
                amount: 'u128',
            },
            Slashed: {
                who: 'AccountId32',
                amount: 'u128',
            },
            Minted: {
                who: 'AccountId32',
                amount: 'u128',
            },
            Burned: {
                who: 'AccountId32',
                amount: 'u128',
            },
            Suspended: {
                who: 'AccountId32',
                amount: 'u128',
            },
            Restored: {
                who: 'AccountId32',
                amount: 'u128',
            },
            Upgraded: {
                who: 'AccountId32',
            },
            Issued: {
                amount: 'u128',
            },
            Rescinded: {
                amount: 'u128',
            },
            Locked: {
                who: 'AccountId32',
                amount: 'u128',
            },
            Unlocked: {
                who: 'AccountId32',
                amount: 'u128',
            },
            Frozen: {
                who: 'AccountId32',
                amount: 'u128',
            },
            Thawed: {
                who: 'AccountId32',
                amount: 'u128',
            },
            TotalIssuanceForced: {
                _alias: {
                    new_: 'new',
                },
                old: 'u128',
                new_: 'u128'
            }
        }
    },
    /**
     * Lookup34: frame_support::traits::tokens::misc::BalanceStatus
     **/
    FrameSupportTokensMiscBalanceStatus: {
        _enum: ['Free', 'Reserved']
    },
    /**
     * Lookup35: pallet_transaction_payment::pallet::Event<T>
     **/
    PalletTransactionPaymentEvent: {
        _enum: {
            TransactionFeePaid: {
                who: 'AccountId32',
                actualFee: 'u128',
                tip: 'u128'
            }
        }
    },
    /**
     * Lookup36: pallet_sudo::pallet::Event<T>
     **/
    PalletSudoEvent: {
        _enum: {
            Sudid: {
                sudoResult: 'Result<Null, SpRuntimeDispatchError>',
            },
            KeyChanged: {
                _alias: {
                    new_: 'new',
                },
                old: 'Option<AccountId32>',
                new_: 'AccountId32',
            },
            KeyRemoved: 'Null',
            SudoAsDone: {
                sudoResult: 'Result<Null, SpRuntimeDispatchError>'
            }
        }
    },
    /**
     * Lookup40: pallet_collator_selection::pallet::Event<T>
     **/
    PalletCollatorSelectionEvent: {
        _enum: {
            NewInvulnerables: {
                invulnerables: 'Vec<AccountId32>',
            },
            InvulnerableAdded: {
                accountId: 'AccountId32',
            },
            InvulnerableRemoved: {
                accountId: 'AccountId32',
            },
            NewDesiredCandidates: {
                desiredCandidates: 'u32',
            },
            NewCandidacyBond: {
                bondAmount: 'u128',
            },
            CandidateAdded: {
                accountId: 'AccountId32',
                deposit: 'u128',
            },
            CandidateBondUpdated: {
                accountId: 'AccountId32',
                deposit: 'u128',
            },
            CandidateRemoved: {
                accountId: 'AccountId32',
            },
            CandidateReplaced: {
                _alias: {
                    new_: 'new',
                },
                old: 'AccountId32',
                new_: 'AccountId32',
                deposit: 'u128',
            },
            InvalidInvulnerableSkipped: {
                accountId: 'AccountId32'
            }
        }
    },
    /**
     * Lookup42: pallet_session::pallet::Event
     **/
    PalletSessionEvent: {
        _enum: {
            NewSession: {
                sessionIndex: 'u32'
            }
        }
    },
    /**
     * Lookup43: cumulus_pallet_xcmp_queue::pallet::Event<T>
     **/
    CumulusPalletXcmpQueueEvent: {
        _enum: {
            XcmpMessageSent: {
                messageHash: '[u8;32]'
            }
        }
    },
    /**
     * Lookup44: pallet_xcm::pallet::Event<T>
     **/
    PalletXcmEvent: {
        _enum: {
            Attempted: {
                outcome: 'StagingXcmV4TraitsOutcome',
            },
            Sent: {
                origin: 'StagingXcmV4Location',
                destination: 'StagingXcmV4Location',
                message: 'StagingXcmV4Xcm',
                messageId: '[u8;32]',
            },
            UnexpectedResponse: {
                origin: 'StagingXcmV4Location',
                queryId: 'u64',
            },
            ResponseReady: {
                queryId: 'u64',
                response: 'StagingXcmV4Response',
            },
            Notified: {
                queryId: 'u64',
                palletIndex: 'u8',
                callIndex: 'u8',
            },
            NotifyOverweight: {
                queryId: 'u64',
                palletIndex: 'u8',
                callIndex: 'u8',
                actualWeight: 'SpWeightsWeightV2Weight',
                maxBudgetedWeight: 'SpWeightsWeightV2Weight',
            },
            NotifyDispatchError: {
                queryId: 'u64',
                palletIndex: 'u8',
                callIndex: 'u8',
            },
            NotifyDecodeFailed: {
                queryId: 'u64',
                palletIndex: 'u8',
                callIndex: 'u8',
            },
            InvalidResponder: {
                origin: 'StagingXcmV4Location',
                queryId: 'u64',
                expectedLocation: 'Option<StagingXcmV4Location>',
            },
            InvalidResponderVersion: {
                origin: 'StagingXcmV4Location',
                queryId: 'u64',
            },
            ResponseTaken: {
                queryId: 'u64',
            },
            AssetsTrapped: {
                _alias: {
                    hash_: 'hash',
                },
                hash_: 'H256',
                origin: 'StagingXcmV4Location',
                assets: 'XcmVersionedAssets',
            },
            VersionChangeNotified: {
                destination: 'StagingXcmV4Location',
                result: 'u32',
                cost: 'StagingXcmV4AssetAssets',
                messageId: '[u8;32]',
            },
            SupportedVersionChanged: {
                location: 'StagingXcmV4Location',
                version: 'u32',
            },
            NotifyTargetSendFail: {
                location: 'StagingXcmV4Location',
                queryId: 'u64',
                error: 'XcmV3TraitsError',
            },
            NotifyTargetMigrationFail: {
                location: 'XcmVersionedLocation',
                queryId: 'u64',
            },
            InvalidQuerierVersion: {
                origin: 'StagingXcmV4Location',
                queryId: 'u64',
            },
            InvalidQuerier: {
                origin: 'StagingXcmV4Location',
                queryId: 'u64',
                expectedQuerier: 'StagingXcmV4Location',
                maybeActualQuerier: 'Option<StagingXcmV4Location>',
            },
            VersionNotifyStarted: {
                destination: 'StagingXcmV4Location',
                cost: 'StagingXcmV4AssetAssets',
                messageId: '[u8;32]',
            },
            VersionNotifyRequested: {
                destination: 'StagingXcmV4Location',
                cost: 'StagingXcmV4AssetAssets',
                messageId: '[u8;32]',
            },
            VersionNotifyUnrequested: {
                destination: 'StagingXcmV4Location',
                cost: 'StagingXcmV4AssetAssets',
                messageId: '[u8;32]',
            },
            FeesPaid: {
                paying: 'StagingXcmV4Location',
                fees: 'StagingXcmV4AssetAssets',
            },
            AssetsClaimed: {
                _alias: {
                    hash_: 'hash',
                },
                hash_: 'H256',
                origin: 'StagingXcmV4Location',
                assets: 'XcmVersionedAssets',
            },
            VersionMigrationFinished: {
                version: 'u32'
            }
        }
    },
    /**
     * Lookup45: staging_xcm::v4::traits::Outcome
     **/
    StagingXcmV4TraitsOutcome: {
        _enum: {
            Complete: {
                used: 'SpWeightsWeightV2Weight',
            },
            Incomplete: {
                used: 'SpWeightsWeightV2Weight',
                error: 'XcmV3TraitsError',
            },
            Error: {
                error: 'XcmV3TraitsError'
            }
        }
    },
    /**
     * Lookup46: xcm::v3::traits::Error
     **/
    XcmV3TraitsError: {
        _enum: {
            Overflow: 'Null',
            Unimplemented: 'Null',
            UntrustedReserveLocation: 'Null',
            UntrustedTeleportLocation: 'Null',
            LocationFull: 'Null',
            LocationNotInvertible: 'Null',
            BadOrigin: 'Null',
            InvalidLocation: 'Null',
            AssetNotFound: 'Null',
            FailedToTransactAsset: 'Null',
            NotWithdrawable: 'Null',
            LocationCannotHold: 'Null',
            ExceedsMaxMessageSize: 'Null',
            DestinationUnsupported: 'Null',
            Transport: 'Null',
            Unroutable: 'Null',
            UnknownClaim: 'Null',
            FailedToDecode: 'Null',
            MaxWeightInvalid: 'Null',
            NotHoldingFees: 'Null',
            TooExpensive: 'Null',
            Trap: 'u64',
            ExpectationFalse: 'Null',
            PalletNotFound: 'Null',
            NameMismatch: 'Null',
            VersionIncompatible: 'Null',
            HoldingWouldOverflow: 'Null',
            ExportError: 'Null',
            ReanchorFailed: 'Null',
            NoDeal: 'Null',
            FeesNotMet: 'Null',
            LockError: 'Null',
            NoPermission: 'Null',
            Unanchored: 'Null',
            NotDepositable: 'Null',
            UnhandledXcmVersion: 'Null',
            WeightLimitReached: 'SpWeightsWeightV2Weight',
            Barrier: 'Null',
            WeightNotComputable: 'Null',
            ExceedsStackLimit: 'Null'
        }
    },
    /**
     * Lookup47: staging_xcm::v4::location::Location
     **/
    StagingXcmV4Location: {
        parents: 'u8',
        interior: 'StagingXcmV4Junctions'
    },
    /**
     * Lookup48: staging_xcm::v4::junctions::Junctions
     **/
    StagingXcmV4Junctions: {
        _enum: {
            Here: 'Null',
            X1: '[Lookup50;1]',
            X2: '[Lookup50;2]',
            X3: '[Lookup50;3]',
            X4: '[Lookup50;4]',
            X5: '[Lookup50;5]',
            X6: '[Lookup50;6]',
            X7: '[Lookup50;7]',
            X8: '[Lookup50;8]'
        }
    },
    /**
     * Lookup50: staging_xcm::v4::junction::Junction
     **/
    StagingXcmV4Junction: {
        _enum: {
            Parachain: 'Compact<u32>',
            AccountId32: {
                network: 'Option<StagingXcmV4JunctionNetworkId>',
                id: '[u8;32]',
            },
            AccountIndex64: {
                network: 'Option<StagingXcmV4JunctionNetworkId>',
                index: 'Compact<u64>',
            },
            AccountKey20: {
                network: 'Option<StagingXcmV4JunctionNetworkId>',
                key: '[u8;20]',
            },
            PalletInstance: 'u8',
            GeneralIndex: 'Compact<u128>',
            GeneralKey: {
                length: 'u8',
                data: '[u8;32]',
            },
            OnlyChild: 'Null',
            Plurality: {
                id: 'XcmV3JunctionBodyId',
                part: 'XcmV3JunctionBodyPart',
            },
            GlobalConsensus: 'StagingXcmV4JunctionNetworkId'
        }
    },
    /**
     * Lookup53: staging_xcm::v4::junction::NetworkId
     **/
    StagingXcmV4JunctionNetworkId: {
        _enum: {
            ByGenesis: '[u8;32]',
            ByFork: {
                blockNumber: 'u64',
                blockHash: '[u8;32]',
            },
            Polkadot: 'Null',
            Kusama: 'Null',
            Westend: 'Null',
            Rococo: 'Null',
            Wococo: 'Null',
            Ethereum: {
                chainId: 'Compact<u64>',
            },
            BitcoinCore: 'Null',
            BitcoinCash: 'Null',
            PolkadotBulletin: 'Null'
        }
    },
    /**
     * Lookup56: xcm::v3::junction::BodyId
     **/
    XcmV3JunctionBodyId: {
        _enum: {
            Unit: 'Null',
            Moniker: '[u8;4]',
            Index: 'Compact<u32>',
            Executive: 'Null',
            Technical: 'Null',
            Legislative: 'Null',
            Judicial: 'Null',
            Defense: 'Null',
            Administration: 'Null',
            Treasury: 'Null'
        }
    },
    /**
     * Lookup57: xcm::v3::junction::BodyPart
     **/
    XcmV3JunctionBodyPart: {
        _enum: {
            Voice: 'Null',
            Members: {
                count: 'Compact<u32>',
            },
            Fraction: {
                nom: 'Compact<u32>',
                denom: 'Compact<u32>',
            },
            AtLeastProportion: {
                nom: 'Compact<u32>',
                denom: 'Compact<u32>',
            },
            MoreThanProportion: {
                nom: 'Compact<u32>',
                denom: 'Compact<u32>'
            }
        }
    },
    /**
     * Lookup65: staging_xcm::v4::Xcm<Call>
     **/
    StagingXcmV4Xcm: 'Vec<StagingXcmV4Instruction>',
    /**
     * Lookup67: staging_xcm::v4::Instruction<Call>
     **/
    StagingXcmV4Instruction: {
        _enum: {
            WithdrawAsset: 'StagingXcmV4AssetAssets',
            ReserveAssetDeposited: 'StagingXcmV4AssetAssets',
            ReceiveTeleportedAsset: 'StagingXcmV4AssetAssets',
            QueryResponse: {
                queryId: 'Compact<u64>',
                response: 'StagingXcmV4Response',
                maxWeight: 'SpWeightsWeightV2Weight',
                querier: 'Option<StagingXcmV4Location>',
            },
            TransferAsset: {
                assets: 'StagingXcmV4AssetAssets',
                beneficiary: 'StagingXcmV4Location',
            },
            TransferReserveAsset: {
                assets: 'StagingXcmV4AssetAssets',
                dest: 'StagingXcmV4Location',
                xcm: 'StagingXcmV4Xcm',
            },
            Transact: {
                originKind: 'XcmV2OriginKind',
                requireWeightAtMost: 'SpWeightsWeightV2Weight',
                call: 'XcmDoubleEncoded',
            },
            HrmpNewChannelOpenRequest: {
                sender: 'Compact<u32>',
                maxMessageSize: 'Compact<u32>',
                maxCapacity: 'Compact<u32>',
            },
            HrmpChannelAccepted: {
                recipient: 'Compact<u32>',
            },
            HrmpChannelClosing: {
                initiator: 'Compact<u32>',
                sender: 'Compact<u32>',
                recipient: 'Compact<u32>',
            },
            ClearOrigin: 'Null',
            DescendOrigin: 'StagingXcmV4Junctions',
            ReportError: 'StagingXcmV4QueryResponseInfo',
            DepositAsset: {
                assets: 'StagingXcmV4AssetAssetFilter',
                beneficiary: 'StagingXcmV4Location',
            },
            DepositReserveAsset: {
                assets: 'StagingXcmV4AssetAssetFilter',
                dest: 'StagingXcmV4Location',
                xcm: 'StagingXcmV4Xcm',
            },
            ExchangeAsset: {
                give: 'StagingXcmV4AssetAssetFilter',
                want: 'StagingXcmV4AssetAssets',
                maximal: 'bool',
            },
            InitiateReserveWithdraw: {
                assets: 'StagingXcmV4AssetAssetFilter',
                reserve: 'StagingXcmV4Location',
                xcm: 'StagingXcmV4Xcm',
            },
            InitiateTeleport: {
                assets: 'StagingXcmV4AssetAssetFilter',
                dest: 'StagingXcmV4Location',
                xcm: 'StagingXcmV4Xcm',
            },
            ReportHolding: {
                responseInfo: 'StagingXcmV4QueryResponseInfo',
                assets: 'StagingXcmV4AssetAssetFilter',
            },
            BuyExecution: {
                fees: 'StagingXcmV4Asset',
                weightLimit: 'XcmV3WeightLimit',
            },
            RefundSurplus: 'Null',
            SetErrorHandler: 'StagingXcmV4Xcm',
            SetAppendix: 'StagingXcmV4Xcm',
            ClearError: 'Null',
            ClaimAsset: {
                assets: 'StagingXcmV4AssetAssets',
                ticket: 'StagingXcmV4Location',
            },
            Trap: 'Compact<u64>',
            SubscribeVersion: {
                queryId: 'Compact<u64>',
                maxResponseWeight: 'SpWeightsWeightV2Weight',
            },
            UnsubscribeVersion: 'Null',
            BurnAsset: 'StagingXcmV4AssetAssets',
            ExpectAsset: 'StagingXcmV4AssetAssets',
            ExpectOrigin: 'Option<StagingXcmV4Location>',
            ExpectError: 'Option<(u32,XcmV3TraitsError)>',
            ExpectTransactStatus: 'XcmV3MaybeErrorCode',
            QueryPallet: {
                moduleName: 'Bytes',
                responseInfo: 'StagingXcmV4QueryResponseInfo',
            },
            ExpectPallet: {
                index: 'Compact<u32>',
                name: 'Bytes',
                moduleName: 'Bytes',
                crateMajor: 'Compact<u32>',
                minCrateMinor: 'Compact<u32>',
            },
            ReportTransactStatus: 'StagingXcmV4QueryResponseInfo',
            ClearTransactStatus: 'Null',
            UniversalOrigin: 'StagingXcmV4Junction',
            ExportMessage: {
                network: 'StagingXcmV4JunctionNetworkId',
                destination: 'StagingXcmV4Junctions',
                xcm: 'StagingXcmV4Xcm',
            },
            LockAsset: {
                asset: 'StagingXcmV4Asset',
                unlocker: 'StagingXcmV4Location',
            },
            UnlockAsset: {
                asset: 'StagingXcmV4Asset',
                target: 'StagingXcmV4Location',
            },
            NoteUnlockable: {
                asset: 'StagingXcmV4Asset',
                owner: 'StagingXcmV4Location',
            },
            RequestUnlock: {
                asset: 'StagingXcmV4Asset',
                locker: 'StagingXcmV4Location',
            },
            SetFeesMode: {
                jitWithdraw: 'bool',
            },
            SetTopic: '[u8;32]',
            ClearTopic: 'Null',
            AliasOrigin: 'StagingXcmV4Location',
            UnpaidExecution: {
                weightLimit: 'XcmV3WeightLimit',
                checkOrigin: 'Option<StagingXcmV4Location>'
            }
        }
    },
    /**
     * Lookup68: staging_xcm::v4::asset::Assets
     **/
    StagingXcmV4AssetAssets: 'Vec<StagingXcmV4Asset>',
    /**
     * Lookup70: staging_xcm::v4::asset::Asset
     **/
    StagingXcmV4Asset: {
        id: 'StagingXcmV4AssetAssetId',
        fun: 'StagingXcmV4AssetFungibility'
    },
    /**
     * Lookup71: staging_xcm::v4::asset::AssetId
     **/
    StagingXcmV4AssetAssetId: 'StagingXcmV4Location',
    /**
     * Lookup72: staging_xcm::v4::asset::Fungibility
     **/
    StagingXcmV4AssetFungibility: {
        _enum: {
            Fungible: 'Compact<u128>',
            NonFungible: 'StagingXcmV4AssetAssetInstance'
        }
    },
    /**
     * Lookup73: staging_xcm::v4::asset::AssetInstance
     **/
    StagingXcmV4AssetAssetInstance: {
        _enum: {
            Undefined: 'Null',
            Index: 'Compact<u128>',
            Array4: '[u8;4]',
            Array8: '[u8;8]',
            Array16: '[u8;16]',
            Array32: '[u8;32]'
        }
    },
    /**
     * Lookup76: staging_xcm::v4::Response
     **/
    StagingXcmV4Response: {
        _enum: {
            Null: 'Null',
            Assets: 'StagingXcmV4AssetAssets',
            ExecutionResult: 'Option<(u32,XcmV3TraitsError)>',
            Version: 'u32',
            PalletsInfo: 'Vec<StagingXcmV4PalletInfo>',
            DispatchResult: 'XcmV3MaybeErrorCode'
        }
    },
    /**
     * Lookup80: staging_xcm::v4::PalletInfo
     **/
    StagingXcmV4PalletInfo: {
        index: 'Compact<u32>',
        name: 'Bytes',
        moduleName: 'Bytes',
        major: 'Compact<u32>',
        minor: 'Compact<u32>',
        patch: 'Compact<u32>'
    },
    /**
     * Lookup83: xcm::v3::MaybeErrorCode
     **/
    XcmV3MaybeErrorCode: {
        _enum: {
            Success: 'Null',
            Error: 'Bytes',
            TruncatedError: 'Bytes'
        }
    },
    /**
     * Lookup86: xcm::v2::OriginKind
     **/
    XcmV2OriginKind: {
        _enum: ['Native', 'SovereignAccount', 'Superuser', 'Xcm']
    },
    /**
     * Lookup87: xcm::double_encoded::DoubleEncoded<T>
     **/
    XcmDoubleEncoded: {
        encoded: 'Bytes'
    },
    /**
     * Lookup88: staging_xcm::v4::QueryResponseInfo
     **/
    StagingXcmV4QueryResponseInfo: {
        destination: 'StagingXcmV4Location',
        queryId: 'Compact<u64>',
        maxWeight: 'SpWeightsWeightV2Weight'
    },
    /**
     * Lookup89: staging_xcm::v4::asset::AssetFilter
     **/
    StagingXcmV4AssetAssetFilter: {
        _enum: {
            Definite: 'StagingXcmV4AssetAssets',
            Wild: 'StagingXcmV4AssetWildAsset'
        }
    },
    /**
     * Lookup90: staging_xcm::v4::asset::WildAsset
     **/
    StagingXcmV4AssetWildAsset: {
        _enum: {
            All: 'Null',
            AllOf: {
                id: 'StagingXcmV4AssetAssetId',
                fun: 'StagingXcmV4AssetWildFungibility',
            },
            AllCounted: 'Compact<u32>',
            AllOfCounted: {
                id: 'StagingXcmV4AssetAssetId',
                fun: 'StagingXcmV4AssetWildFungibility',
                count: 'Compact<u32>'
            }
        }
    },
    /**
     * Lookup91: staging_xcm::v4::asset::WildFungibility
     **/
    StagingXcmV4AssetWildFungibility: {
        _enum: ['Fungible', 'NonFungible']
    },
    /**
     * Lookup92: xcm::v3::WeightLimit
     **/
    XcmV3WeightLimit: {
        _enum: {
            Unlimited: 'Null',
            Limited: 'SpWeightsWeightV2Weight'
        }
    },
    /**
     * Lookup93: xcm::VersionedAssets
     **/
    XcmVersionedAssets: {
        _enum: {
            __Unused0: 'Null',
            V2: 'XcmV2MultiassetMultiAssets',
            __Unused2: 'Null',
            V3: 'XcmV3MultiassetMultiAssets',
            V4: 'StagingXcmV4AssetAssets'
        }
    },
    /**
     * Lookup94: xcm::v2::multiasset::MultiAssets
     **/
    XcmV2MultiassetMultiAssets: 'Vec<XcmV2MultiAsset>',
    /**
     * Lookup96: xcm::v2::multiasset::MultiAsset
     **/
    XcmV2MultiAsset: {
        id: 'XcmV2MultiassetAssetId',
        fun: 'XcmV2MultiassetFungibility'
    },
    /**
     * Lookup97: xcm::v2::multiasset::AssetId
     **/
    XcmV2MultiassetAssetId: {
        _enum: {
            Concrete: 'XcmV2MultiLocation',
            Abstract: 'Bytes'
        }
    },
    /**
     * Lookup98: xcm::v2::multilocation::MultiLocation
     **/
    XcmV2MultiLocation: {
        parents: 'u8',
        interior: 'XcmV2MultilocationJunctions'
    },
    /**
     * Lookup99: xcm::v2::multilocation::Junctions
     **/
    XcmV2MultilocationJunctions: {
        _enum: {
            Here: 'Null',
            X1: 'XcmV2Junction',
            X2: '(XcmV2Junction,XcmV2Junction)',
            X3: '(XcmV2Junction,XcmV2Junction,XcmV2Junction)',
            X4: '(XcmV2Junction,XcmV2Junction,XcmV2Junction,XcmV2Junction)',
            X5: '(XcmV2Junction,XcmV2Junction,XcmV2Junction,XcmV2Junction,XcmV2Junction)',
            X6: '(XcmV2Junction,XcmV2Junction,XcmV2Junction,XcmV2Junction,XcmV2Junction,XcmV2Junction)',
            X7: '(XcmV2Junction,XcmV2Junction,XcmV2Junction,XcmV2Junction,XcmV2Junction,XcmV2Junction,XcmV2Junction)',
            X8: '(XcmV2Junction,XcmV2Junction,XcmV2Junction,XcmV2Junction,XcmV2Junction,XcmV2Junction,XcmV2Junction,XcmV2Junction)'
        }
    },
    /**
     * Lookup100: xcm::v2::junction::Junction
     **/
    XcmV2Junction: {
        _enum: {
            Parachain: 'Compact<u32>',
            AccountId32: {
                network: 'XcmV2NetworkId',
                id: '[u8;32]',
            },
            AccountIndex64: {
                network: 'XcmV2NetworkId',
                index: 'Compact<u64>',
            },
            AccountKey20: {
                network: 'XcmV2NetworkId',
                key: '[u8;20]',
            },
            PalletInstance: 'u8',
            GeneralIndex: 'Compact<u128>',
            GeneralKey: 'Bytes',
            OnlyChild: 'Null',
            Plurality: {
                id: 'XcmV2BodyId',
                part: 'XcmV2BodyPart'
            }
        }
    },
    /**
     * Lookup101: xcm::v2::NetworkId
     **/
    XcmV2NetworkId: {
        _enum: {
            Any: 'Null',
            Named: 'Bytes',
            Polkadot: 'Null',
            Kusama: 'Null'
        }
    },
    /**
     * Lookup103: xcm::v2::BodyId
     **/
    XcmV2BodyId: {
        _enum: {
            Unit: 'Null',
            Named: 'Bytes',
            Index: 'Compact<u32>',
            Executive: 'Null',
            Technical: 'Null',
            Legislative: 'Null',
            Judicial: 'Null',
            Defense: 'Null',
            Administration: 'Null',
            Treasury: 'Null'
        }
    },
    /**
     * Lookup104: xcm::v2::BodyPart
     **/
    XcmV2BodyPart: {
        _enum: {
            Voice: 'Null',
            Members: {
                count: 'Compact<u32>',
            },
            Fraction: {
                nom: 'Compact<u32>',
                denom: 'Compact<u32>',
            },
            AtLeastProportion: {
                nom: 'Compact<u32>',
                denom: 'Compact<u32>',
            },
            MoreThanProportion: {
                nom: 'Compact<u32>',
                denom: 'Compact<u32>'
            }
        }
    },
    /**
     * Lookup105: xcm::v2::multiasset::Fungibility
     **/
    XcmV2MultiassetFungibility: {
        _enum: {
            Fungible: 'Compact<u128>',
            NonFungible: 'XcmV2MultiassetAssetInstance'
        }
    },
    /**
     * Lookup106: xcm::v2::multiasset::AssetInstance
     **/
    XcmV2MultiassetAssetInstance: {
        _enum: {
            Undefined: 'Null',
            Index: 'Compact<u128>',
            Array4: '[u8;4]',
            Array8: '[u8;8]',
            Array16: '[u8;16]',
            Array32: '[u8;32]',
            Blob: 'Bytes'
        }
    },
    /**
     * Lookup107: xcm::v3::multiasset::MultiAssets
     **/
    XcmV3MultiassetMultiAssets: 'Vec<XcmV3MultiAsset>',
    /**
     * Lookup109: xcm::v3::multiasset::MultiAsset
     **/
    XcmV3MultiAsset: {
        id: 'XcmV3MultiassetAssetId',
        fun: 'XcmV3MultiassetFungibility'
    },
    /**
     * Lookup110: xcm::v3::multiasset::AssetId
     **/
    XcmV3MultiassetAssetId: {
        _enum: {
            Concrete: 'StagingXcmV3MultiLocation',
            Abstract: '[u8;32]'
        }
    },
    /**
     * Lookup111: staging_xcm::v3::multilocation::MultiLocation
     **/
    StagingXcmV3MultiLocation: {
        parents: 'u8',
        interior: 'XcmV3Junctions'
    },
    /**
     * Lookup112: xcm::v3::junctions::Junctions
     **/
    XcmV3Junctions: {
        _enum: {
            Here: 'Null',
            X1: 'XcmV3Junction',
            X2: '(XcmV3Junction,XcmV3Junction)',
            X3: '(XcmV3Junction,XcmV3Junction,XcmV3Junction)',
            X4: '(XcmV3Junction,XcmV3Junction,XcmV3Junction,XcmV3Junction)',
            X5: '(XcmV3Junction,XcmV3Junction,XcmV3Junction,XcmV3Junction,XcmV3Junction)',
            X6: '(XcmV3Junction,XcmV3Junction,XcmV3Junction,XcmV3Junction,XcmV3Junction,XcmV3Junction)',
            X7: '(XcmV3Junction,XcmV3Junction,XcmV3Junction,XcmV3Junction,XcmV3Junction,XcmV3Junction,XcmV3Junction)',
            X8: '(XcmV3Junction,XcmV3Junction,XcmV3Junction,XcmV3Junction,XcmV3Junction,XcmV3Junction,XcmV3Junction,XcmV3Junction)'
        }
    },
    /**
     * Lookup113: xcm::v3::junction::Junction
     **/
    XcmV3Junction: {
        _enum: {
            Parachain: 'Compact<u32>',
            AccountId32: {
                network: 'Option<XcmV3JunctionNetworkId>',
                id: '[u8;32]',
            },
            AccountIndex64: {
                network: 'Option<XcmV3JunctionNetworkId>',
                index: 'Compact<u64>',
            },
            AccountKey20: {
                network: 'Option<XcmV3JunctionNetworkId>',
                key: '[u8;20]',
            },
            PalletInstance: 'u8',
            GeneralIndex: 'Compact<u128>',
            GeneralKey: {
                length: 'u8',
                data: '[u8;32]',
            },
            OnlyChild: 'Null',
            Plurality: {
                id: 'XcmV3JunctionBodyId',
                part: 'XcmV3JunctionBodyPart',
            },
            GlobalConsensus: 'XcmV3JunctionNetworkId'
        }
    },
    /**
     * Lookup115: xcm::v3::junction::NetworkId
     **/
    XcmV3JunctionNetworkId: {
        _enum: {
            ByGenesis: '[u8;32]',
            ByFork: {
                blockNumber: 'u64',
                blockHash: '[u8;32]',
            },
            Polkadot: 'Null',
            Kusama: 'Null',
            Westend: 'Null',
            Rococo: 'Null',
            Wococo: 'Null',
            Ethereum: {
                chainId: 'Compact<u64>',
            },
            BitcoinCore: 'Null',
            BitcoinCash: 'Null',
            PolkadotBulletin: 'Null'
        }
    },
    /**
     * Lookup116: xcm::v3::multiasset::Fungibility
     **/
    XcmV3MultiassetFungibility: {
        _enum: {
            Fungible: 'Compact<u128>',
            NonFungible: 'XcmV3MultiassetAssetInstance'
        }
    },
    /**
     * Lookup117: xcm::v3::multiasset::AssetInstance
     **/
    XcmV3MultiassetAssetInstance: {
        _enum: {
            Undefined: 'Null',
            Index: 'Compact<u128>',
            Array4: '[u8;4]',
            Array8: '[u8;8]',
            Array16: '[u8;16]',
            Array32: '[u8;32]'
        }
    },
    /**
     * Lookup118: xcm::VersionedLocation
     **/
    XcmVersionedLocation: {
        _enum: {
            __Unused0: 'Null',
            V2: 'XcmV2MultiLocation',
            __Unused2: 'Null',
            V3: 'StagingXcmV3MultiLocation',
            V4: 'StagingXcmV4Location'
        }
    },
    /**
     * Lookup119: cumulus_pallet_xcm::pallet::Event<T>
     **/
    CumulusPalletXcmEvent: {
        _enum: {
            InvalidFormat: '[u8;32]',
            UnsupportedVersion: '[u8;32]',
            ExecutedDownward: '([u8;32],StagingXcmV4TraitsOutcome)'
        }
    },
    /**
     * Lookup120: pallet_message_queue::pallet::Event<T>
     **/
    PalletMessageQueueEvent: {
        _enum: {
            ProcessingFailed: {
                id: 'H256',
                origin: 'CumulusPrimitivesCoreAggregateMessageOrigin',
                error: 'FrameSupportMessagesProcessMessageError',
            },
            Processed: {
                id: 'H256',
                origin: 'CumulusPrimitivesCoreAggregateMessageOrigin',
                weightUsed: 'SpWeightsWeightV2Weight',
                success: 'bool',
            },
            OverweightEnqueued: {
                id: '[u8;32]',
                origin: 'CumulusPrimitivesCoreAggregateMessageOrigin',
                pageIndex: 'u32',
                messageIndex: 'u32',
            },
            PageReaped: {
                origin: 'CumulusPrimitivesCoreAggregateMessageOrigin',
                index: 'u32'
            }
        }
    },
    /**
     * Lookup121: cumulus_primitives_core::AggregateMessageOrigin
     **/
    CumulusPrimitivesCoreAggregateMessageOrigin: {
        _enum: {
            Here: 'Null',
            Parent: 'Null',
            Sibling: 'u32'
        }
    },
    /**
     * Lookup123: frame_support::traits::messages::ProcessMessageError
     **/
    FrameSupportMessagesProcessMessageError: {
        _enum: {
            BadFormat: 'Null',
            Corrupt: 'Null',
            Unsupported: 'Null',
            Overweight: 'SpWeightsWeightV2Weight',
            Yield: 'Null'
        }
    },
    /**
     * Lookup124: pallet_storage_providers::pallet::Event<T>
     **/
    PalletStorageProvidersEvent: {
        _enum: {
            MspRequestSignUpSuccess: {
                who: 'AccountId32',
                multiaddresses: 'Vec<Bytes>',
                capacity: 'u32',
                valueProp: 'PalletStorageProvidersValueProposition',
            },
            MspSignUpSuccess: {
                who: 'AccountId32',
                multiaddresses: 'Vec<Bytes>',
                capacity: 'u32',
                valueProp: 'PalletStorageProvidersValueProposition',
            },
            BspRequestSignUpSuccess: {
                who: 'AccountId32',
                multiaddresses: 'Vec<Bytes>',
                capacity: 'u32',
            },
            BspSignUpSuccess: {
                who: 'AccountId32',
                multiaddresses: 'Vec<Bytes>',
                capacity: 'u32',
            },
            SignUpRequestCanceled: {
                who: 'AccountId32',
            },
            MspSignOffSuccess: {
                who: 'AccountId32',
            },
            BspSignOffSuccess: {
                who: 'AccountId32',
            },
            CapacityChanged: {
                who: 'AccountId32',
                oldCapacity: 'u32',
                newCapacity: 'u32',
                nextBlockWhenChangeAllowed: 'u32'
            }
        }
    },
    /**
     * Lookup128: pallet_storage_providers::types::ValueProposition<T>
     **/
    PalletStorageProvidersValueProposition: {
        identifier: 'H256',
        dataLimit: 'u32',
        protocols: 'Vec<Bytes>'
    },
    /**
     * Lookup130: pallet_file_system::pallet::Event<T>
     **/
    PalletFileSystemEvent: {
        _enum: {
            NewBucket: {
                who: 'AccountId32',
                mspId: 'H256',
                bucketId: 'H256',
                name: 'Bytes',
                collectionId: 'Option<u32>',
                private: 'bool',
            },
            BucketPrivacyUpdated: {
                who: 'AccountId32',
                bucketId: 'H256',
                collectionId: 'Option<u32>',
                private: 'bool',
            },
            NewCollectionAndAssociation: {
                who: 'AccountId32',
                bucketId: 'H256',
                collectionId: 'u32',
            },
            NewStorageRequest: {
                _alias: {
                    size_: 'size',
                },
                who: 'AccountId32',
                fileKey: 'H256',
                bucketId: 'H256',
                location: 'Bytes',
                fingerprint: 'H256',
                size_: 'u32',
                peerIds: 'Vec<Bytes>',
            },
            AcceptedBspVolunteer: {
                _alias: {
                    size_: 'size',
                },
                bspId: 'H256',
                bucketId: 'H256',
                location: 'Bytes',
                fingerprint: 'H256',
                multiaddresses: 'Vec<Bytes>',
                owner: 'AccountId32',
                size_: 'u32',
            },
            BspConfirmedStoring: {
                bspId: 'H256',
                fileKey: 'H256',
                newRoot: 'H256',
            },
            StorageRequestExpired: {
                fileKey: 'H256',
            },
            StorageRequestRevoked: {
                fileKey: 'H256',
            },
            BspStoppedStoring: {
                bspId: 'H256',
                fileKey: 'H256',
                newRoot: 'H256',
                owner: 'AccountId32',
                location: 'Bytes',
            },
            FailedToQueuePriorityChallenge: {
                user: 'AccountId32',
                fileKey: 'H256',
            },
            FileDeletionRequest: {
                user: 'AccountId32',
                fileKey: 'H256',
                bucketId: 'H256',
                mspId: 'H256',
                proofOfInclusion: 'bool',
            },
            ProofSubmittedForPendingFileDeletionRequest: {
                mspId: 'H256',
                user: 'AccountId32',
                fileKey: 'H256',
                bucketId: 'H256',
                proofOfInclusion: 'bool'
            }
        }
    },
    /**
     * Lookup133: pallet_proofs_dealer::pallet::Event<T>
     **/
    PalletProofsDealerEvent: {
        _enum: {
            NewChallenge: {
                who: 'AccountId32',
                keyChallenged: 'H256',
            },
            ProofAccepted: {
                provider: 'H256',
                proof: 'PalletProofsDealerProof',
            },
            NewChallengeSeed: {
                challengesTicker: 'u32',
                seed: 'H256',
            },
            NewCheckpointChallenge: {
                challengesTicker: 'u32',
                challenges: 'Vec<(H256,Option<ShpTraitsTrieRemoveMutation>)>',
            },
            SlashableProvider: {
                provider: 'H256'
            }
        }
    },
    /**
     * Lookup134: pallet_proofs_dealer::types::Proof<T>
     **/
    PalletProofsDealerProof: {
        forestProof: 'SpTrieStorageProofCompactProof',
        keyProofs: 'BTreeMap<H256, PalletProofsDealerKeyProof>'
    },
    /**
     * Lookup135: sp_trie::storage_proof::CompactProof
     **/
    SpTrieStorageProofCompactProof: {
        encodedNodes: 'Vec<Bytes>'
    },
    /**
     * Lookup138: pallet_proofs_dealer::types::KeyProof<T>
     **/
    PalletProofsDealerKeyProof: {
        proof: 'ShpFileKeyVerifierFileKeyProof',
        challengeCount: 'u32'
    },
    /**
     * Lookup139: shp_file_key_verifier::types::FileKeyProof
     **/
    ShpFileKeyVerifierFileKeyProof: {
        fileMetadata: 'ShpFileKeyVerifierFileMetadata',
        proof: 'SpTrieStorageProofCompactProof'
    },
    /**
     * Lookup140: shp_file_key_verifier::types::FileMetadata
     **/
    ShpFileKeyVerifierFileMetadata: {
        _alias: {
            size_: 'size'
        },
        owner: 'Bytes',
        bucketId: 'Bytes',
        location: 'Bytes',
        size_: 'Compact<u64>',
        fingerprint: 'ShpFileKeyVerifierFingerprint'
    },
    /**
     * Lookup141: shp_file_key_verifier::types::Fingerprint
     **/
    ShpFileKeyVerifierFingerprint: '[u8;32]',
    /**
     * Lookup147: shp_traits::TrieRemoveMutation
     **/
    ShpTraitsTrieRemoveMutation: 'Null',
    /**
     * Lookup149: pallet_randomness::pallet::Event<T>
     **/
    PalletRandomnessEvent: {
        _enum: {
            NewOneEpochAgoRandomnessAvailable: {
                randomnessSeed: 'H256',
                fromEpoch: 'u64',
                validUntilBlock: 'u32'
            }
        }
    },
    /**
     * Lookup150: pallet_payment_streams::pallet::Event<T>
     **/
    PalletPaymentStreamsEvent: {
        _enum: {
            FixedRatePaymentStreamCreated: {
                userAccount: 'AccountId32',
                providerId: 'H256',
                rate: 'u128',
            },
            FixedRatePaymentStreamUpdated: {
                userAccount: 'AccountId32',
                providerId: 'H256',
                newRate: 'u128',
            },
            FixedRatePaymentStreamDeleted: {
                userAccount: 'AccountId32',
                providerId: 'H256',
            },
            DynamicRatePaymentStreamCreated: {
                userAccount: 'AccountId32',
                providerId: 'H256',
                amountProvided: 'u32',
            },
            DynamicRatePaymentStreamUpdated: {
                userAccount: 'AccountId32',
                providerId: 'H256',
                newAmountProvided: 'u32',
            },
            DynamicRatePaymentStreamDeleted: {
                userAccount: 'AccountId32',
                providerId: 'H256',
            },
            PaymentStreamCharged: {
                userAccount: 'AccountId32',
                providerId: 'H256',
                amount: 'u128',
            },
            LastChargeableBlockUpdated: {
                userAccount: 'AccountId32',
                providerId: 'H256',
                lastChargeableBlock: 'u32',
            },
            UserWithoutFunds: {
                who: 'AccountId32'
            }
        }
    },
    /**
     * Lookup151: pallet_bucket_nfts::pallet::Event<T>
     **/
    PalletBucketNftsEvent: {
        _enum: {
            AccessShared: {
                issuer: 'AccountId32',
                recipient: 'AccountId32',
            },
            ItemReadAccessUpdated: {
                admin: 'AccountId32',
                bucket: 'H256',
                itemId: 'u32',
            },
            ItemBurned: {
                account: 'AccountId32',
                bucket: 'H256',
                itemId: 'u32'
            }
        }
    },
    /**
     * Lookup152: pallet_nfts::pallet::Event<T, I>
     **/
    PalletNftsEvent: {
        _enum: {
            Created: {
                collection: 'u32',
                creator: 'AccountId32',
                owner: 'AccountId32',
            },
            ForceCreated: {
                collection: 'u32',
                owner: 'AccountId32',
            },
            Destroyed: {
                collection: 'u32',
            },
            Issued: {
                collection: 'u32',
                item: 'u32',
                owner: 'AccountId32',
            },
            Transferred: {
                collection: 'u32',
                item: 'u32',
                from: 'AccountId32',
                to: 'AccountId32',
            },
            Burned: {
                collection: 'u32',
                item: 'u32',
                owner: 'AccountId32',
            },
            ItemTransferLocked: {
                collection: 'u32',
                item: 'u32',
            },
            ItemTransferUnlocked: {
                collection: 'u32',
                item: 'u32',
            },
            ItemPropertiesLocked: {
                collection: 'u32',
                item: 'u32',
                lockMetadata: 'bool',
                lockAttributes: 'bool',
            },
            CollectionLocked: {
                collection: 'u32',
            },
            OwnerChanged: {
                collection: 'u32',
                newOwner: 'AccountId32',
            },
            TeamChanged: {
                collection: 'u32',
                issuer: 'Option<AccountId32>',
                admin: 'Option<AccountId32>',
                freezer: 'Option<AccountId32>',
            },
            TransferApproved: {
                collection: 'u32',
                item: 'u32',
                owner: 'AccountId32',
                delegate: 'AccountId32',
                deadline: 'Option<u32>',
            },
            ApprovalCancelled: {
                collection: 'u32',
                item: 'u32',
                owner: 'AccountId32',
                delegate: 'AccountId32',
            },
            AllApprovalsCancelled: {
                collection: 'u32',
                item: 'u32',
                owner: 'AccountId32',
            },
            CollectionConfigChanged: {
                collection: 'u32',
            },
            CollectionMetadataSet: {
                collection: 'u32',
                data: 'Bytes',
            },
            CollectionMetadataCleared: {
                collection: 'u32',
            },
            ItemMetadataSet: {
                collection: 'u32',
                item: 'u32',
                data: 'Bytes',
            },
            ItemMetadataCleared: {
                collection: 'u32',
                item: 'u32',
            },
            Redeposited: {
                collection: 'u32',
                successfulItems: 'Vec<u32>',
            },
            AttributeSet: {
                collection: 'u32',
                maybeItem: 'Option<u32>',
                key: 'Bytes',
                value: 'Bytes',
                namespace: 'PalletNftsAttributeNamespace',
            },
            AttributeCleared: {
                collection: 'u32',
                maybeItem: 'Option<u32>',
                key: 'Bytes',
                namespace: 'PalletNftsAttributeNamespace',
            },
            ItemAttributesApprovalAdded: {
                collection: 'u32',
                item: 'u32',
                delegate: 'AccountId32',
            },
            ItemAttributesApprovalRemoved: {
                collection: 'u32',
                item: 'u32',
                delegate: 'AccountId32',
            },
            OwnershipAcceptanceChanged: {
                who: 'AccountId32',
                maybeCollection: 'Option<u32>',
            },
            CollectionMaxSupplySet: {
                collection: 'u32',
                maxSupply: 'u32',
            },
            CollectionMintSettingsUpdated: {
                collection: 'u32',
            },
            NextCollectionIdIncremented: {
                nextId: 'Option<u32>',
            },
            ItemPriceSet: {
                collection: 'u32',
                item: 'u32',
                price: 'u128',
                whitelistedBuyer: 'Option<AccountId32>',
            },
            ItemPriceRemoved: {
                collection: 'u32',
                item: 'u32',
            },
            ItemBought: {
                collection: 'u32',
                item: 'u32',
                price: 'u128',
                seller: 'AccountId32',
                buyer: 'AccountId32',
            },
            TipSent: {
                collection: 'u32',
                item: 'u32',
                sender: 'AccountId32',
                receiver: 'AccountId32',
                amount: 'u128',
            },
            SwapCreated: {
                offeredCollection: 'u32',
                offeredItem: 'u32',
                desiredCollection: 'u32',
                desiredItem: 'Option<u32>',
                price: 'Option<PalletNftsPriceWithDirection>',
                deadline: 'u32',
            },
            SwapCancelled: {
                offeredCollection: 'u32',
                offeredItem: 'u32',
                desiredCollection: 'u32',
                desiredItem: 'Option<u32>',
                price: 'Option<PalletNftsPriceWithDirection>',
                deadline: 'u32',
            },
            SwapClaimed: {
                sentCollection: 'u32',
                sentItem: 'u32',
                sentItemOwner: 'AccountId32',
                receivedCollection: 'u32',
                receivedItem: 'u32',
                receivedItemOwner: 'AccountId32',
                price: 'Option<PalletNftsPriceWithDirection>',
                deadline: 'u32',
            },
            PreSignedAttributesSet: {
                collection: 'u32',
                item: 'u32',
                namespace: 'PalletNftsAttributeNamespace',
            },
            PalletAttributeSet: {
                collection: 'u32',
                item: 'Option<u32>',
                attribute: 'PalletNftsPalletAttributes',
                value: 'Bytes'
            }
        }
    },
    /**
     * Lookup156: pallet_nfts::types::AttributeNamespace<sp_core::crypto::AccountId32>
     **/
    PalletNftsAttributeNamespace: {
        _enum: {
            Pallet: 'Null',
            CollectionOwner: 'Null',
            ItemOwner: 'Null',
            Account: 'AccountId32'
        }
    },
    /**
     * Lookup158: pallet_nfts::types::PriceWithDirection<Amount>
     **/
    PalletNftsPriceWithDirection: {
        amount: 'u128',
        direction: 'PalletNftsPriceDirection'
    },
    /**
     * Lookup159: pallet_nfts::types::PriceDirection
     **/
    PalletNftsPriceDirection: {
        _enum: ['Send', 'Receive']
    },
    /**
     * Lookup160: pallet_nfts::types::PalletAttributes<CollectionId>
     **/
    PalletNftsPalletAttributes: {
        _enum: {
            UsedToClaim: 'u32',
            TransferDisabled: 'Null'
        }
    },
    /**
     * Lookup161: frame_system::Phase
     **/
    FrameSystemPhase: {
        _enum: {
            ApplyExtrinsic: 'u32',
            Finalization: 'Null',
            Initialization: 'Null'
        }
    },
    /**
     * Lookup165: frame_system::LastRuntimeUpgradeInfo
     **/
    FrameSystemLastRuntimeUpgradeInfo: {
        specVersion: 'Compact<u32>',
        specName: 'Text'
    },
    /**
     * Lookup167: frame_system::CodeUpgradeAuthorization<T>
     **/
    FrameSystemCodeUpgradeAuthorization: {
        codeHash: 'H256',
        checkVersion: 'bool'
    },
    /**
     * Lookup168: frame_system::pallet::Call<T>
     **/
    FrameSystemCall: {
        _enum: {
            remark: {
                remark: 'Bytes',
            },
            set_heap_pages: {
                pages: 'u64',
            },
            set_code: {
                code: 'Bytes',
            },
            set_code_without_checks: {
                code: 'Bytes',
            },
            set_storage: {
                items: 'Vec<(Bytes,Bytes)>',
            },
            kill_storage: {
                _alias: {
                    keys_: 'keys',
                },
                keys_: 'Vec<Bytes>',
            },
            kill_prefix: {
                prefix: 'Bytes',
                subkeys: 'u32',
            },
            remark_with_event: {
                remark: 'Bytes',
            },
            __Unused8: 'Null',
            authorize_upgrade: {
                codeHash: 'H256',
            },
            authorize_upgrade_without_checks: {
                codeHash: 'H256',
            },
            apply_authorized_upgrade: {
                code: 'Bytes'
            }
        }
    },
    /**
     * Lookup171: frame_system::limits::BlockWeights
     **/
    FrameSystemLimitsBlockWeights: {
        baseBlock: 'SpWeightsWeightV2Weight',
        maxBlock: 'SpWeightsWeightV2Weight',
        perClass: 'FrameSupportDispatchPerDispatchClassWeightsPerClass'
    },
    /**
     * Lookup172: frame_support::dispatch::PerDispatchClass<frame_system::limits::WeightsPerClass>
     **/
    FrameSupportDispatchPerDispatchClassWeightsPerClass: {
        normal: 'FrameSystemLimitsWeightsPerClass',
        operational: 'FrameSystemLimitsWeightsPerClass',
        mandatory: 'FrameSystemLimitsWeightsPerClass'
    },
    /**
     * Lookup173: frame_system::limits::WeightsPerClass
     **/
    FrameSystemLimitsWeightsPerClass: {
        baseExtrinsic: 'SpWeightsWeightV2Weight',
        maxExtrinsic: 'Option<SpWeightsWeightV2Weight>',
        maxTotal: 'Option<SpWeightsWeightV2Weight>',
        reserved: 'Option<SpWeightsWeightV2Weight>'
    },
    /**
     * Lookup175: frame_system::limits::BlockLength
     **/
    FrameSystemLimitsBlockLength: {
        max: 'FrameSupportDispatchPerDispatchClassU32'
    },
    /**
     * Lookup176: frame_support::dispatch::PerDispatchClass<T>
     **/
    FrameSupportDispatchPerDispatchClassU32: {
        normal: 'u32',
        operational: 'u32',
        mandatory: 'u32'
    },
    /**
     * Lookup177: sp_weights::RuntimeDbWeight
     **/
    SpWeightsRuntimeDbWeight: {
        read: 'u64',
        write: 'u64'
    },
    /**
     * Lookup178: sp_version::RuntimeVersion
     **/
    SpVersionRuntimeVersion: {
        specName: 'Text',
        implName: 'Text',
        authoringVersion: 'u32',
        specVersion: 'u32',
        implVersion: 'u32',
        apis: 'Vec<([u8;8],u32)>',
        transactionVersion: 'u32',
        stateVersion: 'u8'
    },
    /**
     * Lookup183: frame_system::pallet::Error<T>
     **/
    FrameSystemError: {
        _enum: ['InvalidSpecName', 'SpecVersionNeedsToIncrease', 'FailedToExtractRuntimeVersion', 'NonDefaultComposite', 'NonZeroRefCount', 'CallFiltered', 'MultiBlockMigrationsOngoing', 'NothingAuthorized', 'Unauthorized']
    },
    /**
     * Lookup185: cumulus_pallet_parachain_system::unincluded_segment::Ancestor<primitive_types::H256>
     **/
    CumulusPalletParachainSystemUnincludedSegmentAncestor: {
        usedBandwidth: 'CumulusPalletParachainSystemUnincludedSegmentUsedBandwidth',
        paraHeadHash: 'Option<H256>',
        consumedGoAheadSignal: 'Option<PolkadotPrimitivesV6UpgradeGoAhead>'
    },
    /**
     * Lookup186: cumulus_pallet_parachain_system::unincluded_segment::UsedBandwidth
     **/
    CumulusPalletParachainSystemUnincludedSegmentUsedBandwidth: {
        umpMsgCount: 'u32',
        umpTotalBytes: 'u32',
        hrmpOutgoing: 'BTreeMap<u32, CumulusPalletParachainSystemUnincludedSegmentHrmpChannelUpdate>'
    },
    /**
     * Lookup188: cumulus_pallet_parachain_system::unincluded_segment::HrmpChannelUpdate
     **/
    CumulusPalletParachainSystemUnincludedSegmentHrmpChannelUpdate: {
        msgCount: 'u32',
        totalBytes: 'u32'
    },
    /**
     * Lookup193: polkadot_primitives::v6::UpgradeGoAhead
     **/
    PolkadotPrimitivesV6UpgradeGoAhead: {
        _enum: ['Abort', 'GoAhead']
    },
    /**
     * Lookup194: cumulus_pallet_parachain_system::unincluded_segment::SegmentTracker<primitive_types::H256>
     **/
    CumulusPalletParachainSystemUnincludedSegmentSegmentTracker: {
        usedBandwidth: 'CumulusPalletParachainSystemUnincludedSegmentUsedBandwidth',
        hrmpWatermark: 'Option<u32>',
        consumedGoAheadSignal: 'Option<PolkadotPrimitivesV6UpgradeGoAhead>'
    },
    /**
     * Lookup195: polkadot_primitives::v6::PersistedValidationData<primitive_types::H256, N>
     **/
    PolkadotPrimitivesV6PersistedValidationData: {
        parentHead: 'Bytes',
        relayParentNumber: 'u32',
        relayParentStorageRoot: 'H256',
        maxPovSize: 'u32'
    },
    /**
     * Lookup198: polkadot_primitives::v6::UpgradeRestriction
     **/
    PolkadotPrimitivesV6UpgradeRestriction: {
        _enum: ['Present']
    },
    /**
     * Lookup199: sp_trie::storage_proof::StorageProof
     **/
    SpTrieStorageProof: {
        trieNodes: 'BTreeSet<Bytes>'
    },
    /**
     * Lookup201: cumulus_pallet_parachain_system::relay_state_snapshot::MessagingStateSnapshot
     **/
    CumulusPalletParachainSystemRelayStateSnapshotMessagingStateSnapshot: {
        dmqMqcHead: 'H256',
        relayDispatchQueueRemainingCapacity: 'CumulusPalletParachainSystemRelayStateSnapshotRelayDispatchQueueRemainingCapacity',
        ingressChannels: 'Vec<(u32,PolkadotPrimitivesV6AbridgedHrmpChannel)>',
        egressChannels: 'Vec<(u32,PolkadotPrimitivesV6AbridgedHrmpChannel)>'
    },
    /**
     * Lookup202: cumulus_pallet_parachain_system::relay_state_snapshot::RelayDispatchQueueRemainingCapacity
     **/
    CumulusPalletParachainSystemRelayStateSnapshotRelayDispatchQueueRemainingCapacity: {
        remainingCount: 'u32',
        remainingSize: 'u32'
    },
    /**
     * Lookup205: polkadot_primitives::v6::AbridgedHrmpChannel
     **/
    PolkadotPrimitivesV6AbridgedHrmpChannel: {
        maxCapacity: 'u32',
        maxTotalSize: 'u32',
        maxMessageSize: 'u32',
        msgCount: 'u32',
        totalSize: 'u32',
        mqcHead: 'Option<H256>'
    },
    /**
     * Lookup206: polkadot_primitives::v6::AbridgedHostConfiguration
     **/
    PolkadotPrimitivesV6AbridgedHostConfiguration: {
        maxCodeSize: 'u32',
        maxHeadDataSize: 'u32',
        maxUpwardQueueCount: 'u32',
        maxUpwardQueueSize: 'u32',
        maxUpwardMessageSize: 'u32',
        maxUpwardMessageNumPerCandidate: 'u32',
        hrmpMaxMessageNumPerCandidate: 'u32',
        validationUpgradeCooldown: 'u32',
        validationUpgradeDelay: 'u32',
        asyncBackingParams: 'PolkadotPrimitivesV6AsyncBackingAsyncBackingParams'
    },
    /**
     * Lookup207: polkadot_primitives::v6::async_backing::AsyncBackingParams
     **/
    PolkadotPrimitivesV6AsyncBackingAsyncBackingParams: {
        maxCandidateDepth: 'u32',
        allowedAncestryLen: 'u32'
    },
    /**
     * Lookup213: polkadot_core_primitives::OutboundHrmpMessage<polkadot_parachain_primitives::primitives::Id>
     **/
    PolkadotCorePrimitivesOutboundHrmpMessage: {
        recipient: 'u32',
        data: 'Bytes'
    },
    /**
     * Lookup215: cumulus_pallet_parachain_system::pallet::Call<T>
     **/
    CumulusPalletParachainSystemCall: {
        _enum: {
            set_validation_data: {
                data: 'CumulusPrimitivesParachainInherentParachainInherentData',
            },
            sudo_send_upward_message: {
                message: 'Bytes',
            },
            authorize_upgrade: {
                codeHash: 'H256',
                checkVersion: 'bool',
            },
            enact_authorized_upgrade: {
                code: 'Bytes'
            }
        }
    },
    /**
     * Lookup216: cumulus_primitives_parachain_inherent::ParachainInherentData
     **/
    CumulusPrimitivesParachainInherentParachainInherentData: {
        validationData: 'PolkadotPrimitivesV6PersistedValidationData',
        relayChainState: 'SpTrieStorageProof',
        downwardMessages: 'Vec<PolkadotCorePrimitivesInboundDownwardMessage>',
        horizontalMessages: 'BTreeMap<u32, Vec<PolkadotCorePrimitivesInboundHrmpMessage>>'
    },
    /**
     * Lookup218: polkadot_core_primitives::InboundDownwardMessage<BlockNumber>
     **/
    PolkadotCorePrimitivesInboundDownwardMessage: {
        sentAt: 'u32',
        msg: 'Bytes'
    },
    /**
     * Lookup221: polkadot_core_primitives::InboundHrmpMessage<BlockNumber>
     **/
    PolkadotCorePrimitivesInboundHrmpMessage: {
        sentAt: 'u32',
        data: 'Bytes'
    },
    /**
     * Lookup224: cumulus_pallet_parachain_system::pallet::Error<T>
     **/
    CumulusPalletParachainSystemError: {
        _enum: ['OverlappingUpgrades', 'ProhibitedByPolkadot', 'TooBig', 'ValidationDataNotAvailable', 'HostConfigurationNotAvailable', 'NotScheduled', 'NothingAuthorized', 'Unauthorized']
    },
    /**
     * Lookup225: pallet_timestamp::pallet::Call<T>
     **/
    PalletTimestampCall: {
        _enum: {
            set: {
                now: 'Compact<u64>'
            }
        }
    },
    /**
     * Lookup226: staging_parachain_info::pallet::Call<T>
     **/
    StagingParachainInfoCall: 'Null',
    /**
     * Lookup228: pallet_balances::types::BalanceLock<Balance>
     **/
    PalletBalancesBalanceLock: {
        id: '[u8;8]',
        amount: 'u128',
        reasons: 'PalletBalancesReasons'
    },
    /**
     * Lookup229: pallet_balances::types::Reasons
     **/
    PalletBalancesReasons: {
        _enum: ['Fee', 'Misc', 'All']
    },
    /**
     * Lookup232: pallet_balances::types::ReserveData<ReserveIdentifier, Balance>
     **/
    PalletBalancesReserveData: {
        id: '[u8;8]',
        amount: 'u128'
    },
    /**
     * Lookup236: storage_hub_runtime::RuntimeHoldReason
     **/
    StorageHubRuntimeRuntimeHoldReason: {
        _enum: {
            __Unused0: 'Null',
            __Unused1: 'Null',
            __Unused2: 'Null',
            __Unused3: 'Null',
            __Unused4: 'Null',
            __Unused5: 'Null',
            __Unused6: 'Null',
            __Unused7: 'Null',
            __Unused8: 'Null',
            __Unused9: 'Null',
            __Unused10: 'Null',
            __Unused11: 'Null',
            __Unused12: 'Null',
            __Unused13: 'Null',
            __Unused14: 'Null',
            __Unused15: 'Null',
            __Unused16: 'Null',
            __Unused17: 'Null',
            __Unused18: 'Null',
            __Unused19: 'Null',
            __Unused20: 'Null',
            __Unused21: 'Null',
            __Unused22: 'Null',
            __Unused23: 'Null',
            __Unused24: 'Null',
            __Unused25: 'Null',
            __Unused26: 'Null',
            __Unused27: 'Null',
            __Unused28: 'Null',
            __Unused29: 'Null',
            __Unused30: 'Null',
            __Unused31: 'Null',
            __Unused32: 'Null',
            __Unused33: 'Null',
            __Unused34: 'Null',
            __Unused35: 'Null',
            __Unused36: 'Null',
            __Unused37: 'Null',
            __Unused38: 'Null',
            __Unused39: 'Null',
            Providers: 'PalletStorageProvidersHoldReason',
            __Unused41: 'Null',
            __Unused42: 'Null',
            __Unused43: 'Null',
            PaymentStreams: 'PalletPaymentStreamsHoldReason'
        }
    },
    /**
     * Lookup237: pallet_storage_providers::pallet::HoldReason
     **/
    PalletStorageProvidersHoldReason: {
        _enum: ['StorageProviderDeposit']
    },
    /**
     * Lookup238: pallet_payment_streams::pallet::HoldReason
     **/
    PalletPaymentStreamsHoldReason: {
        _enum: ['PaymentStreamDeposit']
    },
    /**
     * Lookup241: pallet_balances::types::IdAmount<Id, Balance>
     **/
    PalletBalancesIdAmount: {
        id: 'Null',
        amount: 'u128'
    },
    /**
     * Lookup243: pallet_balances::pallet::Call<T, I>
     **/
    PalletBalancesCall: {
        _enum: {
            transfer_allow_death: {
                dest: 'MultiAddress',
                value: 'Compact<u128>',
            },
            __Unused1: 'Null',
            force_transfer: {
                source: 'MultiAddress',
                dest: 'MultiAddress',
                value: 'Compact<u128>',
            },
            transfer_keep_alive: {
                dest: 'MultiAddress',
                value: 'Compact<u128>',
            },
            transfer_all: {
                dest: 'MultiAddress',
                keepAlive: 'bool',
            },
            force_unreserve: {
                who: 'MultiAddress',
                amount: 'u128',
            },
            upgrade_accounts: {
                who: 'Vec<AccountId32>',
            },
            __Unused7: 'Null',
            force_set_balance: {
                who: 'MultiAddress',
                newFree: 'Compact<u128>',
            },
            force_adjust_total_issuance: {
                direction: 'PalletBalancesAdjustmentDirection',
                delta: 'Compact<u128>'
            }
        }
    },
    /**
     * Lookup246: pallet_balances::types::AdjustmentDirection
     **/
    PalletBalancesAdjustmentDirection: {
        _enum: ['Increase', 'Decrease']
    },
    /**
     * Lookup247: pallet_balances::pallet::Error<T, I>
     **/
    PalletBalancesError: {
        _enum: ['VestingBalance', 'LiquidityRestrictions', 'InsufficientBalance', 'ExistentialDeposit', 'Expendability', 'ExistingVestingSchedule', 'DeadAccount', 'TooManyReserves', 'TooManyHolds', 'TooManyFreezes', 'IssuanceDeactivated', 'DeltaZero']
    },
    /**
     * Lookup248: pallet_transaction_payment::Releases
     **/
    PalletTransactionPaymentReleases: {
        _enum: ['V1Ancient', 'V2']
    },
    /**
     * Lookup249: pallet_sudo::pallet::Call<T>
     **/
    PalletSudoCall: {
        _enum: {
            sudo: {
                call: 'Call',
            },
            sudo_unchecked_weight: {
                call: 'Call',
                weight: 'SpWeightsWeightV2Weight',
            },
            set_key: {
                _alias: {
                    new_: 'new',
                },
                new_: 'MultiAddress',
            },
            sudo_as: {
                who: 'MultiAddress',
                call: 'Call',
            },
            remove_key: 'Null'
        }
    },
    /**
     * Lookup251: pallet_collator_selection::pallet::Call<T>
     **/
    PalletCollatorSelectionCall: {
        _enum: {
            set_invulnerables: {
                _alias: {
                    new_: 'new',
                },
                new_: 'Vec<AccountId32>',
            },
            set_desired_candidates: {
                max: 'u32',
            },
            set_candidacy_bond: {
                bond: 'u128',
            },
            register_as_candidate: 'Null',
            leave_intent: 'Null',
            add_invulnerable: {
                who: 'AccountId32',
            },
            remove_invulnerable: {
                who: 'AccountId32',
            },
            update_bond: {
                newDeposit: 'u128',
            },
            take_candidate_slot: {
                deposit: 'u128',
                target: 'AccountId32'
            }
        }
    },
    /**
     * Lookup252: pallet_session::pallet::Call<T>
     **/
    PalletSessionCall: {
        _enum: {
            set_keys: {
                _alias: {
                    keys_: 'keys',
                },
                keys_: 'StorageHubRuntimeSessionKeys',
                proof: 'Bytes',
            },
            purge_keys: 'Null'
        }
    },
    /**
     * Lookup253: storage_hub_runtime::SessionKeys
     **/
    StorageHubRuntimeSessionKeys: {
        aura: 'SpConsensusAuraSr25519AppSr25519Public'
    },
    /**
     * Lookup254: sp_consensus_aura::sr25519::app_sr25519::Public
     **/
    SpConsensusAuraSr25519AppSr25519Public: 'SpCoreSr25519Public',
    /**
     * Lookup255: sp_core::sr25519::Public
     **/
    SpCoreSr25519Public: '[u8;32]',
    /**
     * Lookup256: cumulus_pallet_xcmp_queue::pallet::Call<T>
     **/
    CumulusPalletXcmpQueueCall: {
        _enum: {
            __Unused0: 'Null',
            suspend_xcm_execution: 'Null',
            resume_xcm_execution: 'Null',
            update_suspend_threshold: {
                _alias: {
                    new_: 'new',
                },
                new_: 'u32',
            },
            update_drop_threshold: {
                _alias: {
                    new_: 'new',
                },
                new_: 'u32',
            },
            update_resume_threshold: {
                _alias: {
                    new_: 'new',
                },
                new_: 'u32'
            }
        }
    },
    /**
     * Lookup257: pallet_xcm::pallet::Call<T>
     **/
    PalletXcmCall: {
        _enum: {
            send: {
                dest: 'XcmVersionedLocation',
                message: 'XcmVersionedXcm',
            },
            teleport_assets: {
                dest: 'XcmVersionedLocation',
                beneficiary: 'XcmVersionedLocation',
                assets: 'XcmVersionedAssets',
                feeAssetItem: 'u32',
            },
            reserve_transfer_assets: {
                dest: 'XcmVersionedLocation',
                beneficiary: 'XcmVersionedLocation',
                assets: 'XcmVersionedAssets',
                feeAssetItem: 'u32',
            },
            execute: {
                message: 'XcmVersionedXcm',
                maxWeight: 'SpWeightsWeightV2Weight',
            },
            force_xcm_version: {
                location: 'StagingXcmV4Location',
                version: 'u32',
            },
            force_default_xcm_version: {
                maybeXcmVersion: 'Option<u32>',
            },
            force_subscribe_version_notify: {
                location: 'XcmVersionedLocation',
            },
            force_unsubscribe_version_notify: {
                location: 'XcmVersionedLocation',
            },
            limited_reserve_transfer_assets: {
                dest: 'XcmVersionedLocation',
                beneficiary: 'XcmVersionedLocation',
                assets: 'XcmVersionedAssets',
                feeAssetItem: 'u32',
                weightLimit: 'XcmV3WeightLimit',
            },
            limited_teleport_assets: {
                dest: 'XcmVersionedLocation',
                beneficiary: 'XcmVersionedLocation',
                assets: 'XcmVersionedAssets',
                feeAssetItem: 'u32',
                weightLimit: 'XcmV3WeightLimit',
            },
            force_suspension: {
                suspended: 'bool',
            },
            transfer_assets: {
                dest: 'XcmVersionedLocation',
                beneficiary: 'XcmVersionedLocation',
                assets: 'XcmVersionedAssets',
                feeAssetItem: 'u32',
                weightLimit: 'XcmV3WeightLimit',
            },
            claim_assets: {
                assets: 'XcmVersionedAssets',
                beneficiary: 'XcmVersionedLocation'
            }
        }
    },
    /**
     * Lookup258: xcm::VersionedXcm<RuntimeCall>
     **/
    XcmVersionedXcm: {
        _enum: {
            __Unused0: 'Null',
            __Unused1: 'Null',
            V2: 'XcmV2Xcm',
            V3: 'XcmV3Xcm',
            V4: 'StagingXcmV4Xcm'
        }
    },
    /**
     * Lookup259: xcm::v2::Xcm<RuntimeCall>
     **/
    XcmV2Xcm: 'Vec<XcmV2Instruction>',
    /**
     * Lookup261: xcm::v2::Instruction<RuntimeCall>
     **/
    XcmV2Instruction: {
        _enum: {
            WithdrawAsset: 'XcmV2MultiassetMultiAssets',
            ReserveAssetDeposited: 'XcmV2MultiassetMultiAssets',
            ReceiveTeleportedAsset: 'XcmV2MultiassetMultiAssets',
            QueryResponse: {
                queryId: 'Compact<u64>',
                response: 'XcmV2Response',
                maxWeight: 'Compact<u64>',
            },
            TransferAsset: {
                assets: 'XcmV2MultiassetMultiAssets',
                beneficiary: 'XcmV2MultiLocation',
            },
            TransferReserveAsset: {
                assets: 'XcmV2MultiassetMultiAssets',
                dest: 'XcmV2MultiLocation',
                xcm: 'XcmV2Xcm',
            },
            Transact: {
                originType: 'XcmV2OriginKind',
                requireWeightAtMost: 'Compact<u64>',
                call: 'XcmDoubleEncoded',
            },
            HrmpNewChannelOpenRequest: {
                sender: 'Compact<u32>',
                maxMessageSize: 'Compact<u32>',
                maxCapacity: 'Compact<u32>',
            },
            HrmpChannelAccepted: {
                recipient: 'Compact<u32>',
            },
            HrmpChannelClosing: {
                initiator: 'Compact<u32>',
                sender: 'Compact<u32>',
                recipient: 'Compact<u32>',
            },
            ClearOrigin: 'Null',
            DescendOrigin: 'XcmV2MultilocationJunctions',
            ReportError: {
                queryId: 'Compact<u64>',
                dest: 'XcmV2MultiLocation',
                maxResponseWeight: 'Compact<u64>',
            },
            DepositAsset: {
                assets: 'XcmV2MultiassetMultiAssetFilter',
                maxAssets: 'Compact<u32>',
                beneficiary: 'XcmV2MultiLocation',
            },
            DepositReserveAsset: {
                assets: 'XcmV2MultiassetMultiAssetFilter',
                maxAssets: 'Compact<u32>',
                dest: 'XcmV2MultiLocation',
                xcm: 'XcmV2Xcm',
            },
            ExchangeAsset: {
                give: 'XcmV2MultiassetMultiAssetFilter',
                receive: 'XcmV2MultiassetMultiAssets',
            },
            InitiateReserveWithdraw: {
                assets: 'XcmV2MultiassetMultiAssetFilter',
                reserve: 'XcmV2MultiLocation',
                xcm: 'XcmV2Xcm',
            },
            InitiateTeleport: {
                assets: 'XcmV2MultiassetMultiAssetFilter',
                dest: 'XcmV2MultiLocation',
                xcm: 'XcmV2Xcm',
            },
            QueryHolding: {
                queryId: 'Compact<u64>',
                dest: 'XcmV2MultiLocation',
                assets: 'XcmV2MultiassetMultiAssetFilter',
                maxResponseWeight: 'Compact<u64>',
            },
            BuyExecution: {
                fees: 'XcmV2MultiAsset',
                weightLimit: 'XcmV2WeightLimit',
            },
            RefundSurplus: 'Null',
            SetErrorHandler: 'XcmV2Xcm',
            SetAppendix: 'XcmV2Xcm',
            ClearError: 'Null',
            ClaimAsset: {
                assets: 'XcmV2MultiassetMultiAssets',
                ticket: 'XcmV2MultiLocation',
            },
            Trap: 'Compact<u64>',
            SubscribeVersion: {
                queryId: 'Compact<u64>',
                maxResponseWeight: 'Compact<u64>',
            },
            UnsubscribeVersion: 'Null'
        }
    },
    /**
     * Lookup262: xcm::v2::Response
     **/
    XcmV2Response: {
        _enum: {
            Null: 'Null',
            Assets: 'XcmV2MultiassetMultiAssets',
            ExecutionResult: 'Option<(u32,XcmV2TraitsError)>',
            Version: 'u32'
        }
    },
    /**
     * Lookup265: xcm::v2::traits::Error
     **/
    XcmV2TraitsError: {
        _enum: {
            Overflow: 'Null',
            Unimplemented: 'Null',
            UntrustedReserveLocation: 'Null',
            UntrustedTeleportLocation: 'Null',
            MultiLocationFull: 'Null',
            MultiLocationNotInvertible: 'Null',
            BadOrigin: 'Null',
            InvalidLocation: 'Null',
            AssetNotFound: 'Null',
            FailedToTransactAsset: 'Null',
            NotWithdrawable: 'Null',
            LocationCannotHold: 'Null',
            ExceedsMaxMessageSize: 'Null',
            DestinationUnsupported: 'Null',
            Transport: 'Null',
            Unroutable: 'Null',
            UnknownClaim: 'Null',
            FailedToDecode: 'Null',
            MaxWeightInvalid: 'Null',
            NotHoldingFees: 'Null',
            TooExpensive: 'Null',
            Trap: 'u64',
            UnhandledXcmVersion: 'Null',
            WeightLimitReached: 'u64',
            Barrier: 'Null',
            WeightNotComputable: 'Null'
        }
    },
    /**
     * Lookup266: xcm::v2::multiasset::MultiAssetFilter
     **/
    XcmV2MultiassetMultiAssetFilter: {
        _enum: {
            Definite: 'XcmV2MultiassetMultiAssets',
            Wild: 'XcmV2MultiassetWildMultiAsset'
        }
    },
    /**
     * Lookup267: xcm::v2::multiasset::WildMultiAsset
     **/
    XcmV2MultiassetWildMultiAsset: {
        _enum: {
            All: 'Null',
            AllOf: {
                id: 'XcmV2MultiassetAssetId',
                fun: 'XcmV2MultiassetWildFungibility'
            }
        }
    },
    /**
     * Lookup268: xcm::v2::multiasset::WildFungibility
     **/
    XcmV2MultiassetWildFungibility: {
        _enum: ['Fungible', 'NonFungible']
    },
    /**
     * Lookup269: xcm::v2::WeightLimit
     **/
    XcmV2WeightLimit: {
        _enum: {
            Unlimited: 'Null',
            Limited: 'Compact<u64>'
        }
    },
    /**
     * Lookup270: xcm::v3::Xcm<Call>
     **/
    XcmV3Xcm: 'Vec<XcmV3Instruction>',
    /**
     * Lookup272: xcm::v3::Instruction<Call>
     **/
    XcmV3Instruction: {
        _enum: {
            WithdrawAsset: 'XcmV3MultiassetMultiAssets',
            ReserveAssetDeposited: 'XcmV3MultiassetMultiAssets',
            ReceiveTeleportedAsset: 'XcmV3MultiassetMultiAssets',
            QueryResponse: {
                queryId: 'Compact<u64>',
                response: 'XcmV3Response',
                maxWeight: 'SpWeightsWeightV2Weight',
                querier: 'Option<StagingXcmV3MultiLocation>',
            },
            TransferAsset: {
                assets: 'XcmV3MultiassetMultiAssets',
                beneficiary: 'StagingXcmV3MultiLocation',
            },
            TransferReserveAsset: {
                assets: 'XcmV3MultiassetMultiAssets',
                dest: 'StagingXcmV3MultiLocation',
                xcm: 'XcmV3Xcm',
            },
            Transact: {
                originKind: 'XcmV2OriginKind',
                requireWeightAtMost: 'SpWeightsWeightV2Weight',
                call: 'XcmDoubleEncoded',
            },
            HrmpNewChannelOpenRequest: {
                sender: 'Compact<u32>',
                maxMessageSize: 'Compact<u32>',
                maxCapacity: 'Compact<u32>',
            },
            HrmpChannelAccepted: {
                recipient: 'Compact<u32>',
            },
            HrmpChannelClosing: {
                initiator: 'Compact<u32>',
                sender: 'Compact<u32>',
                recipient: 'Compact<u32>',
            },
            ClearOrigin: 'Null',
            DescendOrigin: 'XcmV3Junctions',
            ReportError: 'XcmV3QueryResponseInfo',
            DepositAsset: {
                assets: 'XcmV3MultiassetMultiAssetFilter',
                beneficiary: 'StagingXcmV3MultiLocation',
            },
            DepositReserveAsset: {
                assets: 'XcmV3MultiassetMultiAssetFilter',
                dest: 'StagingXcmV3MultiLocation',
                xcm: 'XcmV3Xcm',
            },
            ExchangeAsset: {
                give: 'XcmV3MultiassetMultiAssetFilter',
                want: 'XcmV3MultiassetMultiAssets',
                maximal: 'bool',
            },
            InitiateReserveWithdraw: {
                assets: 'XcmV3MultiassetMultiAssetFilter',
                reserve: 'StagingXcmV3MultiLocation',
                xcm: 'XcmV3Xcm',
            },
            InitiateTeleport: {
                assets: 'XcmV3MultiassetMultiAssetFilter',
                dest: 'StagingXcmV3MultiLocation',
                xcm: 'XcmV3Xcm',
            },
            ReportHolding: {
                responseInfo: 'XcmV3QueryResponseInfo',
                assets: 'XcmV3MultiassetMultiAssetFilter',
            },
            BuyExecution: {
                fees: 'XcmV3MultiAsset',
                weightLimit: 'XcmV3WeightLimit',
            },
            RefundSurplus: 'Null',
            SetErrorHandler: 'XcmV3Xcm',
            SetAppendix: 'XcmV3Xcm',
            ClearError: 'Null',
            ClaimAsset: {
                assets: 'XcmV3MultiassetMultiAssets',
                ticket: 'StagingXcmV3MultiLocation',
            },
            Trap: 'Compact<u64>',
            SubscribeVersion: {
                queryId: 'Compact<u64>',
                maxResponseWeight: 'SpWeightsWeightV2Weight',
            },
            UnsubscribeVersion: 'Null',
            BurnAsset: 'XcmV3MultiassetMultiAssets',
            ExpectAsset: 'XcmV3MultiassetMultiAssets',
            ExpectOrigin: 'Option<StagingXcmV3MultiLocation>',
            ExpectError: 'Option<(u32,XcmV3TraitsError)>',
            ExpectTransactStatus: 'XcmV3MaybeErrorCode',
            QueryPallet: {
                moduleName: 'Bytes',
                responseInfo: 'XcmV3QueryResponseInfo',
            },
            ExpectPallet: {
                index: 'Compact<u32>',
                name: 'Bytes',
                moduleName: 'Bytes',
                crateMajor: 'Compact<u32>',
                minCrateMinor: 'Compact<u32>',
            },
            ReportTransactStatus: 'XcmV3QueryResponseInfo',
            ClearTransactStatus: 'Null',
            UniversalOrigin: 'XcmV3Junction',
            ExportMessage: {
                network: 'XcmV3JunctionNetworkId',
                destination: 'XcmV3Junctions',
                xcm: 'XcmV3Xcm',
            },
            LockAsset: {
                asset: 'XcmV3MultiAsset',
                unlocker: 'StagingXcmV3MultiLocation',
            },
            UnlockAsset: {
                asset: 'XcmV3MultiAsset',
                target: 'StagingXcmV3MultiLocation',
            },
            NoteUnlockable: {
                asset: 'XcmV3MultiAsset',
                owner: 'StagingXcmV3MultiLocation',
            },
            RequestUnlock: {
                asset: 'XcmV3MultiAsset',
                locker: 'StagingXcmV3MultiLocation',
            },
            SetFeesMode: {
                jitWithdraw: 'bool',
            },
            SetTopic: '[u8;32]',
            ClearTopic: 'Null',
            AliasOrigin: 'StagingXcmV3MultiLocation',
            UnpaidExecution: {
                weightLimit: 'XcmV3WeightLimit',
                checkOrigin: 'Option<StagingXcmV3MultiLocation>'
            }
        }
    },
    /**
     * Lookup273: xcm::v3::Response
     **/
    XcmV3Response: {
        _enum: {
            Null: 'Null',
            Assets: 'XcmV3MultiassetMultiAssets',
            ExecutionResult: 'Option<(u32,XcmV3TraitsError)>',
            Version: 'u32',
            PalletsInfo: 'Vec<XcmV3PalletInfo>',
            DispatchResult: 'XcmV3MaybeErrorCode'
        }
    },
    /**
     * Lookup275: xcm::v3::PalletInfo
     **/
    XcmV3PalletInfo: {
        index: 'Compact<u32>',
        name: 'Bytes',
        moduleName: 'Bytes',
        major: 'Compact<u32>',
        minor: 'Compact<u32>',
        patch: 'Compact<u32>'
    },
    /**
     * Lookup279: xcm::v3::QueryResponseInfo
     **/
    XcmV3QueryResponseInfo: {
        destination: 'StagingXcmV3MultiLocation',
        queryId: 'Compact<u64>',
        maxWeight: 'SpWeightsWeightV2Weight'
    },
    /**
     * Lookup280: xcm::v3::multiasset::MultiAssetFilter
     **/
    XcmV3MultiassetMultiAssetFilter: {
        _enum: {
            Definite: 'XcmV3MultiassetMultiAssets',
            Wild: 'XcmV3MultiassetWildMultiAsset'
        }
    },
    /**
     * Lookup281: xcm::v3::multiasset::WildMultiAsset
     **/
    XcmV3MultiassetWildMultiAsset: {
        _enum: {
            All: 'Null',
            AllOf: {
                id: 'XcmV3MultiassetAssetId',
                fun: 'XcmV3MultiassetWildFungibility',
            },
            AllCounted: 'Compact<u32>',
            AllOfCounted: {
                id: 'XcmV3MultiassetAssetId',
                fun: 'XcmV3MultiassetWildFungibility',
                count: 'Compact<u32>'
            }
        }
    },
    /**
     * Lookup282: xcm::v3::multiasset::WildFungibility
     **/
    XcmV3MultiassetWildFungibility: {
        _enum: ['Fungible', 'NonFungible']
    },
    /**
     * Lookup294: cumulus_pallet_xcm::pallet::Call<T>
     **/
    CumulusPalletXcmCall: 'Null',
    /**
     * Lookup295: pallet_message_queue::pallet::Call<T>
     **/
    PalletMessageQueueCall: {
        _enum: {
            reap_page: {
                messageOrigin: 'CumulusPrimitivesCoreAggregateMessageOrigin',
                pageIndex: 'u32',
            },
            execute_overweight: {
                messageOrigin: 'CumulusPrimitivesCoreAggregateMessageOrigin',
                page: 'u32',
                index: 'u32',
                weightLimit: 'SpWeightsWeightV2Weight'
            }
        }
    },
    /**
     * Lookup296: pallet_storage_providers::pallet::Call<T>
     **/
    PalletStorageProvidersCall: {
        _enum: {
            request_msp_sign_up: {
                capacity: 'u32',
                multiaddresses: 'Vec<Bytes>',
                valueProp: 'PalletStorageProvidersValueProposition',
                paymentAccount: 'AccountId32',
            },
            request_bsp_sign_up: {
                capacity: 'u32',
                multiaddresses: 'Vec<Bytes>',
                paymentAccount: 'AccountId32',
            },
            confirm_sign_up: {
                providerAccount: 'Option<AccountId32>',
            },
            cancel_sign_up: 'Null',
            msp_sign_off: 'Null',
            bsp_sign_off: 'Null',
            change_capacity: {
                newCapacity: 'u32',
            },
            add_value_prop: {
                newValueProp: 'PalletStorageProvidersValueProposition',
            },
            force_msp_sign_up: {
                who: 'AccountId32',
                mspId: 'H256',
                capacity: 'u32',
                multiaddresses: 'Vec<Bytes>',
                valueProp: 'PalletStorageProvidersValueProposition',
                paymentAccount: 'AccountId32',
            },
            force_bsp_sign_up: {
                who: 'AccountId32',
                bspId: 'H256',
                capacity: 'u32',
                multiaddresses: 'Vec<Bytes>',
                paymentAccount: 'AccountId32'
            }
        }
    },
    /**
     * Lookup297: pallet_file_system::pallet::Call<T>
     **/
    PalletFileSystemCall: {
        _enum: {
            create_bucket: {
                mspId: 'H256',
                name: 'Bytes',
                private: 'bool',
            },
            update_bucket_privacy: {
                bucketId: 'H256',
                private: 'bool',
            },
            create_and_associate_collection_with_bucket: {
                bucketId: 'H256',
            },
            issue_storage_request: {
                _alias: {
                    size_: 'size',
                },
                bucketId: 'H256',
                location: 'Bytes',
                fingerprint: 'H256',
                size_: 'u32',
                mspId: 'H256',
                peerIds: 'Vec<Bytes>',
            },
            revoke_storage_request: {
                fileKey: 'H256',
            },
            bsp_volunteer: {
                fileKey: 'H256',
            },
            bsp_confirm_storing: {
                fileKey: 'H256',
                root: 'H256',
                nonInclusionForestProof: 'SpTrieStorageProofCompactProof',
                addedFileKeyProof: 'ShpFileKeyVerifierFileKeyProof',
            },
            bsp_stop_storing: {
                _alias: {
                    size_: 'size',
                },
                fileKey: 'H256',
                bucketId: 'H256',
                location: 'Bytes',
                owner: 'AccountId32',
                fingerprint: 'H256',
                size_: 'u32',
                canServe: 'bool',
                inclusionForestProof: 'SpTrieStorageProofCompactProof',
            },
            delete_file: {
                _alias: {
                    size_: 'size',
                },
                bucketId: 'H256',
                fileKey: 'H256',
                location: 'Bytes',
                size_: 'u32',
                fingerprint: 'H256',
                maybeInclusionForestProof: 'Option<SpTrieStorageProofCompactProof>',
            },
            pending_file_deletion_request_submit_proof: {
                user: 'AccountId32',
                fileKey: 'H256',
                bucketId: 'H256',
                forestProof: 'SpTrieStorageProofCompactProof',
            },
            force_update_bsps_assignment_threshold: {
                bspAssignmentThreshold: 'u128'
            }
        }
    },
    /**
     * Lookup299: pallet_proofs_dealer::pallet::Call<T>
     **/
    PalletProofsDealerCall: {
        _enum: {
            challenge: {
                key: 'H256',
            },
            submit_proof: {
                proof: 'PalletProofsDealerProof',
                provider: 'Option<H256>'
            }
        }
    },
    /**
     * Lookup300: pallet_randomness::pallet::Call<T>
     **/
    PalletRandomnessCall: {
        _enum: ['set_babe_randomness']
    },
    /**
     * Lookup301: pallet_payment_streams::pallet::Call<T>
     **/
    PalletPaymentStreamsCall: {
        _enum: {
            create_fixed_rate_payment_stream: {
                providerId: 'H256',
                userAccount: 'AccountId32',
                rate: 'u128',
            },
            update_fixed_rate_payment_stream: {
                providerId: 'H256',
                userAccount: 'AccountId32',
                newRate: 'u128',
            },
            delete_fixed_rate_payment_stream: {
                providerId: 'H256',
                userAccount: 'AccountId32',
            },
            create_dynamic_rate_payment_stream: {
                providerId: 'H256',
                userAccount: 'AccountId32',
                amountProvided: 'u32',
                currentPrice: 'u128',
                currentAccumulatedPriceIndex: 'u128',
            },
            update_dynamic_rate_payment_stream: {
                providerId: 'H256',
                userAccount: 'AccountId32',
                newAmountProvided: 'u32',
                currentPrice: 'u128',
            },
            delete_dynamic_rate_payment_stream: {
                providerId: 'H256',
                userAccount: 'AccountId32',
            },
            charge_payment_streams: {
                userAccount: 'AccountId32'
            }
        }
    },
    /**
     * Lookup302: pallet_bucket_nfts::pallet::Call<T>
     **/
    PalletBucketNftsCall: {
        _enum: {
            share_access: {
                recipient: 'MultiAddress',
                bucket: 'H256',
                itemId: 'u32',
                readAccessRegex: 'Option<Bytes>',
            },
            update_read_access: {
                bucket: 'H256',
                itemId: 'u32',
                readAccessRegex: 'Option<Bytes>'
            }
        }
    },
    /**
     * Lookup304: pallet_nfts::pallet::Call<T, I>
     **/
    PalletNftsCall: {
        _enum: {
            create: {
                admin: 'MultiAddress',
                config: 'PalletNftsCollectionConfig',
            },
            force_create: {
                owner: 'MultiAddress',
                config: 'PalletNftsCollectionConfig',
            },
            destroy: {
                collection: 'u32',
                witness: 'PalletNftsDestroyWitness',
            },
            mint: {
                collection: 'u32',
                item: 'u32',
                mintTo: 'MultiAddress',
                witnessData: 'Option<PalletNftsMintWitness>',
            },
            force_mint: {
                collection: 'u32',
                item: 'u32',
                mintTo: 'MultiAddress',
                itemConfig: 'PalletNftsItemConfig',
            },
            burn: {
                collection: 'u32',
                item: 'u32',
            },
            transfer: {
                collection: 'u32',
                item: 'u32',
                dest: 'MultiAddress',
            },
            redeposit: {
                collection: 'u32',
                items: 'Vec<u32>',
            },
            lock_item_transfer: {
                collection: 'u32',
                item: 'u32',
            },
            unlock_item_transfer: {
                collection: 'u32',
                item: 'u32',
            },
            lock_collection: {
                collection: 'u32',
                lockSettings: 'u64',
            },
            transfer_ownership: {
                collection: 'u32',
                newOwner: 'MultiAddress',
            },
            set_team: {
                collection: 'u32',
                issuer: 'Option<MultiAddress>',
                admin: 'Option<MultiAddress>',
                freezer: 'Option<MultiAddress>',
            },
            force_collection_owner: {
                collection: 'u32',
                owner: 'MultiAddress',
            },
            force_collection_config: {
                collection: 'u32',
                config: 'PalletNftsCollectionConfig',
            },
            approve_transfer: {
                collection: 'u32',
                item: 'u32',
                delegate: 'MultiAddress',
                maybeDeadline: 'Option<u32>',
            },
            cancel_approval: {
                collection: 'u32',
                item: 'u32',
                delegate: 'MultiAddress',
            },
            clear_all_transfer_approvals: {
                collection: 'u32',
                item: 'u32',
            },
            lock_item_properties: {
                collection: 'u32',
                item: 'u32',
                lockMetadata: 'bool',
                lockAttributes: 'bool',
            },
            set_attribute: {
                collection: 'u32',
                maybeItem: 'Option<u32>',
                namespace: 'PalletNftsAttributeNamespace',
                key: 'Bytes',
                value: 'Bytes',
            },
            force_set_attribute: {
                setAs: 'Option<AccountId32>',
                collection: 'u32',
                maybeItem: 'Option<u32>',
                namespace: 'PalletNftsAttributeNamespace',
                key: 'Bytes',
                value: 'Bytes',
            },
            clear_attribute: {
                collection: 'u32',
                maybeItem: 'Option<u32>',
                namespace: 'PalletNftsAttributeNamespace',
                key: 'Bytes',
            },
            approve_item_attributes: {
                collection: 'u32',
                item: 'u32',
                delegate: 'MultiAddress',
            },
            cancel_item_attributes_approval: {
                collection: 'u32',
                item: 'u32',
                delegate: 'MultiAddress',
                witness: 'PalletNftsCancelAttributesApprovalWitness',
            },
            set_metadata: {
                collection: 'u32',
                item: 'u32',
                data: 'Bytes',
            },
            clear_metadata: {
                collection: 'u32',
                item: 'u32',
            },
            set_collection_metadata: {
                collection: 'u32',
                data: 'Bytes',
            },
            clear_collection_metadata: {
                collection: 'u32',
            },
            set_accept_ownership: {
                maybeCollection: 'Option<u32>',
            },
            set_collection_max_supply: {
                collection: 'u32',
                maxSupply: 'u32',
            },
            update_mint_settings: {
                collection: 'u32',
                mintSettings: 'PalletNftsMintSettings',
            },
            set_price: {
                collection: 'u32',
                item: 'u32',
                price: 'Option<u128>',
                whitelistedBuyer: 'Option<MultiAddress>',
            },
            buy_item: {
                collection: 'u32',
                item: 'u32',
                bidPrice: 'u128',
            },
            pay_tips: {
                tips: 'Vec<PalletNftsItemTip>',
            },
            create_swap: {
                offeredCollection: 'u32',
                offeredItem: 'u32',
                desiredCollection: 'u32',
                maybeDesiredItem: 'Option<u32>',
                maybePrice: 'Option<PalletNftsPriceWithDirection>',
                duration: 'u32',
            },
            cancel_swap: {
                offeredCollection: 'u32',
                offeredItem: 'u32',
            },
            claim_swap: {
                sendCollection: 'u32',
                sendItem: 'u32',
                receiveCollection: 'u32',
                receiveItem: 'u32',
                witnessPrice: 'Option<PalletNftsPriceWithDirection>',
            },
            mint_pre_signed: {
                mintData: 'PalletNftsPreSignedMint',
                signature: 'SpRuntimeMultiSignature',
                signer: 'AccountId32',
            },
            set_attributes_pre_signed: {
                data: 'PalletNftsPreSignedAttributes',
                signature: 'SpRuntimeMultiSignature',
                signer: 'AccountId32'
            }
        }
    },
    /**
     * Lookup305: pallet_nfts::types::CollectionConfig<Price, BlockNumber, CollectionId>
     **/
    PalletNftsCollectionConfig: {
        settings: 'u64',
        maxSupply: 'Option<u32>',
        mintSettings: 'PalletNftsMintSettings'
    },
    /**
     * Lookup307: pallet_nfts::types::CollectionSetting
     **/
    PalletNftsCollectionSetting: {
        _enum: ['__Unused0', 'TransferableItems', 'UnlockedMetadata', '__Unused3', 'UnlockedAttributes', '__Unused5', '__Unused6', '__Unused7', 'UnlockedMaxSupply', '__Unused9', '__Unused10', '__Unused11', '__Unused12', '__Unused13', '__Unused14', '__Unused15', 'DepositRequired']
    },
    /**
     * Lookup308: pallet_nfts::types::MintSettings<Price, BlockNumber, CollectionId>
     **/
    PalletNftsMintSettings: {
        mintType: 'PalletNftsMintType',
        price: 'Option<u128>',
        startBlock: 'Option<u32>',
        endBlock: 'Option<u32>',
        defaultItemSettings: 'u64'
    },
    /**
     * Lookup309: pallet_nfts::types::MintType<CollectionId>
     **/
    PalletNftsMintType: {
        _enum: {
            Issuer: 'Null',
            Public: 'Null',
            HolderOf: 'u32'
        }
    },
    /**
     * Lookup312: pallet_nfts::types::ItemSetting
     **/
    PalletNftsItemSetting: {
        _enum: ['__Unused0', 'Transferable', 'UnlockedMetadata', '__Unused3', 'UnlockedAttributes']
    },
    /**
     * Lookup313: pallet_nfts::types::DestroyWitness
     **/
    PalletNftsDestroyWitness: {
        itemMetadatas: 'Compact<u32>',
        itemConfigs: 'Compact<u32>',
        attributes: 'Compact<u32>'
    },
    /**
     * Lookup315: pallet_nfts::types::MintWitness<ItemId, Balance>
     **/
    PalletNftsMintWitness: {
        ownedItem: 'Option<u32>',
        mintPrice: 'Option<u128>'
    },
    /**
     * Lookup316: pallet_nfts::types::ItemConfig
     **/
    PalletNftsItemConfig: {
        settings: 'u64'
    },
    /**
     * Lookup318: pallet_nfts::types::CancelAttributesApprovalWitness
     **/
    PalletNftsCancelAttributesApprovalWitness: {
        accountAttributes: 'u32'
    },
    /**
     * Lookup320: pallet_nfts::types::ItemTip<CollectionId, ItemId, sp_core::crypto::AccountId32, Amount>
     **/
    PalletNftsItemTip: {
        collection: 'u32',
        item: 'u32',
        receiver: 'AccountId32',
        amount: 'u128'
    },
    /**
     * Lookup322: pallet_nfts::types::PreSignedMint<CollectionId, ItemId, sp_core::crypto::AccountId32, Deadline, Balance>
     **/
    PalletNftsPreSignedMint: {
        collection: 'u32',
        item: 'u32',
        attributes: 'Vec<(Bytes,Bytes)>',
        metadata: 'Bytes',
        onlyAccount: 'Option<AccountId32>',
        deadline: 'u32',
        mintPrice: 'Option<u128>'
    },
    /**
     * Lookup323: sp_runtime::MultiSignature
     **/
    SpRuntimeMultiSignature: {
        _enum: {
            Ed25519: 'SpCoreEd25519Signature',
            Sr25519: 'SpCoreSr25519Signature',
            Ecdsa: 'SpCoreEcdsaSignature'
        }
    },
    /**
     * Lookup324: sp_core::ed25519::Signature
     **/
    SpCoreEd25519Signature: '[u8;64]',
    /**
     * Lookup326: sp_core::sr25519::Signature
     **/
    SpCoreSr25519Signature: '[u8;64]',
    /**
     * Lookup327: sp_core::ecdsa::Signature
     **/
    SpCoreEcdsaSignature: '[u8;65]',
    /**
     * Lookup329: pallet_nfts::types::PreSignedAttributes<CollectionId, ItemId, sp_core::crypto::AccountId32, Deadline>
     **/
    PalletNftsPreSignedAttributes: {
        collection: 'u32',
        item: 'u32',
        attributes: 'Vec<(Bytes,Bytes)>',
        namespace: 'PalletNftsAttributeNamespace',
        deadline: 'u32'
    },
    /**
     * Lookup330: pallet_sudo::pallet::Error<T>
     **/
    PalletSudoError: {
        _enum: ['RequireSudo']
    },
    /**
     * Lookup333: pallet_collator_selection::pallet::CandidateInfo<sp_core::crypto::AccountId32, Balance>
     **/
    PalletCollatorSelectionCandidateInfo: {
        who: 'AccountId32',
        deposit: 'u128'
    },
    /**
     * Lookup335: pallet_collator_selection::pallet::Error<T>
     **/
    PalletCollatorSelectionError: {
        _enum: ['TooManyCandidates', 'TooFewEligibleCollators', 'AlreadyCandidate', 'NotCandidate', 'TooManyInvulnerables', 'AlreadyInvulnerable', 'NotInvulnerable', 'NoAssociatedValidatorId', 'ValidatorNotRegistered', 'InsertToCandidateListFailed', 'RemoveFromCandidateListFailed', 'DepositTooLow', 'UpdateCandidateListFailed', 'InsufficientBond', 'TargetIsNotCandidate', 'IdenticalDeposit', 'InvalidUnreserve']
    },
    /**
     * Lookup339: sp_core::crypto::KeyTypeId
     **/
    SpCoreCryptoKeyTypeId: '[u8;4]',
    /**
     * Lookup340: pallet_session::pallet::Error<T>
     **/
    PalletSessionError: {
        _enum: ['InvalidProof', 'NoAssociatedValidatorId', 'DuplicatedKey', 'NoKeys', 'NoAccount']
    },
    /**
     * Lookup349: cumulus_pallet_xcmp_queue::OutboundChannelDetails
     **/
    CumulusPalletXcmpQueueOutboundChannelDetails: {
        recipient: 'u32',
        state: 'CumulusPalletXcmpQueueOutboundState',
        signalsExist: 'bool',
        firstIndex: 'u16',
        lastIndex: 'u16'
    },
    /**
     * Lookup350: cumulus_pallet_xcmp_queue::OutboundState
     **/
    CumulusPalletXcmpQueueOutboundState: {
        _enum: ['Ok', 'Suspended']
    },
    /**
     * Lookup352: cumulus_pallet_xcmp_queue::QueueConfigData
     **/
    CumulusPalletXcmpQueueQueueConfigData: {
        suspendThreshold: 'u32',
        dropThreshold: 'u32',
        resumeThreshold: 'u32'
    },
    /**
     * Lookup353: cumulus_pallet_xcmp_queue::pallet::Error<T>
     **/
    CumulusPalletXcmpQueueError: {
        _enum: ['BadQueueConfig', 'AlreadySuspended', 'AlreadyResumed']
    },
    /**
     * Lookup354: pallet_xcm::pallet::QueryStatus<BlockNumber>
     **/
    PalletXcmQueryStatus: {
        _enum: {
            Pending: {
                responder: 'XcmVersionedLocation',
                maybeMatchQuerier: 'Option<XcmVersionedLocation>',
                maybeNotify: 'Option<(u8,u8)>',
                timeout: 'u32',
            },
            VersionNotifier: {
                origin: 'XcmVersionedLocation',
                isActive: 'bool',
            },
            Ready: {
                response: 'XcmVersionedResponse',
                at: 'u32'
            }
        }
    },
    /**
     * Lookup358: xcm::VersionedResponse
     **/
    XcmVersionedResponse: {
        _enum: {
            __Unused0: 'Null',
            __Unused1: 'Null',
            V2: 'XcmV2Response',
            V3: 'XcmV3Response',
            V4: 'StagingXcmV4Response'
        }
    },
    /**
     * Lookup364: pallet_xcm::pallet::VersionMigrationStage
     **/
    PalletXcmVersionMigrationStage: {
        _enum: {
            MigrateSupportedVersion: 'Null',
            MigrateVersionNotifiers: 'Null',
            NotifyCurrentTargets: 'Option<Bytes>',
            MigrateAndNotifyOldTargets: 'Null'
        }
    },
    /**
     * Lookup367: xcm::VersionedAssetId
     **/
    XcmVersionedAssetId: {
        _enum: {
            __Unused0: 'Null',
            __Unused1: 'Null',
            __Unused2: 'Null',
            V3: 'XcmV3MultiassetAssetId',
            V4: 'StagingXcmV4AssetAssetId'
        }
    },
    /**
     * Lookup368: pallet_xcm::pallet::RemoteLockedFungibleRecord<ConsumerIdentifier, MaxConsumers>
     **/
    PalletXcmRemoteLockedFungibleRecord: {
        amount: 'u128',
        owner: 'XcmVersionedLocation',
        locker: 'XcmVersionedLocation',
        consumers: 'Vec<(Null,u128)>'
    },
    /**
     * Lookup375: pallet_xcm::pallet::Error<T>
     **/
    PalletXcmError: {
        _enum: ['Unreachable', 'SendFailure', 'Filtered', 'UnweighableMessage', 'DestinationNotInvertible', 'Empty', 'CannotReanchor', 'TooManyAssets', 'InvalidOrigin', 'BadVersion', 'BadLocation', 'NoSubscription', 'AlreadySubscribed', 'CannotCheckOutTeleport', 'LowBalance', 'TooManyLocks', 'AccountNotSovereign', 'FeesNotMet', 'LockNotFound', 'InUse', 'InvalidAssetNotConcrete', 'InvalidAssetUnknownReserve', 'InvalidAssetUnsupportedReserve', 'TooManyReserves', 'LocalExecutionIncomplete']
    },
    /**
     * Lookup376: pallet_message_queue::BookState<cumulus_primitives_core::AggregateMessageOrigin>
     **/
    PalletMessageQueueBookState: {
        _alias: {
            size_: 'size'
        },
        begin: 'u32',
        end: 'u32',
        count: 'u32',
        readyNeighbours: 'Option<PalletMessageQueueNeighbours>',
        messageCount: 'u64',
        size_: 'u64'
    },
    /**
     * Lookup378: pallet_message_queue::Neighbours<cumulus_primitives_core::AggregateMessageOrigin>
     **/
    PalletMessageQueueNeighbours: {
        prev: 'CumulusPrimitivesCoreAggregateMessageOrigin',
        next: 'CumulusPrimitivesCoreAggregateMessageOrigin'
    },
    /**
     * Lookup380: pallet_message_queue::Page<Size, HeapSize>
     **/
    PalletMessageQueuePage: {
        remaining: 'u32',
        remainingSize: 'u32',
        firstIndex: 'u32',
        first: 'u32',
        last: 'u32',
        heap: 'Bytes'
    },
    /**
     * Lookup382: pallet_message_queue::pallet::Error<T>
     **/
    PalletMessageQueueError: {
        _enum: ['NotReapable', 'NoPage', 'NoMessage', 'AlreadyProcessed', 'Queued', 'InsufficientWeight', 'TemporarilyUnprocessable', 'QueuePaused', 'RecursiveDisallowed']
    },
    /**
     * Lookup384: pallet_storage_providers::types::StorageProvider<T>
     **/
    PalletStorageProvidersStorageProvider: {
        _enum: {
            BackupStorageProvider: 'PalletStorageProvidersBackupStorageProvider',
            MainStorageProvider: 'PalletStorageProvidersMainStorageProvider'
        }
    },
    /**
     * Lookup385: pallet_storage_providers::types::BackupStorageProvider<T>
     **/
    PalletStorageProvidersBackupStorageProvider: {
        capacity: 'u32',
        dataUsed: 'u32',
        multiaddresses: 'Vec<Bytes>',
        root: 'H256',
        lastCapacityChange: 'u32',
        paymentAccount: 'AccountId32'
    },
    /**
     * Lookup385: pallet_storage_providers::types::MainStorageProvider<T>
     **/
    PalletStorageProvidersMainStorageProvider: {
        buckets: 'Vec<PalletStorageProvidersBucket>',
        capacity: 'u32',
        dataUsed: 'u32',
        multiaddresses: 'Vec<Bytes>',
        valueProp: 'PalletStorageProvidersValueProposition',
        lastCapacityChange: 'u32',
        paymentAccount: 'AccountId32'
    },
    /**
     * Lookup387: pallet_storage_providers::types::Bucket<T>
     **/
    PalletStorageProvidersBucket: {
        root: 'H256',
        userId: 'AccountId32',
        mspId: 'H256',
        private: 'bool',
        readAccessGroupId: 'Option<u32>'
    },
    /**
     * Lookup389: pallet_storage_providers::pallet::Error<T>
     **/
    PalletStorageProvidersError: {
        _enum: ['AlreadyRegistered', 'MaxBspsReached', 'MaxMspsReached', 'SignUpNotRequested', 'SignUpRequestPending', 'NoMultiAddress', 'InvalidMultiAddress', 'StorageTooLow', 'NotEnoughBalance', 'CannotHoldDeposit', 'StorageStillInUse', 'RandomnessNotValidYet', 'SignUpRequestExpired', 'NewCapacityLessThanUsedStorage', 'NewCapacityEqualsCurrentCapacity', 'NewCapacityCantBeZero', 'NotEnoughTimePassed', 'NotRegistered', 'NoUserId', 'NoBucketId', 'SpRegisteredButDataNotFound', 'BucketNotFound', 'BucketAlreadyExists']
    },
    /**
     * Lookup390: pallet_file_system::types::StorageRequestMetadata<T>
     **/
    PalletFileSystemStorageRequestMetadata: {
        _alias: {
            size_: 'size'
        },
        requestedAt: 'u32',
        owner: 'AccountId32',
        bucketId: 'H256',
        location: 'Bytes',
        fingerprint: 'H256',
        size_: 'u32',
        msp: 'Option<H256>',
        userPeerIds: 'Vec<Bytes>',
        dataServerSps: 'Vec<H256>',
        bspsRequired: 'u32',
        bspsConfirmed: 'u32',
        bspsVolunteered: 'u32'
    },
    /**
     * Lookup393: pallet_file_system::types::StorageRequestBspsMetadata<T>
     **/
    PalletFileSystemStorageRequestBspsMetadata: {
        confirmed: 'bool'
    },
    /**
<<<<<<< HEAD
     * Lookup395: pallet_file_system::pallet::Error<T>
=======
     * Lookup396: pallet_file_system::types::ExpiredItems<T>
     **/
    PalletFileSystemExpiredItems: {
        _enum: {
            StorageRequest: 'H256',
            PendingFileDeletionRequests: '(AccountId32,H256)'
        }
    },
    /**
     * Lookup401: pallet_file_system::pallet::Error<T>
>>>>>>> e9abeefc
     **/
    PalletFileSystemError: {
        _enum: ['StorageRequestAlreadyRegistered', 'StorageRequestNotFound', 'BspsRequiredCannotBeZero', 'BspsRequiredExceedsMax', 'NotABsp', 'NotAMsp', 'BspNotVolunteered', 'BspNotConfirmed', 'BspAlreadyConfirmed', 'StorageRequestBspsRequiredFulfilled', 'BspAlreadyVolunteered', 'UnexpectedNumberOfRemovedVolunteeredBsps', 'StorageRequestExpiredNoSlotAvailable', 'StorageRequestNotAuthorized', 'MaxBlockNumberReached', 'FailedToEncodeBsp', 'FailedToEncodeFingerprint', 'FailedToDecodeThreshold', 'AboveThreshold', 'FailedToConvertBlockNumber', 'ThresholdArithmeticError', 'FailedTypeConversion', 'DividedByZero', 'ImpossibleFailedToGetValue', 'BucketIsNotPrivate', 'BucketNotFound', 'NotBucketOwner', 'ProviderRootNotFound', 'ExpectedNonInclusionProof', 'ExpectedInclusionProof', 'InvalidFileKeyMetadata', 'ThresholdBelowAsymptote', 'NotFileOwner', 'FileKeyAlreadyPendingDeletion', 'MaxUserPendingDeletionRequestsReached', 'MspNotStoringBucket', 'FileKeyNotPendingDeletion']
    },
    /**
<<<<<<< HEAD
     * Lookup399: pallet_proofs_dealer::pallet::Error<T>
=======
     * Lookup405: pallet_proofs_dealer::pallet::Error<T>
>>>>>>> e9abeefc
     **/
    PalletProofsDealerError: {
        _enum: ['NotProvider', 'ChallengesQueueOverflow', 'PriorityChallengesQueueOverflow', 'FeeChargeFailed', 'EmptyKeyProofs', 'ProviderRootNotFound', 'ZeroRoot', 'NoRecordOfLastSubmittedProof', 'ProviderStakeNotFound', 'ZeroStake', 'StakeCouldNotBeConverted', 'ChallengesTickNotReached', 'ChallengesTickTooOld', 'ChallengesTickTooLate', 'SeedNotFound', 'CheckpointChallengesNotFound', 'ForestProofVerificationFailed', 'KeyProofNotFound', 'KeyProofVerificationFailed', 'FailedToApplyDelta']
    },
    /**
<<<<<<< HEAD
     * Lookup402: pallet_payment_streams::types::FixedRatePaymentStream<T>
=======
     * Lookup408: pallet_payment_streams::types::FixedRatePaymentStream<T>
>>>>>>> e9abeefc
     **/
    PalletPaymentStreamsFixedRatePaymentStream: {
        rate: 'u128',
        lastChargedBlock: 'u32',
        lastChargeableBlock: 'u32',
        userDeposit: 'u128'
    },
    /**
<<<<<<< HEAD
     * Lookup403: pallet_payment_streams::types::DynamicRatePaymentStream<T>
=======
     * Lookup409: pallet_payment_streams::types::DynamicRatePaymentStream<T>
>>>>>>> e9abeefc
     **/
    PalletPaymentStreamsDynamicRatePaymentStream: {
        amountProvided: 'u32',
        priceIndexWhenLastCharged: 'u128',
        priceIndexAtLastChargeableBlock: 'u128',
        userDeposit: 'u128'
    },
    /**
<<<<<<< HEAD
     * Lookup404: pallet_payment_streams::pallet::Error<T>
=======
     * Lookup410: pallet_payment_streams::pallet::Error<T>
>>>>>>> e9abeefc
     **/
    PalletPaymentStreamsError: {
        _enum: ['PaymentStreamAlreadyExists', 'PaymentStreamNotFound', 'NotAProvider', 'ProviderInconsistencyError', 'CannotHoldDeposit', 'UpdateRateToSameRate', 'UpdateAmountToSameAmount', 'RateCantBeZero', 'AmountProvidedCantBeZero', 'LastChargedGreaterThanLastChargeable', 'InvalidLastChargeableBlockNumber', 'InvalidLastChargeablePriceIndex', 'ChargeOverflow', 'UserWithoutFunds']
    },
    /**
<<<<<<< HEAD
     * Lookup405: pallet_bucket_nfts::pallet::Error<T>
=======
     * Lookup411: pallet_bucket_nfts::pallet::Error<T>
>>>>>>> e9abeefc
     **/
    PalletBucketNftsError: {
        _enum: ['BucketIsNotPrivate', 'NotBucketOwner', 'NoCorrespondingCollection', 'ConvertBytesToBoundedVec']
    },
    /**
<<<<<<< HEAD
     * Lookup406: pallet_nfts::types::CollectionDetails<sp_core::crypto::AccountId32, DepositBalance>
=======
     * Lookup412: pallet_nfts::types::CollectionDetails<sp_core::crypto::AccountId32, DepositBalance>
>>>>>>> e9abeefc
     **/
    PalletNftsCollectionDetails: {
        owner: 'AccountId32',
        ownerDeposit: 'u128',
        items: 'u32',
        itemMetadatas: 'u32',
        itemConfigs: 'u32',
        attributes: 'u32'
    },
    /**
<<<<<<< HEAD
     * Lookup411: pallet_nfts::types::CollectionRole
=======
     * Lookup417: pallet_nfts::types::CollectionRole
>>>>>>> e9abeefc
     **/
    PalletNftsCollectionRole: {
        _enum: ['__Unused0', 'Issuer', 'Freezer', '__Unused3', 'Admin']
    },
    /**
<<<<<<< HEAD
     * Lookup412: pallet_nfts::types::ItemDetails<sp_core::crypto::AccountId32, pallet_nfts::types::ItemDeposit<DepositBalance, sp_core::crypto::AccountId32>, bounded_collections::bounded_btree_map::BoundedBTreeMap<sp_core::crypto::AccountId32, Option<T>, S>>
=======
     * Lookup418: pallet_nfts::types::ItemDetails<sp_core::crypto::AccountId32, pallet_nfts::types::ItemDeposit<DepositBalance, sp_core::crypto::AccountId32>, bounded_collections::bounded_btree_map::BoundedBTreeMap<sp_core::crypto::AccountId32, Option<T>, S>>
>>>>>>> e9abeefc
     **/
    PalletNftsItemDetails: {
        owner: 'AccountId32',
        approvals: 'BTreeMap<AccountId32, Option<u32>>',
        deposit: 'PalletNftsItemDeposit'
    },
    /**
<<<<<<< HEAD
     * Lookup413: pallet_nfts::types::ItemDeposit<DepositBalance, sp_core::crypto::AccountId32>
=======
     * Lookup419: pallet_nfts::types::ItemDeposit<DepositBalance, sp_core::crypto::AccountId32>
>>>>>>> e9abeefc
     **/
    PalletNftsItemDeposit: {
        account: 'AccountId32',
        amount: 'u128'
    },
    /**
<<<<<<< HEAD
     * Lookup418: pallet_nfts::types::CollectionMetadata<Deposit, StringLimit>
=======
     * Lookup424: pallet_nfts::types::CollectionMetadata<Deposit, StringLimit>
>>>>>>> e9abeefc
     **/
    PalletNftsCollectionMetadata: {
        deposit: 'u128',
        data: 'Bytes'
    },
    /**
<<<<<<< HEAD
     * Lookup419: pallet_nfts::types::ItemMetadata<pallet_nfts::types::ItemMetadataDeposit<DepositBalance, sp_core::crypto::AccountId32>, StringLimit>
=======
     * Lookup425: pallet_nfts::types::ItemMetadata<pallet_nfts::types::ItemMetadataDeposit<DepositBalance, sp_core::crypto::AccountId32>, StringLimit>
>>>>>>> e9abeefc
     **/
    PalletNftsItemMetadata: {
        deposit: 'PalletNftsItemMetadataDeposit',
        data: 'Bytes'
    },
    /**
<<<<<<< HEAD
     * Lookup420: pallet_nfts::types::ItemMetadataDeposit<DepositBalance, sp_core::crypto::AccountId32>
=======
     * Lookup426: pallet_nfts::types::ItemMetadataDeposit<DepositBalance, sp_core::crypto::AccountId32>
>>>>>>> e9abeefc
     **/
    PalletNftsItemMetadataDeposit: {
        account: 'Option<AccountId32>',
        amount: 'u128'
    },
    /**
<<<<<<< HEAD
     * Lookup423: pallet_nfts::types::AttributeDeposit<DepositBalance, sp_core::crypto::AccountId32>
=======
     * Lookup429: pallet_nfts::types::AttributeDeposit<DepositBalance, sp_core::crypto::AccountId32>
>>>>>>> e9abeefc
     **/
    PalletNftsAttributeDeposit: {
        account: 'Option<AccountId32>',
        amount: 'u128'
    },
    /**
<<<<<<< HEAD
     * Lookup427: pallet_nfts::types::PendingSwap<CollectionId, ItemId, pallet_nfts::types::PriceWithDirection<Amount>, Deadline>
=======
     * Lookup433: pallet_nfts::types::PendingSwap<CollectionId, ItemId, pallet_nfts::types::PriceWithDirection<Amount>, Deadline>
>>>>>>> e9abeefc
     **/
    PalletNftsPendingSwap: {
        desiredCollection: 'u32',
        desiredItem: 'Option<u32>',
        price: 'Option<PalletNftsPriceWithDirection>',
        deadline: 'u32'
    },
    /**
<<<<<<< HEAD
     * Lookup429: pallet_nfts::types::PalletFeature
=======
     * Lookup435: pallet_nfts::types::PalletFeature
>>>>>>> e9abeefc
     **/
    PalletNftsPalletFeature: {
        _enum: ['__Unused0', 'Trading', 'Attributes', '__Unused3', 'Approvals', '__Unused5', '__Unused6', '__Unused7', 'Swaps']
    },
    /**
<<<<<<< HEAD
     * Lookup430: pallet_nfts::pallet::Error<T, I>
=======
     * Lookup436: pallet_nfts::pallet::Error<T, I>
>>>>>>> e9abeefc
     **/
    PalletNftsError: {
        _enum: ['NoPermission', 'UnknownCollection', 'AlreadyExists', 'ApprovalExpired', 'WrongOwner', 'BadWitness', 'CollectionIdInUse', 'ItemsNonTransferable', 'NotDelegate', 'WrongDelegate', 'Unapproved', 'Unaccepted', 'ItemLocked', 'LockedItemAttributes', 'LockedCollectionAttributes', 'LockedItemMetadata', 'LockedCollectionMetadata', 'MaxSupplyReached', 'MaxSupplyLocked', 'MaxSupplyTooSmall', 'UnknownItem', 'UnknownSwap', 'MetadataNotFound', 'AttributeNotFound', 'NotForSale', 'BidTooLow', 'ReachedApprovalLimit', 'DeadlineExpired', 'WrongDuration', 'MethodDisabled', 'WrongSetting', 'InconsistentItemConfig', 'NoConfig', 'RolesNotCleared', 'MintNotStarted', 'MintEnded', 'AlreadyClaimed', 'IncorrectData', 'WrongOrigin', 'WrongSignature', 'IncorrectMetadata', 'MaxAttributesLimitReached', 'WrongNamespace', 'CollectionNotEmpty', 'WitnessRequired']
    },
    /**
<<<<<<< HEAD
     * Lookup433: frame_system::extensions::check_non_zero_sender::CheckNonZeroSender<T>
     **/
    FrameSystemExtensionsCheckNonZeroSender: 'Null',
    /**
     * Lookup434: frame_system::extensions::check_spec_version::CheckSpecVersion<T>
     **/
    FrameSystemExtensionsCheckSpecVersion: 'Null',
    /**
     * Lookup435: frame_system::extensions::check_tx_version::CheckTxVersion<T>
     **/
    FrameSystemExtensionsCheckTxVersion: 'Null',
    /**
     * Lookup436: frame_system::extensions::check_genesis::CheckGenesis<T>
     **/
    FrameSystemExtensionsCheckGenesis: 'Null',
    /**
     * Lookup439: frame_system::extensions::check_nonce::CheckNonce<T>
     **/
    FrameSystemExtensionsCheckNonce: 'Compact<u32>',
    /**
     * Lookup440: frame_system::extensions::check_weight::CheckWeight<T>
     **/
    FrameSystemExtensionsCheckWeight: 'Null',
    /**
     * Lookup441: pallet_transaction_payment::ChargeTransactionPayment<T>
     **/
    PalletTransactionPaymentChargeTransactionPayment: 'Compact<u128>',
    /**
     * Lookup442: cumulus_primitives_storage_weight_reclaim::StorageWeightReclaim<T>
     **/
    CumulusPrimitivesStorageWeightReclaimStorageWeightReclaim: 'Null',
    /**
     * Lookup443: storage_hub_runtime::Runtime
=======
     * Lookup439: frame_system::extensions::check_non_zero_sender::CheckNonZeroSender<T>
     **/
    FrameSystemExtensionsCheckNonZeroSender: 'Null',
    /**
     * Lookup440: frame_system::extensions::check_spec_version::CheckSpecVersion<T>
     **/
    FrameSystemExtensionsCheckSpecVersion: 'Null',
    /**
     * Lookup441: frame_system::extensions::check_tx_version::CheckTxVersion<T>
     **/
    FrameSystemExtensionsCheckTxVersion: 'Null',
    /**
     * Lookup442: frame_system::extensions::check_genesis::CheckGenesis<T>
     **/
    FrameSystemExtensionsCheckGenesis: 'Null',
    /**
     * Lookup445: frame_system::extensions::check_nonce::CheckNonce<T>
     **/
    FrameSystemExtensionsCheckNonce: 'Compact<u32>',
    /**
     * Lookup446: frame_system::extensions::check_weight::CheckWeight<T>
     **/
    FrameSystemExtensionsCheckWeight: 'Null',
    /**
     * Lookup447: pallet_transaction_payment::ChargeTransactionPayment<T>
     **/
    PalletTransactionPaymentChargeTransactionPayment: 'Compact<u128>',
    /**
     * Lookup448: cumulus_primitives_storage_weight_reclaim::StorageWeightReclaim<T>
     **/
    CumulusPrimitivesStorageWeightReclaimStorageWeightReclaim: 'Null',
    /**
     * Lookup449: storage_hub_runtime::Runtime
>>>>>>> e9abeefc
     **/
    StorageHubRuntimeRuntime: 'Null'
};<|MERGE_RESOLUTION|>--- conflicted
+++ resolved
@@ -3626,7 +3626,7 @@
         paymentAccount: 'AccountId32'
     },
     /**
-     * Lookup385: pallet_storage_providers::types::MainStorageProvider<T>
+     * Lookup386: pallet_storage_providers::types::MainStorageProvider<T>
      **/
     PalletStorageProvidersMainStorageProvider: {
         buckets: 'Vec<PalletStorageProvidersBucket>',
@@ -3638,7 +3638,7 @@
         paymentAccount: 'AccountId32'
     },
     /**
-     * Lookup387: pallet_storage_providers::types::Bucket<T>
+     * Lookup388: pallet_storage_providers::types::Bucket<T>
      **/
     PalletStorageProvidersBucket: {
         root: 'H256',
@@ -3648,13 +3648,13 @@
         readAccessGroupId: 'Option<u32>'
     },
     /**
-     * Lookup389: pallet_storage_providers::pallet::Error<T>
+     * Lookup390: pallet_storage_providers::pallet::Error<T>
      **/
     PalletStorageProvidersError: {
         _enum: ['AlreadyRegistered', 'MaxBspsReached', 'MaxMspsReached', 'SignUpNotRequested', 'SignUpRequestPending', 'NoMultiAddress', 'InvalidMultiAddress', 'StorageTooLow', 'NotEnoughBalance', 'CannotHoldDeposit', 'StorageStillInUse', 'RandomnessNotValidYet', 'SignUpRequestExpired', 'NewCapacityLessThanUsedStorage', 'NewCapacityEqualsCurrentCapacity', 'NewCapacityCantBeZero', 'NotEnoughTimePassed', 'NotRegistered', 'NoUserId', 'NoBucketId', 'SpRegisteredButDataNotFound', 'BucketNotFound', 'BucketAlreadyExists']
     },
     /**
-     * Lookup390: pallet_file_system::types::StorageRequestMetadata<T>
+     * Lookup391: pallet_file_system::types::StorageRequestMetadata<T>
      **/
     PalletFileSystemStorageRequestMetadata: {
         _alias: {
@@ -3674,15 +3674,12 @@
         bspsVolunteered: 'u32'
     },
     /**
-     * Lookup393: pallet_file_system::types::StorageRequestBspsMetadata<T>
+     * Lookup394: pallet_file_system::types::StorageRequestBspsMetadata<T>
      **/
     PalletFileSystemStorageRequestBspsMetadata: {
         confirmed: 'bool'
     },
     /**
-<<<<<<< HEAD
-     * Lookup395: pallet_file_system::pallet::Error<T>
-=======
      * Lookup396: pallet_file_system::types::ExpiredItems<T>
      **/
     PalletFileSystemExpiredItems: {
@@ -3693,27 +3690,18 @@
     },
     /**
      * Lookup401: pallet_file_system::pallet::Error<T>
->>>>>>> e9abeefc
      **/
     PalletFileSystemError: {
         _enum: ['StorageRequestAlreadyRegistered', 'StorageRequestNotFound', 'BspsRequiredCannotBeZero', 'BspsRequiredExceedsMax', 'NotABsp', 'NotAMsp', 'BspNotVolunteered', 'BspNotConfirmed', 'BspAlreadyConfirmed', 'StorageRequestBspsRequiredFulfilled', 'BspAlreadyVolunteered', 'UnexpectedNumberOfRemovedVolunteeredBsps', 'StorageRequestExpiredNoSlotAvailable', 'StorageRequestNotAuthorized', 'MaxBlockNumberReached', 'FailedToEncodeBsp', 'FailedToEncodeFingerprint', 'FailedToDecodeThreshold', 'AboveThreshold', 'FailedToConvertBlockNumber', 'ThresholdArithmeticError', 'FailedTypeConversion', 'DividedByZero', 'ImpossibleFailedToGetValue', 'BucketIsNotPrivate', 'BucketNotFound', 'NotBucketOwner', 'ProviderRootNotFound', 'ExpectedNonInclusionProof', 'ExpectedInclusionProof', 'InvalidFileKeyMetadata', 'ThresholdBelowAsymptote', 'NotFileOwner', 'FileKeyAlreadyPendingDeletion', 'MaxUserPendingDeletionRequestsReached', 'MspNotStoringBucket', 'FileKeyNotPendingDeletion']
     },
     /**
-<<<<<<< HEAD
-     * Lookup399: pallet_proofs_dealer::pallet::Error<T>
-=======
      * Lookup405: pallet_proofs_dealer::pallet::Error<T>
->>>>>>> e9abeefc
      **/
     PalletProofsDealerError: {
         _enum: ['NotProvider', 'ChallengesQueueOverflow', 'PriorityChallengesQueueOverflow', 'FeeChargeFailed', 'EmptyKeyProofs', 'ProviderRootNotFound', 'ZeroRoot', 'NoRecordOfLastSubmittedProof', 'ProviderStakeNotFound', 'ZeroStake', 'StakeCouldNotBeConverted', 'ChallengesTickNotReached', 'ChallengesTickTooOld', 'ChallengesTickTooLate', 'SeedNotFound', 'CheckpointChallengesNotFound', 'ForestProofVerificationFailed', 'KeyProofNotFound', 'KeyProofVerificationFailed', 'FailedToApplyDelta']
     },
     /**
-<<<<<<< HEAD
-     * Lookup402: pallet_payment_streams::types::FixedRatePaymentStream<T>
-=======
      * Lookup408: pallet_payment_streams::types::FixedRatePaymentStream<T>
->>>>>>> e9abeefc
      **/
     PalletPaymentStreamsFixedRatePaymentStream: {
         rate: 'u128',
@@ -3722,11 +3710,7 @@
         userDeposit: 'u128'
     },
     /**
-<<<<<<< HEAD
-     * Lookup403: pallet_payment_streams::types::DynamicRatePaymentStream<T>
-=======
      * Lookup409: pallet_payment_streams::types::DynamicRatePaymentStream<T>
->>>>>>> e9abeefc
      **/
     PalletPaymentStreamsDynamicRatePaymentStream: {
         amountProvided: 'u32',
@@ -3735,31 +3719,19 @@
         userDeposit: 'u128'
     },
     /**
-<<<<<<< HEAD
-     * Lookup404: pallet_payment_streams::pallet::Error<T>
-=======
      * Lookup410: pallet_payment_streams::pallet::Error<T>
->>>>>>> e9abeefc
      **/
     PalletPaymentStreamsError: {
         _enum: ['PaymentStreamAlreadyExists', 'PaymentStreamNotFound', 'NotAProvider', 'ProviderInconsistencyError', 'CannotHoldDeposit', 'UpdateRateToSameRate', 'UpdateAmountToSameAmount', 'RateCantBeZero', 'AmountProvidedCantBeZero', 'LastChargedGreaterThanLastChargeable', 'InvalidLastChargeableBlockNumber', 'InvalidLastChargeablePriceIndex', 'ChargeOverflow', 'UserWithoutFunds']
     },
     /**
-<<<<<<< HEAD
-     * Lookup405: pallet_bucket_nfts::pallet::Error<T>
-=======
      * Lookup411: pallet_bucket_nfts::pallet::Error<T>
->>>>>>> e9abeefc
      **/
     PalletBucketNftsError: {
         _enum: ['BucketIsNotPrivate', 'NotBucketOwner', 'NoCorrespondingCollection', 'ConvertBytesToBoundedVec']
     },
     /**
-<<<<<<< HEAD
-     * Lookup406: pallet_nfts::types::CollectionDetails<sp_core::crypto::AccountId32, DepositBalance>
-=======
      * Lookup412: pallet_nfts::types::CollectionDetails<sp_core::crypto::AccountId32, DepositBalance>
->>>>>>> e9abeefc
      **/
     PalletNftsCollectionDetails: {
         owner: 'AccountId32',
@@ -3770,21 +3742,13 @@
         attributes: 'u32'
     },
     /**
-<<<<<<< HEAD
-     * Lookup411: pallet_nfts::types::CollectionRole
-=======
      * Lookup417: pallet_nfts::types::CollectionRole
->>>>>>> e9abeefc
      **/
     PalletNftsCollectionRole: {
         _enum: ['__Unused0', 'Issuer', 'Freezer', '__Unused3', 'Admin']
     },
     /**
-<<<<<<< HEAD
-     * Lookup412: pallet_nfts::types::ItemDetails<sp_core::crypto::AccountId32, pallet_nfts::types::ItemDeposit<DepositBalance, sp_core::crypto::AccountId32>, bounded_collections::bounded_btree_map::BoundedBTreeMap<sp_core::crypto::AccountId32, Option<T>, S>>
-=======
      * Lookup418: pallet_nfts::types::ItemDetails<sp_core::crypto::AccountId32, pallet_nfts::types::ItemDeposit<DepositBalance, sp_core::crypto::AccountId32>, bounded_collections::bounded_btree_map::BoundedBTreeMap<sp_core::crypto::AccountId32, Option<T>, S>>
->>>>>>> e9abeefc
      **/
     PalletNftsItemDetails: {
         owner: 'AccountId32',
@@ -3792,66 +3756,42 @@
         deposit: 'PalletNftsItemDeposit'
     },
     /**
-<<<<<<< HEAD
-     * Lookup413: pallet_nfts::types::ItemDeposit<DepositBalance, sp_core::crypto::AccountId32>
-=======
      * Lookup419: pallet_nfts::types::ItemDeposit<DepositBalance, sp_core::crypto::AccountId32>
->>>>>>> e9abeefc
      **/
     PalletNftsItemDeposit: {
         account: 'AccountId32',
         amount: 'u128'
     },
     /**
-<<<<<<< HEAD
-     * Lookup418: pallet_nfts::types::CollectionMetadata<Deposit, StringLimit>
-=======
      * Lookup424: pallet_nfts::types::CollectionMetadata<Deposit, StringLimit>
->>>>>>> e9abeefc
      **/
     PalletNftsCollectionMetadata: {
         deposit: 'u128',
         data: 'Bytes'
     },
     /**
-<<<<<<< HEAD
-     * Lookup419: pallet_nfts::types::ItemMetadata<pallet_nfts::types::ItemMetadataDeposit<DepositBalance, sp_core::crypto::AccountId32>, StringLimit>
-=======
      * Lookup425: pallet_nfts::types::ItemMetadata<pallet_nfts::types::ItemMetadataDeposit<DepositBalance, sp_core::crypto::AccountId32>, StringLimit>
->>>>>>> e9abeefc
      **/
     PalletNftsItemMetadata: {
         deposit: 'PalletNftsItemMetadataDeposit',
         data: 'Bytes'
     },
     /**
-<<<<<<< HEAD
-     * Lookup420: pallet_nfts::types::ItemMetadataDeposit<DepositBalance, sp_core::crypto::AccountId32>
-=======
      * Lookup426: pallet_nfts::types::ItemMetadataDeposit<DepositBalance, sp_core::crypto::AccountId32>
->>>>>>> e9abeefc
      **/
     PalletNftsItemMetadataDeposit: {
         account: 'Option<AccountId32>',
         amount: 'u128'
     },
     /**
-<<<<<<< HEAD
-     * Lookup423: pallet_nfts::types::AttributeDeposit<DepositBalance, sp_core::crypto::AccountId32>
-=======
      * Lookup429: pallet_nfts::types::AttributeDeposit<DepositBalance, sp_core::crypto::AccountId32>
->>>>>>> e9abeefc
      **/
     PalletNftsAttributeDeposit: {
         account: 'Option<AccountId32>',
         amount: 'u128'
     },
     /**
-<<<<<<< HEAD
-     * Lookup427: pallet_nfts::types::PendingSwap<CollectionId, ItemId, pallet_nfts::types::PriceWithDirection<Amount>, Deadline>
-=======
      * Lookup433: pallet_nfts::types::PendingSwap<CollectionId, ItemId, pallet_nfts::types::PriceWithDirection<Amount>, Deadline>
->>>>>>> e9abeefc
      **/
     PalletNftsPendingSwap: {
         desiredCollection: 'u32',
@@ -3860,95 +3800,51 @@
         deadline: 'u32'
     },
     /**
-<<<<<<< HEAD
-     * Lookup429: pallet_nfts::types::PalletFeature
-=======
      * Lookup435: pallet_nfts::types::PalletFeature
->>>>>>> e9abeefc
      **/
     PalletNftsPalletFeature: {
         _enum: ['__Unused0', 'Trading', 'Attributes', '__Unused3', 'Approvals', '__Unused5', '__Unused6', '__Unused7', 'Swaps']
     },
     /**
-<<<<<<< HEAD
-     * Lookup430: pallet_nfts::pallet::Error<T, I>
-=======
      * Lookup436: pallet_nfts::pallet::Error<T, I>
->>>>>>> e9abeefc
      **/
     PalletNftsError: {
         _enum: ['NoPermission', 'UnknownCollection', 'AlreadyExists', 'ApprovalExpired', 'WrongOwner', 'BadWitness', 'CollectionIdInUse', 'ItemsNonTransferable', 'NotDelegate', 'WrongDelegate', 'Unapproved', 'Unaccepted', 'ItemLocked', 'LockedItemAttributes', 'LockedCollectionAttributes', 'LockedItemMetadata', 'LockedCollectionMetadata', 'MaxSupplyReached', 'MaxSupplyLocked', 'MaxSupplyTooSmall', 'UnknownItem', 'UnknownSwap', 'MetadataNotFound', 'AttributeNotFound', 'NotForSale', 'BidTooLow', 'ReachedApprovalLimit', 'DeadlineExpired', 'WrongDuration', 'MethodDisabled', 'WrongSetting', 'InconsistentItemConfig', 'NoConfig', 'RolesNotCleared', 'MintNotStarted', 'MintEnded', 'AlreadyClaimed', 'IncorrectData', 'WrongOrigin', 'WrongSignature', 'IncorrectMetadata', 'MaxAttributesLimitReached', 'WrongNamespace', 'CollectionNotEmpty', 'WitnessRequired']
     },
     /**
-<<<<<<< HEAD
-     * Lookup433: frame_system::extensions::check_non_zero_sender::CheckNonZeroSender<T>
+     * Lookup439: frame_system::extensions::check_non_zero_sender::CheckNonZeroSender<T>
      **/
     FrameSystemExtensionsCheckNonZeroSender: 'Null',
     /**
-     * Lookup434: frame_system::extensions::check_spec_version::CheckSpecVersion<T>
+     * Lookup440: frame_system::extensions::check_spec_version::CheckSpecVersion<T>
      **/
     FrameSystemExtensionsCheckSpecVersion: 'Null',
     /**
-     * Lookup435: frame_system::extensions::check_tx_version::CheckTxVersion<T>
+     * Lookup441: frame_system::extensions::check_tx_version::CheckTxVersion<T>
      **/
     FrameSystemExtensionsCheckTxVersion: 'Null',
     /**
-     * Lookup436: frame_system::extensions::check_genesis::CheckGenesis<T>
+     * Lookup442: frame_system::extensions::check_genesis::CheckGenesis<T>
      **/
     FrameSystemExtensionsCheckGenesis: 'Null',
     /**
-     * Lookup439: frame_system::extensions::check_nonce::CheckNonce<T>
+     * Lookup445: frame_system::extensions::check_nonce::CheckNonce<T>
      **/
     FrameSystemExtensionsCheckNonce: 'Compact<u32>',
     /**
-     * Lookup440: frame_system::extensions::check_weight::CheckWeight<T>
+     * Lookup446: frame_system::extensions::check_weight::CheckWeight<T>
      **/
     FrameSystemExtensionsCheckWeight: 'Null',
     /**
-     * Lookup441: pallet_transaction_payment::ChargeTransactionPayment<T>
+     * Lookup447: pallet_transaction_payment::ChargeTransactionPayment<T>
      **/
     PalletTransactionPaymentChargeTransactionPayment: 'Compact<u128>',
     /**
-     * Lookup442: cumulus_primitives_storage_weight_reclaim::StorageWeightReclaim<T>
+     * Lookup448: cumulus_primitives_storage_weight_reclaim::StorageWeightReclaim<T>
      **/
     CumulusPrimitivesStorageWeightReclaimStorageWeightReclaim: 'Null',
     /**
-     * Lookup443: storage_hub_runtime::Runtime
-=======
-     * Lookup439: frame_system::extensions::check_non_zero_sender::CheckNonZeroSender<T>
-     **/
-    FrameSystemExtensionsCheckNonZeroSender: 'Null',
-    /**
-     * Lookup440: frame_system::extensions::check_spec_version::CheckSpecVersion<T>
-     **/
-    FrameSystemExtensionsCheckSpecVersion: 'Null',
-    /**
-     * Lookup441: frame_system::extensions::check_tx_version::CheckTxVersion<T>
-     **/
-    FrameSystemExtensionsCheckTxVersion: 'Null',
-    /**
-     * Lookup442: frame_system::extensions::check_genesis::CheckGenesis<T>
-     **/
-    FrameSystemExtensionsCheckGenesis: 'Null',
-    /**
-     * Lookup445: frame_system::extensions::check_nonce::CheckNonce<T>
-     **/
-    FrameSystemExtensionsCheckNonce: 'Compact<u32>',
-    /**
-     * Lookup446: frame_system::extensions::check_weight::CheckWeight<T>
-     **/
-    FrameSystemExtensionsCheckWeight: 'Null',
-    /**
-     * Lookup447: pallet_transaction_payment::ChargeTransactionPayment<T>
-     **/
-    PalletTransactionPaymentChargeTransactionPayment: 'Compact<u128>',
-    /**
-     * Lookup448: cumulus_primitives_storage_weight_reclaim::StorageWeightReclaim<T>
-     **/
-    CumulusPrimitivesStorageWeightReclaimStorageWeightReclaim: 'Null',
-    /**
      * Lookup449: storage_hub_runtime::Runtime
->>>>>>> e9abeefc
      **/
     StorageHubRuntimeRuntime: 'Null'
 };