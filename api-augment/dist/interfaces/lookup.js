--- conflicted
+++ resolved
@@ -1521,21 +1521,13 @@
      * Lookup139: shp_file_key_verifier::types::FileKeyProof
      **/
     ShpFileKeyVerifierFileKeyProof: {
-        fileMetadata: 'ShpFileMetadataFileMetadata',
+        fileMetadata: 'ShpFileKeyVerifierFileMetadata',
         proof: 'SpTrieStorageProofCompactProof'
     },
     /**
-     * Lookup140: shp_file_metadata::FileMetadata
-     **/
-<<<<<<< HEAD
+     * Lookup140: shp_file_key_verifier::types::FileMetadata
+     **/
     ShpFileKeyVerifierFileMetadata: {
-        owner: 'Bytes',
-        bucketId: 'Bytes',
-        location: 'Bytes',
-        fileSize: 'Compact<u64>',
-        fingerprint: 'ShpFileKeyVerifierFingerprint'
-=======
-    ShpFileMetadataFileMetadata: {
         _alias: {
             size_: 'size'
         },
@@ -1543,13 +1535,12 @@
         bucketId: 'Bytes',
         location: 'Bytes',
         size_: 'Compact<u64>',
-        fingerprint: 'ShpFileMetadataFingerprint'
->>>>>>> d31955a5
-    },
-    /**
-     * Lookup141: shp_file_metadata::Fingerprint
-     **/
-    ShpFileMetadataFingerprint: '[u8;32]',
+        fingerprint: 'ShpFileKeyVerifierFingerprint'
+    },
+    /**
+     * Lookup141: shp_file_key_verifier::types::Fingerprint
+     **/
+    ShpFileKeyVerifierFingerprint: '[u8;32]',
     /**
      * Lookup147: shp_traits::TrieRemoveMutation
      **/
