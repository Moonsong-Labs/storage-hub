--- conflicted
+++ resolved
@@ -4026,21 +4026,13 @@
     confirmed: "bool"
   },
   /**
-<<<<<<< HEAD
-   * Lookup434: pallet_file_system::types::MoveBucketRequestMetadata<T>
-=======
-   * Lookup413: pallet_file_system::types::MoveBucketRequestMetadata<T>
->>>>>>> 9f9f33ea
+   * Lookup435: pallet_file_system::types::MoveBucketRequestMetadata<T>
    **/
   PalletFileSystemMoveBucketRequestMetadata: {
     requester: "AccountId32"
   },
   /**
-<<<<<<< HEAD
-   * Lookup435: pallet_file_system::pallet::Error<T>
-=======
-   * Lookup414: pallet_file_system::pallet::Error<T>
->>>>>>> 9f9f33ea
+   * Lookup436: pallet_file_system::pallet::Error<T>
    **/
   PalletFileSystemError: {
     _enum: [
@@ -4108,11 +4100,7 @@
     ]
   },
   /**
-<<<<<<< HEAD
-   * Lookup441: pallet_proofs_dealer::pallet::Error<T>
-=======
-   * Lookup420: pallet_proofs_dealer::pallet::Error<T>
->>>>>>> 9f9f33ea
+   * Lookup442: pallet_proofs_dealer::pallet::Error<T>
    **/
   PalletProofsDealerError: {
     _enum: [
@@ -4141,11 +4129,7 @@
     ]
   },
   /**
-<<<<<<< HEAD
-   * Lookup444: pallet_payment_streams::types::FixedRatePaymentStream<T>
-=======
-   * Lookup423: pallet_payment_streams::types::FixedRatePaymentStream<T>
->>>>>>> 9f9f33ea
+   * Lookup445: pallet_payment_streams::types::FixedRatePaymentStream<T>
    **/
   PalletPaymentStreamsFixedRatePaymentStream: {
     rate: "u128",
@@ -4154,11 +4138,7 @@
     outOfFundsTick: "Option<u32>"
   },
   /**
-<<<<<<< HEAD
-   * Lookup445: pallet_payment_streams::types::DynamicRatePaymentStream<T>
-=======
-   * Lookup424: pallet_payment_streams::types::DynamicRatePaymentStream<T>
->>>>>>> 9f9f33ea
+   * Lookup446: pallet_payment_streams::types::DynamicRatePaymentStream<T>
    **/
   PalletPaymentStreamsDynamicRatePaymentStream: {
     amountProvided: "u64",
@@ -4167,22 +4147,14 @@
     outOfFundsTick: "Option<u32>"
   },
   /**
-<<<<<<< HEAD
-   * Lookup446: pallet_payment_streams::types::ProviderLastChargeableInfo<T>
-=======
-   * Lookup425: pallet_payment_streams::types::ProviderLastChargeableInfo<T>
->>>>>>> 9f9f33ea
+   * Lookup447: pallet_payment_streams::types::ProviderLastChargeableInfo<T>
    **/
   PalletPaymentStreamsProviderLastChargeableInfo: {
     lastChargeableTick: "u32",
     priceIndex: "u128"
   },
   /**
-<<<<<<< HEAD
-   * Lookup447: pallet_payment_streams::pallet::Error<T>
-=======
-   * Lookup426: pallet_payment_streams::pallet::Error<T>
->>>>>>> 9f9f33ea
+   * Lookup448: pallet_payment_streams::pallet::Error<T>
    **/
   PalletPaymentStreamsError: {
     _enum: [
@@ -4205,11 +4177,7 @@
     ]
   },
   /**
-<<<<<<< HEAD
-   * Lookup448: pallet_bucket_nfts::pallet::Error<T>
-=======
-   * Lookup427: pallet_bucket_nfts::pallet::Error<T>
->>>>>>> 9f9f33ea
+   * Lookup449: pallet_bucket_nfts::pallet::Error<T>
    **/
   PalletBucketNftsError: {
     _enum: [
@@ -4220,11 +4188,7 @@
     ]
   },
   /**
-<<<<<<< HEAD
-   * Lookup449: pallet_nfts::types::CollectionDetails<sp_core::crypto::AccountId32, DepositBalance>
-=======
-   * Lookup428: pallet_nfts::types::CollectionDetails<sp_core::crypto::AccountId32, DepositBalance>
->>>>>>> 9f9f33ea
+   * Lookup450: pallet_nfts::types::CollectionDetails<sp_core::crypto::AccountId32, DepositBalance>
    **/
   PalletNftsCollectionDetails: {
     owner: "AccountId32",
@@ -4235,21 +4199,13 @@
     attributes: "u32"
   },
   /**
-<<<<<<< HEAD
-   * Lookup454: pallet_nfts::types::CollectionRole
-=======
-   * Lookup433: pallet_nfts::types::CollectionRole
->>>>>>> 9f9f33ea
+   * Lookup455: pallet_nfts::types::CollectionRole
    **/
   PalletNftsCollectionRole: {
     _enum: ["__Unused0", "Issuer", "Freezer", "__Unused3", "Admin"]
   },
   /**
-<<<<<<< HEAD
-   * Lookup455: pallet_nfts::types::ItemDetails<sp_core::crypto::AccountId32, pallet_nfts::types::ItemDeposit<DepositBalance, sp_core::crypto::AccountId32>, bounded_collections::bounded_btree_map::BoundedBTreeMap<sp_core::crypto::AccountId32, Option<T>, S>>
-=======
-   * Lookup434: pallet_nfts::types::ItemDetails<sp_core::crypto::AccountId32, pallet_nfts::types::ItemDeposit<DepositBalance, sp_core::crypto::AccountId32>, bounded_collections::bounded_btree_map::BoundedBTreeMap<sp_core::crypto::AccountId32, Option<T>, S>>
->>>>>>> 9f9f33ea
+   * Lookup456: pallet_nfts::types::ItemDetails<sp_core::crypto::AccountId32, pallet_nfts::types::ItemDeposit<DepositBalance, sp_core::crypto::AccountId32>, bounded_collections::bounded_btree_map::BoundedBTreeMap<sp_core::crypto::AccountId32, Option<T>, S>>
    **/
   PalletNftsItemDetails: {
     owner: "AccountId32",
@@ -4257,66 +4213,42 @@
     deposit: "PalletNftsItemDeposit"
   },
   /**
-<<<<<<< HEAD
-   * Lookup456: pallet_nfts::types::ItemDeposit<DepositBalance, sp_core::crypto::AccountId32>
-=======
-   * Lookup435: pallet_nfts::types::ItemDeposit<DepositBalance, sp_core::crypto::AccountId32>
->>>>>>> 9f9f33ea
+   * Lookup457: pallet_nfts::types::ItemDeposit<DepositBalance, sp_core::crypto::AccountId32>
    **/
   PalletNftsItemDeposit: {
     account: "AccountId32",
     amount: "u128"
   },
   /**
-<<<<<<< HEAD
-   * Lookup461: pallet_nfts::types::CollectionMetadata<Deposit, StringLimit>
-=======
-   * Lookup440: pallet_nfts::types::CollectionMetadata<Deposit, StringLimit>
->>>>>>> 9f9f33ea
+   * Lookup462: pallet_nfts::types::CollectionMetadata<Deposit, StringLimit>
    **/
   PalletNftsCollectionMetadata: {
     deposit: "u128",
     data: "Bytes"
   },
   /**
-<<<<<<< HEAD
-   * Lookup462: pallet_nfts::types::ItemMetadata<pallet_nfts::types::ItemMetadataDeposit<DepositBalance, sp_core::crypto::AccountId32>, StringLimit>
-=======
-   * Lookup441: pallet_nfts::types::ItemMetadata<pallet_nfts::types::ItemMetadataDeposit<DepositBalance, sp_core::crypto::AccountId32>, StringLimit>
->>>>>>> 9f9f33ea
+   * Lookup463: pallet_nfts::types::ItemMetadata<pallet_nfts::types::ItemMetadataDeposit<DepositBalance, sp_core::crypto::AccountId32>, StringLimit>
    **/
   PalletNftsItemMetadata: {
     deposit: "PalletNftsItemMetadataDeposit",
     data: "Bytes"
   },
   /**
-<<<<<<< HEAD
-   * Lookup463: pallet_nfts::types::ItemMetadataDeposit<DepositBalance, sp_core::crypto::AccountId32>
-=======
-   * Lookup442: pallet_nfts::types::ItemMetadataDeposit<DepositBalance, sp_core::crypto::AccountId32>
->>>>>>> 9f9f33ea
+   * Lookup464: pallet_nfts::types::ItemMetadataDeposit<DepositBalance, sp_core::crypto::AccountId32>
    **/
   PalletNftsItemMetadataDeposit: {
     account: "Option<AccountId32>",
     amount: "u128"
   },
   /**
-<<<<<<< HEAD
-   * Lookup466: pallet_nfts::types::AttributeDeposit<DepositBalance, sp_core::crypto::AccountId32>
-=======
-   * Lookup445: pallet_nfts::types::AttributeDeposit<DepositBalance, sp_core::crypto::AccountId32>
->>>>>>> 9f9f33ea
+   * Lookup467: pallet_nfts::types::AttributeDeposit<DepositBalance, sp_core::crypto::AccountId32>
    **/
   PalletNftsAttributeDeposit: {
     account: "Option<AccountId32>",
     amount: "u128"
   },
   /**
-<<<<<<< HEAD
-   * Lookup470: pallet_nfts::types::PendingSwap<CollectionId, ItemId, pallet_nfts::types::PriceWithDirection<Amount>, Deadline>
-=======
-   * Lookup449: pallet_nfts::types::PendingSwap<CollectionId, ItemId, pallet_nfts::types::PriceWithDirection<Amount>, Deadline>
->>>>>>> 9f9f33ea
+   * Lookup471: pallet_nfts::types::PendingSwap<CollectionId, ItemId, pallet_nfts::types::PriceWithDirection<Amount>, Deadline>
    **/
   PalletNftsPendingSwap: {
     desiredCollection: "u32",
@@ -4325,11 +4257,7 @@
     deadline: "u32"
   },
   /**
-<<<<<<< HEAD
-   * Lookup472: pallet_nfts::types::PalletFeature
-=======
-   * Lookup451: pallet_nfts::types::PalletFeature
->>>>>>> 9f9f33ea
+   * Lookup473: pallet_nfts::types::PalletFeature
    **/
   PalletNftsPalletFeature: {
     _enum: [
@@ -4345,11 +4273,7 @@
     ]
   },
   /**
-<<<<<<< HEAD
-   * Lookup473: pallet_nfts::pallet::Error<T, I>
-=======
-   * Lookup452: pallet_nfts::pallet::Error<T, I>
->>>>>>> 9f9f33ea
+   * Lookup474: pallet_nfts::pallet::Error<T, I>
    **/
   PalletNftsError: {
     _enum: [
@@ -4401,75 +4325,39 @@
     ]
   },
   /**
-<<<<<<< HEAD
-   * Lookup476: frame_system::extensions::check_non_zero_sender::CheckNonZeroSender<T>
+   * Lookup477: frame_system::extensions::check_non_zero_sender::CheckNonZeroSender<T>
    **/
   FrameSystemExtensionsCheckNonZeroSender: "Null",
   /**
-   * Lookup477: frame_system::extensions::check_spec_version::CheckSpecVersion<T>
+   * Lookup478: frame_system::extensions::check_spec_version::CheckSpecVersion<T>
    **/
   FrameSystemExtensionsCheckSpecVersion: "Null",
   /**
-   * Lookup478: frame_system::extensions::check_tx_version::CheckTxVersion<T>
+   * Lookup479: frame_system::extensions::check_tx_version::CheckTxVersion<T>
    **/
   FrameSystemExtensionsCheckTxVersion: "Null",
   /**
-   * Lookup479: frame_system::extensions::check_genesis::CheckGenesis<T>
+   * Lookup480: frame_system::extensions::check_genesis::CheckGenesis<T>
    **/
   FrameSystemExtensionsCheckGenesis: "Null",
   /**
-   * Lookup482: frame_system::extensions::check_nonce::CheckNonce<T>
+   * Lookup483: frame_system::extensions::check_nonce::CheckNonce<T>
    **/
   FrameSystemExtensionsCheckNonce: "Compact<u32>",
   /**
-   * Lookup483: frame_system::extensions::check_weight::CheckWeight<T>
+   * Lookup484: frame_system::extensions::check_weight::CheckWeight<T>
    **/
   FrameSystemExtensionsCheckWeight: "Null",
   /**
-   * Lookup484: pallet_transaction_payment::ChargeTransactionPayment<T>
+   * Lookup485: pallet_transaction_payment::ChargeTransactionPayment<T>
    **/
   PalletTransactionPaymentChargeTransactionPayment: "Compact<u128>",
   /**
-   * Lookup485: cumulus_primitives_storage_weight_reclaim::StorageWeightReclaim<T>
+   * Lookup486: cumulus_primitives_storage_weight_reclaim::StorageWeightReclaim<T>
    **/
   CumulusPrimitivesStorageWeightReclaimStorageWeightReclaim: "Null",
   /**
-   * Lookup486: storage_hub_runtime::Runtime
-=======
-   * Lookup455: frame_system::extensions::check_non_zero_sender::CheckNonZeroSender<T>
-   **/
-  FrameSystemExtensionsCheckNonZeroSender: "Null",
-  /**
-   * Lookup456: frame_system::extensions::check_spec_version::CheckSpecVersion<T>
-   **/
-  FrameSystemExtensionsCheckSpecVersion: "Null",
-  /**
-   * Lookup457: frame_system::extensions::check_tx_version::CheckTxVersion<T>
-   **/
-  FrameSystemExtensionsCheckTxVersion: "Null",
-  /**
-   * Lookup458: frame_system::extensions::check_genesis::CheckGenesis<T>
-   **/
-  FrameSystemExtensionsCheckGenesis: "Null",
-  /**
-   * Lookup461: frame_system::extensions::check_nonce::CheckNonce<T>
-   **/
-  FrameSystemExtensionsCheckNonce: "Compact<u32>",
-  /**
-   * Lookup462: frame_system::extensions::check_weight::CheckWeight<T>
-   **/
-  FrameSystemExtensionsCheckWeight: "Null",
-  /**
-   * Lookup463: pallet_transaction_payment::ChargeTransactionPayment<T>
-   **/
-  PalletTransactionPaymentChargeTransactionPayment: "Compact<u128>",
-  /**
-   * Lookup464: cumulus_primitives_storage_weight_reclaim::StorageWeightReclaim<T>
-   **/
-  CumulusPrimitivesStorageWeightReclaimStorageWeightReclaim: "Null",
-  /**
-   * Lookup465: storage_hub_runtime::Runtime
->>>>>>> 9f9f33ea
+   * Lookup487: storage_hub_runtime::Runtime
    **/
   StorageHubRuntimeRuntime: "Null"
 };
