// Auto-generated via `yarn polkadot-types-from-defs`, do not edit
/* eslint-disable */
/* eslint-disable sort-keys */
export default {
  /**
   * Lookup3: frame_system::AccountInfo<Nonce, pallet_balances::types::AccountData<Balance>>
   **/
  FrameSystemAccountInfo: {
    nonce: "u32",
    consumers: "u32",
    providers: "u32",
    sufficients: "u32",
    data: "PalletBalancesAccountData"
  },
  /**
   * Lookup5: pallet_balances::types::AccountData<Balance>
   **/
  PalletBalancesAccountData: {
    free: "u128",
    reserved: "u128",
    frozen: "u128",
    flags: "u128"
  },
  /**
   * Lookup9: frame_support::dispatch::PerDispatchClass<sp_weights::weight_v2::Weight>
   **/
  FrameSupportDispatchPerDispatchClassWeight: {
    normal: "SpWeightsWeightV2Weight",
    operational: "SpWeightsWeightV2Weight",
    mandatory: "SpWeightsWeightV2Weight"
  },
  /**
   * Lookup10: sp_weights::weight_v2::Weight
   **/
  SpWeightsWeightV2Weight: {
    refTime: "Compact<u64>",
    proofSize: "Compact<u64>"
  },
  /**
   * Lookup15: sp_runtime::generic::digest::Digest
   **/
  SpRuntimeDigest: {
    logs: "Vec<SpRuntimeDigestDigestItem>"
  },
  /**
   * Lookup17: sp_runtime::generic::digest::DigestItem
   **/
  SpRuntimeDigestDigestItem: {
    _enum: {
      Other: "Bytes",
      __Unused1: "Null",
      __Unused2: "Null",
      __Unused3: "Null",
      Consensus: "([u8;4],Bytes)",
      Seal: "([u8;4],Bytes)",
      PreRuntime: "([u8;4],Bytes)",
      __Unused7: "Null",
      RuntimeEnvironmentUpdated: "Null"
    }
  },
  /**
   * Lookup20: frame_system::EventRecord<storage_hub_runtime::RuntimeEvent, primitive_types::H256>
   **/
  FrameSystemEventRecord: {
    phase: "FrameSystemPhase",
    event: "Event",
    topics: "Vec<H256>"
  },
  /**
   * Lookup22: frame_system::pallet::Event<T>
   **/
  FrameSystemEvent: {
    _enum: {
      ExtrinsicSuccess: {
        dispatchInfo: "FrameSupportDispatchDispatchInfo"
      },
      ExtrinsicFailed: {
        dispatchError: "SpRuntimeDispatchError",
        dispatchInfo: "FrameSupportDispatchDispatchInfo"
      },
      CodeUpdated: "Null",
      NewAccount: {
        account: "AccountId32"
      },
      KilledAccount: {
        account: "AccountId32"
      },
      Remarked: {
        _alias: {
          hash_: "hash"
        },
        sender: "AccountId32",
        hash_: "H256"
      },
      UpgradeAuthorized: {
        codeHash: "H256",
        checkVersion: "bool"
      }
    }
  },
  /**
   * Lookup23: frame_support::dispatch::DispatchInfo
   **/
  FrameSupportDispatchDispatchInfo: {
    weight: "SpWeightsWeightV2Weight",
    class: "FrameSupportDispatchDispatchClass",
    paysFee: "FrameSupportDispatchPays"
  },
  /**
   * Lookup24: frame_support::dispatch::DispatchClass
   **/
  FrameSupportDispatchDispatchClass: {
    _enum: ["Normal", "Operational", "Mandatory"]
  },
  /**
   * Lookup25: frame_support::dispatch::Pays
   **/
  FrameSupportDispatchPays: {
    _enum: ["Yes", "No"]
  },
  /**
   * Lookup26: sp_runtime::DispatchError
   **/
  SpRuntimeDispatchError: {
    _enum: {
      Other: "Null",
      CannotLookup: "Null",
      BadOrigin: "Null",
      Module: "SpRuntimeModuleError",
      ConsumerRemaining: "Null",
      NoProviders: "Null",
      TooManyConsumers: "Null",
      Token: "SpRuntimeTokenError",
      Arithmetic: "SpArithmeticArithmeticError",
      Transactional: "SpRuntimeTransactionalError",
      Exhausted: "Null",
      Corruption: "Null",
      Unavailable: "Null",
      RootNotAllowed: "Null"
    }
  },
  /**
   * Lookup27: sp_runtime::ModuleError
   **/
  SpRuntimeModuleError: {
    index: "u8",
    error: "[u8;4]"
  },
  /**
   * Lookup28: sp_runtime::TokenError
   **/
  SpRuntimeTokenError: {
    _enum: [
      "FundsUnavailable",
      "OnlyProvider",
      "BelowMinimum",
      "CannotCreate",
      "UnknownAsset",
      "Frozen",
      "Unsupported",
      "CannotCreateHold",
      "NotExpendable",
      "Blocked"
    ]
  },
  /**
   * Lookup29: sp_arithmetic::ArithmeticError
   **/
  SpArithmeticArithmeticError: {
    _enum: ["Underflow", "Overflow", "DivisionByZero"]
  },
  /**
   * Lookup30: sp_runtime::TransactionalError
   **/
  SpRuntimeTransactionalError: {
    _enum: ["LimitReached", "NoLayer"]
  },
  /**
   * Lookup31: cumulus_pallet_parachain_system::pallet::Event<T>
   **/
  CumulusPalletParachainSystemEvent: {
    _enum: {
      ValidationFunctionStored: "Null",
      ValidationFunctionApplied: {
        relayChainBlockNum: "u32"
      },
      ValidationFunctionDiscarded: "Null",
      DownwardMessagesReceived: {
        count: "u32"
      },
      DownwardMessagesProcessed: {
        weightUsed: "SpWeightsWeightV2Weight",
        dmqHead: "H256"
      },
      UpwardMessageSent: {
        messageHash: "Option<[u8;32]>"
      }
    }
  },
  /**
   * Lookup33: pallet_balances::pallet::Event<T, I>
   **/
  PalletBalancesEvent: {
    _enum: {
      Endowed: {
        account: "AccountId32",
        freeBalance: "u128"
      },
      DustLost: {
        account: "AccountId32",
        amount: "u128"
      },
      Transfer: {
        from: "AccountId32",
        to: "AccountId32",
        amount: "u128"
      },
      BalanceSet: {
        who: "AccountId32",
        free: "u128"
      },
      Reserved: {
        who: "AccountId32",
        amount: "u128"
      },
      Unreserved: {
        who: "AccountId32",
        amount: "u128"
      },
      ReserveRepatriated: {
        from: "AccountId32",
        to: "AccountId32",
        amount: "u128",
        destinationStatus: "FrameSupportTokensMiscBalanceStatus"
      },
      Deposit: {
        who: "AccountId32",
        amount: "u128"
      },
      Withdraw: {
        who: "AccountId32",
        amount: "u128"
      },
      Slashed: {
        who: "AccountId32",
        amount: "u128"
      },
      Minted: {
        who: "AccountId32",
        amount: "u128"
      },
      Burned: {
        who: "AccountId32",
        amount: "u128"
      },
      Suspended: {
        who: "AccountId32",
        amount: "u128"
      },
      Restored: {
        who: "AccountId32",
        amount: "u128"
      },
      Upgraded: {
        who: "AccountId32"
      },
      Issued: {
        amount: "u128"
      },
      Rescinded: {
        amount: "u128"
      },
      Locked: {
        who: "AccountId32",
        amount: "u128"
      },
      Unlocked: {
        who: "AccountId32",
        amount: "u128"
      },
      Frozen: {
        who: "AccountId32",
        amount: "u128"
      },
      Thawed: {
        who: "AccountId32",
        amount: "u128"
      },
      TotalIssuanceForced: {
        _alias: {
          new_: "new"
        },
        old: "u128",
        new_: "u128"
      }
    }
  },
  /**
   * Lookup34: frame_support::traits::tokens::misc::BalanceStatus
   **/
  FrameSupportTokensMiscBalanceStatus: {
    _enum: ["Free", "Reserved"]
  },
  /**
   * Lookup35: pallet_transaction_payment::pallet::Event<T>
   **/
  PalletTransactionPaymentEvent: {
    _enum: {
      TransactionFeePaid: {
        who: "AccountId32",
        actualFee: "u128",
        tip: "u128"
      }
    }
  },
  /**
   * Lookup36: pallet_sudo::pallet::Event<T>
   **/
  PalletSudoEvent: {
    _enum: {
      Sudid: {
        sudoResult: "Result<Null, SpRuntimeDispatchError>"
      },
      KeyChanged: {
        _alias: {
          new_: "new"
        },
        old: "Option<AccountId32>",
        new_: "AccountId32"
      },
      KeyRemoved: "Null",
      SudoAsDone: {
        sudoResult: "Result<Null, SpRuntimeDispatchError>"
      }
    }
  },
  /**
   * Lookup40: pallet_collator_selection::pallet::Event<T>
   **/
  PalletCollatorSelectionEvent: {
    _enum: {
      NewInvulnerables: {
        invulnerables: "Vec<AccountId32>"
      },
      InvulnerableAdded: {
        accountId: "AccountId32"
      },
      InvulnerableRemoved: {
        accountId: "AccountId32"
      },
      NewDesiredCandidates: {
        desiredCandidates: "u32"
      },
      NewCandidacyBond: {
        bondAmount: "u128"
      },
      CandidateAdded: {
        accountId: "AccountId32",
        deposit: "u128"
      },
      CandidateBondUpdated: {
        accountId: "AccountId32",
        deposit: "u128"
      },
      CandidateRemoved: {
        accountId: "AccountId32"
      },
      CandidateReplaced: {
        _alias: {
          new_: "new"
        },
        old: "AccountId32",
        new_: "AccountId32",
        deposit: "u128"
      },
      InvalidInvulnerableSkipped: {
        accountId: "AccountId32"
      }
    }
  },
  /**
   * Lookup42: pallet_session::pallet::Event
   **/
  PalletSessionEvent: {
    _enum: {
      NewSession: {
        sessionIndex: "u32"
      }
    }
  },
  /**
   * Lookup43: cumulus_pallet_xcmp_queue::pallet::Event<T>
   **/
  CumulusPalletXcmpQueueEvent: {
    _enum: {
      XcmpMessageSent: {
        messageHash: "[u8;32]"
      }
    }
  },
  /**
   * Lookup44: pallet_xcm::pallet::Event<T>
   **/
  PalletXcmEvent: {
    _enum: {
      Attempted: {
        outcome: "StagingXcmV4TraitsOutcome"
      },
      Sent: {
        origin: "StagingXcmV4Location",
        destination: "StagingXcmV4Location",
        message: "StagingXcmV4Xcm",
        messageId: "[u8;32]"
      },
      UnexpectedResponse: {
        origin: "StagingXcmV4Location",
        queryId: "u64"
      },
      ResponseReady: {
        queryId: "u64",
        response: "StagingXcmV4Response"
      },
      Notified: {
        queryId: "u64",
        palletIndex: "u8",
        callIndex: "u8"
      },
      NotifyOverweight: {
        queryId: "u64",
        palletIndex: "u8",
        callIndex: "u8",
        actualWeight: "SpWeightsWeightV2Weight",
        maxBudgetedWeight: "SpWeightsWeightV2Weight"
      },
      NotifyDispatchError: {
        queryId: "u64",
        palletIndex: "u8",
        callIndex: "u8"
      },
      NotifyDecodeFailed: {
        queryId: "u64",
        palletIndex: "u8",
        callIndex: "u8"
      },
      InvalidResponder: {
        origin: "StagingXcmV4Location",
        queryId: "u64",
        expectedLocation: "Option<StagingXcmV4Location>"
      },
      InvalidResponderVersion: {
        origin: "StagingXcmV4Location",
        queryId: "u64"
      },
      ResponseTaken: {
        queryId: "u64"
      },
      AssetsTrapped: {
        _alias: {
          hash_: "hash"
        },
        hash_: "H256",
        origin: "StagingXcmV4Location",
        assets: "XcmVersionedAssets"
      },
      VersionChangeNotified: {
        destination: "StagingXcmV4Location",
        result: "u32",
        cost: "StagingXcmV4AssetAssets",
        messageId: "[u8;32]"
      },
      SupportedVersionChanged: {
        location: "StagingXcmV4Location",
        version: "u32"
      },
      NotifyTargetSendFail: {
        location: "StagingXcmV4Location",
        queryId: "u64",
        error: "XcmV3TraitsError"
      },
      NotifyTargetMigrationFail: {
        location: "XcmVersionedLocation",
        queryId: "u64"
      },
      InvalidQuerierVersion: {
        origin: "StagingXcmV4Location",
        queryId: "u64"
      },
      InvalidQuerier: {
        origin: "StagingXcmV4Location",
        queryId: "u64",
        expectedQuerier: "StagingXcmV4Location",
        maybeActualQuerier: "Option<StagingXcmV4Location>"
      },
      VersionNotifyStarted: {
        destination: "StagingXcmV4Location",
        cost: "StagingXcmV4AssetAssets",
        messageId: "[u8;32]"
      },
      VersionNotifyRequested: {
        destination: "StagingXcmV4Location",
        cost: "StagingXcmV4AssetAssets",
        messageId: "[u8;32]"
      },
      VersionNotifyUnrequested: {
        destination: "StagingXcmV4Location",
        cost: "StagingXcmV4AssetAssets",
        messageId: "[u8;32]"
      },
      FeesPaid: {
        paying: "StagingXcmV4Location",
        fees: "StagingXcmV4AssetAssets"
      },
      AssetsClaimed: {
        _alias: {
          hash_: "hash"
        },
        hash_: "H256",
        origin: "StagingXcmV4Location",
        assets: "XcmVersionedAssets"
      },
      VersionMigrationFinished: {
        version: "u32"
      }
    }
  },
  /**
   * Lookup45: staging_xcm::v4::traits::Outcome
   **/
  StagingXcmV4TraitsOutcome: {
    _enum: {
      Complete: {
        used: "SpWeightsWeightV2Weight"
      },
      Incomplete: {
        used: "SpWeightsWeightV2Weight",
        error: "XcmV3TraitsError"
      },
      Error: {
        error: "XcmV3TraitsError"
      }
    }
  },
  /**
   * Lookup46: xcm::v3::traits::Error
   **/
  XcmV3TraitsError: {
    _enum: {
      Overflow: "Null",
      Unimplemented: "Null",
      UntrustedReserveLocation: "Null",
      UntrustedTeleportLocation: "Null",
      LocationFull: "Null",
      LocationNotInvertible: "Null",
      BadOrigin: "Null",
      InvalidLocation: "Null",
      AssetNotFound: "Null",
      FailedToTransactAsset: "Null",
      NotWithdrawable: "Null",
      LocationCannotHold: "Null",
      ExceedsMaxMessageSize: "Null",
      DestinationUnsupported: "Null",
      Transport: "Null",
      Unroutable: "Null",
      UnknownClaim: "Null",
      FailedToDecode: "Null",
      MaxWeightInvalid: "Null",
      NotHoldingFees: "Null",
      TooExpensive: "Null",
      Trap: "u64",
      ExpectationFalse: "Null",
      PalletNotFound: "Null",
      NameMismatch: "Null",
      VersionIncompatible: "Null",
      HoldingWouldOverflow: "Null",
      ExportError: "Null",
      ReanchorFailed: "Null",
      NoDeal: "Null",
      FeesNotMet: "Null",
      LockError: "Null",
      NoPermission: "Null",
      Unanchored: "Null",
      NotDepositable: "Null",
      UnhandledXcmVersion: "Null",
      WeightLimitReached: "SpWeightsWeightV2Weight",
      Barrier: "Null",
      WeightNotComputable: "Null",
      ExceedsStackLimit: "Null"
    }
  },
  /**
   * Lookup47: staging_xcm::v4::location::Location
   **/
  StagingXcmV4Location: {
    parents: "u8",
    interior: "StagingXcmV4Junctions"
  },
  /**
   * Lookup48: staging_xcm::v4::junctions::Junctions
   **/
  StagingXcmV4Junctions: {
    _enum: {
      Here: "Null",
      X1: "[Lookup50;1]",
      X2: "[Lookup50;2]",
      X3: "[Lookup50;3]",
      X4: "[Lookup50;4]",
      X5: "[Lookup50;5]",
      X6: "[Lookup50;6]",
      X7: "[Lookup50;7]",
      X8: "[Lookup50;8]"
    }
  },
  /**
   * Lookup50: staging_xcm::v4::junction::Junction
   **/
  StagingXcmV4Junction: {
    _enum: {
      Parachain: "Compact<u32>",
      AccountId32: {
        network: "Option<StagingXcmV4JunctionNetworkId>",
        id: "[u8;32]"
      },
      AccountIndex64: {
        network: "Option<StagingXcmV4JunctionNetworkId>",
        index: "Compact<u64>"
      },
      AccountKey20: {
        network: "Option<StagingXcmV4JunctionNetworkId>",
        key: "[u8;20]"
      },
      PalletInstance: "u8",
      GeneralIndex: "Compact<u128>",
      GeneralKey: {
        length: "u8",
        data: "[u8;32]"
      },
      OnlyChild: "Null",
      Plurality: {
        id: "XcmV3JunctionBodyId",
        part: "XcmV3JunctionBodyPart"
      },
      GlobalConsensus: "StagingXcmV4JunctionNetworkId"
    }
  },
  /**
   * Lookup53: staging_xcm::v4::junction::NetworkId
   **/
  StagingXcmV4JunctionNetworkId: {
    _enum: {
      ByGenesis: "[u8;32]",
      ByFork: {
        blockNumber: "u64",
        blockHash: "[u8;32]"
      },
      Polkadot: "Null",
      Kusama: "Null",
      Westend: "Null",
      Rococo: "Null",
      Wococo: "Null",
      Ethereum: {
        chainId: "Compact<u64>"
      },
      BitcoinCore: "Null",
      BitcoinCash: "Null",
      PolkadotBulletin: "Null"
    }
  },
  /**
   * Lookup56: xcm::v3::junction::BodyId
   **/
  XcmV3JunctionBodyId: {
    _enum: {
      Unit: "Null",
      Moniker: "[u8;4]",
      Index: "Compact<u32>",
      Executive: "Null",
      Technical: "Null",
      Legislative: "Null",
      Judicial: "Null",
      Defense: "Null",
      Administration: "Null",
      Treasury: "Null"
    }
  },
  /**
   * Lookup57: xcm::v3::junction::BodyPart
   **/
  XcmV3JunctionBodyPart: {
    _enum: {
      Voice: "Null",
      Members: {
        count: "Compact<u32>"
      },
      Fraction: {
        nom: "Compact<u32>",
        denom: "Compact<u32>"
      },
      AtLeastProportion: {
        nom: "Compact<u32>",
        denom: "Compact<u32>"
      },
      MoreThanProportion: {
        nom: "Compact<u32>",
        denom: "Compact<u32>"
      }
    }
  },
  /**
   * Lookup65: staging_xcm::v4::Xcm<Call>
   **/
  StagingXcmV4Xcm: "Vec<StagingXcmV4Instruction>",
  /**
   * Lookup67: staging_xcm::v4::Instruction<Call>
   **/
  StagingXcmV4Instruction: {
    _enum: {
      WithdrawAsset: "StagingXcmV4AssetAssets",
      ReserveAssetDeposited: "StagingXcmV4AssetAssets",
      ReceiveTeleportedAsset: "StagingXcmV4AssetAssets",
      QueryResponse: {
        queryId: "Compact<u64>",
        response: "StagingXcmV4Response",
        maxWeight: "SpWeightsWeightV2Weight",
        querier: "Option<StagingXcmV4Location>"
      },
      TransferAsset: {
        assets: "StagingXcmV4AssetAssets",
        beneficiary: "StagingXcmV4Location"
      },
      TransferReserveAsset: {
        assets: "StagingXcmV4AssetAssets",
        dest: "StagingXcmV4Location",
        xcm: "StagingXcmV4Xcm"
      },
      Transact: {
        originKind: "XcmV3OriginKind",
        requireWeightAtMost: "SpWeightsWeightV2Weight",
        call: "XcmDoubleEncoded"
      },
      HrmpNewChannelOpenRequest: {
        sender: "Compact<u32>",
        maxMessageSize: "Compact<u32>",
        maxCapacity: "Compact<u32>"
      },
      HrmpChannelAccepted: {
        recipient: "Compact<u32>"
      },
      HrmpChannelClosing: {
        initiator: "Compact<u32>",
        sender: "Compact<u32>",
        recipient: "Compact<u32>"
      },
      ClearOrigin: "Null",
      DescendOrigin: "StagingXcmV4Junctions",
      ReportError: "StagingXcmV4QueryResponseInfo",
      DepositAsset: {
        assets: "StagingXcmV4AssetAssetFilter",
        beneficiary: "StagingXcmV4Location"
      },
      DepositReserveAsset: {
        assets: "StagingXcmV4AssetAssetFilter",
        dest: "StagingXcmV4Location",
        xcm: "StagingXcmV4Xcm"
      },
      ExchangeAsset: {
        give: "StagingXcmV4AssetAssetFilter",
        want: "StagingXcmV4AssetAssets",
        maximal: "bool"
      },
      InitiateReserveWithdraw: {
        assets: "StagingXcmV4AssetAssetFilter",
        reserve: "StagingXcmV4Location",
        xcm: "StagingXcmV4Xcm"
      },
      InitiateTeleport: {
        assets: "StagingXcmV4AssetAssetFilter",
        dest: "StagingXcmV4Location",
        xcm: "StagingXcmV4Xcm"
      },
      ReportHolding: {
        responseInfo: "StagingXcmV4QueryResponseInfo",
        assets: "StagingXcmV4AssetAssetFilter"
      },
      BuyExecution: {
        fees: "StagingXcmV4Asset",
        weightLimit: "XcmV3WeightLimit"
      },
      RefundSurplus: "Null",
      SetErrorHandler: "StagingXcmV4Xcm",
      SetAppendix: "StagingXcmV4Xcm",
      ClearError: "Null",
      ClaimAsset: {
        assets: "StagingXcmV4AssetAssets",
        ticket: "StagingXcmV4Location"
      },
      Trap: "Compact<u64>",
      SubscribeVersion: {
        queryId: "Compact<u64>",
        maxResponseWeight: "SpWeightsWeightV2Weight"
      },
      UnsubscribeVersion: "Null",
      BurnAsset: "StagingXcmV4AssetAssets",
      ExpectAsset: "StagingXcmV4AssetAssets",
      ExpectOrigin: "Option<StagingXcmV4Location>",
      ExpectError: "Option<(u32,XcmV3TraitsError)>",
      ExpectTransactStatus: "XcmV3MaybeErrorCode",
      QueryPallet: {
        moduleName: "Bytes",
        responseInfo: "StagingXcmV4QueryResponseInfo"
      },
      ExpectPallet: {
        index: "Compact<u32>",
        name: "Bytes",
        moduleName: "Bytes",
        crateMajor: "Compact<u32>",
        minCrateMinor: "Compact<u32>"
      },
      ReportTransactStatus: "StagingXcmV4QueryResponseInfo",
      ClearTransactStatus: "Null",
      UniversalOrigin: "StagingXcmV4Junction",
      ExportMessage: {
        network: "StagingXcmV4JunctionNetworkId",
        destination: "StagingXcmV4Junctions",
        xcm: "StagingXcmV4Xcm"
      },
      LockAsset: {
        asset: "StagingXcmV4Asset",
        unlocker: "StagingXcmV4Location"
      },
      UnlockAsset: {
        asset: "StagingXcmV4Asset",
        target: "StagingXcmV4Location"
      },
      NoteUnlockable: {
        asset: "StagingXcmV4Asset",
        owner: "StagingXcmV4Location"
      },
      RequestUnlock: {
        asset: "StagingXcmV4Asset",
        locker: "StagingXcmV4Location"
      },
      SetFeesMode: {
        jitWithdraw: "bool"
      },
      SetTopic: "[u8;32]",
      ClearTopic: "Null",
      AliasOrigin: "StagingXcmV4Location",
      UnpaidExecution: {
        weightLimit: "XcmV3WeightLimit",
        checkOrigin: "Option<StagingXcmV4Location>"
      }
    }
  },
  /**
   * Lookup68: staging_xcm::v4::asset::Assets
   **/
  StagingXcmV4AssetAssets: "Vec<StagingXcmV4Asset>",
  /**
   * Lookup70: staging_xcm::v4::asset::Asset
   **/
  StagingXcmV4Asset: {
    id: "StagingXcmV4AssetAssetId",
    fun: "StagingXcmV4AssetFungibility"
  },
  /**
   * Lookup71: staging_xcm::v4::asset::AssetId
   **/
  StagingXcmV4AssetAssetId: "StagingXcmV4Location",
  /**
   * Lookup72: staging_xcm::v4::asset::Fungibility
   **/
  StagingXcmV4AssetFungibility: {
    _enum: {
      Fungible: "Compact<u128>",
      NonFungible: "StagingXcmV4AssetAssetInstance"
    }
  },
  /**
   * Lookup73: staging_xcm::v4::asset::AssetInstance
   **/
  StagingXcmV4AssetAssetInstance: {
    _enum: {
      Undefined: "Null",
      Index: "Compact<u128>",
      Array4: "[u8;4]",
      Array8: "[u8;8]",
      Array16: "[u8;16]",
      Array32: "[u8;32]"
    }
  },
  /**
   * Lookup76: staging_xcm::v4::Response
   **/
  StagingXcmV4Response: {
    _enum: {
      Null: "Null",
      Assets: "StagingXcmV4AssetAssets",
      ExecutionResult: "Option<(u32,XcmV3TraitsError)>",
      Version: "u32",
      PalletsInfo: "Vec<StagingXcmV4PalletInfo>",
      DispatchResult: "XcmV3MaybeErrorCode"
    }
  },
  /**
   * Lookup80: staging_xcm::v4::PalletInfo
   **/
  StagingXcmV4PalletInfo: {
    index: "Compact<u32>",
    name: "Bytes",
    moduleName: "Bytes",
    major: "Compact<u32>",
    minor: "Compact<u32>",
    patch: "Compact<u32>"
  },
  /**
   * Lookup83: xcm::v3::MaybeErrorCode
   **/
  XcmV3MaybeErrorCode: {
    _enum: {
      Success: "Null",
      Error: "Bytes",
      TruncatedError: "Bytes"
    }
  },
  /**
   * Lookup86: xcm::v3::OriginKind
   **/
  XcmV3OriginKind: {
    _enum: ["Native", "SovereignAccount", "Superuser", "Xcm"]
  },
  /**
   * Lookup87: xcm::double_encoded::DoubleEncoded<T>
   **/
  XcmDoubleEncoded: {
    encoded: "Bytes"
  },
  /**
   * Lookup88: staging_xcm::v4::QueryResponseInfo
   **/
  StagingXcmV4QueryResponseInfo: {
    destination: "StagingXcmV4Location",
    queryId: "Compact<u64>",
    maxWeight: "SpWeightsWeightV2Weight"
  },
  /**
   * Lookup89: staging_xcm::v4::asset::AssetFilter
   **/
  StagingXcmV4AssetAssetFilter: {
    _enum: {
      Definite: "StagingXcmV4AssetAssets",
      Wild: "StagingXcmV4AssetWildAsset"
    }
  },
  /**
   * Lookup90: staging_xcm::v4::asset::WildAsset
   **/
  StagingXcmV4AssetWildAsset: {
    _enum: {
      All: "Null",
      AllOf: {
        id: "StagingXcmV4AssetAssetId",
        fun: "StagingXcmV4AssetWildFungibility"
      },
      AllCounted: "Compact<u32>",
      AllOfCounted: {
        id: "StagingXcmV4AssetAssetId",
        fun: "StagingXcmV4AssetWildFungibility",
        count: "Compact<u32>"
      }
    }
  },
  /**
   * Lookup91: staging_xcm::v4::asset::WildFungibility
   **/
  StagingXcmV4AssetWildFungibility: {
    _enum: ["Fungible", "NonFungible"]
  },
  /**
   * Lookup92: xcm::v3::WeightLimit
   **/
  XcmV3WeightLimit: {
    _enum: {
      Unlimited: "Null",
      Limited: "SpWeightsWeightV2Weight"
    }
  },
  /**
   * Lookup93: xcm::VersionedAssets
   **/
  XcmVersionedAssets: {
    _enum: {
      __Unused0: "Null",
      V2: "XcmV2MultiassetMultiAssets",
      __Unused2: "Null",
      V3: "XcmV3MultiassetMultiAssets",
      V4: "StagingXcmV4AssetAssets"
    }
  },
  /**
   * Lookup94: xcm::v2::multiasset::MultiAssets
   **/
  XcmV2MultiassetMultiAssets: "Vec<XcmV2MultiAsset>",
  /**
   * Lookup96: xcm::v2::multiasset::MultiAsset
   **/
  XcmV2MultiAsset: {
    id: "XcmV2MultiassetAssetId",
    fun: "XcmV2MultiassetFungibility"
  },
  /**
   * Lookup97: xcm::v2::multiasset::AssetId
   **/
  XcmV2MultiassetAssetId: {
    _enum: {
      Concrete: "XcmV2MultiLocation",
      Abstract: "Bytes"
    }
  },
  /**
   * Lookup98: xcm::v2::multilocation::MultiLocation
   **/
  XcmV2MultiLocation: {
    parents: "u8",
    interior: "XcmV2MultilocationJunctions"
  },
  /**
   * Lookup99: xcm::v2::multilocation::Junctions
   **/
  XcmV2MultilocationJunctions: {
    _enum: {
      Here: "Null",
      X1: "XcmV2Junction",
      X2: "(XcmV2Junction,XcmV2Junction)",
      X3: "(XcmV2Junction,XcmV2Junction,XcmV2Junction)",
      X4: "(XcmV2Junction,XcmV2Junction,XcmV2Junction,XcmV2Junction)",
      X5: "(XcmV2Junction,XcmV2Junction,XcmV2Junction,XcmV2Junction,XcmV2Junction)",
      X6: "(XcmV2Junction,XcmV2Junction,XcmV2Junction,XcmV2Junction,XcmV2Junction,XcmV2Junction)",
      X7: "(XcmV2Junction,XcmV2Junction,XcmV2Junction,XcmV2Junction,XcmV2Junction,XcmV2Junction,XcmV2Junction)",
      X8: "(XcmV2Junction,XcmV2Junction,XcmV2Junction,XcmV2Junction,XcmV2Junction,XcmV2Junction,XcmV2Junction,XcmV2Junction)"
    }
  },
  /**
   * Lookup100: xcm::v2::junction::Junction
   **/
  XcmV2Junction: {
    _enum: {
      Parachain: "Compact<u32>",
      AccountId32: {
        network: "XcmV2NetworkId",
        id: "[u8;32]"
      },
      AccountIndex64: {
        network: "XcmV2NetworkId",
        index: "Compact<u64>"
      },
      AccountKey20: {
        network: "XcmV2NetworkId",
        key: "[u8;20]"
      },
      PalletInstance: "u8",
      GeneralIndex: "Compact<u128>",
      GeneralKey: "Bytes",
      OnlyChild: "Null",
      Plurality: {
        id: "XcmV2BodyId",
        part: "XcmV2BodyPart"
      }
    }
  },
  /**
   * Lookup101: xcm::v2::NetworkId
   **/
  XcmV2NetworkId: {
    _enum: {
      Any: "Null",
      Named: "Bytes",
      Polkadot: "Null",
      Kusama: "Null"
    }
  },
  /**
   * Lookup103: xcm::v2::BodyId
   **/
  XcmV2BodyId: {
    _enum: {
      Unit: "Null",
      Named: "Bytes",
      Index: "Compact<u32>",
      Executive: "Null",
      Technical: "Null",
      Legislative: "Null",
      Judicial: "Null",
      Defense: "Null",
      Administration: "Null",
      Treasury: "Null"
    }
  },
  /**
   * Lookup104: xcm::v2::BodyPart
   **/
  XcmV2BodyPart: {
    _enum: {
      Voice: "Null",
      Members: {
        count: "Compact<u32>"
      },
      Fraction: {
        nom: "Compact<u32>",
        denom: "Compact<u32>"
      },
      AtLeastProportion: {
        nom: "Compact<u32>",
        denom: "Compact<u32>"
      },
      MoreThanProportion: {
        nom: "Compact<u32>",
        denom: "Compact<u32>"
      }
    }
  },
  /**
   * Lookup105: xcm::v2::multiasset::Fungibility
   **/
  XcmV2MultiassetFungibility: {
    _enum: {
      Fungible: "Compact<u128>",
      NonFungible: "XcmV2MultiassetAssetInstance"
    }
  },
  /**
   * Lookup106: xcm::v2::multiasset::AssetInstance
   **/
  XcmV2MultiassetAssetInstance: {
    _enum: {
      Undefined: "Null",
      Index: "Compact<u128>",
      Array4: "[u8;4]",
      Array8: "[u8;8]",
      Array16: "[u8;16]",
      Array32: "[u8;32]",
      Blob: "Bytes"
    }
  },
  /**
   * Lookup107: xcm::v3::multiasset::MultiAssets
   **/
  XcmV3MultiassetMultiAssets: "Vec<XcmV3MultiAsset>",
  /**
   * Lookup109: xcm::v3::multiasset::MultiAsset
   **/
  XcmV3MultiAsset: {
    id: "XcmV3MultiassetAssetId",
    fun: "XcmV3MultiassetFungibility"
  },
  /**
   * Lookup110: xcm::v3::multiasset::AssetId
   **/
  XcmV3MultiassetAssetId: {
    _enum: {
      Concrete: "StagingXcmV3MultiLocation",
      Abstract: "[u8;32]"
    }
  },
  /**
   * Lookup111: staging_xcm::v3::multilocation::MultiLocation
   **/
  StagingXcmV3MultiLocation: {
    parents: "u8",
    interior: "XcmV3Junctions"
  },
  /**
   * Lookup112: xcm::v3::junctions::Junctions
   **/
  XcmV3Junctions: {
    _enum: {
      Here: "Null",
      X1: "XcmV3Junction",
      X2: "(XcmV3Junction,XcmV3Junction)",
      X3: "(XcmV3Junction,XcmV3Junction,XcmV3Junction)",
      X4: "(XcmV3Junction,XcmV3Junction,XcmV3Junction,XcmV3Junction)",
      X5: "(XcmV3Junction,XcmV3Junction,XcmV3Junction,XcmV3Junction,XcmV3Junction)",
      X6: "(XcmV3Junction,XcmV3Junction,XcmV3Junction,XcmV3Junction,XcmV3Junction,XcmV3Junction)",
      X7: "(XcmV3Junction,XcmV3Junction,XcmV3Junction,XcmV3Junction,XcmV3Junction,XcmV3Junction,XcmV3Junction)",
      X8: "(XcmV3Junction,XcmV3Junction,XcmV3Junction,XcmV3Junction,XcmV3Junction,XcmV3Junction,XcmV3Junction,XcmV3Junction)"
    }
  },
  /**
   * Lookup113: xcm::v3::junction::Junction
   **/
  XcmV3Junction: {
    _enum: {
      Parachain: "Compact<u32>",
      AccountId32: {
        network: "Option<XcmV3JunctionNetworkId>",
        id: "[u8;32]"
      },
      AccountIndex64: {
        network: "Option<XcmV3JunctionNetworkId>",
        index: "Compact<u64>"
      },
      AccountKey20: {
        network: "Option<XcmV3JunctionNetworkId>",
        key: "[u8;20]"
      },
      PalletInstance: "u8",
      GeneralIndex: "Compact<u128>",
      GeneralKey: {
        length: "u8",
        data: "[u8;32]"
      },
      OnlyChild: "Null",
      Plurality: {
        id: "XcmV3JunctionBodyId",
        part: "XcmV3JunctionBodyPart"
      },
      GlobalConsensus: "XcmV3JunctionNetworkId"
    }
  },
  /**
   * Lookup115: xcm::v3::junction::NetworkId
   **/
  XcmV3JunctionNetworkId: {
    _enum: {
      ByGenesis: "[u8;32]",
      ByFork: {
        blockNumber: "u64",
        blockHash: "[u8;32]"
      },
      Polkadot: "Null",
      Kusama: "Null",
      Westend: "Null",
      Rococo: "Null",
      Wococo: "Null",
      Ethereum: {
        chainId: "Compact<u64>"
      },
      BitcoinCore: "Null",
      BitcoinCash: "Null",
      PolkadotBulletin: "Null"
    }
  },
  /**
   * Lookup116: xcm::v3::multiasset::Fungibility
   **/
  XcmV3MultiassetFungibility: {
    _enum: {
      Fungible: "Compact<u128>",
      NonFungible: "XcmV3MultiassetAssetInstance"
    }
  },
  /**
   * Lookup117: xcm::v3::multiasset::AssetInstance
   **/
  XcmV3MultiassetAssetInstance: {
    _enum: {
      Undefined: "Null",
      Index: "Compact<u128>",
      Array4: "[u8;4]",
      Array8: "[u8;8]",
      Array16: "[u8;16]",
      Array32: "[u8;32]"
    }
  },
  /**
   * Lookup118: xcm::VersionedLocation
   **/
  XcmVersionedLocation: {
    _enum: {
      __Unused0: "Null",
      V2: "XcmV2MultiLocation",
      __Unused2: "Null",
      V3: "StagingXcmV3MultiLocation",
      V4: "StagingXcmV4Location"
    }
  },
  /**
   * Lookup119: cumulus_pallet_xcm::pallet::Event<T>
   **/
  CumulusPalletXcmEvent: {
    _enum: {
      InvalidFormat: "[u8;32]",
      UnsupportedVersion: "[u8;32]",
      ExecutedDownward: "([u8;32],StagingXcmV4TraitsOutcome)"
    }
  },
  /**
   * Lookup120: pallet_message_queue::pallet::Event<T>
   **/
  PalletMessageQueueEvent: {
    _enum: {
      ProcessingFailed: {
        id: "H256",
        origin: "CumulusPrimitivesCoreAggregateMessageOrigin",
        error: "FrameSupportMessagesProcessMessageError"
      },
      Processed: {
        id: "H256",
        origin: "CumulusPrimitivesCoreAggregateMessageOrigin",
        weightUsed: "SpWeightsWeightV2Weight",
        success: "bool"
      },
      OverweightEnqueued: {
        id: "[u8;32]",
        origin: "CumulusPrimitivesCoreAggregateMessageOrigin",
        pageIndex: "u32",
        messageIndex: "u32"
      },
      PageReaped: {
        origin: "CumulusPrimitivesCoreAggregateMessageOrigin",
        index: "u32"
      }
    }
  },
  /**
   * Lookup121: cumulus_primitives_core::AggregateMessageOrigin
   **/
  CumulusPrimitivesCoreAggregateMessageOrigin: {
    _enum: {
      Here: "Null",
      Parent: "Null",
      Sibling: "u32"
    }
  },
  /**
   * Lookup123: frame_support::traits::messages::ProcessMessageError
   **/
  FrameSupportMessagesProcessMessageError: {
    _enum: {
      BadFormat: "Null",
      Corrupt: "Null",
      Unsupported: "Null",
      Overweight: "SpWeightsWeightV2Weight",
      Yield: "Null",
      StackLimitReached: "Null"
    }
  },
  /**
   * Lookup124: pallet_storage_providers::pallet::Event<T>
   **/
  PalletStorageProvidersEvent: {
    _enum: {
      MspRequestSignUpSuccess: {
        who: "AccountId32",
        multiaddresses: "Vec<Bytes>",
        capacity: "u64"
      },
      MspSignUpSuccess: {
        who: "AccountId32",
        mspId: "H256",
        multiaddresses: "Vec<Bytes>",
        capacity: "u64",
        valueProp: "PalletStorageProvidersValuePropositionWithId"
      },
      BspRequestSignUpSuccess: {
        who: "AccountId32",
        multiaddresses: "Vec<Bytes>",
        capacity: "u64"
      },
      BspSignUpSuccess: {
        who: "AccountId32",
        bspId: "H256",
        root: "H256",
        multiaddresses: "Vec<Bytes>",
        capacity: "u64"
      },
      SignUpRequestCanceled: {
        who: "AccountId32"
      },
      MspSignOffSuccess: {
        who: "AccountId32",
        mspId: "H256"
      },
      BspSignOffSuccess: {
        who: "AccountId32",
        bspId: "H256"
      },
      CapacityChanged: {
        who: "AccountId32",
        providerId: "PalletStorageProvidersStorageProviderId",
        oldCapacity: "u64",
        newCapacity: "u64",
        nextBlockWhenChangeAllowed: "u32"
      },
      Slashed: {
        providerId: "H256",
        amount: "u128"
      },
      AwaitingTopUp: {
        providerId: "H256",
        topUpMetadata: "PalletStorageProvidersTopUpMetadata"
      },
      TopUpFulfilled: {
        providerId: "H256",
        amount: "u128"
      },
      BucketRootChanged: {
        bucketId: "H256",
        oldRoot: "H256",
        newRoot: "H256"
      },
      MultiAddressAdded: {
        providerId: "H256",
        newMultiaddress: "Bytes"
      },
      MultiAddressRemoved: {
        providerId: "H256",
        removedMultiaddress: "Bytes"
      },
      ValuePropAdded: {
        mspId: "H256",
        valuePropId: "H256",
        valueProp: "PalletStorageProvidersValueProposition"
      },
      ValuePropUnavailable: {
        mspId: "H256",
        valuePropId: "H256"
      }
    }
  },
  /**
   * Lookup128: pallet_storage_providers::types::ValuePropositionWithId<T>
   **/
  PalletStorageProvidersValuePropositionWithId: {
    id: "H256",
    valueProp: "PalletStorageProvidersValueProposition"
  },
  /**
   * Lookup129: pallet_storage_providers::types::ValueProposition<T>
   **/
  PalletStorageProvidersValueProposition: {
    pricePerUnitOfDataPerBlock: "u128",
    commitment: "Bytes",
    bucketDataLimit: "u64",
    available: "bool"
  },
  /**
   * Lookup131: pallet_storage_providers::types::StorageProviderId<T>
   **/
  PalletStorageProvidersStorageProviderId: {
    _enum: {
      BackupStorageProvider: "H256",
      MainStorageProvider: "H256"
    }
  },
  /**
   * Lookup132: pallet_storage_providers::types::TopUpMetadata
   **/
  PalletStorageProvidersTopUpMetadata: {
    endBlockGracePeriod: "u32"
  },
  /**
   * Lookup133: pallet_file_system::pallet::Event<T>
   **/
  PalletFileSystemEvent: {
    _enum: {
      NewBucket: {
        who: "AccountId32",
        mspId: "Option<H256>",
        bucketId: "H256",
        name: "Bytes",
        root: "H256",
        collectionId: "Option<u32>",
        private: "bool",
        valuePropId: "Option<H256>"
      },
      BucketDeleted: {
        who: "AccountId32",
        bucketId: "H256",
        maybeCollectionId: "Option<u32>"
      },
      MoveBucketRequested: {
        who: "AccountId32",
        bucketId: "H256",
        newMspId: "H256"
      },
      BucketPrivacyUpdated: {
        who: "AccountId32",
        bucketId: "H256",
        collectionId: "Option<u32>",
        private: "bool"
      },
      NewCollectionAndAssociation: {
        who: "AccountId32",
        bucketId: "H256",
        collectionId: "u32"
      },
      NewStorageRequest: {
        _alias: {
          size_: "size"
        },
        who: "AccountId32",
        fileKey: "H256",
        bucketId: "H256",
        location: "Bytes",
        fingerprint: "H256",
        size_: "u64",
        peerIds: "Vec<Bytes>"
      },
      MspAcceptedStorageRequest: {
        fileKey: "H256"
      },
      AcceptedBspVolunteer: {
        _alias: {
          size_: "size"
        },
        bspId: "H256",
        bucketId: "H256",
        location: "Bytes",
        fingerprint: "H256",
        multiaddresses: "Vec<Bytes>",
        owner: "AccountId32",
        size_: "u64"
      },
      BspConfirmedStoring: {
        who: "AccountId32",
        bspId: "H256",
        confirmedFileKeys: "Vec<H256>",
        skippedFileKeys: "Vec<H256>",
        newRoot: "H256"
      },
      StorageRequestFulfilled: {
        fileKey: "H256"
      },
      StorageRequestExpired: {
        fileKey: "H256"
      },
      StorageRequestRevoked: {
        fileKey: "H256"
      },
      StorageRequestRejected: {
        fileKey: "H256",
        reason: "PalletFileSystemRejectedStorageRequestReason"
      },
      BspRequestedToStopStoring: {
        bspId: "H256",
        fileKey: "H256",
        owner: "AccountId32",
        location: "Bytes"
      },
      BspConfirmStoppedStoring: {
        bspId: "H256",
        fileKey: "H256",
        newRoot: "H256"
      },
      PriorityChallengeForFileDeletionQueued: {
        issuer: "PalletFileSystemEitherAccountIdOrMspId",
        fileKey: "H256"
      },
      SpStopStoringInsolventUser: {
        spId: "H256",
        fileKey: "H256",
        owner: "AccountId32",
        location: "Bytes",
        newRoot: "H256"
      },
      FailedToQueuePriorityChallenge: {
        user: "AccountId32",
        fileKey: "H256"
      },
      FileDeletionRequest: {
        user: "AccountId32",
        fileKey: "H256",
        bucketId: "H256",
        mspId: "Option<H256>",
        proofOfInclusion: "bool"
      },
      ProofSubmittedForPendingFileDeletionRequest: {
        mspId: "H256",
        user: "AccountId32",
        fileKey: "H256",
        bucketId: "H256",
        proofOfInclusion: "bool"
      },
      BspChallengeCycleInitialised: {
        who: "AccountId32",
        bspId: "H256"
      },
      MoveBucketRequestExpired: {
        mspId: "H256",
        bucketId: "H256"
      },
      MoveBucketAccepted: {
        bucketId: "H256",
        mspId: "H256"
      },
      MoveBucketRejected: {
        bucketId: "H256",
        mspId: "H256"
      },
      MspStoppedStoringBucket: {
        mspId: "H256",
        owner: "AccountId32",
        bucketId: "H256"
      },
      FailedToDecreaseBucketSize: {
        user: "AccountId32",
        bucketId: "H256",
        fileKey: "H256",
        fileSize: "u64",
        error: "SpRuntimeDispatchError"
      }
    }
  },
  /**
   * Lookup139: pallet_file_system::types::RejectedStorageRequestReason
   **/
  PalletFileSystemRejectedStorageRequestReason: {
    _enum: [
      "ReachedMaximumCapacity",
      "ReceivedInvalidProof",
      "FileKeyAlreadyStored",
      "RequestExpired",
      "InternalError"
    ]
  },
  /**
   * Lookup140: pallet_file_system::types::EitherAccountIdOrMspId<T>
   **/
  PalletFileSystemEitherAccountIdOrMspId: {
    _enum: {
      AccountId: "AccountId32",
      MspId: "H256"
    }
  },
  /**
   * Lookup141: pallet_proofs_dealer::pallet::Event<T>
   **/
  PalletProofsDealerEvent: {
    _enum: {
      NewChallenge: {
        who: "AccountId32",
        keyChallenged: "H256"
      },
      ProofAccepted: {
        provider: "H256",
        proof: "PalletProofsDealerProof",
        lastTickProven: "u32"
      },
      NewChallengeSeed: {
        challengesTicker: "u32",
        seed: "H256"
      },
      NewCheckpointChallenge: {
        challengesTicker: "u32",
        challenges: "Vec<(H256,Option<ShpTraitsTrieRemoveMutation>)>"
      },
      SlashableProvider: {
        provider: "H256",
        nextChallengeDeadline: "u32"
      },
      NoRecordOfLastSubmittedProof: {
        provider: "H256"
      },
      NewChallengeCycleInitialised: {
        currentTick: "u32",
        nextChallengeDeadline: "u32",
        provider: "H256",
        maybeProviderAccount: "Option<AccountId32>"
      },
      MutationsApplied: {
        provider: "H256",
        mutations: "Vec<(H256,ShpTraitsTrieRemoveMutation)>",
        newRoot: "H256"
      },
      ChallengesTickerSet: {
        paused: "bool"
      }
    }
  },
  /**
   * Lookup142: pallet_proofs_dealer::types::Proof<T>
   **/
  PalletProofsDealerProof: {
    forestProof: "SpTrieStorageProofCompactProof",
    keyProofs: "BTreeMap<H256, PalletProofsDealerKeyProof>"
  },
  /**
   * Lookup143: sp_trie::storage_proof::CompactProof
   **/
  SpTrieStorageProofCompactProof: {
    encodedNodes: "Vec<Bytes>"
  },
  /**
   * Lookup146: pallet_proofs_dealer::types::KeyProof<T>
   **/
  PalletProofsDealerKeyProof: {
    proof: "ShpFileKeyVerifierFileKeyProof",
    challengeCount: "u32"
  },
  /**
   * Lookup147: shp_file_key_verifier::types::FileKeyProof
   **/
  ShpFileKeyVerifierFileKeyProof: {
    fileMetadata: "ShpFileMetadataFileMetadata",
    proof: "SpTrieStorageProofCompactProof"
  },
  /**
   * Lookup148: shp_file_metadata::FileMetadata
   **/
  ShpFileMetadataFileMetadata: {
    owner: "Bytes",
    bucketId: "Bytes",
    location: "Bytes",
    fileSize: "Compact<u64>",
    fingerprint: "ShpFileMetadataFingerprint"
  },
  /**
   * Lookup149: shp_file_metadata::Fingerprint
   **/
  ShpFileMetadataFingerprint: "[u8;32]",
  /**
   * Lookup155: shp_traits::TrieRemoveMutation
   **/
  ShpTraitsTrieRemoveMutation: "Null",
  /**
   * Lookup159: pallet_randomness::pallet::Event<T>
   **/
  PalletRandomnessEvent: {
    _enum: {
      NewOneEpochAgoRandomnessAvailable: {
        randomnessSeed: "H256",
        fromEpoch: "u64",
        validUntilBlock: "u32"
      }
    }
  },
  /**
   * Lookup160: pallet_payment_streams::pallet::Event<T>
   **/
  PalletPaymentStreamsEvent: {
    _enum: {
      FixedRatePaymentStreamCreated: {
        userAccount: "AccountId32",
        providerId: "H256",
        rate: "u128"
      },
      FixedRatePaymentStreamUpdated: {
        userAccount: "AccountId32",
        providerId: "H256",
        newRate: "u128"
      },
      FixedRatePaymentStreamDeleted: {
        userAccount: "AccountId32",
        providerId: "H256"
      },
      DynamicRatePaymentStreamCreated: {
        userAccount: "AccountId32",
        providerId: "H256",
        amountProvided: "u64"
      },
      DynamicRatePaymentStreamUpdated: {
        userAccount: "AccountId32",
        providerId: "H256",
        newAmountProvided: "u64"
      },
      DynamicRatePaymentStreamDeleted: {
        userAccount: "AccountId32",
        providerId: "H256"
      },
      PaymentStreamCharged: {
        userAccount: "AccountId32",
        providerId: "H256",
        amount: "u128",
        lastTickCharged: "u32",
        chargedAtTick: "u32"
      },
      UsersCharged: {
        userAccounts: "Vec<AccountId32>",
        providerId: "H256",
        chargedAtTick: "u32"
      },
      LastChargeableInfoUpdated: {
        providerId: "H256",
        lastChargeableTick: "u32",
        lastChargeablePriceIndex: "u128"
      },
      UserWithoutFunds: {
        who: "AccountId32"
      },
      UserPaidAllDebts: {
        who: "AccountId32"
      },
      UserPaidSomeDebts: {
        who: "AccountId32"
      },
      UserSolvent: {
        who: "AccountId32"
      },
      InconsistentTickProcessing: {
        lastProcessedTick: "u32",
        tickToProcess: "u32"
      }
    }
  },
  /**
   * Lookup162: pallet_bucket_nfts::pallet::Event<T>
   **/
  PalletBucketNftsEvent: {
    _enum: {
      AccessShared: {
        issuer: "AccountId32",
        recipient: "AccountId32"
      },
      ItemReadAccessUpdated: {
        admin: "AccountId32",
        bucket: "H256",
        itemId: "u32"
      },
      ItemBurned: {
        account: "AccountId32",
        bucket: "H256",
        itemId: "u32"
      }
    }
  },
  /**
   * Lookup163: pallet_nfts::pallet::Event<T, I>
   **/
  PalletNftsEvent: {
    _enum: {
      Created: {
        collection: "u32",
        creator: "AccountId32",
        owner: "AccountId32"
      },
      ForceCreated: {
        collection: "u32",
        owner: "AccountId32"
      },
      Destroyed: {
        collection: "u32"
      },
      Issued: {
        collection: "u32",
        item: "u32",
        owner: "AccountId32"
      },
      Transferred: {
        collection: "u32",
        item: "u32",
        from: "AccountId32",
        to: "AccountId32"
      },
      Burned: {
        collection: "u32",
        item: "u32",
        owner: "AccountId32"
      },
      ItemTransferLocked: {
        collection: "u32",
        item: "u32"
      },
      ItemTransferUnlocked: {
        collection: "u32",
        item: "u32"
      },
      ItemPropertiesLocked: {
        collection: "u32",
        item: "u32",
        lockMetadata: "bool",
        lockAttributes: "bool"
      },
      CollectionLocked: {
        collection: "u32"
      },
      OwnerChanged: {
        collection: "u32",
        newOwner: "AccountId32"
      },
      TeamChanged: {
        collection: "u32",
        issuer: "Option<AccountId32>",
        admin: "Option<AccountId32>",
        freezer: "Option<AccountId32>"
      },
      TransferApproved: {
        collection: "u32",
        item: "u32",
        owner: "AccountId32",
        delegate: "AccountId32",
        deadline: "Option<u32>"
      },
      ApprovalCancelled: {
        collection: "u32",
        item: "u32",
        owner: "AccountId32",
        delegate: "AccountId32"
      },
      AllApprovalsCancelled: {
        collection: "u32",
        item: "u32",
        owner: "AccountId32"
      },
      CollectionConfigChanged: {
        collection: "u32"
      },
      CollectionMetadataSet: {
        collection: "u32",
        data: "Bytes"
      },
      CollectionMetadataCleared: {
        collection: "u32"
      },
      ItemMetadataSet: {
        collection: "u32",
        item: "u32",
        data: "Bytes"
      },
      ItemMetadataCleared: {
        collection: "u32",
        item: "u32"
      },
      Redeposited: {
        collection: "u32",
        successfulItems: "Vec<u32>"
      },
      AttributeSet: {
        collection: "u32",
        maybeItem: "Option<u32>",
        key: "Bytes",
        value: "Bytes",
        namespace: "PalletNftsAttributeNamespace"
      },
      AttributeCleared: {
        collection: "u32",
        maybeItem: "Option<u32>",
        key: "Bytes",
        namespace: "PalletNftsAttributeNamespace"
      },
      ItemAttributesApprovalAdded: {
        collection: "u32",
        item: "u32",
        delegate: "AccountId32"
      },
      ItemAttributesApprovalRemoved: {
        collection: "u32",
        item: "u32",
        delegate: "AccountId32"
      },
      OwnershipAcceptanceChanged: {
        who: "AccountId32",
        maybeCollection: "Option<u32>"
      },
      CollectionMaxSupplySet: {
        collection: "u32",
        maxSupply: "u32"
      },
      CollectionMintSettingsUpdated: {
        collection: "u32"
      },
      NextCollectionIdIncremented: {
        nextId: "Option<u32>"
      },
      ItemPriceSet: {
        collection: "u32",
        item: "u32",
        price: "u128",
        whitelistedBuyer: "Option<AccountId32>"
      },
      ItemPriceRemoved: {
        collection: "u32",
        item: "u32"
      },
      ItemBought: {
        collection: "u32",
        item: "u32",
        price: "u128",
        seller: "AccountId32",
        buyer: "AccountId32"
      },
      TipSent: {
        collection: "u32",
        item: "u32",
        sender: "AccountId32",
        receiver: "AccountId32",
        amount: "u128"
      },
      SwapCreated: {
        offeredCollection: "u32",
        offeredItem: "u32",
        desiredCollection: "u32",
        desiredItem: "Option<u32>",
        price: "Option<PalletNftsPriceWithDirection>",
        deadline: "u32"
      },
      SwapCancelled: {
        offeredCollection: "u32",
        offeredItem: "u32",
        desiredCollection: "u32",
        desiredItem: "Option<u32>",
        price: "Option<PalletNftsPriceWithDirection>",
        deadline: "u32"
      },
      SwapClaimed: {
        sentCollection: "u32",
        sentItem: "u32",
        sentItemOwner: "AccountId32",
        receivedCollection: "u32",
        receivedItem: "u32",
        receivedItemOwner: "AccountId32",
        price: "Option<PalletNftsPriceWithDirection>",
        deadline: "u32"
      },
      PreSignedAttributesSet: {
        collection: "u32",
        item: "u32",
        namespace: "PalletNftsAttributeNamespace"
      },
      PalletAttributeSet: {
        collection: "u32",
        item: "Option<u32>",
        attribute: "PalletNftsPalletAttributes",
        value: "Bytes"
      }
    }
  },
  /**
   * Lookup167: pallet_nfts::types::AttributeNamespace<sp_core::crypto::AccountId32>
   **/
  PalletNftsAttributeNamespace: {
    _enum: {
      Pallet: "Null",
      CollectionOwner: "Null",
      ItemOwner: "Null",
      Account: "AccountId32"
    }
  },
  /**
   * Lookup169: pallet_nfts::types::PriceWithDirection<Amount>
   **/
  PalletNftsPriceWithDirection: {
    amount: "u128",
    direction: "PalletNftsPriceDirection"
  },
  /**
   * Lookup170: pallet_nfts::types::PriceDirection
   **/
  PalletNftsPriceDirection: {
    _enum: ["Send", "Receive"]
  },
  /**
   * Lookup171: pallet_nfts::types::PalletAttributes<CollectionId>
   **/
  PalletNftsPalletAttributes: {
    _enum: {
      UsedToClaim: "u32",
      TransferDisabled: "Null"
    }
  },
  /**
   * Lookup172: pallet_parameters::pallet::Event<T>
   **/
  PalletParametersEvent: {
    _enum: {
      Updated: {
        key: "StorageHubRuntimeConfigsRuntimeParamsRuntimeParametersKey",
        oldValue: "Option<StorageHubRuntimeConfigsRuntimeParamsRuntimeParametersValue>",
        newValue: "Option<StorageHubRuntimeConfigsRuntimeParamsRuntimeParametersValue>"
      }
    }
  },
  /**
   * Lookup173: storage_hub_runtime::configs::runtime_params::RuntimeParametersKey
   **/
  StorageHubRuntimeConfigsRuntimeParamsRuntimeParametersKey: {
    _enum: {
      RuntimeConfig: "StorageHubRuntimeConfigsRuntimeParamsDynamicParamsRuntimeConfigParametersKey"
    }
  },
  /**
   * Lookup174: storage_hub_runtime::configs::runtime_params::dynamic_params::runtime_config::ParametersKey
   **/
  StorageHubRuntimeConfigsRuntimeParamsDynamicParamsRuntimeConfigParametersKey: {
    _enum: [
      "SlashAmountPerMaxFileSize",
      "StakeToChallengePeriod",
      "CheckpointChallengePeriod",
      "MinChallengePeriod",
      "SystemUtilisationLowerThresholdPercentage",
      "SystemUtilisationUpperThresholdPercentage",
      "MostlyStablePrice",
      "MaxPrice",
      "MinPrice",
      "UpperExponentFactor",
      "LowerExponentFactor",
      "ZeroSizeBucketFixedRate",
      "IdealUtilisationRate",
      "DecayRate",
      "MinimumTreasuryCut",
      "MaximumTreasuryCut",
      "BspStopStoringFilePenalty"
    ]
  },
  /**
   * Lookup175: storage_hub_runtime::configs::runtime_params::dynamic_params::runtime_config::SlashAmountPerMaxFileSize
   **/
  StorageHubRuntimeConfigsRuntimeParamsDynamicParamsRuntimeConfigSlashAmountPerMaxFileSize: "Null",
  /**
   * Lookup176: storage_hub_runtime::configs::runtime_params::dynamic_params::runtime_config::StakeToChallengePeriod
   **/
  StorageHubRuntimeConfigsRuntimeParamsDynamicParamsRuntimeConfigStakeToChallengePeriod: "Null",
  /**
   * Lookup177: storage_hub_runtime::configs::runtime_params::dynamic_params::runtime_config::CheckpointChallengePeriod
   **/
  StorageHubRuntimeConfigsRuntimeParamsDynamicParamsRuntimeConfigCheckpointChallengePeriod: "Null",
  /**
   * Lookup178: storage_hub_runtime::configs::runtime_params::dynamic_params::runtime_config::MinChallengePeriod
   **/
  StorageHubRuntimeConfigsRuntimeParamsDynamicParamsRuntimeConfigMinChallengePeriod: "Null",
  /**
   * Lookup179: storage_hub_runtime::configs::runtime_params::dynamic_params::runtime_config::SystemUtilisationLowerThresholdPercentage
   **/
  StorageHubRuntimeConfigsRuntimeParamsDynamicParamsRuntimeConfigSystemUtilisationLowerThresholdPercentage:
    "Null",
  /**
   * Lookup180: storage_hub_runtime::configs::runtime_params::dynamic_params::runtime_config::SystemUtilisationUpperThresholdPercentage
   **/
  StorageHubRuntimeConfigsRuntimeParamsDynamicParamsRuntimeConfigSystemUtilisationUpperThresholdPercentage:
    "Null",
  /**
   * Lookup181: storage_hub_runtime::configs::runtime_params::dynamic_params::runtime_config::MostlyStablePrice
   **/
  StorageHubRuntimeConfigsRuntimeParamsDynamicParamsRuntimeConfigMostlyStablePrice: "Null",
  /**
   * Lookup182: storage_hub_runtime::configs::runtime_params::dynamic_params::runtime_config::MaxPrice
   **/
  StorageHubRuntimeConfigsRuntimeParamsDynamicParamsRuntimeConfigMaxPrice: "Null",
  /**
   * Lookup183: storage_hub_runtime::configs::runtime_params::dynamic_params::runtime_config::MinPrice
   **/
  StorageHubRuntimeConfigsRuntimeParamsDynamicParamsRuntimeConfigMinPrice: "Null",
  /**
   * Lookup184: storage_hub_runtime::configs::runtime_params::dynamic_params::runtime_config::UpperExponentFactor
   **/
  StorageHubRuntimeConfigsRuntimeParamsDynamicParamsRuntimeConfigUpperExponentFactor: "Null",
  /**
   * Lookup185: storage_hub_runtime::configs::runtime_params::dynamic_params::runtime_config::LowerExponentFactor
   **/
  StorageHubRuntimeConfigsRuntimeParamsDynamicParamsRuntimeConfigLowerExponentFactor: "Null",
  /**
   * Lookup186: storage_hub_runtime::configs::runtime_params::dynamic_params::runtime_config::ZeroSizeBucketFixedRate
   **/
  StorageHubRuntimeConfigsRuntimeParamsDynamicParamsRuntimeConfigZeroSizeBucketFixedRate: "Null",
  /**
   * Lookup187: storage_hub_runtime::configs::runtime_params::dynamic_params::runtime_config::IdealUtilisationRate
   **/
  StorageHubRuntimeConfigsRuntimeParamsDynamicParamsRuntimeConfigIdealUtilisationRate: "Null",
  /**
   * Lookup188: storage_hub_runtime::configs::runtime_params::dynamic_params::runtime_config::DecayRate
   **/
  StorageHubRuntimeConfigsRuntimeParamsDynamicParamsRuntimeConfigDecayRate: "Null",
  /**
   * Lookup189: storage_hub_runtime::configs::runtime_params::dynamic_params::runtime_config::MinimumTreasuryCut
   **/
  StorageHubRuntimeConfigsRuntimeParamsDynamicParamsRuntimeConfigMinimumTreasuryCut: "Null",
  /**
   * Lookup190: storage_hub_runtime::configs::runtime_params::dynamic_params::runtime_config::MaximumTreasuryCut
   **/
  StorageHubRuntimeConfigsRuntimeParamsDynamicParamsRuntimeConfigMaximumTreasuryCut: "Null",
  /**
   * Lookup191: storage_hub_runtime::configs::runtime_params::dynamic_params::runtime_config::BspStopStoringFilePenalty
   **/
  StorageHubRuntimeConfigsRuntimeParamsDynamicParamsRuntimeConfigBspStopStoringFilePenalty: "Null",
  /**
   * Lookup193: storage_hub_runtime::configs::runtime_params::RuntimeParametersValue
   **/
  StorageHubRuntimeConfigsRuntimeParamsRuntimeParametersValue: {
    _enum: {
      RuntimeConfig:
        "StorageHubRuntimeConfigsRuntimeParamsDynamicParamsRuntimeConfigParametersValue"
    }
  },
  /**
   * Lookup194: storage_hub_runtime::configs::runtime_params::dynamic_params::runtime_config::ParametersValue
   **/
  StorageHubRuntimeConfigsRuntimeParamsDynamicParamsRuntimeConfigParametersValue: {
    _enum: {
      SlashAmountPerMaxFileSize: "u128",
      StakeToChallengePeriod: "u128",
      CheckpointChallengePeriod: "u32",
      MinChallengePeriod: "u32",
      SystemUtilisationLowerThresholdPercentage: "Perbill",
      SystemUtilisationUpperThresholdPercentage: "Perbill",
      MostlyStablePrice: "u128",
      MaxPrice: "u128",
      MinPrice: "u128",
      UpperExponentFactor: "u32",
      LowerExponentFactor: "u32",
      ZeroSizeBucketFixedRate: "u128",
      IdealUtilisationRate: "Perbill",
      DecayRate: "Perbill",
      MinimumTreasuryCut: "Perbill",
      MaximumTreasuryCut: "Perbill",
      BspStopStoringFilePenalty: "u128"
    }
  },
  /**
   * Lookup196: frame_system::Phase
   **/
  FrameSystemPhase: {
    _enum: {
      ApplyExtrinsic: "u32",
      Finalization: "Null",
      Initialization: "Null"
    }
  },
  /**
   * Lookup199: frame_system::LastRuntimeUpgradeInfo
   **/
  FrameSystemLastRuntimeUpgradeInfo: {
    specVersion: "Compact<u32>",
    specName: "Text"
  },
  /**
   * Lookup201: frame_system::CodeUpgradeAuthorization<T>
   **/
  FrameSystemCodeUpgradeAuthorization: {
    codeHash: "H256",
    checkVersion: "bool"
  },
  /**
   * Lookup202: frame_system::pallet::Call<T>
   **/
  FrameSystemCall: {
    _enum: {
      remark: {
        remark: "Bytes"
      },
      set_heap_pages: {
        pages: "u64"
      },
      set_code: {
        code: "Bytes"
      },
      set_code_without_checks: {
        code: "Bytes"
      },
      set_storage: {
        items: "Vec<(Bytes,Bytes)>"
      },
      kill_storage: {
        _alias: {
          keys_: "keys"
        },
        keys_: "Vec<Bytes>"
      },
      kill_prefix: {
        prefix: "Bytes",
        subkeys: "u32"
      },
      remark_with_event: {
        remark: "Bytes"
      },
      __Unused8: "Null",
      authorize_upgrade: {
        codeHash: "H256"
      },
      authorize_upgrade_without_checks: {
        codeHash: "H256"
      },
      apply_authorized_upgrade: {
        code: "Bytes"
      }
    }
  },
  /**
   * Lookup205: frame_system::limits::BlockWeights
   **/
  FrameSystemLimitsBlockWeights: {
    baseBlock: "SpWeightsWeightV2Weight",
    maxBlock: "SpWeightsWeightV2Weight",
    perClass: "FrameSupportDispatchPerDispatchClassWeightsPerClass"
  },
  /**
   * Lookup206: frame_support::dispatch::PerDispatchClass<frame_system::limits::WeightsPerClass>
   **/
  FrameSupportDispatchPerDispatchClassWeightsPerClass: {
    normal: "FrameSystemLimitsWeightsPerClass",
    operational: "FrameSystemLimitsWeightsPerClass",
    mandatory: "FrameSystemLimitsWeightsPerClass"
  },
  /**
   * Lookup207: frame_system::limits::WeightsPerClass
   **/
  FrameSystemLimitsWeightsPerClass: {
    baseExtrinsic: "SpWeightsWeightV2Weight",
    maxExtrinsic: "Option<SpWeightsWeightV2Weight>",
    maxTotal: "Option<SpWeightsWeightV2Weight>",
    reserved: "Option<SpWeightsWeightV2Weight>"
  },
  /**
   * Lookup209: frame_system::limits::BlockLength
   **/
  FrameSystemLimitsBlockLength: {
    max: "FrameSupportDispatchPerDispatchClassU32"
  },
  /**
   * Lookup210: frame_support::dispatch::PerDispatchClass<T>
   **/
  FrameSupportDispatchPerDispatchClassU32: {
    normal: "u32",
    operational: "u32",
    mandatory: "u32"
  },
  /**
   * Lookup211: sp_weights::RuntimeDbWeight
   **/
  SpWeightsRuntimeDbWeight: {
    read: "u64",
    write: "u64"
  },
  /**
   * Lookup212: sp_version::RuntimeVersion
   **/
  SpVersionRuntimeVersion: {
    specName: "Text",
    implName: "Text",
    authoringVersion: "u32",
    specVersion: "u32",
    implVersion: "u32",
    apis: "Vec<([u8;8],u32)>",
    transactionVersion: "u32",
    stateVersion: "u8"
  },
  /**
   * Lookup217: frame_system::pallet::Error<T>
   **/
  FrameSystemError: {
    _enum: [
      "InvalidSpecName",
      "SpecVersionNeedsToIncrease",
      "FailedToExtractRuntimeVersion",
      "NonDefaultComposite",
      "NonZeroRefCount",
      "CallFiltered",
      "MultiBlockMigrationsOngoing",
      "NothingAuthorized",
      "Unauthorized"
    ]
  },
  /**
   * Lookup219: cumulus_pallet_parachain_system::unincluded_segment::Ancestor<primitive_types::H256>
   **/
  CumulusPalletParachainSystemUnincludedSegmentAncestor: {
    usedBandwidth: "CumulusPalletParachainSystemUnincludedSegmentUsedBandwidth",
    paraHeadHash: "Option<H256>",
    consumedGoAheadSignal: "Option<PolkadotPrimitivesV8UpgradeGoAhead>"
  },
  /**
   * Lookup220: cumulus_pallet_parachain_system::unincluded_segment::UsedBandwidth
   **/
  CumulusPalletParachainSystemUnincludedSegmentUsedBandwidth: {
    umpMsgCount: "u32",
    umpTotalBytes: "u32",
    hrmpOutgoing: "BTreeMap<u32, CumulusPalletParachainSystemUnincludedSegmentHrmpChannelUpdate>"
  },
  /**
   * Lookup222: cumulus_pallet_parachain_system::unincluded_segment::HrmpChannelUpdate
   **/
  CumulusPalletParachainSystemUnincludedSegmentHrmpChannelUpdate: {
    msgCount: "u32",
    totalBytes: "u32"
  },
  /**
   * Lookup226: polkadot_primitives::v8::UpgradeGoAhead
   **/
  PolkadotPrimitivesV8UpgradeGoAhead: {
    _enum: ["Abort", "GoAhead"]
  },
  /**
   * Lookup227: cumulus_pallet_parachain_system::unincluded_segment::SegmentTracker<primitive_types::H256>
   **/
  CumulusPalletParachainSystemUnincludedSegmentSegmentTracker: {
    usedBandwidth: "CumulusPalletParachainSystemUnincludedSegmentUsedBandwidth",
    hrmpWatermark: "Option<u32>",
    consumedGoAheadSignal: "Option<PolkadotPrimitivesV8UpgradeGoAhead>"
  },
  /**
   * Lookup228: polkadot_primitives::v8::PersistedValidationData<primitive_types::H256, N>
   **/
  PolkadotPrimitivesV8PersistedValidationData: {
    parentHead: "Bytes",
    relayParentNumber: "u32",
    relayParentStorageRoot: "H256",
    maxPovSize: "u32"
  },
  /**
   * Lookup231: polkadot_primitives::v8::UpgradeRestriction
   **/
  PolkadotPrimitivesV8UpgradeRestriction: {
    _enum: ["Present"]
  },
  /**
   * Lookup232: sp_trie::storage_proof::StorageProof
   **/
  SpTrieStorageProof: {
    trieNodes: "BTreeSet<Bytes>"
  },
  /**
   * Lookup234: cumulus_pallet_parachain_system::relay_state_snapshot::MessagingStateSnapshot
   **/
  CumulusPalletParachainSystemRelayStateSnapshotMessagingStateSnapshot: {
    dmqMqcHead: "H256",
    relayDispatchQueueRemainingCapacity:
      "CumulusPalletParachainSystemRelayStateSnapshotRelayDispatchQueueRemainingCapacity",
    ingressChannels: "Vec<(u32,PolkadotPrimitivesV8AbridgedHrmpChannel)>",
    egressChannels: "Vec<(u32,PolkadotPrimitivesV8AbridgedHrmpChannel)>"
  },
  /**
   * Lookup235: cumulus_pallet_parachain_system::relay_state_snapshot::RelayDispatchQueueRemainingCapacity
   **/
  CumulusPalletParachainSystemRelayStateSnapshotRelayDispatchQueueRemainingCapacity: {
    remainingCount: "u32",
    remainingSize: "u32"
  },
  /**
   * Lookup238: polkadot_primitives::v8::AbridgedHrmpChannel
   **/
  PolkadotPrimitivesV8AbridgedHrmpChannel: {
    maxCapacity: "u32",
    maxTotalSize: "u32",
    maxMessageSize: "u32",
    msgCount: "u32",
    totalSize: "u32",
    mqcHead: "Option<H256>"
  },
  /**
   * Lookup239: polkadot_primitives::v8::AbridgedHostConfiguration
   **/
  PolkadotPrimitivesV8AbridgedHostConfiguration: {
    maxCodeSize: "u32",
    maxHeadDataSize: "u32",
    maxUpwardQueueCount: "u32",
    maxUpwardQueueSize: "u32",
    maxUpwardMessageSize: "u32",
    maxUpwardMessageNumPerCandidate: "u32",
    hrmpMaxMessageNumPerCandidate: "u32",
    validationUpgradeCooldown: "u32",
    validationUpgradeDelay: "u32",
    asyncBackingParams: "PolkadotPrimitivesV8AsyncBackingAsyncBackingParams"
  },
  /**
   * Lookup240: polkadot_primitives::v8::async_backing::AsyncBackingParams
   **/
  PolkadotPrimitivesV8AsyncBackingAsyncBackingParams: {
    maxCandidateDepth: "u32",
    allowedAncestryLen: "u32"
  },
  /**
   * Lookup246: polkadot_core_primitives::OutboundHrmpMessage<polkadot_parachain_primitives::primitives::Id>
   **/
  PolkadotCorePrimitivesOutboundHrmpMessage: {
    recipient: "u32",
    data: "Bytes"
  },
  /**
   * Lookup248: cumulus_pallet_parachain_system::pallet::Call<T>
   **/
  CumulusPalletParachainSystemCall: {
    _enum: {
      set_validation_data: {
        data: "CumulusPrimitivesParachainInherentParachainInherentData"
      },
      sudo_send_upward_message: {
        message: "Bytes"
      }
    }
  },
  /**
   * Lookup249: cumulus_primitives_parachain_inherent::ParachainInherentData
   **/
  CumulusPrimitivesParachainInherentParachainInherentData: {
    validationData: "PolkadotPrimitivesV8PersistedValidationData",
    relayChainState: "SpTrieStorageProof",
    downwardMessages: "Vec<PolkadotCorePrimitivesInboundDownwardMessage>",
    horizontalMessages: "BTreeMap<u32, Vec<PolkadotCorePrimitivesInboundHrmpMessage>>"
  },
  /**
   * Lookup251: polkadot_core_primitives::InboundDownwardMessage<BlockNumber>
   **/
  PolkadotCorePrimitivesInboundDownwardMessage: {
    sentAt: "u32",
    msg: "Bytes"
  },
  /**
   * Lookup254: polkadot_core_primitives::InboundHrmpMessage<BlockNumber>
   **/
  PolkadotCorePrimitivesInboundHrmpMessage: {
    sentAt: "u32",
    data: "Bytes"
  },
  /**
   * Lookup257: cumulus_pallet_parachain_system::pallet::Error<T>
   **/
  CumulusPalletParachainSystemError: {
    _enum: [
      "OverlappingUpgrades",
      "ProhibitedByPolkadot",
      "TooBig",
      "ValidationDataNotAvailable",
      "HostConfigurationNotAvailable",
      "NotScheduled",
      "NothingAuthorized",
      "Unauthorized"
    ]
  },
  /**
   * Lookup258: pallet_timestamp::pallet::Call<T>
   **/
  PalletTimestampCall: {
    _enum: {
      set: {
        now: "Compact<u64>"
      }
    }
  },
  /**
   * Lookup259: staging_parachain_info::pallet::Call<T>
   **/
  StagingParachainInfoCall: "Null",
  /**
   * Lookup261: pallet_balances::types::BalanceLock<Balance>
   **/
  PalletBalancesBalanceLock: {
    id: "[u8;8]",
    amount: "u128",
    reasons: "PalletBalancesReasons"
  },
  /**
   * Lookup262: pallet_balances::types::Reasons
   **/
  PalletBalancesReasons: {
    _enum: ["Fee", "Misc", "All"]
  },
  /**
   * Lookup265: pallet_balances::types::ReserveData<ReserveIdentifier, Balance>
   **/
  PalletBalancesReserveData: {
    id: "[u8;8]",
    amount: "u128"
  },
  /**
   * Lookup269: storage_hub_runtime::RuntimeHoldReason
   **/
  StorageHubRuntimeRuntimeHoldReason: {
    _enum: {
      __Unused0: "Null",
      __Unused1: "Null",
      __Unused2: "Null",
      __Unused3: "Null",
      __Unused4: "Null",
      __Unused5: "Null",
      __Unused6: "Null",
      __Unused7: "Null",
      __Unused8: "Null",
      __Unused9: "Null",
      __Unused10: "Null",
      __Unused11: "Null",
      __Unused12: "Null",
      __Unused13: "Null",
      __Unused14: "Null",
      __Unused15: "Null",
      __Unused16: "Null",
      __Unused17: "Null",
      __Unused18: "Null",
      __Unused19: "Null",
      __Unused20: "Null",
      __Unused21: "Null",
      __Unused22: "Null",
      __Unused23: "Null",
      __Unused24: "Null",
      __Unused25: "Null",
      __Unused26: "Null",
      __Unused27: "Null",
      __Unused28: "Null",
      __Unused29: "Null",
      __Unused30: "Null",
      __Unused31: "Null",
      __Unused32: "Null",
      __Unused33: "Null",
      __Unused34: "Null",
      __Unused35: "Null",
      __Unused36: "Null",
      __Unused37: "Null",
      __Unused38: "Null",
      __Unused39: "Null",
      Providers: "PalletStorageProvidersHoldReason",
      FileSystem: "PalletFileSystemHoldReason",
      __Unused42: "Null",
      __Unused43: "Null",
      PaymentStreams: "PalletPaymentStreamsHoldReason"
    }
  },
  /**
   * Lookup270: pallet_storage_providers::pallet::HoldReason
   **/
  PalletStorageProvidersHoldReason: {
    _enum: ["StorageProviderDeposit", "BucketDeposit"]
  },
  /**
   * Lookup271: pallet_file_system::pallet::HoldReason
   **/
  PalletFileSystemHoldReason: {
    _enum: ["StorageRequestCreationHold"]
  },
  /**
   * Lookup272: pallet_payment_streams::pallet::HoldReason
   **/
  PalletPaymentStreamsHoldReason: {
    _enum: ["PaymentStreamDeposit"]
  },
  /**
   * Lookup275: frame_support::traits::tokens::misc::IdAmount<Id, Balance>
   **/
  FrameSupportTokensMiscIdAmount: {
    id: "Null",
    amount: "u128"
  },
  /**
   * Lookup277: pallet_balances::pallet::Call<T, I>
   **/
  PalletBalancesCall: {
    _enum: {
      transfer_allow_death: {
        dest: "MultiAddress",
        value: "Compact<u128>"
      },
      __Unused1: "Null",
      force_transfer: {
        source: "MultiAddress",
        dest: "MultiAddress",
        value: "Compact<u128>"
      },
      transfer_keep_alive: {
        dest: "MultiAddress",
        value: "Compact<u128>"
      },
      transfer_all: {
        dest: "MultiAddress",
        keepAlive: "bool"
      },
      force_unreserve: {
        who: "MultiAddress",
        amount: "u128"
      },
      upgrade_accounts: {
        who: "Vec<AccountId32>"
      },
      __Unused7: "Null",
      force_set_balance: {
        who: "MultiAddress",
        newFree: "Compact<u128>"
      },
      force_adjust_total_issuance: {
        direction: "PalletBalancesAdjustmentDirection",
        delta: "Compact<u128>"
      },
      burn: {
        value: "Compact<u128>",
        keepAlive: "bool"
      }
    }
  },
  /**
   * Lookup280: pallet_balances::types::AdjustmentDirection
   **/
  PalletBalancesAdjustmentDirection: {
    _enum: ["Increase", "Decrease"]
  },
  /**
   * Lookup281: pallet_balances::pallet::Error<T, I>
   **/
  PalletBalancesError: {
    _enum: [
      "VestingBalance",
      "LiquidityRestrictions",
      "InsufficientBalance",
      "ExistentialDeposit",
      "Expendability",
      "ExistingVestingSchedule",
      "DeadAccount",
      "TooManyReserves",
      "TooManyHolds",
      "TooManyFreezes",
      "IssuanceDeactivated",
      "DeltaZero"
    ]
  },
  /**
   * Lookup282: pallet_transaction_payment::Releases
   **/
  PalletTransactionPaymentReleases: {
    _enum: ["V1Ancient", "V2"]
  },
  /**
   * Lookup283: pallet_sudo::pallet::Call<T>
   **/
  PalletSudoCall: {
    _enum: {
      sudo: {
        call: "Call"
      },
      sudo_unchecked_weight: {
        call: "Call",
        weight: "SpWeightsWeightV2Weight"
      },
      set_key: {
        _alias: {
          new_: "new"
        },
        new_: "MultiAddress"
      },
      sudo_as: {
        who: "MultiAddress",
        call: "Call"
      },
      remove_key: "Null"
    }
  },
  /**
   * Lookup285: pallet_collator_selection::pallet::Call<T>
   **/
  PalletCollatorSelectionCall: {
    _enum: {
      set_invulnerables: {
        _alias: {
          new_: "new"
        },
        new_: "Vec<AccountId32>"
      },
      set_desired_candidates: {
        max: "u32"
      },
      set_candidacy_bond: {
        bond: "u128"
      },
      register_as_candidate: "Null",
      leave_intent: "Null",
      add_invulnerable: {
        who: "AccountId32"
      },
      remove_invulnerable: {
        who: "AccountId32"
      },
      update_bond: {
        newDeposit: "u128"
      },
      take_candidate_slot: {
        deposit: "u128",
        target: "AccountId32"
      }
    }
  },
  /**
   * Lookup286: pallet_session::pallet::Call<T>
   **/
  PalletSessionCall: {
    _enum: {
      set_keys: {
        _alias: {
          keys_: "keys"
        },
        keys_: "StorageHubRuntimeSessionKeys",
        proof: "Bytes"
      },
      purge_keys: "Null"
    }
  },
  /**
   * Lookup287: storage_hub_runtime::SessionKeys
   **/
  StorageHubRuntimeSessionKeys: {
    aura: "SpConsensusAuraSr25519AppSr25519Public"
  },
  /**
   * Lookup288: sp_consensus_aura::sr25519::app_sr25519::Public
   **/
  SpConsensusAuraSr25519AppSr25519Public: "[u8;32]",
  /**
   * Lookup289: cumulus_pallet_xcmp_queue::pallet::Call<T>
   **/
  CumulusPalletXcmpQueueCall: {
    _enum: {
      __Unused0: "Null",
      suspend_xcm_execution: "Null",
      resume_xcm_execution: "Null",
      update_suspend_threshold: {
        _alias: {
          new_: "new"
        },
        new_: "u32"
      },
      update_drop_threshold: {
        _alias: {
          new_: "new"
        },
        new_: "u32"
      },
      update_resume_threshold: {
        _alias: {
          new_: "new"
        },
        new_: "u32"
      }
    }
  },
  /**
   * Lookup290: pallet_xcm::pallet::Call<T>
   **/
  PalletXcmCall: {
    _enum: {
      send: {
        dest: "XcmVersionedLocation",
        message: "XcmVersionedXcm"
      },
      teleport_assets: {
        dest: "XcmVersionedLocation",
        beneficiary: "XcmVersionedLocation",
        assets: "XcmVersionedAssets",
        feeAssetItem: "u32"
      },
      reserve_transfer_assets: {
        dest: "XcmVersionedLocation",
        beneficiary: "XcmVersionedLocation",
        assets: "XcmVersionedAssets",
        feeAssetItem: "u32"
      },
      execute: {
        message: "XcmVersionedXcm",
        maxWeight: "SpWeightsWeightV2Weight"
      },
      force_xcm_version: {
        location: "StagingXcmV4Location",
        version: "u32"
      },
      force_default_xcm_version: {
        maybeXcmVersion: "Option<u32>"
      },
      force_subscribe_version_notify: {
        location: "XcmVersionedLocation"
      },
      force_unsubscribe_version_notify: {
        location: "XcmVersionedLocation"
      },
      limited_reserve_transfer_assets: {
        dest: "XcmVersionedLocation",
        beneficiary: "XcmVersionedLocation",
        assets: "XcmVersionedAssets",
        feeAssetItem: "u32",
        weightLimit: "XcmV3WeightLimit"
      },
      limited_teleport_assets: {
        dest: "XcmVersionedLocation",
        beneficiary: "XcmVersionedLocation",
        assets: "XcmVersionedAssets",
        feeAssetItem: "u32",
        weightLimit: "XcmV3WeightLimit"
      },
      force_suspension: {
        suspended: "bool"
      },
      transfer_assets: {
        dest: "XcmVersionedLocation",
        beneficiary: "XcmVersionedLocation",
        assets: "XcmVersionedAssets",
        feeAssetItem: "u32",
        weightLimit: "XcmV3WeightLimit"
      },
      claim_assets: {
        assets: "XcmVersionedAssets",
        beneficiary: "XcmVersionedLocation"
      },
      transfer_assets_using_type_and_then: {
        dest: "XcmVersionedLocation",
        assets: "XcmVersionedAssets",
        assetsTransferType: "StagingXcmExecutorAssetTransferTransferType",
        remoteFeesId: "XcmVersionedAssetId",
        feesTransferType: "StagingXcmExecutorAssetTransferTransferType",
        customXcmOnDest: "XcmVersionedXcm",
        weightLimit: "XcmV3WeightLimit"
      }
    }
  },
  /**
   * Lookup291: xcm::VersionedXcm<RuntimeCall>
   **/
  XcmVersionedXcm: {
    _enum: {
      __Unused0: "Null",
      __Unused1: "Null",
      V2: "XcmV2Xcm",
      V3: "XcmV3Xcm",
      V4: "StagingXcmV4Xcm"
    }
  },
  /**
   * Lookup292: xcm::v2::Xcm<RuntimeCall>
   **/
  XcmV2Xcm: "Vec<XcmV2Instruction>",
  /**
   * Lookup294: xcm::v2::Instruction<RuntimeCall>
   **/
  XcmV2Instruction: {
    _enum: {
      WithdrawAsset: "XcmV2MultiassetMultiAssets",
      ReserveAssetDeposited: "XcmV2MultiassetMultiAssets",
      ReceiveTeleportedAsset: "XcmV2MultiassetMultiAssets",
      QueryResponse: {
        queryId: "Compact<u64>",
        response: "XcmV2Response",
        maxWeight: "Compact<u64>"
      },
      TransferAsset: {
        assets: "XcmV2MultiassetMultiAssets",
        beneficiary: "XcmV2MultiLocation"
      },
      TransferReserveAsset: {
        assets: "XcmV2MultiassetMultiAssets",
        dest: "XcmV2MultiLocation",
        xcm: "XcmV2Xcm"
      },
      Transact: {
        originType: "XcmV2OriginKind",
        requireWeightAtMost: "Compact<u64>",
        call: "XcmDoubleEncoded"
      },
      HrmpNewChannelOpenRequest: {
        sender: "Compact<u32>",
        maxMessageSize: "Compact<u32>",
        maxCapacity: "Compact<u32>"
      },
      HrmpChannelAccepted: {
        recipient: "Compact<u32>"
      },
      HrmpChannelClosing: {
        initiator: "Compact<u32>",
        sender: "Compact<u32>",
        recipient: "Compact<u32>"
      },
      ClearOrigin: "Null",
      DescendOrigin: "XcmV2MultilocationJunctions",
      ReportError: {
        queryId: "Compact<u64>",
        dest: "XcmV2MultiLocation",
        maxResponseWeight: "Compact<u64>"
      },
      DepositAsset: {
        assets: "XcmV2MultiassetMultiAssetFilter",
        maxAssets: "Compact<u32>",
        beneficiary: "XcmV2MultiLocation"
      },
      DepositReserveAsset: {
        assets: "XcmV2MultiassetMultiAssetFilter",
        maxAssets: "Compact<u32>",
        dest: "XcmV2MultiLocation",
        xcm: "XcmV2Xcm"
      },
      ExchangeAsset: {
        give: "XcmV2MultiassetMultiAssetFilter",
        receive: "XcmV2MultiassetMultiAssets"
      },
      InitiateReserveWithdraw: {
        assets: "XcmV2MultiassetMultiAssetFilter",
        reserve: "XcmV2MultiLocation",
        xcm: "XcmV2Xcm"
      },
      InitiateTeleport: {
        assets: "XcmV2MultiassetMultiAssetFilter",
        dest: "XcmV2MultiLocation",
        xcm: "XcmV2Xcm"
      },
      QueryHolding: {
        queryId: "Compact<u64>",
        dest: "XcmV2MultiLocation",
        assets: "XcmV2MultiassetMultiAssetFilter",
        maxResponseWeight: "Compact<u64>"
      },
      BuyExecution: {
        fees: "XcmV2MultiAsset",
        weightLimit: "XcmV2WeightLimit"
      },
      RefundSurplus: "Null",
      SetErrorHandler: "XcmV2Xcm",
      SetAppendix: "XcmV2Xcm",
      ClearError: "Null",
      ClaimAsset: {
        assets: "XcmV2MultiassetMultiAssets",
        ticket: "XcmV2MultiLocation"
      },
      Trap: "Compact<u64>",
      SubscribeVersion: {
        queryId: "Compact<u64>",
        maxResponseWeight: "Compact<u64>"
      },
      UnsubscribeVersion: "Null"
    }
  },
  /**
   * Lookup295: xcm::v2::Response
   **/
  XcmV2Response: {
    _enum: {
      Null: "Null",
      Assets: "XcmV2MultiassetMultiAssets",
      ExecutionResult: "Option<(u32,XcmV2TraitsError)>",
      Version: "u32"
    }
  },
  /**
   * Lookup298: xcm::v2::traits::Error
   **/
  XcmV2TraitsError: {
    _enum: {
      Overflow: "Null",
      Unimplemented: "Null",
      UntrustedReserveLocation: "Null",
      UntrustedTeleportLocation: "Null",
      MultiLocationFull: "Null",
      MultiLocationNotInvertible: "Null",
      BadOrigin: "Null",
      InvalidLocation: "Null",
      AssetNotFound: "Null",
      FailedToTransactAsset: "Null",
      NotWithdrawable: "Null",
      LocationCannotHold: "Null",
      ExceedsMaxMessageSize: "Null",
      DestinationUnsupported: "Null",
      Transport: "Null",
      Unroutable: "Null",
      UnknownClaim: "Null",
      FailedToDecode: "Null",
      MaxWeightInvalid: "Null",
      NotHoldingFees: "Null",
      TooExpensive: "Null",
      Trap: "u64",
      UnhandledXcmVersion: "Null",
      WeightLimitReached: "u64",
      Barrier: "Null",
      WeightNotComputable: "Null"
    }
  },
  /**
   * Lookup299: xcm::v2::OriginKind
   **/
  XcmV2OriginKind: {
    _enum: ["Native", "SovereignAccount", "Superuser", "Xcm"]
  },
  /**
   * Lookup300: xcm::v2::multiasset::MultiAssetFilter
   **/
  XcmV2MultiassetMultiAssetFilter: {
    _enum: {
      Definite: "XcmV2MultiassetMultiAssets",
      Wild: "XcmV2MultiassetWildMultiAsset"
    }
  },
  /**
   * Lookup301: xcm::v2::multiasset::WildMultiAsset
   **/
  XcmV2MultiassetWildMultiAsset: {
    _enum: {
      All: "Null",
      AllOf: {
        id: "XcmV2MultiassetAssetId",
        fun: "XcmV2MultiassetWildFungibility"
      }
    }
  },
  /**
   * Lookup302: xcm::v2::multiasset::WildFungibility
   **/
  XcmV2MultiassetWildFungibility: {
    _enum: ["Fungible", "NonFungible"]
  },
  /**
   * Lookup303: xcm::v2::WeightLimit
   **/
  XcmV2WeightLimit: {
    _enum: {
      Unlimited: "Null",
      Limited: "Compact<u64>"
    }
  },
  /**
   * Lookup304: xcm::v3::Xcm<Call>
   **/
  XcmV3Xcm: "Vec<XcmV3Instruction>",
  /**
   * Lookup306: xcm::v3::Instruction<Call>
   **/
  XcmV3Instruction: {
    _enum: {
      WithdrawAsset: "XcmV3MultiassetMultiAssets",
      ReserveAssetDeposited: "XcmV3MultiassetMultiAssets",
      ReceiveTeleportedAsset: "XcmV3MultiassetMultiAssets",
      QueryResponse: {
        queryId: "Compact<u64>",
        response: "XcmV3Response",
        maxWeight: "SpWeightsWeightV2Weight",
        querier: "Option<StagingXcmV3MultiLocation>"
      },
      TransferAsset: {
        assets: "XcmV3MultiassetMultiAssets",
        beneficiary: "StagingXcmV3MultiLocation"
      },
      TransferReserveAsset: {
        assets: "XcmV3MultiassetMultiAssets",
        dest: "StagingXcmV3MultiLocation",
        xcm: "XcmV3Xcm"
      },
      Transact: {
        originKind: "XcmV3OriginKind",
        requireWeightAtMost: "SpWeightsWeightV2Weight",
        call: "XcmDoubleEncoded"
      },
      HrmpNewChannelOpenRequest: {
        sender: "Compact<u32>",
        maxMessageSize: "Compact<u32>",
        maxCapacity: "Compact<u32>"
      },
      HrmpChannelAccepted: {
        recipient: "Compact<u32>"
      },
      HrmpChannelClosing: {
        initiator: "Compact<u32>",
        sender: "Compact<u32>",
        recipient: "Compact<u32>"
      },
      ClearOrigin: "Null",
      DescendOrigin: "XcmV3Junctions",
      ReportError: "XcmV3QueryResponseInfo",
      DepositAsset: {
        assets: "XcmV3MultiassetMultiAssetFilter",
        beneficiary: "StagingXcmV3MultiLocation"
      },
      DepositReserveAsset: {
        assets: "XcmV3MultiassetMultiAssetFilter",
        dest: "StagingXcmV3MultiLocation",
        xcm: "XcmV3Xcm"
      },
      ExchangeAsset: {
        give: "XcmV3MultiassetMultiAssetFilter",
        want: "XcmV3MultiassetMultiAssets",
        maximal: "bool"
      },
      InitiateReserveWithdraw: {
        assets: "XcmV3MultiassetMultiAssetFilter",
        reserve: "StagingXcmV3MultiLocation",
        xcm: "XcmV3Xcm"
      },
      InitiateTeleport: {
        assets: "XcmV3MultiassetMultiAssetFilter",
        dest: "StagingXcmV3MultiLocation",
        xcm: "XcmV3Xcm"
      },
      ReportHolding: {
        responseInfo: "XcmV3QueryResponseInfo",
        assets: "XcmV3MultiassetMultiAssetFilter"
      },
      BuyExecution: {
        fees: "XcmV3MultiAsset",
        weightLimit: "XcmV3WeightLimit"
      },
      RefundSurplus: "Null",
      SetErrorHandler: "XcmV3Xcm",
      SetAppendix: "XcmV3Xcm",
      ClearError: "Null",
      ClaimAsset: {
        assets: "XcmV3MultiassetMultiAssets",
        ticket: "StagingXcmV3MultiLocation"
      },
      Trap: "Compact<u64>",
      SubscribeVersion: {
        queryId: "Compact<u64>",
        maxResponseWeight: "SpWeightsWeightV2Weight"
      },
      UnsubscribeVersion: "Null",
      BurnAsset: "XcmV3MultiassetMultiAssets",
      ExpectAsset: "XcmV3MultiassetMultiAssets",
      ExpectOrigin: "Option<StagingXcmV3MultiLocation>",
      ExpectError: "Option<(u32,XcmV3TraitsError)>",
      ExpectTransactStatus: "XcmV3MaybeErrorCode",
      QueryPallet: {
        moduleName: "Bytes",
        responseInfo: "XcmV3QueryResponseInfo"
      },
      ExpectPallet: {
        index: "Compact<u32>",
        name: "Bytes",
        moduleName: "Bytes",
        crateMajor: "Compact<u32>",
        minCrateMinor: "Compact<u32>"
      },
      ReportTransactStatus: "XcmV3QueryResponseInfo",
      ClearTransactStatus: "Null",
      UniversalOrigin: "XcmV3Junction",
      ExportMessage: {
        network: "XcmV3JunctionNetworkId",
        destination: "XcmV3Junctions",
        xcm: "XcmV3Xcm"
      },
      LockAsset: {
        asset: "XcmV3MultiAsset",
        unlocker: "StagingXcmV3MultiLocation"
      },
      UnlockAsset: {
        asset: "XcmV3MultiAsset",
        target: "StagingXcmV3MultiLocation"
      },
      NoteUnlockable: {
        asset: "XcmV3MultiAsset",
        owner: "StagingXcmV3MultiLocation"
      },
      RequestUnlock: {
        asset: "XcmV3MultiAsset",
        locker: "StagingXcmV3MultiLocation"
      },
      SetFeesMode: {
        jitWithdraw: "bool"
      },
      SetTopic: "[u8;32]",
      ClearTopic: "Null",
      AliasOrigin: "StagingXcmV3MultiLocation",
      UnpaidExecution: {
        weightLimit: "XcmV3WeightLimit",
        checkOrigin: "Option<StagingXcmV3MultiLocation>"
      }
    }
  },
  /**
   * Lookup307: xcm::v3::Response
   **/
  XcmV3Response: {
    _enum: {
      Null: "Null",
      Assets: "XcmV3MultiassetMultiAssets",
      ExecutionResult: "Option<(u32,XcmV3TraitsError)>",
      Version: "u32",
      PalletsInfo: "Vec<XcmV3PalletInfo>",
      DispatchResult: "XcmV3MaybeErrorCode"
    }
  },
  /**
   * Lookup309: xcm::v3::PalletInfo
   **/
  XcmV3PalletInfo: {
    index: "Compact<u32>",
    name: "Bytes",
    moduleName: "Bytes",
    major: "Compact<u32>",
    minor: "Compact<u32>",
    patch: "Compact<u32>"
  },
  /**
   * Lookup313: xcm::v3::QueryResponseInfo
   **/
  XcmV3QueryResponseInfo: {
    destination: "StagingXcmV3MultiLocation",
    queryId: "Compact<u64>",
    maxWeight: "SpWeightsWeightV2Weight"
  },
  /**
   * Lookup314: xcm::v3::multiasset::MultiAssetFilter
   **/
  XcmV3MultiassetMultiAssetFilter: {
    _enum: {
      Definite: "XcmV3MultiassetMultiAssets",
      Wild: "XcmV3MultiassetWildMultiAsset"
    }
  },
  /**
   * Lookup315: xcm::v3::multiasset::WildMultiAsset
   **/
  XcmV3MultiassetWildMultiAsset: {
    _enum: {
      All: "Null",
      AllOf: {
        id: "XcmV3MultiassetAssetId",
        fun: "XcmV3MultiassetWildFungibility"
      },
      AllCounted: "Compact<u32>",
      AllOfCounted: {
        id: "XcmV3MultiassetAssetId",
        fun: "XcmV3MultiassetWildFungibility",
        count: "Compact<u32>"
      }
    }
  },
  /**
   * Lookup316: xcm::v3::multiasset::WildFungibility
   **/
  XcmV3MultiassetWildFungibility: {
    _enum: ["Fungible", "NonFungible"]
  },
  /**
   * Lookup328: staging_xcm_executor::traits::asset_transfer::TransferType
   **/
  StagingXcmExecutorAssetTransferTransferType: {
    _enum: {
      Teleport: "Null",
      LocalReserve: "Null",
      DestinationReserve: "Null",
      RemoteReserve: "XcmVersionedLocation"
    }
  },
  /**
   * Lookup329: xcm::VersionedAssetId
   **/
  XcmVersionedAssetId: {
    _enum: {
      __Unused0: "Null",
      __Unused1: "Null",
      __Unused2: "Null",
      V3: "XcmV3MultiassetAssetId",
      V4: "StagingXcmV4AssetAssetId"
    }
  },
  /**
   * Lookup330: cumulus_pallet_xcm::pallet::Call<T>
   **/
  CumulusPalletXcmCall: "Null",
  /**
   * Lookup331: pallet_message_queue::pallet::Call<T>
   **/
  PalletMessageQueueCall: {
    _enum: {
      reap_page: {
        messageOrigin: "CumulusPrimitivesCoreAggregateMessageOrigin",
        pageIndex: "u32"
      },
      execute_overweight: {
        messageOrigin: "CumulusPrimitivesCoreAggregateMessageOrigin",
        page: "u32",
        index: "u32",
        weightLimit: "SpWeightsWeightV2Weight"
      }
    }
  },
  /**
   * Lookup332: pallet_storage_providers::pallet::Call<T>
   **/
  PalletStorageProvidersCall: {
    _enum: {
      request_msp_sign_up: {
        capacity: "u64",
        multiaddresses: "Vec<Bytes>",
        valuePropPricePerUnitOfDataPerBlock: "u128",
        commitment: "Bytes",
        valuePropMaxDataLimit: "u64",
        paymentAccount: "AccountId32"
      },
      request_bsp_sign_up: {
        capacity: "u64",
        multiaddresses: "Vec<Bytes>",
        paymentAccount: "AccountId32"
      },
      confirm_sign_up: {
        providerAccount: "Option<AccountId32>"
      },
      cancel_sign_up: "Null",
      msp_sign_off: "Null",
      bsp_sign_off: "Null",
      change_capacity: {
        newCapacity: "u64"
      },
      add_value_prop: {
        pricePerUnitOfDataPerBlock: "u128",
        commitment: "Bytes",
        bucketDataLimit: "u64"
      },
      make_value_prop_unavailable: {
        valuePropId: "H256"
      },
      add_multiaddress: {
        newMultiaddress: "Bytes"
      },
      remove_multiaddress: {
        multiaddress: "Bytes"
      },
      force_msp_sign_up: {
        who: "AccountId32",
        mspId: "H256",
        capacity: "u64",
        multiaddresses: "Vec<Bytes>",
        valuePropPricePerUnitOfDataPerBlock: "u128",
        commitment: "Bytes",
        valuePropMaxDataLimit: "u64",
        paymentAccount: "AccountId32"
      },
      force_bsp_sign_up: {
        who: "AccountId32",
        bspId: "H256",
        capacity: "u64",
        multiaddresses: "Vec<Bytes>",
        paymentAccount: "AccountId32",
        weight: "Option<u32>"
      },
      slash: {
        providerId: "H256"
      },
      top_up_deposit: "Null"
    }
  },
  /**
   * Lookup333: pallet_file_system::pallet::Call<T>
   **/
  PalletFileSystemCall: {
    _enum: {
      create_bucket: {
        mspId: "Option<H256>",
        name: "Bytes",
        private: "bool",
        valuePropId: "Option<H256>"
      },
      request_move_bucket: {
        bucketId: "H256",
        newMspId: "H256"
      },
      msp_respond_move_bucket_request: {
        bucketId: "H256",
        response: "PalletFileSystemBucketMoveRequestResponse"
      },
      update_bucket_privacy: {
        bucketId: "H256",
        private: "bool"
      },
      create_and_associate_collection_with_bucket: {
        bucketId: "H256"
      },
      delete_bucket: {
        bucketId: "H256"
      },
      issue_storage_request: {
        _alias: {
          size_: "size"
        },
        bucketId: "H256",
        location: "Bytes",
        fingerprint: "H256",
        size_: "u64",
        mspId: "Option<H256>",
        peerIds: "Vec<Bytes>"
      },
      revoke_storage_request: {
        fileKey: "H256"
      },
      msp_respond_storage_requests_multiple_buckets: {
        storageRequestMspResponse: "Vec<PalletFileSystemStorageRequestMspBucketResponse>"
      },
      msp_stop_storing_bucket: {
        bucketId: "H256"
      },
      bsp_volunteer: {
        fileKey: "H256"
      },
      bsp_confirm_storing: {
        nonInclusionForestProof: "SpTrieStorageProofCompactProof",
        fileKeysAndProofs: "Vec<(H256,ShpFileKeyVerifierFileKeyProof)>"
      },
      bsp_request_stop_storing: {
        _alias: {
          size_: "size"
        },
        fileKey: "H256",
        bucketId: "H256",
        location: "Bytes",
        owner: "AccountId32",
        fingerprint: "H256",
        size_: "u64",
        canServe: "bool",
        inclusionForestProof: "SpTrieStorageProofCompactProof"
      },
      bsp_confirm_stop_storing: {
        fileKey: "H256",
        inclusionForestProof: "SpTrieStorageProofCompactProof"
      },
      stop_storing_for_insolvent_user: {
        _alias: {
          size_: "size"
        },
        fileKey: "H256",
        bucketId: "H256",
        location: "Bytes",
        owner: "AccountId32",
        fingerprint: "H256",
        size_: "u64",
        inclusionForestProof: "SpTrieStorageProofCompactProof"
      },
      delete_file: {
        _alias: {
          size_: "size"
        },
        bucketId: "H256",
        fileKey: "H256",
        location: "Bytes",
        size_: "u64",
        fingerprint: "H256",
        maybeInclusionForestProof: "Option<SpTrieStorageProofCompactProof>"
      },
      pending_file_deletion_request_submit_proof: {
        user: "AccountId32",
        fileKey: "H256",
        bucketId: "H256",
        forestProof: "SpTrieStorageProofCompactProof"
      },
      set_global_parameters: {
        replicationTarget: "Option<u32>",
        tickRangeToMaximumThreshold: "Option<u32>"
      }
    }
  },
  /**
   * Lookup334: pallet_file_system::types::BucketMoveRequestResponse
   **/
  PalletFileSystemBucketMoveRequestResponse: {
    _enum: ["Accepted", "Rejected"]
  },
  /**
   * Lookup336: pallet_file_system::types::StorageRequestMspBucketResponse<T>
   **/
  PalletFileSystemStorageRequestMspBucketResponse: {
    bucketId: "H256",
    accept: "Option<PalletFileSystemStorageRequestMspAcceptedFileKeys>",
    reject: "Vec<PalletFileSystemRejectedStorageRequest>"
  },
  /**
   * Lookup338: pallet_file_system::types::StorageRequestMspAcceptedFileKeys<T>
   **/
  PalletFileSystemStorageRequestMspAcceptedFileKeys: {
    fileKeysAndProofs: "Vec<PalletFileSystemFileKeyWithProof>",
    nonInclusionForestProof: "SpTrieStorageProofCompactProof"
  },
  /**
   * Lookup340: pallet_file_system::types::FileKeyWithProof<T>
   **/
  PalletFileSystemFileKeyWithProof: {
    fileKey: "H256",
    proof: "ShpFileKeyVerifierFileKeyProof"
  },
  /**
   * Lookup343: pallet_file_system::types::RejectedStorageRequest<T>
   **/
  PalletFileSystemRejectedStorageRequest: {
    fileKey: "H256",
    reason: "PalletFileSystemRejectedStorageRequestReason"
  },
  /**
   * Lookup350: pallet_proofs_dealer::pallet::Call<T>
   **/
  PalletProofsDealerCall: {
    _enum: {
      challenge: {
        key: "H256"
      },
      submit_proof: {
        proof: "PalletProofsDealerProof",
        provider: "Option<H256>"
      },
      force_initialise_challenge_cycle: {
        provider: "H256"
      },
      set_paused: {
        paused: "bool"
      }
    }
  },
  /**
   * Lookup351: pallet_randomness::pallet::Call<T>
   **/
  PalletRandomnessCall: {
    _enum: ["set_babe_randomness"]
  },
  /**
   * Lookup352: pallet_payment_streams::pallet::Call<T>
   **/
  PalletPaymentStreamsCall: {
    _enum: {
      create_fixed_rate_payment_stream: {
        providerId: "H256",
        userAccount: "AccountId32",
        rate: "u128"
      },
      update_fixed_rate_payment_stream: {
        providerId: "H256",
        userAccount: "AccountId32",
        newRate: "u128"
      },
      delete_fixed_rate_payment_stream: {
        providerId: "H256",
        userAccount: "AccountId32"
      },
      create_dynamic_rate_payment_stream: {
        providerId: "H256",
        userAccount: "AccountId32",
        amountProvided: "u64"
      },
      update_dynamic_rate_payment_stream: {
        providerId: "H256",
        userAccount: "AccountId32",
        newAmountProvided: "u64"
      },
      delete_dynamic_rate_payment_stream: {
        providerId: "H256",
        userAccount: "AccountId32"
      },
      charge_payment_streams: {
        userAccount: "AccountId32"
      },
      charge_multiple_users_payment_streams: {
        userAccounts: "Vec<AccountId32>"
      },
      pay_outstanding_debt: {
        amountOfStreamsToPay: "u32"
      },
      clear_insolvent_flag: "Null"
    }
  },
  /**
   * Lookup353: pallet_bucket_nfts::pallet::Call<T>
   **/
  PalletBucketNftsCall: {
    _enum: {
      share_access: {
        recipient: "MultiAddress",
        bucket: "H256",
        itemId: "u32",
        readAccessRegex: "Option<Bytes>"
      },
      update_read_access: {
        bucket: "H256",
        itemId: "u32",
        readAccessRegex: "Option<Bytes>"
      }
    }
  },
  /**
   * Lookup355: pallet_nfts::pallet::Call<T, I>
   **/
  PalletNftsCall: {
    _enum: {
      create: {
        admin: "MultiAddress",
        config: "PalletNftsCollectionConfig"
      },
      force_create: {
        owner: "MultiAddress",
        config: "PalletNftsCollectionConfig"
      },
      destroy: {
        collection: "u32",
        witness: "PalletNftsDestroyWitness"
      },
      mint: {
        collection: "u32",
        item: "u32",
        mintTo: "MultiAddress",
        witnessData: "Option<PalletNftsMintWitness>"
      },
      force_mint: {
        collection: "u32",
        item: "u32",
        mintTo: "MultiAddress",
        itemConfig: "PalletNftsItemConfig"
      },
      burn: {
        collection: "u32",
        item: "u32"
      },
      transfer: {
        collection: "u32",
        item: "u32",
        dest: "MultiAddress"
      },
      redeposit: {
        collection: "u32",
        items: "Vec<u32>"
      },
      lock_item_transfer: {
        collection: "u32",
        item: "u32"
      },
      unlock_item_transfer: {
        collection: "u32",
        item: "u32"
      },
      lock_collection: {
        collection: "u32",
        lockSettings: "u64"
      },
      transfer_ownership: {
        collection: "u32",
        newOwner: "MultiAddress"
      },
      set_team: {
        collection: "u32",
        issuer: "Option<MultiAddress>",
        admin: "Option<MultiAddress>",
        freezer: "Option<MultiAddress>"
      },
      force_collection_owner: {
        collection: "u32",
        owner: "MultiAddress"
      },
      force_collection_config: {
        collection: "u32",
        config: "PalletNftsCollectionConfig"
      },
      approve_transfer: {
        collection: "u32",
        item: "u32",
        delegate: "MultiAddress",
        maybeDeadline: "Option<u32>"
      },
      cancel_approval: {
        collection: "u32",
        item: "u32",
        delegate: "MultiAddress"
      },
      clear_all_transfer_approvals: {
        collection: "u32",
        item: "u32"
      },
      lock_item_properties: {
        collection: "u32",
        item: "u32",
        lockMetadata: "bool",
        lockAttributes: "bool"
      },
      set_attribute: {
        collection: "u32",
        maybeItem: "Option<u32>",
        namespace: "PalletNftsAttributeNamespace",
        key: "Bytes",
        value: "Bytes"
      },
      force_set_attribute: {
        setAs: "Option<AccountId32>",
        collection: "u32",
        maybeItem: "Option<u32>",
        namespace: "PalletNftsAttributeNamespace",
        key: "Bytes",
        value: "Bytes"
      },
      clear_attribute: {
        collection: "u32",
        maybeItem: "Option<u32>",
        namespace: "PalletNftsAttributeNamespace",
        key: "Bytes"
      },
      approve_item_attributes: {
        collection: "u32",
        item: "u32",
        delegate: "MultiAddress"
      },
      cancel_item_attributes_approval: {
        collection: "u32",
        item: "u32",
        delegate: "MultiAddress",
        witness: "PalletNftsCancelAttributesApprovalWitness"
      },
      set_metadata: {
        collection: "u32",
        item: "u32",
        data: "Bytes"
      },
      clear_metadata: {
        collection: "u32",
        item: "u32"
      },
      set_collection_metadata: {
        collection: "u32",
        data: "Bytes"
      },
      clear_collection_metadata: {
        collection: "u32"
      },
      set_accept_ownership: {
        maybeCollection: "Option<u32>"
      },
      set_collection_max_supply: {
        collection: "u32",
        maxSupply: "u32"
      },
      update_mint_settings: {
        collection: "u32",
        mintSettings: "PalletNftsMintSettings"
      },
      set_price: {
        collection: "u32",
        item: "u32",
        price: "Option<u128>",
        whitelistedBuyer: "Option<MultiAddress>"
      },
      buy_item: {
        collection: "u32",
        item: "u32",
        bidPrice: "u128"
      },
      pay_tips: {
        tips: "Vec<PalletNftsItemTip>"
      },
      create_swap: {
        offeredCollection: "u32",
        offeredItem: "u32",
        desiredCollection: "u32",
        maybeDesiredItem: "Option<u32>",
        maybePrice: "Option<PalletNftsPriceWithDirection>",
        duration: "u32"
      },
      cancel_swap: {
        offeredCollection: "u32",
        offeredItem: "u32"
      },
      claim_swap: {
        sendCollection: "u32",
        sendItem: "u32",
        receiveCollection: "u32",
        receiveItem: "u32",
        witnessPrice: "Option<PalletNftsPriceWithDirection>"
      },
      mint_pre_signed: {
        mintData: "PalletNftsPreSignedMint",
        signature: "SpRuntimeMultiSignature",
        signer: "AccountId32"
      },
      set_attributes_pre_signed: {
        data: "PalletNftsPreSignedAttributes",
        signature: "SpRuntimeMultiSignature",
        signer: "AccountId32"
      }
    }
  },
  /**
   * Lookup356: pallet_nfts::types::CollectionConfig<Price, BlockNumber, CollectionId>
   **/
  PalletNftsCollectionConfig: {
    settings: "u64",
    maxSupply: "Option<u32>",
    mintSettings: "PalletNftsMintSettings"
  },
  /**
   * Lookup358: pallet_nfts::types::CollectionSetting
   **/
  PalletNftsCollectionSetting: {
    _enum: [
      "__Unused0",
      "TransferableItems",
      "UnlockedMetadata",
      "__Unused3",
      "UnlockedAttributes",
      "__Unused5",
      "__Unused6",
      "__Unused7",
      "UnlockedMaxSupply",
      "__Unused9",
      "__Unused10",
      "__Unused11",
      "__Unused12",
      "__Unused13",
      "__Unused14",
      "__Unused15",
      "DepositRequired"
    ]
  },
  /**
   * Lookup359: pallet_nfts::types::MintSettings<Price, BlockNumber, CollectionId>
   **/
  PalletNftsMintSettings: {
    mintType: "PalletNftsMintType",
    price: "Option<u128>",
    startBlock: "Option<u32>",
    endBlock: "Option<u32>",
    defaultItemSettings: "u64"
  },
  /**
   * Lookup360: pallet_nfts::types::MintType<CollectionId>
   **/
  PalletNftsMintType: {
    _enum: {
      Issuer: "Null",
      Public: "Null",
      HolderOf: "u32"
    }
  },
  /**
   * Lookup363: pallet_nfts::types::ItemSetting
   **/
  PalletNftsItemSetting: {
    _enum: ["__Unused0", "Transferable", "UnlockedMetadata", "__Unused3", "UnlockedAttributes"]
  },
  /**
   * Lookup364: pallet_nfts::types::DestroyWitness
   **/
  PalletNftsDestroyWitness: {
    itemMetadatas: "Compact<u32>",
    itemConfigs: "Compact<u32>",
    attributes: "Compact<u32>"
  },
  /**
   * Lookup366: pallet_nfts::types::MintWitness<ItemId, Balance>
   **/
  PalletNftsMintWitness: {
    ownedItem: "Option<u32>",
    mintPrice: "Option<u128>"
  },
  /**
   * Lookup367: pallet_nfts::types::ItemConfig
   **/
  PalletNftsItemConfig: {
    settings: "u64"
  },
  /**
   * Lookup369: pallet_nfts::types::CancelAttributesApprovalWitness
   **/
  PalletNftsCancelAttributesApprovalWitness: {
    accountAttributes: "u32"
  },
  /**
   * Lookup371: pallet_nfts::types::ItemTip<CollectionId, ItemId, sp_core::crypto::AccountId32, Amount>
   **/
  PalletNftsItemTip: {
    collection: "u32",
    item: "u32",
    receiver: "AccountId32",
    amount: "u128"
  },
  /**
   * Lookup373: pallet_nfts::types::PreSignedMint<CollectionId, ItemId, sp_core::crypto::AccountId32, Deadline, Balance>
   **/
  PalletNftsPreSignedMint: {
    collection: "u32",
    item: "u32",
    attributes: "Vec<(Bytes,Bytes)>",
    metadata: "Bytes",
    onlyAccount: "Option<AccountId32>",
    deadline: "u32",
    mintPrice: "Option<u128>"
  },
  /**
   * Lookup374: sp_runtime::MultiSignature
   **/
  SpRuntimeMultiSignature: {
    _enum: {
      Ed25519: "[u8;64]",
      Sr25519: "[u8;64]",
      Ecdsa: "[u8;65]"
    }
  },
  /**
   * Lookup377: pallet_nfts::types::PreSignedAttributes<CollectionId, ItemId, sp_core::crypto::AccountId32, Deadline>
   **/
  PalletNftsPreSignedAttributes: {
    collection: "u32",
    item: "u32",
    attributes: "Vec<(Bytes,Bytes)>",
    namespace: "PalletNftsAttributeNamespace",
    deadline: "u32"
  },
  /**
   * Lookup378: pallet_parameters::pallet::Call<T>
   **/
  PalletParametersCall: {
    _enum: {
      set_parameter: {
        keyValue: "StorageHubRuntimeConfigsRuntimeParamsRuntimeParameters"
      }
    }
  },
  /**
   * Lookup379: storage_hub_runtime::configs::runtime_params::RuntimeParameters
   **/
  StorageHubRuntimeConfigsRuntimeParamsRuntimeParameters: {
    _enum: {
      RuntimeConfig: "StorageHubRuntimeConfigsRuntimeParamsDynamicParamsRuntimeConfigParameters"
    }
  },
  /**
   * Lookup380: storage_hub_runtime::configs::runtime_params::dynamic_params::runtime_config::Parameters
   **/
  StorageHubRuntimeConfigsRuntimeParamsDynamicParamsRuntimeConfigParameters: {
    _enum: {
      SlashAmountPerMaxFileSize:
        "(StorageHubRuntimeConfigsRuntimeParamsDynamicParamsRuntimeConfigSlashAmountPerMaxFileSize,Option<u128>)",
      StakeToChallengePeriod:
        "(StorageHubRuntimeConfigsRuntimeParamsDynamicParamsRuntimeConfigStakeToChallengePeriod,Option<u128>)",
      CheckpointChallengePeriod:
        "(StorageHubRuntimeConfigsRuntimeParamsDynamicParamsRuntimeConfigCheckpointChallengePeriod,Option<u32>)",
      MinChallengePeriod:
        "(StorageHubRuntimeConfigsRuntimeParamsDynamicParamsRuntimeConfigMinChallengePeriod,Option<u32>)",
      SystemUtilisationLowerThresholdPercentage:
        "(StorageHubRuntimeConfigsRuntimeParamsDynamicParamsRuntimeConfigSystemUtilisationLowerThresholdPercentage,Option<Perbill>)",
      SystemUtilisationUpperThresholdPercentage:
        "(StorageHubRuntimeConfigsRuntimeParamsDynamicParamsRuntimeConfigSystemUtilisationUpperThresholdPercentage,Option<Perbill>)",
      MostlyStablePrice:
        "(StorageHubRuntimeConfigsRuntimeParamsDynamicParamsRuntimeConfigMostlyStablePrice,Option<u128>)",
      MaxPrice:
        "(StorageHubRuntimeConfigsRuntimeParamsDynamicParamsRuntimeConfigMaxPrice,Option<u128>)",
      MinPrice:
        "(StorageHubRuntimeConfigsRuntimeParamsDynamicParamsRuntimeConfigMinPrice,Option<u128>)",
      UpperExponentFactor:
        "(StorageHubRuntimeConfigsRuntimeParamsDynamicParamsRuntimeConfigUpperExponentFactor,Option<u32>)",
      LowerExponentFactor:
        "(StorageHubRuntimeConfigsRuntimeParamsDynamicParamsRuntimeConfigLowerExponentFactor,Option<u32>)",
      ZeroSizeBucketFixedRate:
        "(StorageHubRuntimeConfigsRuntimeParamsDynamicParamsRuntimeConfigZeroSizeBucketFixedRate,Option<u128>)",
      IdealUtilisationRate:
        "(StorageHubRuntimeConfigsRuntimeParamsDynamicParamsRuntimeConfigIdealUtilisationRate,Option<Perbill>)",
      DecayRate:
        "(StorageHubRuntimeConfigsRuntimeParamsDynamicParamsRuntimeConfigDecayRate,Option<Perbill>)",
      MinimumTreasuryCut:
        "(StorageHubRuntimeConfigsRuntimeParamsDynamicParamsRuntimeConfigMinimumTreasuryCut,Option<Perbill>)",
      MaximumTreasuryCut:
        "(StorageHubRuntimeConfigsRuntimeParamsDynamicParamsRuntimeConfigMaximumTreasuryCut,Option<Perbill>)",
      BspStopStoringFilePenalty:
        "(StorageHubRuntimeConfigsRuntimeParamsDynamicParamsRuntimeConfigBspStopStoringFilePenalty,Option<u128>)"
    }
  },
  /**
   * Lookup382: pallet_sudo::pallet::Error<T>
   **/
  PalletSudoError: {
    _enum: ["RequireSudo"]
  },
  /**
   * Lookup385: pallet_collator_selection::pallet::CandidateInfo<sp_core::crypto::AccountId32, Balance>
   **/
  PalletCollatorSelectionCandidateInfo: {
    who: "AccountId32",
    deposit: "u128"
  },
  /**
   * Lookup387: pallet_collator_selection::pallet::Error<T>
   **/
  PalletCollatorSelectionError: {
    _enum: [
      "TooManyCandidates",
      "TooFewEligibleCollators",
      "AlreadyCandidate",
      "NotCandidate",
      "TooManyInvulnerables",
      "AlreadyInvulnerable",
      "NotInvulnerable",
      "NoAssociatedValidatorId",
      "ValidatorNotRegistered",
      "InsertToCandidateListFailed",
      "RemoveFromCandidateListFailed",
      "DepositTooLow",
      "UpdateCandidateListFailed",
      "InsufficientBond",
      "TargetIsNotCandidate",
      "IdenticalDeposit",
      "InvalidUnreserve"
    ]
  },
  /**
   * Lookup391: sp_core::crypto::KeyTypeId
   **/
  SpCoreCryptoKeyTypeId: "[u8;4]",
  /**
   * Lookup392: pallet_session::pallet::Error<T>
   **/
  PalletSessionError: {
    _enum: ["InvalidProof", "NoAssociatedValidatorId", "DuplicatedKey", "NoKeys", "NoAccount"]
  },
  /**
   * Lookup401: cumulus_pallet_xcmp_queue::OutboundChannelDetails
   **/
  CumulusPalletXcmpQueueOutboundChannelDetails: {
    recipient: "u32",
    state: "CumulusPalletXcmpQueueOutboundState",
    signalsExist: "bool",
    firstIndex: "u16",
    lastIndex: "u16"
  },
  /**
   * Lookup402: cumulus_pallet_xcmp_queue::OutboundState
   **/
  CumulusPalletXcmpQueueOutboundState: {
    _enum: ["Ok", "Suspended"]
  },
  /**
   * Lookup406: cumulus_pallet_xcmp_queue::QueueConfigData
   **/
  CumulusPalletXcmpQueueQueueConfigData: {
    suspendThreshold: "u32",
    dropThreshold: "u32",
    resumeThreshold: "u32"
  },
  /**
   * Lookup407: cumulus_pallet_xcmp_queue::pallet::Error<T>
   **/
  CumulusPalletXcmpQueueError: {
    _enum: [
      "BadQueueConfig",
      "AlreadySuspended",
      "AlreadyResumed",
      "TooManyActiveOutboundChannels",
      "TooBig"
    ]
  },
  /**
   * Lookup408: pallet_xcm::pallet::QueryStatus<BlockNumber>
   **/
  PalletXcmQueryStatus: {
    _enum: {
      Pending: {
        responder: "XcmVersionedLocation",
        maybeMatchQuerier: "Option<XcmVersionedLocation>",
        maybeNotify: "Option<(u8,u8)>",
        timeout: "u32"
      },
      VersionNotifier: {
        origin: "XcmVersionedLocation",
        isActive: "bool"
      },
      Ready: {
        response: "XcmVersionedResponse",
        at: "u32"
      }
    }
  },
  /**
   * Lookup412: xcm::VersionedResponse
   **/
  XcmVersionedResponse: {
    _enum: {
      __Unused0: "Null",
      __Unused1: "Null",
      V2: "XcmV2Response",
      V3: "XcmV3Response",
      V4: "StagingXcmV4Response"
    }
  },
  /**
   * Lookup418: pallet_xcm::pallet::VersionMigrationStage
   **/
  PalletXcmVersionMigrationStage: {
    _enum: {
      MigrateSupportedVersion: "Null",
      MigrateVersionNotifiers: "Null",
      NotifyCurrentTargets: "Option<Bytes>",
      MigrateAndNotifyOldTargets: "Null"
    }
  },
  /**
   * Lookup421: pallet_xcm::pallet::RemoteLockedFungibleRecord<ConsumerIdentifier, MaxConsumers>
   **/
  PalletXcmRemoteLockedFungibleRecord: {
    amount: "u128",
    owner: "XcmVersionedLocation",
    locker: "XcmVersionedLocation",
    consumers: "Vec<(Null,u128)>"
  },
  /**
   * Lookup428: pallet_xcm::pallet::Error<T>
   **/
  PalletXcmError: {
    _enum: [
      "Unreachable",
      "SendFailure",
      "Filtered",
      "UnweighableMessage",
      "DestinationNotInvertible",
      "Empty",
      "CannotReanchor",
      "TooManyAssets",
      "InvalidOrigin",
      "BadVersion",
      "BadLocation",
      "NoSubscription",
      "AlreadySubscribed",
      "CannotCheckOutTeleport",
      "LowBalance",
      "TooManyLocks",
      "AccountNotSovereign",
      "FeesNotMet",
      "LockNotFound",
      "InUse",
      "__Unused20",
      "InvalidAssetUnknownReserve",
      "InvalidAssetUnsupportedReserve",
      "TooManyReserves",
      "LocalExecutionIncomplete"
    ]
  },
  /**
   * Lookup429: pallet_message_queue::BookState<cumulus_primitives_core::AggregateMessageOrigin>
   **/
  PalletMessageQueueBookState: {
    _alias: {
      size_: "size"
    },
    begin: "u32",
    end: "u32",
    count: "u32",
    readyNeighbours: "Option<PalletMessageQueueNeighbours>",
    messageCount: "u64",
    size_: "u64"
  },
  /**
   * Lookup431: pallet_message_queue::Neighbours<cumulus_primitives_core::AggregateMessageOrigin>
   **/
  PalletMessageQueueNeighbours: {
    prev: "CumulusPrimitivesCoreAggregateMessageOrigin",
    next: "CumulusPrimitivesCoreAggregateMessageOrigin"
  },
  /**
   * Lookup433: pallet_message_queue::Page<Size, HeapSize>
   **/
  PalletMessageQueuePage: {
    remaining: "u32",
    remainingSize: "u32",
    firstIndex: "u32",
    first: "u32",
    last: "u32",
    heap: "Bytes"
  },
  /**
   * Lookup435: pallet_message_queue::pallet::Error<T>
   **/
  PalletMessageQueueError: {
    _enum: [
      "NotReapable",
      "NoPage",
      "NoMessage",
      "AlreadyProcessed",
      "Queued",
      "InsufficientWeight",
      "TemporarilyUnprocessable",
      "QueuePaused",
      "RecursiveDisallowed"
    ]
  },
  /**
   * Lookup436: pallet_storage_providers::types::SignUpRequest<T>
   **/
  PalletStorageProvidersSignUpRequest: {
    spSignUpRequest: "PalletStorageProvidersSignUpRequestSpParams",
    at: "u32"
  },
  /**
   * Lookup437: pallet_storage_providers::types::SignUpRequestSpParams<T>
   **/
  PalletStorageProvidersSignUpRequestSpParams: {
    _enum: {
      BackupStorageProvider: "PalletStorageProvidersBackupStorageProvider",
      MainStorageProvider: "PalletStorageProvidersMainStorageProviderSignUpRequest"
    }
  },
  /**
   * Lookup438: pallet_storage_providers::types::BackupStorageProvider<T>
   **/
  PalletStorageProvidersBackupStorageProvider: {
    capacity: "u64",
    capacityUsed: "u64",
    multiaddresses: "Vec<Bytes>",
    root: "H256",
    lastCapacityChange: "u32",
    ownerAccount: "AccountId32",
    paymentAccount: "AccountId32",
    reputationWeight: "u32",
    signUpBlock: "u32"
  },
  /**
   * Lookup439: pallet_storage_providers::types::MainStorageProviderSignUpRequest<T>
   **/
  PalletStorageProvidersMainStorageProviderSignUpRequest: {
    mspInfo: "PalletStorageProvidersMainStorageProvider",
    valueProp: "PalletStorageProvidersValueProposition"
  },
  /**
   * Lookup440: pallet_storage_providers::types::MainStorageProvider<T>
   **/
  PalletStorageProvidersMainStorageProvider: {
    capacity: "u64",
    capacityUsed: "u64",
    multiaddresses: "Vec<Bytes>",
    lastCapacityChange: "u32",
    ownerAccount: "AccountId32",
    paymentAccount: "AccountId32",
    signUpBlock: "u32"
  },
  /**
   * Lookup441: pallet_storage_providers::types::Bucket<T>
   **/
  PalletStorageProvidersBucket: {
    _alias: {
      size_: "size"
    },
    root: "H256",
    userId: "AccountId32",
    mspId: "Option<H256>",
    private: "bool",
    readAccessGroupId: "Option<u32>",
    size_: "u64",
    valuePropId: "Option<H256>"
  },
  /**
   * Lookup444: pallet_storage_providers::pallet::Error<T>
   **/
  PalletStorageProvidersError: {
    _enum: [
      "AlreadyRegistered",
      "SignUpNotRequested",
      "SignUpRequestPending",
      "NoMultiAddress",
      "InvalidMultiAddress",
      "StorageTooLow",
      "NotEnoughBalance",
      "CannotHoldDeposit",
      "StorageStillInUse",
      "SignOffPeriodNotPassed",
      "RandomnessNotValidYet",
      "SignUpRequestExpired",
      "NewCapacityLessThanUsedStorage",
      "NewCapacityEqualsCurrentCapacity",
      "NewCapacityCantBeZero",
      "NotEnoughTimePassed",
      "NewUsedCapacityExceedsStorageCapacity",
      "DepositTooLow",
      "NotRegistered",
      "NoUserId",
      "NoBucketId",
      "SpRegisteredButDataNotFound",
      "BucketNotFound",
      "BucketAlreadyExists",
      "BucketNotEmpty",
      "AppendBucketToMspFailed",
      "ProviderNotSlashable",
      "TopUpNotRequired",
      "BucketMustHaveMspForOperation",
      "MultiAddressesMaxAmountReached",
      "MultiAddressNotFound",
      "MultiAddressAlreadyExists",
      "LastMultiAddressCantBeRemoved",
      "ValuePropositionNotFound",
      "ValuePropositionAlreadyExists",
      "ValuePropositionNotAvailable",
      "FixedRatePaymentStreamNotFound",
      "MspAlreadyAssignedToBucket",
      "BucketSizeExceedsLimit",
      "BucketHasNoValueProposition",
      "InvalidEncodedFileMetadata",
      "InvalidEncodedAccountId",
      "PaymentStreamNotFound"
    ]
  },
  /**
   * Lookup445: pallet_file_system::types::StorageRequestMetadata<T>
   **/
  PalletFileSystemStorageRequestMetadata: {
    _alias: {
      size_: "size"
    },
    requestedAt: "u32",
    owner: "AccountId32",
    bucketId: "H256",
    location: "Bytes",
    fingerprint: "H256",
    size_: "u64",
    msp: "Option<(H256,bool)>",
    userPeerIds: "Vec<Bytes>",
    bspsRequired: "u32",
    bspsConfirmed: "u32",
    bspsVolunteered: "u32"
  },
  /**
   * Lookup448: pallet_file_system::types::StorageRequestBspsMetadata<T>
   **/
  PalletFileSystemStorageRequestBspsMetadata: {
    confirmed: "bool"
  },
  /**
<<<<<<< HEAD
   * Lookup457: pallet_file_system::types::MoveBucketRequestMetadata<T>
=======
   * Lookup449: pallet_file_system::types::PendingFileDeletionRequest<T>
   **/
  PalletFileSystemPendingFileDeletionRequest: {
    user: "AccountId32",
    fileKey: "H256",
    bucketId: "H256",
    fileSize: "u64"
  },
  /**
   * Lookup455: pallet_file_system::types::MoveBucketRequestMetadata<T>
>>>>>>> 86102ffe
   **/
  PalletFileSystemMoveBucketRequestMetadata: {
    requester: "AccountId32"
  },
  /**
   * Lookup458: pallet_file_system::pallet::Error<T>
   **/
  PalletFileSystemError: {
    _enum: [
      "StorageRequestAlreadyRegistered",
      "StorageRequestNotFound",
      "StorageRequestNotRevoked",
      "StorageRequestExists",
      "ReplicationTargetCannotBeZero",
      "BspsRequiredExceedsTarget",
      "NotABsp",
      "NotAMsp",
      "NotASp",
      "BspNotVolunteered",
      "BspNotConfirmed",
      "BspAlreadyConfirmed",
      "StorageRequestBspsRequiredFulfilled",
      "BspAlreadyVolunteered",
      "InsufficientAvailableCapacity",
      "UnexpectedNumberOfRemovedVolunteeredBsps",
      "BspNotEligibleToVolunteer",
      "StorageRequestExpiredNoSlotAvailable",
      "StorageRequestNotAuthorized",
      "MaxBlockNumberReached",
      "FailedToEncodeBsp",
      "FailedToEncodeFingerprint",
      "FailedToDecodeThreshold",
      "AboveThreshold",
      "ThresholdArithmeticError",
      "FailedTypeConversion",
      "DividedByZero",
      "ImpossibleFailedToGetValue",
      "BucketIsNotPrivate",
      "BucketNotFound",
      "BucketNotEmpty",
      "NotBucketOwner",
      "ProviderRootNotFound",
      "ExpectedNonInclusionProof",
      "ExpectedInclusionProof",
      "InvalidFileKeyMetadata",
      "ThresholdBelowAsymptote",
      "NotFileOwner",
      "FileKeyAlreadyPendingDeletion",
      "MaxUserPendingDeletionRequestsReached",
      "MspNotStoringBucket",
      "FileKeyNotPendingDeletion",
      "FileSizeCannotBeZero",
      "NoGlobalReputationWeightSet",
      "MaximumThresholdCannotBeZero",
      "TickRangeToMaximumThresholdCannotBeZero",
      "PendingStopStoringRequestNotFound",
      "MinWaitForStopStoringNotReached",
      "PendingStopStoringRequestAlreadyExists",
      "UserNotInsolvent",
      "NotSelectedMsp",
      "MspAlreadyConfirmed",
      "RequestWithoutMsp",
      "MspAlreadyStoringBucket",
      "MoveBucketRequestNotFound",
      "BucketIsBeingMoved",
      "BspAlreadyDataServer",
      "BspDataServersExceeded",
      "FileMetadataProcessingQueueFull",
      "TooManyBatchResponses",
      "TooManyStorageRequestResponses",
      "InvalidBucketIdFileKeyPair",
      "InconsistentStateKeyAlreadyExists",
      "FixedRatePaymentStreamNotFound",
      "CannotHoldDeposit",
      "FailedToQueryEarliestFileVolunteerTick",
      "FailedToGetOwnerAccount",
      "NoFileKeysToConfirm",
      "RootNotUpdated"
    ]
  },
  /**
   * Lookup463: pallet_proofs_dealer::pallet::Error<T>
   **/
  PalletProofsDealerError: {
    _enum: [
      "NotProvider",
      "ChallengesQueueOverflow",
      "PriorityChallengesQueueOverflow",
      "FeeChargeFailed",
      "EmptyKeyProofs",
      "ProviderRootNotFound",
      "ZeroRoot",
      "NoRecordOfLastSubmittedProof",
      "ProviderStakeNotFound",
      "ZeroStake",
      "StakeCouldNotBeConverted",
      "ChallengesTickNotReached",
      "ChallengesTickTooOld",
      "ChallengesTickTooLate",
      "SeedNotFound",
      "CheckpointChallengesNotFound",
      "ForestProofVerificationFailed",
      "KeyProofNotFound",
      "KeyProofVerificationFailed",
      "FailedToApplyDelta",
      "FailedToUpdateProviderAfterKeyRemoval",
      "TooManyValidProofSubmitters"
    ]
  },
  /**
   * Lookup466: pallet_payment_streams::types::FixedRatePaymentStream<T>
   **/
  PalletPaymentStreamsFixedRatePaymentStream: {
    rate: "u128",
    lastChargedTick: "u32",
    userDeposit: "u128",
    outOfFundsTick: "Option<u32>"
  },
  /**
   * Lookup467: pallet_payment_streams::types::DynamicRatePaymentStream<T>
   **/
  PalletPaymentStreamsDynamicRatePaymentStream: {
    amountProvided: "u64",
    priceIndexWhenLastCharged: "u128",
    userDeposit: "u128",
    outOfFundsTick: "Option<u32>"
  },
  /**
   * Lookup468: pallet_payment_streams::types::ProviderLastChargeableInfo<T>
   **/
  PalletPaymentStreamsProviderLastChargeableInfo: {
    lastChargeableTick: "u32",
    priceIndex: "u128"
  },
  /**
   * Lookup469: pallet_payment_streams::pallet::Error<T>
   **/
  PalletPaymentStreamsError: {
    _enum: [
      "PaymentStreamAlreadyExists",
      "PaymentStreamNotFound",
      "NotAProvider",
      "ProviderInconsistencyError",
      "CannotHoldDeposit",
      "UpdateRateToSameRate",
      "UpdateAmountToSameAmount",
      "RateCantBeZero",
      "AmountProvidedCantBeZero",
      "LastChargedGreaterThanLastChargeable",
      "InvalidLastChargeableBlockNumber",
      "InvalidLastChargeablePriceIndex",
      "ChargeOverflow",
      "UserWithoutFunds",
      "UserNotFlaggedAsWithoutFunds",
      "CooldownPeriodNotPassed",
      "UserHasRemainingDebt"
    ]
  },
  /**
   * Lookup470: pallet_bucket_nfts::pallet::Error<T>
   **/
  PalletBucketNftsError: {
    _enum: [
      "BucketIsNotPrivate",
      "NotBucketOwner",
      "NoCorrespondingCollection",
      "ConvertBytesToBoundedVec"
    ]
  },
  /**
   * Lookup471: pallet_nfts::types::CollectionDetails<sp_core::crypto::AccountId32, DepositBalance>
   **/
  PalletNftsCollectionDetails: {
    owner: "AccountId32",
    ownerDeposit: "u128",
    items: "u32",
    itemMetadatas: "u32",
    itemConfigs: "u32",
    attributes: "u32"
  },
  /**
   * Lookup476: pallet_nfts::types::CollectionRole
   **/
  PalletNftsCollectionRole: {
    _enum: ["__Unused0", "Issuer", "Freezer", "__Unused3", "Admin"]
  },
  /**
   * Lookup477: pallet_nfts::types::ItemDetails<sp_core::crypto::AccountId32, pallet_nfts::types::ItemDeposit<DepositBalance, sp_core::crypto::AccountId32>, bounded_collections::bounded_btree_map::BoundedBTreeMap<sp_core::crypto::AccountId32, Option<T>, S>>
   **/
  PalletNftsItemDetails: {
    owner: "AccountId32",
    approvals: "BTreeMap<AccountId32, Option<u32>>",
    deposit: "PalletNftsItemDeposit"
  },
  /**
   * Lookup478: pallet_nfts::types::ItemDeposit<DepositBalance, sp_core::crypto::AccountId32>
   **/
  PalletNftsItemDeposit: {
    account: "AccountId32",
    amount: "u128"
  },
  /**
   * Lookup483: pallet_nfts::types::CollectionMetadata<Deposit, StringLimit>
   **/
  PalletNftsCollectionMetadata: {
    deposit: "u128",
    data: "Bytes"
  },
  /**
   * Lookup484: pallet_nfts::types::ItemMetadata<pallet_nfts::types::ItemMetadataDeposit<DepositBalance, sp_core::crypto::AccountId32>, StringLimit>
   **/
  PalletNftsItemMetadata: {
    deposit: "PalletNftsItemMetadataDeposit",
    data: "Bytes"
  },
  /**
   * Lookup485: pallet_nfts::types::ItemMetadataDeposit<DepositBalance, sp_core::crypto::AccountId32>
   **/
  PalletNftsItemMetadataDeposit: {
    account: "Option<AccountId32>",
    amount: "u128"
  },
  /**
   * Lookup488: pallet_nfts::types::AttributeDeposit<DepositBalance, sp_core::crypto::AccountId32>
   **/
  PalletNftsAttributeDeposit: {
    account: "Option<AccountId32>",
    amount: "u128"
  },
  /**
   * Lookup492: pallet_nfts::types::PendingSwap<CollectionId, ItemId, pallet_nfts::types::PriceWithDirection<Amount>, Deadline>
   **/
  PalletNftsPendingSwap: {
    desiredCollection: "u32",
    desiredItem: "Option<u32>",
    price: "Option<PalletNftsPriceWithDirection>",
    deadline: "u32"
  },
  /**
   * Lookup494: pallet_nfts::types::PalletFeature
   **/
  PalletNftsPalletFeature: {
    _enum: [
      "__Unused0",
      "Trading",
      "Attributes",
      "__Unused3",
      "Approvals",
      "__Unused5",
      "__Unused6",
      "__Unused7",
      "Swaps"
    ]
  },
  /**
   * Lookup495: pallet_nfts::pallet::Error<T, I>
   **/
  PalletNftsError: {
    _enum: [
      "NoPermission",
      "UnknownCollection",
      "AlreadyExists",
      "ApprovalExpired",
      "WrongOwner",
      "BadWitness",
      "CollectionIdInUse",
      "ItemsNonTransferable",
      "NotDelegate",
      "WrongDelegate",
      "Unapproved",
      "Unaccepted",
      "ItemLocked",
      "LockedItemAttributes",
      "LockedCollectionAttributes",
      "LockedItemMetadata",
      "LockedCollectionMetadata",
      "MaxSupplyReached",
      "MaxSupplyLocked",
      "MaxSupplyTooSmall",
      "UnknownItem",
      "UnknownSwap",
      "MetadataNotFound",
      "AttributeNotFound",
      "NotForSale",
      "BidTooLow",
      "ReachedApprovalLimit",
      "DeadlineExpired",
      "WrongDuration",
      "MethodDisabled",
      "WrongSetting",
      "InconsistentItemConfig",
      "NoConfig",
      "RolesNotCleared",
      "MintNotStarted",
      "MintEnded",
      "AlreadyClaimed",
      "IncorrectData",
      "WrongOrigin",
      "WrongSignature",
      "IncorrectMetadata",
      "MaxAttributesLimitReached",
      "WrongNamespace",
      "CollectionNotEmpty",
      "WitnessRequired"
    ]
  },
  /**
   * Lookup498: frame_system::extensions::check_non_zero_sender::CheckNonZeroSender<T>
   **/
  FrameSystemExtensionsCheckNonZeroSender: "Null",
  /**
   * Lookup499: frame_system::extensions::check_spec_version::CheckSpecVersion<T>
   **/
  FrameSystemExtensionsCheckSpecVersion: "Null",
  /**
   * Lookup500: frame_system::extensions::check_tx_version::CheckTxVersion<T>
   **/
  FrameSystemExtensionsCheckTxVersion: "Null",
  /**
   * Lookup501: frame_system::extensions::check_genesis::CheckGenesis<T>
   **/
  FrameSystemExtensionsCheckGenesis: "Null",
  /**
   * Lookup504: frame_system::extensions::check_nonce::CheckNonce<T>
   **/
  FrameSystemExtensionsCheckNonce: "Compact<u32>",
  /**
   * Lookup505: frame_system::extensions::check_weight::CheckWeight<T>
   **/
  FrameSystemExtensionsCheckWeight: "Null",
  /**
   * Lookup506: pallet_transaction_payment::ChargeTransactionPayment<T>
   **/
  PalletTransactionPaymentChargeTransactionPayment: "Compact<u128>",
  /**
   * Lookup507: cumulus_primitives_storage_weight_reclaim::StorageWeightReclaim<T>
   **/
  CumulusPrimitivesStorageWeightReclaimStorageWeightReclaim: "Null",
  /**
   * Lookup508: frame_metadata_hash_extension::CheckMetadataHash<T>
   **/
  FrameMetadataHashExtensionCheckMetadataHash: {
    mode: "FrameMetadataHashExtensionMode"
  },
  /**
   * Lookup509: frame_metadata_hash_extension::Mode
   **/
  FrameMetadataHashExtensionMode: {
    _enum: ["Disabled", "Enabled"]
  },
  /**
   * Lookup510: storage_hub_runtime::Runtime
   **/
  StorageHubRuntimeRuntime: "Null"
};
//# sourceMappingURL=lookup.js.map<|MERGE_RESOLUTION|>--- conflicted
+++ resolved
@@ -4371,10 +4371,7 @@
     confirmed: "bool"
   },
   /**
-<<<<<<< HEAD
-   * Lookup457: pallet_file_system::types::MoveBucketRequestMetadata<T>
-=======
-   * Lookup449: pallet_file_system::types::PendingFileDeletionRequest<T>
+   * Lookup451: pallet_file_system::types::PendingFileDeletionRequest<T>
    **/
   PalletFileSystemPendingFileDeletionRequest: {
     user: "AccountId32",
@@ -4383,8 +4380,7 @@
     fileSize: "u64"
   },
   /**
-   * Lookup455: pallet_file_system::types::MoveBucketRequestMetadata<T>
->>>>>>> 86102ffe
+   * Lookup457: pallet_file_system::types::MoveBucketRequestMetadata<T>
    **/
   PalletFileSystemMoveBucketRequestMetadata: {
     requester: "AccountId32"
