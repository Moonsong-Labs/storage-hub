--- conflicted
+++ resolved
@@ -1692,13 +1692,8 @@
         amountToTransfer: "u128",
         error: "SpRuntimeDispatchError"
       },
-<<<<<<< HEAD
-      RequestFileDeletion: {
-        signedMessage: "PalletFileSystemFileDeletionMessage",
-=======
       FileDeletionRequested: {
         signedDeleteIntention: "PalletFileSystemFileOperationIntention",
->>>>>>> 95e7ab7e
         signature: "SpRuntimeMultiSignature"
       }
     }
@@ -1725,15 +1720,9 @@
     }
   },
   /**
-<<<<<<< HEAD
-   * Lookup157: pallet_file_system::types::FileDeletionMessage<T>
-   **/
-  PalletFileSystemFileDeletionMessage: {
-=======
    * Lookup157: pallet_file_system::types::FileOperationIntention<T>
    **/
   PalletFileSystemFileOperationIntention: {
->>>>>>> 95e7ab7e
     fileKey: "H256",
     operation: "PalletFileSystemFileOperation"
   },
@@ -3822,11 +3811,7 @@
         _alias: {
           size_: "size"
         },
-<<<<<<< HEAD
-        signedMessage: "PalletFileSystemFileDeletionMessage",
-=======
         signedIntention: "PalletFileSystemFileOperationIntention",
->>>>>>> 95e7ab7e
         signature: "SpRuntimeMultiSignature",
         bucketId: "H256",
         location: "Bytes",
