// Auto-generated via `yarn polkadot-types-from-defs`, do not edit
/* eslint-disable */
/* eslint-disable sort-keys */
export default {
  /**
   * Lookup3: frame_system::AccountInfo<Nonce, pallet_balances::types::AccountData<Balance>>
   **/
  FrameSystemAccountInfo: {
    nonce: "u32",
    consumers: "u32",
    providers: "u32",
    sufficients: "u32",
    data: "PalletBalancesAccountData"
  },
  /**
   * Lookup5: pallet_balances::types::AccountData<Balance>
   **/
  PalletBalancesAccountData: {
    free: "u128",
    reserved: "u128",
    frozen: "u128",
    flags: "u128"
  },
  /**
   * Lookup9: frame_support::dispatch::PerDispatchClass<sp_weights::weight_v2::Weight>
   **/
  FrameSupportDispatchPerDispatchClassWeight: {
    normal: "SpWeightsWeightV2Weight",
    operational: "SpWeightsWeightV2Weight",
    mandatory: "SpWeightsWeightV2Weight"
  },
  /**
   * Lookup10: sp_weights::weight_v2::Weight
   **/
  SpWeightsWeightV2Weight: {
    refTime: "Compact<u64>",
    proofSize: "Compact<u64>"
  },
  /**
   * Lookup15: sp_runtime::generic::digest::Digest
   **/
  SpRuntimeDigest: {
    logs: "Vec<SpRuntimeDigestDigestItem>"
  },
  /**
   * Lookup17: sp_runtime::generic::digest::DigestItem
   **/
  SpRuntimeDigestDigestItem: {
    _enum: {
      Other: "Bytes",
      __Unused1: "Null",
      __Unused2: "Null",
      __Unused3: "Null",
      Consensus: "([u8;4],Bytes)",
      Seal: "([u8;4],Bytes)",
      PreRuntime: "([u8;4],Bytes)",
      __Unused7: "Null",
      RuntimeEnvironmentUpdated: "Null"
    }
  },
  /**
   * Lookup20: frame_system::EventRecord<storage_hub_runtime::RuntimeEvent, primitive_types::H256>
   **/
  FrameSystemEventRecord: {
    phase: "FrameSystemPhase",
    event: "Event",
    topics: "Vec<H256>"
  },
  /**
   * Lookup22: frame_system::pallet::Event<T>
   **/
  FrameSystemEvent: {
    _enum: {
      ExtrinsicSuccess: {
        dispatchInfo: "FrameSupportDispatchDispatchInfo"
      },
      ExtrinsicFailed: {
        dispatchError: "SpRuntimeDispatchError",
        dispatchInfo: "FrameSupportDispatchDispatchInfo"
      },
      CodeUpdated: "Null",
      NewAccount: {
        account: "AccountId32"
      },
      KilledAccount: {
        account: "AccountId32"
      },
      Remarked: {
        _alias: {
          hash_: "hash"
        },
        sender: "AccountId32",
        hash_: "H256"
      },
      UpgradeAuthorized: {
        codeHash: "H256",
        checkVersion: "bool"
      }
    }
  },
  /**
   * Lookup23: frame_support::dispatch::DispatchInfo
   **/
  FrameSupportDispatchDispatchInfo: {
    weight: "SpWeightsWeightV2Weight",
    class: "FrameSupportDispatchDispatchClass",
    paysFee: "FrameSupportDispatchPays"
  },
  /**
   * Lookup24: frame_support::dispatch::DispatchClass
   **/
  FrameSupportDispatchDispatchClass: {
    _enum: ["Normal", "Operational", "Mandatory"]
  },
  /**
   * Lookup25: frame_support::dispatch::Pays
   **/
  FrameSupportDispatchPays: {
    _enum: ["Yes", "No"]
  },
  /**
   * Lookup26: sp_runtime::DispatchError
   **/
  SpRuntimeDispatchError: {
    _enum: {
      Other: "Null",
      CannotLookup: "Null",
      BadOrigin: "Null",
      Module: "SpRuntimeModuleError",
      ConsumerRemaining: "Null",
      NoProviders: "Null",
      TooManyConsumers: "Null",
      Token: "SpRuntimeTokenError",
      Arithmetic: "SpArithmeticArithmeticError",
      Transactional: "SpRuntimeTransactionalError",
      Exhausted: "Null",
      Corruption: "Null",
      Unavailable: "Null",
      RootNotAllowed: "Null"
    }
  },
  /**
   * Lookup27: sp_runtime::ModuleError
   **/
  SpRuntimeModuleError: {
    index: "u8",
    error: "[u8;4]"
  },
  /**
   * Lookup28: sp_runtime::TokenError
   **/
  SpRuntimeTokenError: {
    _enum: [
      "FundsUnavailable",
      "OnlyProvider",
      "BelowMinimum",
      "CannotCreate",
      "UnknownAsset",
      "Frozen",
      "Unsupported",
      "CannotCreateHold",
      "NotExpendable",
      "Blocked"
    ]
  },
  /**
   * Lookup29: sp_arithmetic::ArithmeticError
   **/
  SpArithmeticArithmeticError: {
    _enum: ["Underflow", "Overflow", "DivisionByZero"]
  },
  /**
   * Lookup30: sp_runtime::TransactionalError
   **/
  SpRuntimeTransactionalError: {
    _enum: ["LimitReached", "NoLayer"]
  },
  /**
   * Lookup31: cumulus_pallet_parachain_system::pallet::Event<T>
   **/
  CumulusPalletParachainSystemEvent: {
    _enum: {
      ValidationFunctionStored: "Null",
      ValidationFunctionApplied: {
        relayChainBlockNum: "u32"
      },
      ValidationFunctionDiscarded: "Null",
      DownwardMessagesReceived: {
        count: "u32"
      },
      DownwardMessagesProcessed: {
        weightUsed: "SpWeightsWeightV2Weight",
        dmqHead: "H256"
      },
      UpwardMessageSent: {
        messageHash: "Option<[u8;32]>"
      }
    }
  },
  /**
   * Lookup33: pallet_balances::pallet::Event<T, I>
   **/
  PalletBalancesEvent: {
    _enum: {
      Endowed: {
        account: "AccountId32",
        freeBalance: "u128"
      },
      DustLost: {
        account: "AccountId32",
        amount: "u128"
      },
      Transfer: {
        from: "AccountId32",
        to: "AccountId32",
        amount: "u128"
      },
      BalanceSet: {
        who: "AccountId32",
        free: "u128"
      },
      Reserved: {
        who: "AccountId32",
        amount: "u128"
      },
      Unreserved: {
        who: "AccountId32",
        amount: "u128"
      },
      ReserveRepatriated: {
        from: "AccountId32",
        to: "AccountId32",
        amount: "u128",
        destinationStatus: "FrameSupportTokensMiscBalanceStatus"
      },
      Deposit: {
        who: "AccountId32",
        amount: "u128"
      },
      Withdraw: {
        who: "AccountId32",
        amount: "u128"
      },
      Slashed: {
        who: "AccountId32",
        amount: "u128"
      },
      Minted: {
        who: "AccountId32",
        amount: "u128"
      },
      Burned: {
        who: "AccountId32",
        amount: "u128"
      },
      Suspended: {
        who: "AccountId32",
        amount: "u128"
      },
      Restored: {
        who: "AccountId32",
        amount: "u128"
      },
      Upgraded: {
        who: "AccountId32"
      },
      Issued: {
        amount: "u128"
      },
      Rescinded: {
        amount: "u128"
      },
      Locked: {
        who: "AccountId32",
        amount: "u128"
      },
      Unlocked: {
        who: "AccountId32",
        amount: "u128"
      },
      Frozen: {
        who: "AccountId32",
        amount: "u128"
      },
      Thawed: {
        who: "AccountId32",
        amount: "u128"
      },
      TotalIssuanceForced: {
        _alias: {
          new_: "new"
        },
        old: "u128",
        new_: "u128"
      }
    }
  },
  /**
   * Lookup34: frame_support::traits::tokens::misc::BalanceStatus
   **/
  FrameSupportTokensMiscBalanceStatus: {
    _enum: ["Free", "Reserved"]
  },
  /**
   * Lookup35: pallet_transaction_payment::pallet::Event<T>
   **/
  PalletTransactionPaymentEvent: {
    _enum: {
      TransactionFeePaid: {
        who: "AccountId32",
        actualFee: "u128",
        tip: "u128"
      }
    }
  },
  /**
   * Lookup36: pallet_sudo::pallet::Event<T>
   **/
  PalletSudoEvent: {
    _enum: {
      Sudid: {
        sudoResult: "Result<Null, SpRuntimeDispatchError>"
      },
      KeyChanged: {
        _alias: {
          new_: "new"
        },
        old: "Option<AccountId32>",
        new_: "AccountId32"
      },
      KeyRemoved: "Null",
      SudoAsDone: {
        sudoResult: "Result<Null, SpRuntimeDispatchError>"
      }
    }
  },
  /**
   * Lookup40: pallet_collator_selection::pallet::Event<T>
   **/
  PalletCollatorSelectionEvent: {
    _enum: {
      NewInvulnerables: {
        invulnerables: "Vec<AccountId32>"
      },
      InvulnerableAdded: {
        accountId: "AccountId32"
      },
      InvulnerableRemoved: {
        accountId: "AccountId32"
      },
      NewDesiredCandidates: {
        desiredCandidates: "u32"
      },
      NewCandidacyBond: {
        bondAmount: "u128"
      },
      CandidateAdded: {
        accountId: "AccountId32",
        deposit: "u128"
      },
      CandidateBondUpdated: {
        accountId: "AccountId32",
        deposit: "u128"
      },
      CandidateRemoved: {
        accountId: "AccountId32"
      },
      CandidateReplaced: {
        _alias: {
          new_: "new"
        },
        old: "AccountId32",
        new_: "AccountId32",
        deposit: "u128"
      },
      InvalidInvulnerableSkipped: {
        accountId: "AccountId32"
      }
    }
  },
  /**
   * Lookup42: pallet_session::pallet::Event
   **/
  PalletSessionEvent: {
    _enum: {
      NewSession: {
        sessionIndex: "u32"
      }
    }
  },
  /**
   * Lookup43: cumulus_pallet_xcmp_queue::pallet::Event<T>
   **/
  CumulusPalletXcmpQueueEvent: {
    _enum: {
      XcmpMessageSent: {
        messageHash: "[u8;32]"
      }
    }
  },
  /**
   * Lookup44: pallet_xcm::pallet::Event<T>
   **/
  PalletXcmEvent: {
    _enum: {
      Attempted: {
        outcome: "StagingXcmV4TraitsOutcome"
      },
      Sent: {
        origin: "StagingXcmV4Location",
        destination: "StagingXcmV4Location",
        message: "StagingXcmV4Xcm",
        messageId: "[u8;32]"
      },
      UnexpectedResponse: {
        origin: "StagingXcmV4Location",
        queryId: "u64"
      },
      ResponseReady: {
        queryId: "u64",
        response: "StagingXcmV4Response"
      },
      Notified: {
        queryId: "u64",
        palletIndex: "u8",
        callIndex: "u8"
      },
      NotifyOverweight: {
        queryId: "u64",
        palletIndex: "u8",
        callIndex: "u8",
        actualWeight: "SpWeightsWeightV2Weight",
        maxBudgetedWeight: "SpWeightsWeightV2Weight"
      },
      NotifyDispatchError: {
        queryId: "u64",
        palletIndex: "u8",
        callIndex: "u8"
      },
      NotifyDecodeFailed: {
        queryId: "u64",
        palletIndex: "u8",
        callIndex: "u8"
      },
      InvalidResponder: {
        origin: "StagingXcmV4Location",
        queryId: "u64",
        expectedLocation: "Option<StagingXcmV4Location>"
      },
      InvalidResponderVersion: {
        origin: "StagingXcmV4Location",
        queryId: "u64"
      },
      ResponseTaken: {
        queryId: "u64"
      },
      AssetsTrapped: {
        _alias: {
          hash_: "hash"
        },
        hash_: "H256",
        origin: "StagingXcmV4Location",
        assets: "XcmVersionedAssets"
      },
      VersionChangeNotified: {
        destination: "StagingXcmV4Location",
        result: "u32",
        cost: "StagingXcmV4AssetAssets",
        messageId: "[u8;32]"
      },
      SupportedVersionChanged: {
        location: "StagingXcmV4Location",
        version: "u32"
      },
      NotifyTargetSendFail: {
        location: "StagingXcmV4Location",
        queryId: "u64",
        error: "XcmV3TraitsError"
      },
      NotifyTargetMigrationFail: {
        location: "XcmVersionedLocation",
        queryId: "u64"
      },
      InvalidQuerierVersion: {
        origin: "StagingXcmV4Location",
        queryId: "u64"
      },
      InvalidQuerier: {
        origin: "StagingXcmV4Location",
        queryId: "u64",
        expectedQuerier: "StagingXcmV4Location",
        maybeActualQuerier: "Option<StagingXcmV4Location>"
      },
      VersionNotifyStarted: {
        destination: "StagingXcmV4Location",
        cost: "StagingXcmV4AssetAssets",
        messageId: "[u8;32]"
      },
      VersionNotifyRequested: {
        destination: "StagingXcmV4Location",
        cost: "StagingXcmV4AssetAssets",
        messageId: "[u8;32]"
      },
      VersionNotifyUnrequested: {
        destination: "StagingXcmV4Location",
        cost: "StagingXcmV4AssetAssets",
        messageId: "[u8;32]"
      },
      FeesPaid: {
        paying: "StagingXcmV4Location",
        fees: "StagingXcmV4AssetAssets"
      },
      AssetsClaimed: {
        _alias: {
          hash_: "hash"
        },
        hash_: "H256",
        origin: "StagingXcmV4Location",
        assets: "XcmVersionedAssets"
      },
      VersionMigrationFinished: {
        version: "u32"
      }
    }
  },
  /**
   * Lookup45: staging_xcm::v4::traits::Outcome
   **/
  StagingXcmV4TraitsOutcome: {
    _enum: {
      Complete: {
        used: "SpWeightsWeightV2Weight"
      },
      Incomplete: {
        used: "SpWeightsWeightV2Weight",
        error: "XcmV3TraitsError"
      },
      Error: {
        error: "XcmV3TraitsError"
      }
    }
  },
  /**
   * Lookup46: xcm::v3::traits::Error
   **/
  XcmV3TraitsError: {
    _enum: {
      Overflow: "Null",
      Unimplemented: "Null",
      UntrustedReserveLocation: "Null",
      UntrustedTeleportLocation: "Null",
      LocationFull: "Null",
      LocationNotInvertible: "Null",
      BadOrigin: "Null",
      InvalidLocation: "Null",
      AssetNotFound: "Null",
      FailedToTransactAsset: "Null",
      NotWithdrawable: "Null",
      LocationCannotHold: "Null",
      ExceedsMaxMessageSize: "Null",
      DestinationUnsupported: "Null",
      Transport: "Null",
      Unroutable: "Null",
      UnknownClaim: "Null",
      FailedToDecode: "Null",
      MaxWeightInvalid: "Null",
      NotHoldingFees: "Null",
      TooExpensive: "Null",
      Trap: "u64",
      ExpectationFalse: "Null",
      PalletNotFound: "Null",
      NameMismatch: "Null",
      VersionIncompatible: "Null",
      HoldingWouldOverflow: "Null",
      ExportError: "Null",
      ReanchorFailed: "Null",
      NoDeal: "Null",
      FeesNotMet: "Null",
      LockError: "Null",
      NoPermission: "Null",
      Unanchored: "Null",
      NotDepositable: "Null",
      UnhandledXcmVersion: "Null",
      WeightLimitReached: "SpWeightsWeightV2Weight",
      Barrier: "Null",
      WeightNotComputable: "Null",
      ExceedsStackLimit: "Null"
    }
  },
  /**
   * Lookup47: staging_xcm::v4::location::Location
   **/
  StagingXcmV4Location: {
    parents: "u8",
    interior: "StagingXcmV4Junctions"
  },
  /**
   * Lookup48: staging_xcm::v4::junctions::Junctions
   **/
  StagingXcmV4Junctions: {
    _enum: {
      Here: "Null",
      X1: "[Lookup50;1]",
      X2: "[Lookup50;2]",
      X3: "[Lookup50;3]",
      X4: "[Lookup50;4]",
      X5: "[Lookup50;5]",
      X6: "[Lookup50;6]",
      X7: "[Lookup50;7]",
      X8: "[Lookup50;8]"
    }
  },
  /**
   * Lookup50: staging_xcm::v4::junction::Junction
   **/
  StagingXcmV4Junction: {
    _enum: {
      Parachain: "Compact<u32>",
      AccountId32: {
        network: "Option<StagingXcmV4JunctionNetworkId>",
        id: "[u8;32]"
      },
      AccountIndex64: {
        network: "Option<StagingXcmV4JunctionNetworkId>",
        index: "Compact<u64>"
      },
      AccountKey20: {
        network: "Option<StagingXcmV4JunctionNetworkId>",
        key: "[u8;20]"
      },
      PalletInstance: "u8",
      GeneralIndex: "Compact<u128>",
      GeneralKey: {
        length: "u8",
        data: "[u8;32]"
      },
      OnlyChild: "Null",
      Plurality: {
        id: "XcmV3JunctionBodyId",
        part: "XcmV3JunctionBodyPart"
      },
      GlobalConsensus: "StagingXcmV4JunctionNetworkId"
    }
  },
  /**
   * Lookup53: staging_xcm::v4::junction::NetworkId
   **/
  StagingXcmV4JunctionNetworkId: {
    _enum: {
      ByGenesis: "[u8;32]",
      ByFork: {
        blockNumber: "u64",
        blockHash: "[u8;32]"
      },
      Polkadot: "Null",
      Kusama: "Null",
      Westend: "Null",
      Rococo: "Null",
      Wococo: "Null",
      Ethereum: {
        chainId: "Compact<u64>"
      },
      BitcoinCore: "Null",
      BitcoinCash: "Null",
      PolkadotBulletin: "Null"
    }
  },
  /**
   * Lookup56: xcm::v3::junction::BodyId
   **/
  XcmV3JunctionBodyId: {
    _enum: {
      Unit: "Null",
      Moniker: "[u8;4]",
      Index: "Compact<u32>",
      Executive: "Null",
      Technical: "Null",
      Legislative: "Null",
      Judicial: "Null",
      Defense: "Null",
      Administration: "Null",
      Treasury: "Null"
    }
  },
  /**
   * Lookup57: xcm::v3::junction::BodyPart
   **/
  XcmV3JunctionBodyPart: {
    _enum: {
      Voice: "Null",
      Members: {
        count: "Compact<u32>"
      },
      Fraction: {
        nom: "Compact<u32>",
        denom: "Compact<u32>"
      },
      AtLeastProportion: {
        nom: "Compact<u32>",
        denom: "Compact<u32>"
      },
      MoreThanProportion: {
        nom: "Compact<u32>",
        denom: "Compact<u32>"
      }
    }
  },
  /**
   * Lookup65: staging_xcm::v4::Xcm<Call>
   **/
  StagingXcmV4Xcm: "Vec<StagingXcmV4Instruction>",
  /**
   * Lookup67: staging_xcm::v4::Instruction<Call>
   **/
  StagingXcmV4Instruction: {
    _enum: {
      WithdrawAsset: "StagingXcmV4AssetAssets",
      ReserveAssetDeposited: "StagingXcmV4AssetAssets",
      ReceiveTeleportedAsset: "StagingXcmV4AssetAssets",
      QueryResponse: {
        queryId: "Compact<u64>",
        response: "StagingXcmV4Response",
        maxWeight: "SpWeightsWeightV2Weight",
        querier: "Option<StagingXcmV4Location>"
      },
      TransferAsset: {
        assets: "StagingXcmV4AssetAssets",
        beneficiary: "StagingXcmV4Location"
      },
      TransferReserveAsset: {
        assets: "StagingXcmV4AssetAssets",
        dest: "StagingXcmV4Location",
        xcm: "StagingXcmV4Xcm"
      },
      Transact: {
        originKind: "XcmV3OriginKind",
        requireWeightAtMost: "SpWeightsWeightV2Weight",
        call: "XcmDoubleEncoded"
      },
      HrmpNewChannelOpenRequest: {
        sender: "Compact<u32>",
        maxMessageSize: "Compact<u32>",
        maxCapacity: "Compact<u32>"
      },
      HrmpChannelAccepted: {
        recipient: "Compact<u32>"
      },
      HrmpChannelClosing: {
        initiator: "Compact<u32>",
        sender: "Compact<u32>",
        recipient: "Compact<u32>"
      },
      ClearOrigin: "Null",
      DescendOrigin: "StagingXcmV4Junctions",
      ReportError: "StagingXcmV4QueryResponseInfo",
      DepositAsset: {
        assets: "StagingXcmV4AssetAssetFilter",
        beneficiary: "StagingXcmV4Location"
      },
      DepositReserveAsset: {
        assets: "StagingXcmV4AssetAssetFilter",
        dest: "StagingXcmV4Location",
        xcm: "StagingXcmV4Xcm"
      },
      ExchangeAsset: {
        give: "StagingXcmV4AssetAssetFilter",
        want: "StagingXcmV4AssetAssets",
        maximal: "bool"
      },
      InitiateReserveWithdraw: {
        assets: "StagingXcmV4AssetAssetFilter",
        reserve: "StagingXcmV4Location",
        xcm: "StagingXcmV4Xcm"
      },
      InitiateTeleport: {
        assets: "StagingXcmV4AssetAssetFilter",
        dest: "StagingXcmV4Location",
        xcm: "StagingXcmV4Xcm"
      },
      ReportHolding: {
        responseInfo: "StagingXcmV4QueryResponseInfo",
        assets: "StagingXcmV4AssetAssetFilter"
      },
      BuyExecution: {
        fees: "StagingXcmV4Asset",
        weightLimit: "XcmV3WeightLimit"
      },
      RefundSurplus: "Null",
      SetErrorHandler: "StagingXcmV4Xcm",
      SetAppendix: "StagingXcmV4Xcm",
      ClearError: "Null",
      ClaimAsset: {
        assets: "StagingXcmV4AssetAssets",
        ticket: "StagingXcmV4Location"
      },
      Trap: "Compact<u64>",
      SubscribeVersion: {
        queryId: "Compact<u64>",
        maxResponseWeight: "SpWeightsWeightV2Weight"
      },
      UnsubscribeVersion: "Null",
      BurnAsset: "StagingXcmV4AssetAssets",
      ExpectAsset: "StagingXcmV4AssetAssets",
      ExpectOrigin: "Option<StagingXcmV4Location>",
      ExpectError: "Option<(u32,XcmV3TraitsError)>",
      ExpectTransactStatus: "XcmV3MaybeErrorCode",
      QueryPallet: {
        moduleName: "Bytes",
        responseInfo: "StagingXcmV4QueryResponseInfo"
      },
      ExpectPallet: {
        index: "Compact<u32>",
        name: "Bytes",
        moduleName: "Bytes",
        crateMajor: "Compact<u32>",
        minCrateMinor: "Compact<u32>"
      },
      ReportTransactStatus: "StagingXcmV4QueryResponseInfo",
      ClearTransactStatus: "Null",
      UniversalOrigin: "StagingXcmV4Junction",
      ExportMessage: {
        network: "StagingXcmV4JunctionNetworkId",
        destination: "StagingXcmV4Junctions",
        xcm: "StagingXcmV4Xcm"
      },
      LockAsset: {
        asset: "StagingXcmV4Asset",
        unlocker: "StagingXcmV4Location"
      },
      UnlockAsset: {
        asset: "StagingXcmV4Asset",
        target: "StagingXcmV4Location"
      },
      NoteUnlockable: {
        asset: "StagingXcmV4Asset",
        owner: "StagingXcmV4Location"
      },
      RequestUnlock: {
        asset: "StagingXcmV4Asset",
        locker: "StagingXcmV4Location"
      },
      SetFeesMode: {
        jitWithdraw: "bool"
      },
      SetTopic: "[u8;32]",
      ClearTopic: "Null",
      AliasOrigin: "StagingXcmV4Location",
      UnpaidExecution: {
        weightLimit: "XcmV3WeightLimit",
        checkOrigin: "Option<StagingXcmV4Location>"
      }
    }
  },
  /**
   * Lookup68: staging_xcm::v4::asset::Assets
   **/
  StagingXcmV4AssetAssets: "Vec<StagingXcmV4Asset>",
  /**
   * Lookup70: staging_xcm::v4::asset::Asset
   **/
  StagingXcmV4Asset: {
    id: "StagingXcmV4AssetAssetId",
    fun: "StagingXcmV4AssetFungibility"
  },
  /**
   * Lookup71: staging_xcm::v4::asset::AssetId
   **/
  StagingXcmV4AssetAssetId: "StagingXcmV4Location",
  /**
   * Lookup72: staging_xcm::v4::asset::Fungibility
   **/
  StagingXcmV4AssetFungibility: {
    _enum: {
      Fungible: "Compact<u128>",
      NonFungible: "StagingXcmV4AssetAssetInstance"
    }
  },
  /**
   * Lookup73: staging_xcm::v4::asset::AssetInstance
   **/
  StagingXcmV4AssetAssetInstance: {
    _enum: {
      Undefined: "Null",
      Index: "Compact<u128>",
      Array4: "[u8;4]",
      Array8: "[u8;8]",
      Array16: "[u8;16]",
      Array32: "[u8;32]"
    }
  },
  /**
   * Lookup76: staging_xcm::v4::Response
   **/
  StagingXcmV4Response: {
    _enum: {
      Null: "Null",
      Assets: "StagingXcmV4AssetAssets",
      ExecutionResult: "Option<(u32,XcmV3TraitsError)>",
      Version: "u32",
      PalletsInfo: "Vec<StagingXcmV4PalletInfo>",
      DispatchResult: "XcmV3MaybeErrorCode"
    }
  },
  /**
   * Lookup80: staging_xcm::v4::PalletInfo
   **/
  StagingXcmV4PalletInfo: {
    index: "Compact<u32>",
    name: "Bytes",
    moduleName: "Bytes",
    major: "Compact<u32>",
    minor: "Compact<u32>",
    patch: "Compact<u32>"
  },
  /**
   * Lookup83: xcm::v3::MaybeErrorCode
   **/
  XcmV3MaybeErrorCode: {
    _enum: {
      Success: "Null",
      Error: "Bytes",
      TruncatedError: "Bytes"
    }
  },
  /**
   * Lookup86: xcm::v3::OriginKind
   **/
  XcmV3OriginKind: {
    _enum: ["Native", "SovereignAccount", "Superuser", "Xcm"]
  },
  /**
   * Lookup87: xcm::double_encoded::DoubleEncoded<T>
   **/
  XcmDoubleEncoded: {
    encoded: "Bytes"
  },
  /**
   * Lookup88: staging_xcm::v4::QueryResponseInfo
   **/
  StagingXcmV4QueryResponseInfo: {
    destination: "StagingXcmV4Location",
    queryId: "Compact<u64>",
    maxWeight: "SpWeightsWeightV2Weight"
  },
  /**
   * Lookup89: staging_xcm::v4::asset::AssetFilter
   **/
  StagingXcmV4AssetAssetFilter: {
    _enum: {
      Definite: "StagingXcmV4AssetAssets",
      Wild: "StagingXcmV4AssetWildAsset"
    }
  },
  /**
   * Lookup90: staging_xcm::v4::asset::WildAsset
   **/
  StagingXcmV4AssetWildAsset: {
    _enum: {
      All: "Null",
      AllOf: {
        id: "StagingXcmV4AssetAssetId",
        fun: "StagingXcmV4AssetWildFungibility"
      },
      AllCounted: "Compact<u32>",
      AllOfCounted: {
        id: "StagingXcmV4AssetAssetId",
        fun: "StagingXcmV4AssetWildFungibility",
        count: "Compact<u32>"
      }
    }
  },
  /**
   * Lookup91: staging_xcm::v4::asset::WildFungibility
   **/
  StagingXcmV4AssetWildFungibility: {
    _enum: ["Fungible", "NonFungible"]
  },
  /**
   * Lookup92: xcm::v3::WeightLimit
   **/
  XcmV3WeightLimit: {
    _enum: {
      Unlimited: "Null",
      Limited: "SpWeightsWeightV2Weight"
    }
  },
  /**
   * Lookup93: xcm::VersionedAssets
   **/
  XcmVersionedAssets: {
    _enum: {
      __Unused0: "Null",
      V2: "XcmV2MultiassetMultiAssets",
      __Unused2: "Null",
      V3: "XcmV3MultiassetMultiAssets",
      V4: "StagingXcmV4AssetAssets"
    }
  },
  /**
   * Lookup94: xcm::v2::multiasset::MultiAssets
   **/
  XcmV2MultiassetMultiAssets: "Vec<XcmV2MultiAsset>",
  /**
   * Lookup96: xcm::v2::multiasset::MultiAsset
   **/
  XcmV2MultiAsset: {
    id: "XcmV2MultiassetAssetId",
    fun: "XcmV2MultiassetFungibility"
  },
  /**
   * Lookup97: xcm::v2::multiasset::AssetId
   **/
  XcmV2MultiassetAssetId: {
    _enum: {
      Concrete: "XcmV2MultiLocation",
      Abstract: "Bytes"
    }
  },
  /**
   * Lookup98: xcm::v2::multilocation::MultiLocation
   **/
  XcmV2MultiLocation: {
    parents: "u8",
    interior: "XcmV2MultilocationJunctions"
  },
  /**
   * Lookup99: xcm::v2::multilocation::Junctions
   **/
  XcmV2MultilocationJunctions: {
    _enum: {
      Here: "Null",
      X1: "XcmV2Junction",
      X2: "(XcmV2Junction,XcmV2Junction)",
      X3: "(XcmV2Junction,XcmV2Junction,XcmV2Junction)",
      X4: "(XcmV2Junction,XcmV2Junction,XcmV2Junction,XcmV2Junction)",
      X5: "(XcmV2Junction,XcmV2Junction,XcmV2Junction,XcmV2Junction,XcmV2Junction)",
      X6: "(XcmV2Junction,XcmV2Junction,XcmV2Junction,XcmV2Junction,XcmV2Junction,XcmV2Junction)",
      X7: "(XcmV2Junction,XcmV2Junction,XcmV2Junction,XcmV2Junction,XcmV2Junction,XcmV2Junction,XcmV2Junction)",
      X8: "(XcmV2Junction,XcmV2Junction,XcmV2Junction,XcmV2Junction,XcmV2Junction,XcmV2Junction,XcmV2Junction,XcmV2Junction)"
    }
  },
  /**
   * Lookup100: xcm::v2::junction::Junction
   **/
  XcmV2Junction: {
    _enum: {
      Parachain: "Compact<u32>",
      AccountId32: {
        network: "XcmV2NetworkId",
        id: "[u8;32]"
      },
      AccountIndex64: {
        network: "XcmV2NetworkId",
        index: "Compact<u64>"
      },
      AccountKey20: {
        network: "XcmV2NetworkId",
        key: "[u8;20]"
      },
      PalletInstance: "u8",
      GeneralIndex: "Compact<u128>",
      GeneralKey: "Bytes",
      OnlyChild: "Null",
      Plurality: {
        id: "XcmV2BodyId",
        part: "XcmV2BodyPart"
      }
    }
  },
  /**
   * Lookup101: xcm::v2::NetworkId
   **/
  XcmV2NetworkId: {
    _enum: {
      Any: "Null",
      Named: "Bytes",
      Polkadot: "Null",
      Kusama: "Null"
    }
  },
  /**
   * Lookup103: xcm::v2::BodyId
   **/
  XcmV2BodyId: {
    _enum: {
      Unit: "Null",
      Named: "Bytes",
      Index: "Compact<u32>",
      Executive: "Null",
      Technical: "Null",
      Legislative: "Null",
      Judicial: "Null",
      Defense: "Null",
      Administration: "Null",
      Treasury: "Null"
    }
  },
  /**
   * Lookup104: xcm::v2::BodyPart
   **/
  XcmV2BodyPart: {
    _enum: {
      Voice: "Null",
      Members: {
        count: "Compact<u32>"
      },
      Fraction: {
        nom: "Compact<u32>",
        denom: "Compact<u32>"
      },
      AtLeastProportion: {
        nom: "Compact<u32>",
        denom: "Compact<u32>"
      },
      MoreThanProportion: {
        nom: "Compact<u32>",
        denom: "Compact<u32>"
      }
    }
  },
  /**
   * Lookup105: xcm::v2::multiasset::Fungibility
   **/
  XcmV2MultiassetFungibility: {
    _enum: {
      Fungible: "Compact<u128>",
      NonFungible: "XcmV2MultiassetAssetInstance"
    }
  },
  /**
   * Lookup106: xcm::v2::multiasset::AssetInstance
   **/
  XcmV2MultiassetAssetInstance: {
    _enum: {
      Undefined: "Null",
      Index: "Compact<u128>",
      Array4: "[u8;4]",
      Array8: "[u8;8]",
      Array16: "[u8;16]",
      Array32: "[u8;32]",
      Blob: "Bytes"
    }
  },
  /**
   * Lookup107: xcm::v3::multiasset::MultiAssets
   **/
  XcmV3MultiassetMultiAssets: "Vec<XcmV3MultiAsset>",
  /**
   * Lookup109: xcm::v3::multiasset::MultiAsset
   **/
  XcmV3MultiAsset: {
    id: "XcmV3MultiassetAssetId",
    fun: "XcmV3MultiassetFungibility"
  },
  /**
   * Lookup110: xcm::v3::multiasset::AssetId
   **/
  XcmV3MultiassetAssetId: {
    _enum: {
      Concrete: "StagingXcmV3MultiLocation",
      Abstract: "[u8;32]"
    }
  },
  /**
   * Lookup111: staging_xcm::v3::multilocation::MultiLocation
   **/
  StagingXcmV3MultiLocation: {
    parents: "u8",
    interior: "XcmV3Junctions"
  },
  /**
   * Lookup112: xcm::v3::junctions::Junctions
   **/
  XcmV3Junctions: {
    _enum: {
      Here: "Null",
      X1: "XcmV3Junction",
      X2: "(XcmV3Junction,XcmV3Junction)",
      X3: "(XcmV3Junction,XcmV3Junction,XcmV3Junction)",
      X4: "(XcmV3Junction,XcmV3Junction,XcmV3Junction,XcmV3Junction)",
      X5: "(XcmV3Junction,XcmV3Junction,XcmV3Junction,XcmV3Junction,XcmV3Junction)",
      X6: "(XcmV3Junction,XcmV3Junction,XcmV3Junction,XcmV3Junction,XcmV3Junction,XcmV3Junction)",
      X7: "(XcmV3Junction,XcmV3Junction,XcmV3Junction,XcmV3Junction,XcmV3Junction,XcmV3Junction,XcmV3Junction)",
      X8: "(XcmV3Junction,XcmV3Junction,XcmV3Junction,XcmV3Junction,XcmV3Junction,XcmV3Junction,XcmV3Junction,XcmV3Junction)"
    }
  },
  /**
   * Lookup113: xcm::v3::junction::Junction
   **/
  XcmV3Junction: {
    _enum: {
      Parachain: "Compact<u32>",
      AccountId32: {
        network: "Option<XcmV3JunctionNetworkId>",
        id: "[u8;32]"
      },
      AccountIndex64: {
        network: "Option<XcmV3JunctionNetworkId>",
        index: "Compact<u64>"
      },
      AccountKey20: {
        network: "Option<XcmV3JunctionNetworkId>",
        key: "[u8;20]"
      },
      PalletInstance: "u8",
      GeneralIndex: "Compact<u128>",
      GeneralKey: {
        length: "u8",
        data: "[u8;32]"
      },
      OnlyChild: "Null",
      Plurality: {
        id: "XcmV3JunctionBodyId",
        part: "XcmV3JunctionBodyPart"
      },
      GlobalConsensus: "XcmV3JunctionNetworkId"
    }
  },
  /**
   * Lookup115: xcm::v3::junction::NetworkId
   **/
  XcmV3JunctionNetworkId: {
    _enum: {
      ByGenesis: "[u8;32]",
      ByFork: {
        blockNumber: "u64",
        blockHash: "[u8;32]"
      },
      Polkadot: "Null",
      Kusama: "Null",
      Westend: "Null",
      Rococo: "Null",
      Wococo: "Null",
      Ethereum: {
        chainId: "Compact<u64>"
      },
      BitcoinCore: "Null",
      BitcoinCash: "Null",
      PolkadotBulletin: "Null"
    }
  },
  /**
   * Lookup116: xcm::v3::multiasset::Fungibility
   **/
  XcmV3MultiassetFungibility: {
    _enum: {
      Fungible: "Compact<u128>",
      NonFungible: "XcmV3MultiassetAssetInstance"
    }
  },
  /**
   * Lookup117: xcm::v3::multiasset::AssetInstance
   **/
  XcmV3MultiassetAssetInstance: {
    _enum: {
      Undefined: "Null",
      Index: "Compact<u128>",
      Array4: "[u8;4]",
      Array8: "[u8;8]",
      Array16: "[u8;16]",
      Array32: "[u8;32]"
    }
  },
  /**
   * Lookup118: xcm::VersionedLocation
   **/
  XcmVersionedLocation: {
    _enum: {
      __Unused0: "Null",
      V2: "XcmV2MultiLocation",
      __Unused2: "Null",
      V3: "StagingXcmV3MultiLocation",
      V4: "StagingXcmV4Location"
    }
  },
  /**
   * Lookup119: cumulus_pallet_xcm::pallet::Event<T>
   **/
  CumulusPalletXcmEvent: {
    _enum: {
      InvalidFormat: "[u8;32]",
      UnsupportedVersion: "[u8;32]",
      ExecutedDownward: "([u8;32],StagingXcmV4TraitsOutcome)"
    }
  },
  /**
   * Lookup120: pallet_message_queue::pallet::Event<T>
   **/
  PalletMessageQueueEvent: {
    _enum: {
      ProcessingFailed: {
        id: "H256",
        origin: "CumulusPrimitivesCoreAggregateMessageOrigin",
        error: "FrameSupportMessagesProcessMessageError"
      },
      Processed: {
        id: "H256",
        origin: "CumulusPrimitivesCoreAggregateMessageOrigin",
        weightUsed: "SpWeightsWeightV2Weight",
        success: "bool"
      },
      OverweightEnqueued: {
        id: "[u8;32]",
        origin: "CumulusPrimitivesCoreAggregateMessageOrigin",
        pageIndex: "u32",
        messageIndex: "u32"
      },
      PageReaped: {
        origin: "CumulusPrimitivesCoreAggregateMessageOrigin",
        index: "u32"
      }
    }
  },
  /**
   * Lookup121: cumulus_primitives_core::AggregateMessageOrigin
   **/
  CumulusPrimitivesCoreAggregateMessageOrigin: {
    _enum: {
      Here: "Null",
      Parent: "Null",
      Sibling: "u32"
    }
  },
  /**
   * Lookup123: frame_support::traits::messages::ProcessMessageError
   **/
  FrameSupportMessagesProcessMessageError: {
    _enum: {
      BadFormat: "Null",
      Corrupt: "Null",
      Unsupported: "Null",
      Overweight: "SpWeightsWeightV2Weight",
      Yield: "Null",
      StackLimitReached: "Null"
    }
  },
  /**
   * Lookup124: pallet_storage_providers::pallet::Event<T>
   **/
  PalletStorageProvidersEvent: {
    _enum: {
      MspRequestSignUpSuccess: {
        who: "AccountId32",
        multiaddresses: "Vec<Bytes>",
        capacity: "u64"
      },
      MspSignUpSuccess: {
        who: "AccountId32",
        mspId: "H256",
        multiaddresses: "Vec<Bytes>",
        capacity: "u64",
        valueProp: "PalletStorageProvidersValuePropositionWithId"
      },
      BspRequestSignUpSuccess: {
        who: "AccountId32",
        multiaddresses: "Vec<Bytes>",
        capacity: "u64"
      },
      BspSignUpSuccess: {
        who: "AccountId32",
        bspId: "H256",
        root: "H256",
        multiaddresses: "Vec<Bytes>",
        capacity: "u64"
      },
      SignUpRequestCanceled: {
        who: "AccountId32"
      },
      MspSignOffSuccess: {
        who: "AccountId32",
        mspId: "H256"
      },
      BspSignOffSuccess: {
        who: "AccountId32",
        bspId: "H256"
      },
      CapacityChanged: {
        who: "AccountId32",
        providerId: "PalletStorageProvidersStorageProviderId",
        oldCapacity: "u64",
        newCapacity: "u64",
        nextBlockWhenChangeAllowed: "u32"
      },
      Slashed: {
        providerId: "H256",
        amount: "u128"
      },
      AwaitingTopUp: {
        providerId: "H256",
        topUpMetadata: "PalletStorageProvidersTopUpMetadata"
      },
      TopUpFulfilled: {
        providerId: "H256",
        amount: "u128"
      },
      FailedToGetOwnerAccountOfInsolventProvider: {
        providerId: "H256"
      },
      FailedToSlashInsolventProvider: {
        providerId: "H256",
        amountToSlash: "u128",
        error: "SpRuntimeDispatchError"
      },
      FailedToStopAllCyclesForInsolventBsp: {
        providerId: "H256",
        error: "SpRuntimeDispatchError"
      },
<<<<<<< HEAD
      FailedToInsertProviderTopUpExpiration: {
        providerId: "H256",
        expirationTick: "u32"
      },
=======
>>>>>>> 8c786cb9
      ProviderInsolvent: {
        providerId: "H256"
      },
      BucketsOfInsolventMsp: {
        mspId: "H256",
        buckets: "Vec<H256>"
      },
      BucketRootChanged: {
        bucketId: "H256",
        oldRoot: "H256",
        newRoot: "H256"
      },
      MultiAddressAdded: {
        providerId: "H256",
        newMultiaddress: "Bytes"
      },
      MultiAddressRemoved: {
        providerId: "H256",
        removedMultiaddress: "Bytes"
      },
      ValuePropAdded: {
        mspId: "H256",
        valuePropId: "H256",
        valueProp: "PalletStorageProvidersValueProposition"
      },
      ValuePropUnavailable: {
        mspId: "H256",
        valuePropId: "H256"
      },
      MspDeleted: {
        providerId: "H256"
      },
      BspDeleted: {
        providerId: "H256"
      }
    }
  },
  /**
   * Lookup128: pallet_storage_providers::types::ValuePropositionWithId<T>
   **/
  PalletStorageProvidersValuePropositionWithId: {
    id: "H256",
    valueProp: "PalletStorageProvidersValueProposition"
  },
  /**
   * Lookup129: pallet_storage_providers::types::ValueProposition<T>
   **/
  PalletStorageProvidersValueProposition: {
    pricePerGigaUnitOfDataPerBlock: "u128",
    commitment: "Bytes",
    bucketDataLimit: "u64",
    available: "bool"
  },
  /**
   * Lookup131: pallet_storage_providers::types::StorageProviderId<T>
   **/
  PalletStorageProvidersStorageProviderId: {
    _enum: {
      BackupStorageProvider: "H256",
      MainStorageProvider: "H256"
    }
  },
  /**
   * Lookup132: pallet_storage_providers::types::TopUpMetadata<T>
   **/
  PalletStorageProvidersTopUpMetadata: {
    startedAt: "u32",
    endTickGracePeriod: "u32"
  },
  /**
   * Lookup134: pallet_file_system::pallet::Event<T>
   **/
  PalletFileSystemEvent: {
    _enum: {
      NewBucket: {
        who: "AccountId32",
        mspId: "H256",
        bucketId: "H256",
        name: "Bytes",
        root: "H256",
        collectionId: "Option<u32>",
        private: "bool",
        valuePropId: "H256"
      },
      BucketDeleted: {
        who: "AccountId32",
        bucketId: "H256",
        maybeCollectionId: "Option<u32>"
      },
      MoveBucketRequested: {
        who: "AccountId32",
        bucketId: "H256",
        newMspId: "H256",
        newValuePropId: "H256"
      },
      BucketPrivacyUpdated: {
        who: "AccountId32",
        bucketId: "H256",
        collectionId: "Option<u32>",
        private: "bool"
      },
      NewCollectionAndAssociation: {
        who: "AccountId32",
        bucketId: "H256",
        collectionId: "u32"
      },
      NewStorageRequest: {
        _alias: {
          size_: "size"
        },
        who: "AccountId32",
        fileKey: "H256",
        bucketId: "H256",
        location: "Bytes",
        fingerprint: "H256",
        size_: "u64",
        peerIds: "Vec<Bytes>",
        expiresAt: "u32"
      },
      MspAcceptedStorageRequest: {
        fileKey: "H256"
      },
      AcceptedBspVolunteer: {
        _alias: {
          size_: "size"
        },
        bspId: "H256",
        bucketId: "H256",
        location: "Bytes",
        fingerprint: "H256",
        multiaddresses: "Vec<Bytes>",
        owner: "AccountId32",
        size_: "u64"
      },
      BspConfirmedStoring: {
        who: "AccountId32",
        bspId: "H256",
        confirmedFileKeys: "Vec<H256>",
        skippedFileKeys: "Vec<H256>",
        newRoot: "H256"
      },
      StorageRequestFulfilled: {
        fileKey: "H256"
      },
      StorageRequestExpired: {
        fileKey: "H256"
      },
      StorageRequestRevoked: {
        fileKey: "H256"
      },
      StorageRequestRejected: {
        fileKey: "H256",
        reason: "PalletFileSystemRejectedStorageRequestReason"
      },
      BspRequestedToStopStoring: {
        bspId: "H256",
        fileKey: "H256",
        owner: "AccountId32",
        location: "Bytes"
      },
      BspConfirmStoppedStoring: {
        bspId: "H256",
        fileKey: "H256",
        newRoot: "H256"
      },
      PriorityChallengeForFileDeletionQueued: {
        issuer: "PalletFileSystemEitherAccountIdOrMspId",
        fileKey: "H256"
      },
      SpStopStoringInsolventUser: {
        spId: "H256",
        fileKey: "H256",
        owner: "AccountId32",
        location: "Bytes",
        newRoot: "H256"
      },
      FailedToQueuePriorityChallenge: {
        fileKey: "H256",
        error: "SpRuntimeDispatchError"
      },
      FileDeletionRequest: {
        user: "AccountId32",
        fileKey: "H256",
        fileSize: "u64",
        bucketId: "H256",
        mspId: "H256",
        proofOfInclusion: "bool"
      },
      ProofSubmittedForPendingFileDeletionRequest: {
        user: "AccountId32",
        fileKey: "H256",
        fileSize: "u64",
        bucketId: "H256",
        mspId: "H256",
        proofOfInclusion: "bool"
      },
      BspChallengeCycleInitialised: {
        who: "AccountId32",
        bspId: "H256"
      },
      MoveBucketRequestExpired: {
        mspId: "H256",
        bucketId: "H256"
      },
      MoveBucketAccepted: {
        bucketId: "H256",
        mspId: "H256",
        valuePropId: "H256"
      },
      MoveBucketRejected: {
        bucketId: "H256",
        mspId: "H256"
      },
      MspStoppedStoringBucket: {
        mspId: "H256",
        owner: "AccountId32",
        bucketId: "H256"
      },
      FailedToGetMspOfBucket: {
        bucketId: "H256",
        error: "SpRuntimeDispatchError"
      },
      FailedToDecreaseMspUsedCapacity: {
        user: "AccountId32",
        mspId: "H256",
        fileKey: "H256",
        fileSize: "u64",
        error: "SpRuntimeDispatchError"
      },
      UsedCapacityShouldBeZero: {
        actualUsedCapacity: "u64"
      },
      FailedToReleaseStorageRequestCreationDeposit: {
        fileKey: "H256",
        owner: "AccountId32",
        amountToReturn: "u128",
        error: "SpRuntimeDispatchError"
      }
    }
  },
  /**
   * Lookup138: pallet_file_system::types::RejectedStorageRequestReason
   **/
  PalletFileSystemRejectedStorageRequestReason: {
    _enum: [
      "ReachedMaximumCapacity",
      "ReceivedInvalidProof",
      "FileKeyAlreadyStored",
      "RequestExpired",
      "InternalError"
    ]
  },
  /**
   * Lookup139: pallet_file_system::types::EitherAccountIdOrMspId<T>
   **/
  PalletFileSystemEitherAccountIdOrMspId: {
    _enum: {
      AccountId: "AccountId32",
      MspId: "H256"
    }
  },
  /**
   * Lookup140: pallet_proofs_dealer::pallet::Event<T>
   **/
  PalletProofsDealerEvent: {
    _enum: {
      NewChallenge: {
        who: "AccountId32",
        keyChallenged: "H256"
      },
      ProofAccepted: {
        providerId: "H256",
        proof: "PalletProofsDealerProof",
        lastTickProven: "u32"
      },
      NewChallengeSeed: {
        challengesTicker: "u32",
        seed: "H256"
      },
      NewCheckpointChallenge: {
        challengesTicker: "u32",
        challenges: "Vec<PalletProofsDealerCustomChallenge>"
      },
      SlashableProvider: {
        provider: "H256",
        nextChallengeDeadline: "u32"
      },
      NoRecordOfLastSubmittedProof: {
        provider: "H256"
      },
      NewChallengeCycleInitialised: {
        currentTick: "u32",
        nextChallengeDeadline: "u32",
        provider: "H256",
        maybeProviderAccount: "Option<AccountId32>"
      },
      MutationsAppliedForProvider: {
        providerId: "H256",
        mutations: "Vec<(H256,ShpTraitsTrieMutation)>",
        oldRoot: "H256",
        newRoot: "H256"
      },
      MutationsApplied: {
        mutations: "Vec<(H256,ShpTraitsTrieMutation)>",
        oldRoot: "H256",
        newRoot: "H256"
      },
      ChallengesTickerSet: {
        paused: "bool"
      }
    }
  },
  /**
   * Lookup141: pallet_proofs_dealer::types::Proof<T>
   **/
  PalletProofsDealerProof: {
    forestProof: "SpTrieStorageProofCompactProof",
    keyProofs: "BTreeMap<H256, PalletProofsDealerKeyProof>"
  },
  /**
   * Lookup142: sp_trie::storage_proof::CompactProof
   **/
  SpTrieStorageProofCompactProof: {
    encodedNodes: "Vec<Bytes>"
  },
  /**
   * Lookup145: pallet_proofs_dealer::types::KeyProof<T>
   **/
  PalletProofsDealerKeyProof: {
    proof: "ShpFileKeyVerifierFileKeyProof",
    challengeCount: "u32"
  },
  /**
   * Lookup146: shp_file_key_verifier::types::FileKeyProof
   **/
  ShpFileKeyVerifierFileKeyProof: {
    fileMetadata: "ShpFileMetadataFileMetadata",
    proof: "SpTrieStorageProofCompactProof"
  },
  /**
   * Lookup147: shp_file_metadata::FileMetadata
   **/
  ShpFileMetadataFileMetadata: {
    owner: "Bytes",
    bucketId: "Bytes",
    location: "Bytes",
    fileSize: "Compact<u64>",
    fingerprint: "ShpFileMetadataFingerprint"
  },
  /**
   * Lookup148: shp_file_metadata::Fingerprint
   **/
  ShpFileMetadataFingerprint: "[u8;32]",
  /**
   * Lookup152: pallet_proofs_dealer::types::CustomChallenge<T>
   **/
  PalletProofsDealerCustomChallenge: {
    key: "H256",
    shouldRemoveKey: "bool"
  },
  /**
   * Lookup156: shp_traits::TrieMutation
   **/
  ShpTraitsTrieMutation: {
    _enum: {
      Add: "ShpTraitsTrieAddMutation",
      Remove: "ShpTraitsTrieRemoveMutation"
    }
  },
  /**
   * Lookup157: shp_traits::TrieAddMutation
   **/
  ShpTraitsTrieAddMutation: {
    value: "Bytes"
  },
  /**
   * Lookup158: shp_traits::TrieRemoveMutation
   **/
  ShpTraitsTrieRemoveMutation: {
    maybeValue: "Option<Bytes>"
  },
  /**
   * Lookup160: pallet_randomness::pallet::Event<T>
   **/
  PalletRandomnessEvent: {
    _enum: {
      NewOneEpochAgoRandomnessAvailable: {
        randomnessSeed: "H256",
        fromEpoch: "u64",
        validUntilBlock: "u32"
      }
    }
  },
  /**
   * Lookup161: pallet_payment_streams::pallet::Event<T>
   **/
  PalletPaymentStreamsEvent: {
    _enum: {
      FixedRatePaymentStreamCreated: {
        userAccount: "AccountId32",
        providerId: "H256",
        rate: "u128"
      },
      FixedRatePaymentStreamUpdated: {
        userAccount: "AccountId32",
        providerId: "H256",
        newRate: "u128"
      },
      FixedRatePaymentStreamDeleted: {
        userAccount: "AccountId32",
        providerId: "H256"
      },
      DynamicRatePaymentStreamCreated: {
        userAccount: "AccountId32",
        providerId: "H256",
        amountProvided: "u64"
      },
      DynamicRatePaymentStreamUpdated: {
        userAccount: "AccountId32",
        providerId: "H256",
        newAmountProvided: "u64"
      },
      DynamicRatePaymentStreamDeleted: {
        userAccount: "AccountId32",
        providerId: "H256"
      },
      PaymentStreamCharged: {
        userAccount: "AccountId32",
        providerId: "H256",
        amount: "u128",
        lastTickCharged: "u32",
        chargedAtTick: "u32"
      },
      UsersCharged: {
        userAccounts: "Vec<AccountId32>",
        providerId: "H256",
        chargedAtTick: "u32"
      },
      LastChargeableInfoUpdated: {
        providerId: "H256",
        lastChargeableTick: "u32",
        lastChargeablePriceIndex: "u128"
      },
      UserWithoutFunds: {
        who: "AccountId32"
      },
      UserPaidAllDebts: {
        who: "AccountId32"
      },
      UserPaidSomeDebts: {
        who: "AccountId32"
      },
      UserSolvent: {
        who: "AccountId32"
      },
      InconsistentTickProcessing: {
        lastProcessedTick: "u32",
        tickToProcess: "u32"
      }
    }
  },
  /**
   * Lookup163: pallet_bucket_nfts::pallet::Event<T>
   **/
  PalletBucketNftsEvent: {
    _enum: {
      AccessShared: {
        issuer: "AccountId32",
        recipient: "AccountId32"
      },
      ItemReadAccessUpdated: {
        admin: "AccountId32",
        bucket: "H256",
        itemId: "u32"
      },
      ItemBurned: {
        account: "AccountId32",
        bucket: "H256",
        itemId: "u32"
      }
    }
  },
  /**
   * Lookup164: pallet_nfts::pallet::Event<T, I>
   **/
  PalletNftsEvent: {
    _enum: {
      Created: {
        collection: "u32",
        creator: "AccountId32",
        owner: "AccountId32"
      },
      ForceCreated: {
        collection: "u32",
        owner: "AccountId32"
      },
      Destroyed: {
        collection: "u32"
      },
      Issued: {
        collection: "u32",
        item: "u32",
        owner: "AccountId32"
      },
      Transferred: {
        collection: "u32",
        item: "u32",
        from: "AccountId32",
        to: "AccountId32"
      },
      Burned: {
        collection: "u32",
        item: "u32",
        owner: "AccountId32"
      },
      ItemTransferLocked: {
        collection: "u32",
        item: "u32"
      },
      ItemTransferUnlocked: {
        collection: "u32",
        item: "u32"
      },
      ItemPropertiesLocked: {
        collection: "u32",
        item: "u32",
        lockMetadata: "bool",
        lockAttributes: "bool"
      },
      CollectionLocked: {
        collection: "u32"
      },
      OwnerChanged: {
        collection: "u32",
        newOwner: "AccountId32"
      },
      TeamChanged: {
        collection: "u32",
        issuer: "Option<AccountId32>",
        admin: "Option<AccountId32>",
        freezer: "Option<AccountId32>"
      },
      TransferApproved: {
        collection: "u32",
        item: "u32",
        owner: "AccountId32",
        delegate: "AccountId32",
        deadline: "Option<u32>"
      },
      ApprovalCancelled: {
        collection: "u32",
        item: "u32",
        owner: "AccountId32",
        delegate: "AccountId32"
      },
      AllApprovalsCancelled: {
        collection: "u32",
        item: "u32",
        owner: "AccountId32"
      },
      CollectionConfigChanged: {
        collection: "u32"
      },
      CollectionMetadataSet: {
        collection: "u32",
        data: "Bytes"
      },
      CollectionMetadataCleared: {
        collection: "u32"
      },
      ItemMetadataSet: {
        collection: "u32",
        item: "u32",
        data: "Bytes"
      },
      ItemMetadataCleared: {
        collection: "u32",
        item: "u32"
      },
      Redeposited: {
        collection: "u32",
        successfulItems: "Vec<u32>"
      },
      AttributeSet: {
        collection: "u32",
        maybeItem: "Option<u32>",
        key: "Bytes",
        value: "Bytes",
        namespace: "PalletNftsAttributeNamespace"
      },
      AttributeCleared: {
        collection: "u32",
        maybeItem: "Option<u32>",
        key: "Bytes",
        namespace: "PalletNftsAttributeNamespace"
      },
      ItemAttributesApprovalAdded: {
        collection: "u32",
        item: "u32",
        delegate: "AccountId32"
      },
      ItemAttributesApprovalRemoved: {
        collection: "u32",
        item: "u32",
        delegate: "AccountId32"
      },
      OwnershipAcceptanceChanged: {
        who: "AccountId32",
        maybeCollection: "Option<u32>"
      },
      CollectionMaxSupplySet: {
        collection: "u32",
        maxSupply: "u32"
      },
      CollectionMintSettingsUpdated: {
        collection: "u32"
      },
      NextCollectionIdIncremented: {
        nextId: "Option<u32>"
      },
      ItemPriceSet: {
        collection: "u32",
        item: "u32",
        price: "u128",
        whitelistedBuyer: "Option<AccountId32>"
      },
      ItemPriceRemoved: {
        collection: "u32",
        item: "u32"
      },
      ItemBought: {
        collection: "u32",
        item: "u32",
        price: "u128",
        seller: "AccountId32",
        buyer: "AccountId32"
      },
      TipSent: {
        collection: "u32",
        item: "u32",
        sender: "AccountId32",
        receiver: "AccountId32",
        amount: "u128"
      },
      SwapCreated: {
        offeredCollection: "u32",
        offeredItem: "u32",
        desiredCollection: "u32",
        desiredItem: "Option<u32>",
        price: "Option<PalletNftsPriceWithDirection>",
        deadline: "u32"
      },
      SwapCancelled: {
        offeredCollection: "u32",
        offeredItem: "u32",
        desiredCollection: "u32",
        desiredItem: "Option<u32>",
        price: "Option<PalletNftsPriceWithDirection>",
        deadline: "u32"
      },
      SwapClaimed: {
        sentCollection: "u32",
        sentItem: "u32",
        sentItemOwner: "AccountId32",
        receivedCollection: "u32",
        receivedItem: "u32",
        receivedItemOwner: "AccountId32",
        price: "Option<PalletNftsPriceWithDirection>",
        deadline: "u32"
      },
      PreSignedAttributesSet: {
        collection: "u32",
        item: "u32",
        namespace: "PalletNftsAttributeNamespace"
      },
      PalletAttributeSet: {
        collection: "u32",
        item: "Option<u32>",
        attribute: "PalletNftsPalletAttributes",
        value: "Bytes"
      }
    }
  },
  /**
   * Lookup168: pallet_nfts::types::AttributeNamespace<sp_core::crypto::AccountId32>
   **/
  PalletNftsAttributeNamespace: {
    _enum: {
      Pallet: "Null",
      CollectionOwner: "Null",
      ItemOwner: "Null",
      Account: "AccountId32"
    }
  },
  /**
   * Lookup170: pallet_nfts::types::PriceWithDirection<Amount>
   **/
  PalletNftsPriceWithDirection: {
    amount: "u128",
    direction: "PalletNftsPriceDirection"
  },
  /**
   * Lookup171: pallet_nfts::types::PriceDirection
   **/
  PalletNftsPriceDirection: {
    _enum: ["Send", "Receive"]
  },
  /**
   * Lookup172: pallet_nfts::types::PalletAttributes<CollectionId>
   **/
  PalletNftsPalletAttributes: {
    _enum: {
      UsedToClaim: "u32",
      TransferDisabled: "Null"
    }
  },
  /**
   * Lookup173: pallet_parameters::pallet::Event<T>
   **/
  PalletParametersEvent: {
    _enum: {
      Updated: {
        key: "StorageHubRuntimeConfigsRuntimeParamsRuntimeParametersKey",
        oldValue: "Option<StorageHubRuntimeConfigsRuntimeParamsRuntimeParametersValue>",
        newValue: "Option<StorageHubRuntimeConfigsRuntimeParamsRuntimeParametersValue>"
      }
    }
  },
  /**
   * Lookup174: storage_hub_runtime::configs::runtime_params::RuntimeParametersKey
   **/
  StorageHubRuntimeConfigsRuntimeParamsRuntimeParametersKey: {
    _enum: {
      RuntimeConfig: "StorageHubRuntimeConfigsRuntimeParamsDynamicParamsRuntimeConfigParametersKey"
    }
  },
  /**
   * Lookup175: storage_hub_runtime::configs::runtime_params::dynamic_params::runtime_config::ParametersKey
   **/
  StorageHubRuntimeConfigsRuntimeParamsDynamicParamsRuntimeConfigParametersKey: {
    _enum: [
      "SlashAmountPerMaxFileSize",
      "StakeToChallengePeriod",
      "CheckpointChallengePeriod",
      "MinChallengePeriod",
      "SystemUtilisationLowerThresholdPercentage",
      "SystemUtilisationUpperThresholdPercentage",
      "MostlyStablePrice",
      "MaxPrice",
      "MinPrice",
      "UpperExponentFactor",
      "LowerExponentFactor",
      "ZeroSizeBucketFixedRate",
      "IdealUtilisationRate",
      "DecayRate",
      "MinimumTreasuryCut",
      "MaximumTreasuryCut",
      "BspStopStoringFilePenalty",
      "ProviderTopUpTtl",
      "BasicReplicationTarget",
      "StandardReplicationTarget",
      "HighSecurityReplicationTarget",
      "SuperHighSecurityReplicationTarget",
      "UltraHighSecurityReplicationTarget",
      "MaxReplicationTarget",
      "TickRangeToMaximumThreshold",
      "StorageRequestTtl",
      "MinWaitForStopStoring",
      "MinSeedPeriod",
      "StakeToSeedPeriod"
    ]
  },
  /**
   * Lookup176: storage_hub_runtime::configs::runtime_params::dynamic_params::runtime_config::SlashAmountPerMaxFileSize
   **/
  StorageHubRuntimeConfigsRuntimeParamsDynamicParamsRuntimeConfigSlashAmountPerMaxFileSize: "Null",
  /**
   * Lookup177: storage_hub_runtime::configs::runtime_params::dynamic_params::runtime_config::StakeToChallengePeriod
   **/
  StorageHubRuntimeConfigsRuntimeParamsDynamicParamsRuntimeConfigStakeToChallengePeriod: "Null",
  /**
   * Lookup178: storage_hub_runtime::configs::runtime_params::dynamic_params::runtime_config::CheckpointChallengePeriod
   **/
  StorageHubRuntimeConfigsRuntimeParamsDynamicParamsRuntimeConfigCheckpointChallengePeriod: "Null",
  /**
   * Lookup179: storage_hub_runtime::configs::runtime_params::dynamic_params::runtime_config::MinChallengePeriod
   **/
  StorageHubRuntimeConfigsRuntimeParamsDynamicParamsRuntimeConfigMinChallengePeriod: "Null",
  /**
   * Lookup180: storage_hub_runtime::configs::runtime_params::dynamic_params::runtime_config::SystemUtilisationLowerThresholdPercentage
   **/
  StorageHubRuntimeConfigsRuntimeParamsDynamicParamsRuntimeConfigSystemUtilisationLowerThresholdPercentage:
    "Null",
  /**
   * Lookup181: storage_hub_runtime::configs::runtime_params::dynamic_params::runtime_config::SystemUtilisationUpperThresholdPercentage
   **/
  StorageHubRuntimeConfigsRuntimeParamsDynamicParamsRuntimeConfigSystemUtilisationUpperThresholdPercentage:
    "Null",
  /**
   * Lookup182: storage_hub_runtime::configs::runtime_params::dynamic_params::runtime_config::MostlyStablePrice
   **/
  StorageHubRuntimeConfigsRuntimeParamsDynamicParamsRuntimeConfigMostlyStablePrice: "Null",
  /**
   * Lookup183: storage_hub_runtime::configs::runtime_params::dynamic_params::runtime_config::MaxPrice
   **/
  StorageHubRuntimeConfigsRuntimeParamsDynamicParamsRuntimeConfigMaxPrice: "Null",
  /**
   * Lookup184: storage_hub_runtime::configs::runtime_params::dynamic_params::runtime_config::MinPrice
   **/
  StorageHubRuntimeConfigsRuntimeParamsDynamicParamsRuntimeConfigMinPrice: "Null",
  /**
   * Lookup185: storage_hub_runtime::configs::runtime_params::dynamic_params::runtime_config::UpperExponentFactor
   **/
  StorageHubRuntimeConfigsRuntimeParamsDynamicParamsRuntimeConfigUpperExponentFactor: "Null",
  /**
   * Lookup186: storage_hub_runtime::configs::runtime_params::dynamic_params::runtime_config::LowerExponentFactor
   **/
  StorageHubRuntimeConfigsRuntimeParamsDynamicParamsRuntimeConfigLowerExponentFactor: "Null",
  /**
   * Lookup187: storage_hub_runtime::configs::runtime_params::dynamic_params::runtime_config::ZeroSizeBucketFixedRate
   **/
  StorageHubRuntimeConfigsRuntimeParamsDynamicParamsRuntimeConfigZeroSizeBucketFixedRate: "Null",
  /**
   * Lookup188: storage_hub_runtime::configs::runtime_params::dynamic_params::runtime_config::IdealUtilisationRate
   **/
  StorageHubRuntimeConfigsRuntimeParamsDynamicParamsRuntimeConfigIdealUtilisationRate: "Null",
  /**
   * Lookup189: storage_hub_runtime::configs::runtime_params::dynamic_params::runtime_config::DecayRate
   **/
  StorageHubRuntimeConfigsRuntimeParamsDynamicParamsRuntimeConfigDecayRate: "Null",
  /**
   * Lookup190: storage_hub_runtime::configs::runtime_params::dynamic_params::runtime_config::MinimumTreasuryCut
   **/
  StorageHubRuntimeConfigsRuntimeParamsDynamicParamsRuntimeConfigMinimumTreasuryCut: "Null",
  /**
   * Lookup191: storage_hub_runtime::configs::runtime_params::dynamic_params::runtime_config::MaximumTreasuryCut
   **/
  StorageHubRuntimeConfigsRuntimeParamsDynamicParamsRuntimeConfigMaximumTreasuryCut: "Null",
  /**
   * Lookup192: storage_hub_runtime::configs::runtime_params::dynamic_params::runtime_config::BspStopStoringFilePenalty
   **/
  StorageHubRuntimeConfigsRuntimeParamsDynamicParamsRuntimeConfigBspStopStoringFilePenalty: "Null",
  /**
   * Lookup193: storage_hub_runtime::configs::runtime_params::dynamic_params::runtime_config::ProviderTopUpTtl
   **/
  StorageHubRuntimeConfigsRuntimeParamsDynamicParamsRuntimeConfigProviderTopUpTtl: "Null",
  /**
   * Lookup194: storage_hub_runtime::configs::runtime_params::dynamic_params::runtime_config::BasicReplicationTarget
   **/
  StorageHubRuntimeConfigsRuntimeParamsDynamicParamsRuntimeConfigBasicReplicationTarget: "Null",
  /**
   * Lookup195: storage_hub_runtime::configs::runtime_params::dynamic_params::runtime_config::StandardReplicationTarget
   **/
  StorageHubRuntimeConfigsRuntimeParamsDynamicParamsRuntimeConfigStandardReplicationTarget: "Null",
  /**
   * Lookup196: storage_hub_runtime::configs::runtime_params::dynamic_params::runtime_config::HighSecurityReplicationTarget
   **/
  StorageHubRuntimeConfigsRuntimeParamsDynamicParamsRuntimeConfigHighSecurityReplicationTarget:
    "Null",
  /**
   * Lookup197: storage_hub_runtime::configs::runtime_params::dynamic_params::runtime_config::SuperHighSecurityReplicationTarget
   **/
  StorageHubRuntimeConfigsRuntimeParamsDynamicParamsRuntimeConfigSuperHighSecurityReplicationTarget:
    "Null",
  /**
   * Lookup198: storage_hub_runtime::configs::runtime_params::dynamic_params::runtime_config::UltraHighSecurityReplicationTarget
   **/
  StorageHubRuntimeConfigsRuntimeParamsDynamicParamsRuntimeConfigUltraHighSecurityReplicationTarget:
    "Null",
  /**
   * Lookup199: storage_hub_runtime::configs::runtime_params::dynamic_params::runtime_config::MaxReplicationTarget
   **/
  StorageHubRuntimeConfigsRuntimeParamsDynamicParamsRuntimeConfigMaxReplicationTarget: "Null",
  /**
   * Lookup200: storage_hub_runtime::configs::runtime_params::dynamic_params::runtime_config::TickRangeToMaximumThreshold
   **/
  StorageHubRuntimeConfigsRuntimeParamsDynamicParamsRuntimeConfigTickRangeToMaximumThreshold:
    "Null",
  /**
   * Lookup201: storage_hub_runtime::configs::runtime_params::dynamic_params::runtime_config::StorageRequestTtl
   **/
  StorageHubRuntimeConfigsRuntimeParamsDynamicParamsRuntimeConfigStorageRequestTtl: "Null",
  /**
   * Lookup202: storage_hub_runtime::configs::runtime_params::dynamic_params::runtime_config::MinWaitForStopStoring
   **/
  StorageHubRuntimeConfigsRuntimeParamsDynamicParamsRuntimeConfigMinWaitForStopStoring: "Null",
  /**
   * Lookup203: storage_hub_runtime::configs::runtime_params::dynamic_params::runtime_config::MinSeedPeriod
   **/
  StorageHubRuntimeConfigsRuntimeParamsDynamicParamsRuntimeConfigMinSeedPeriod: "Null",
  /**
   * Lookup204: storage_hub_runtime::configs::runtime_params::dynamic_params::runtime_config::StakeToSeedPeriod
   **/
  StorageHubRuntimeConfigsRuntimeParamsDynamicParamsRuntimeConfigStakeToSeedPeriod: "Null",
  /**
   * Lookup206: storage_hub_runtime::configs::runtime_params::RuntimeParametersValue
   **/
  StorageHubRuntimeConfigsRuntimeParamsRuntimeParametersValue: {
    _enum: {
      RuntimeConfig:
        "StorageHubRuntimeConfigsRuntimeParamsDynamicParamsRuntimeConfigParametersValue"
    }
  },
  /**
   * Lookup207: storage_hub_runtime::configs::runtime_params::dynamic_params::runtime_config::ParametersValue
   **/
  StorageHubRuntimeConfigsRuntimeParamsDynamicParamsRuntimeConfigParametersValue: {
    _enum: {
      SlashAmountPerMaxFileSize: "u128",
      StakeToChallengePeriod: "u128",
      CheckpointChallengePeriod: "u32",
      MinChallengePeriod: "u32",
      SystemUtilisationLowerThresholdPercentage: "Perbill",
      SystemUtilisationUpperThresholdPercentage: "Perbill",
      MostlyStablePrice: "u128",
      MaxPrice: "u128",
      MinPrice: "u128",
      UpperExponentFactor: "u32",
      LowerExponentFactor: "u32",
      ZeroSizeBucketFixedRate: "u128",
      IdealUtilisationRate: "Perbill",
      DecayRate: "Perbill",
      MinimumTreasuryCut: "Perbill",
      MaximumTreasuryCut: "Perbill",
      BspStopStoringFilePenalty: "u128",
      ProviderTopUpTtl: "u32",
      BasicReplicationTarget: "u32",
      StandardReplicationTarget: "u32",
      HighSecurityReplicationTarget: "u32",
      SuperHighSecurityReplicationTarget: "u32",
      UltraHighSecurityReplicationTarget: "u32",
      MaxReplicationTarget: "u32",
      TickRangeToMaximumThreshold: "u32",
      StorageRequestTtl: "u32",
      MinWaitForStopStoring: "u32",
      MinSeedPeriod: "u32",
      StakeToSeedPeriod: "u128"
    }
  },
  /**
   * Lookup209: frame_system::Phase
   **/
  FrameSystemPhase: {
    _enum: {
      ApplyExtrinsic: "u32",
      Finalization: "Null",
      Initialization: "Null"
    }
  },
  /**
   * Lookup212: frame_system::LastRuntimeUpgradeInfo
   **/
  FrameSystemLastRuntimeUpgradeInfo: {
    specVersion: "Compact<u32>",
    specName: "Text"
  },
  /**
   * Lookup214: frame_system::CodeUpgradeAuthorization<T>
   **/
  FrameSystemCodeUpgradeAuthorization: {
    codeHash: "H256",
    checkVersion: "bool"
  },
  /**
   * Lookup215: frame_system::pallet::Call<T>
   **/
  FrameSystemCall: {
    _enum: {
      remark: {
        remark: "Bytes"
      },
      set_heap_pages: {
        pages: "u64"
      },
      set_code: {
        code: "Bytes"
      },
      set_code_without_checks: {
        code: "Bytes"
      },
      set_storage: {
        items: "Vec<(Bytes,Bytes)>"
      },
      kill_storage: {
        _alias: {
          keys_: "keys"
        },
        keys_: "Vec<Bytes>"
      },
      kill_prefix: {
        prefix: "Bytes",
        subkeys: "u32"
      },
      remark_with_event: {
        remark: "Bytes"
      },
      __Unused8: "Null",
      authorize_upgrade: {
        codeHash: "H256"
      },
      authorize_upgrade_without_checks: {
        codeHash: "H256"
      },
      apply_authorized_upgrade: {
        code: "Bytes"
      }
    }
  },
  /**
   * Lookup218: frame_system::limits::BlockWeights
   **/
  FrameSystemLimitsBlockWeights: {
    baseBlock: "SpWeightsWeightV2Weight",
    maxBlock: "SpWeightsWeightV2Weight",
    perClass: "FrameSupportDispatchPerDispatchClassWeightsPerClass"
  },
  /**
   * Lookup219: frame_support::dispatch::PerDispatchClass<frame_system::limits::WeightsPerClass>
   **/
  FrameSupportDispatchPerDispatchClassWeightsPerClass: {
    normal: "FrameSystemLimitsWeightsPerClass",
    operational: "FrameSystemLimitsWeightsPerClass",
    mandatory: "FrameSystemLimitsWeightsPerClass"
  },
  /**
   * Lookup220: frame_system::limits::WeightsPerClass
   **/
  FrameSystemLimitsWeightsPerClass: {
    baseExtrinsic: "SpWeightsWeightV2Weight",
    maxExtrinsic: "Option<SpWeightsWeightV2Weight>",
    maxTotal: "Option<SpWeightsWeightV2Weight>",
    reserved: "Option<SpWeightsWeightV2Weight>"
  },
  /**
   * Lookup222: frame_system::limits::BlockLength
   **/
  FrameSystemLimitsBlockLength: {
    max: "FrameSupportDispatchPerDispatchClassU32"
  },
  /**
   * Lookup223: frame_support::dispatch::PerDispatchClass<T>
   **/
  FrameSupportDispatchPerDispatchClassU32: {
    normal: "u32",
    operational: "u32",
    mandatory: "u32"
  },
  /**
   * Lookup224: sp_weights::RuntimeDbWeight
   **/
  SpWeightsRuntimeDbWeight: {
    read: "u64",
    write: "u64"
  },
  /**
   * Lookup225: sp_version::RuntimeVersion
   **/
  SpVersionRuntimeVersion: {
    specName: "Text",
    implName: "Text",
    authoringVersion: "u32",
    specVersion: "u32",
    implVersion: "u32",
    apis: "Vec<([u8;8],u32)>",
    transactionVersion: "u32",
    stateVersion: "u8"
  },
  /**
   * Lookup230: frame_system::pallet::Error<T>
   **/
  FrameSystemError: {
    _enum: [
      "InvalidSpecName",
      "SpecVersionNeedsToIncrease",
      "FailedToExtractRuntimeVersion",
      "NonDefaultComposite",
      "NonZeroRefCount",
      "CallFiltered",
      "MultiBlockMigrationsOngoing",
      "NothingAuthorized",
      "Unauthorized"
    ]
  },
  /**
   * Lookup232: cumulus_pallet_parachain_system::unincluded_segment::Ancestor<primitive_types::H256>
   **/
  CumulusPalletParachainSystemUnincludedSegmentAncestor: {
    usedBandwidth: "CumulusPalletParachainSystemUnincludedSegmentUsedBandwidth",
    paraHeadHash: "Option<H256>",
    consumedGoAheadSignal: "Option<PolkadotPrimitivesV8UpgradeGoAhead>"
  },
  /**
   * Lookup233: cumulus_pallet_parachain_system::unincluded_segment::UsedBandwidth
   **/
  CumulusPalletParachainSystemUnincludedSegmentUsedBandwidth: {
    umpMsgCount: "u32",
    umpTotalBytes: "u32",
    hrmpOutgoing: "BTreeMap<u32, CumulusPalletParachainSystemUnincludedSegmentHrmpChannelUpdate>"
  },
  /**
   * Lookup235: cumulus_pallet_parachain_system::unincluded_segment::HrmpChannelUpdate
   **/
  CumulusPalletParachainSystemUnincludedSegmentHrmpChannelUpdate: {
    msgCount: "u32",
    totalBytes: "u32"
  },
  /**
   * Lookup240: polkadot_primitives::v8::UpgradeGoAhead
   **/
  PolkadotPrimitivesV8UpgradeGoAhead: {
    _enum: ["Abort", "GoAhead"]
  },
  /**
   * Lookup241: cumulus_pallet_parachain_system::unincluded_segment::SegmentTracker<primitive_types::H256>
   **/
  CumulusPalletParachainSystemUnincludedSegmentSegmentTracker: {
    usedBandwidth: "CumulusPalletParachainSystemUnincludedSegmentUsedBandwidth",
    hrmpWatermark: "Option<u32>",
    consumedGoAheadSignal: "Option<PolkadotPrimitivesV8UpgradeGoAhead>"
  },
  /**
   * Lookup242: polkadot_primitives::v8::PersistedValidationData<primitive_types::H256, N>
   **/
  PolkadotPrimitivesV8PersistedValidationData: {
    parentHead: "Bytes",
    relayParentNumber: "u32",
    relayParentStorageRoot: "H256",
    maxPovSize: "u32"
  },
  /**
   * Lookup245: polkadot_primitives::v8::UpgradeRestriction
   **/
  PolkadotPrimitivesV8UpgradeRestriction: {
    _enum: ["Present"]
  },
  /**
   * Lookup246: sp_trie::storage_proof::StorageProof
   **/
  SpTrieStorageProof: {
    trieNodes: "BTreeSet<Bytes>"
  },
  /**
   * Lookup248: cumulus_pallet_parachain_system::relay_state_snapshot::MessagingStateSnapshot
   **/
  CumulusPalletParachainSystemRelayStateSnapshotMessagingStateSnapshot: {
    dmqMqcHead: "H256",
    relayDispatchQueueRemainingCapacity:
      "CumulusPalletParachainSystemRelayStateSnapshotRelayDispatchQueueRemainingCapacity",
    ingressChannels: "Vec<(u32,PolkadotPrimitivesV8AbridgedHrmpChannel)>",
    egressChannels: "Vec<(u32,PolkadotPrimitivesV8AbridgedHrmpChannel)>"
  },
  /**
   * Lookup249: cumulus_pallet_parachain_system::relay_state_snapshot::RelayDispatchQueueRemainingCapacity
   **/
  CumulusPalletParachainSystemRelayStateSnapshotRelayDispatchQueueRemainingCapacity: {
    remainingCount: "u32",
    remainingSize: "u32"
  },
  /**
   * Lookup252: polkadot_primitives::v8::AbridgedHrmpChannel
   **/
  PolkadotPrimitivesV8AbridgedHrmpChannel: {
    maxCapacity: "u32",
    maxTotalSize: "u32",
    maxMessageSize: "u32",
    msgCount: "u32",
    totalSize: "u32",
    mqcHead: "Option<H256>"
  },
  /**
   * Lookup253: polkadot_primitives::v8::AbridgedHostConfiguration
   **/
  PolkadotPrimitivesV8AbridgedHostConfiguration: {
    maxCodeSize: "u32",
    maxHeadDataSize: "u32",
    maxUpwardQueueCount: "u32",
    maxUpwardQueueSize: "u32",
    maxUpwardMessageSize: "u32",
    maxUpwardMessageNumPerCandidate: "u32",
    hrmpMaxMessageNumPerCandidate: "u32",
    validationUpgradeCooldown: "u32",
    validationUpgradeDelay: "u32",
    asyncBackingParams: "PolkadotPrimitivesV8AsyncBackingAsyncBackingParams"
  },
  /**
   * Lookup254: polkadot_primitives::v8::async_backing::AsyncBackingParams
   **/
  PolkadotPrimitivesV8AsyncBackingAsyncBackingParams: {
    maxCandidateDepth: "u32",
    allowedAncestryLen: "u32"
  },
  /**
   * Lookup260: polkadot_core_primitives::OutboundHrmpMessage<polkadot_parachain_primitives::primitives::Id>
   **/
  PolkadotCorePrimitivesOutboundHrmpMessage: {
    recipient: "u32",
    data: "Bytes"
  },
  /**
   * Lookup262: cumulus_pallet_parachain_system::pallet::Call<T>
   **/
  CumulusPalletParachainSystemCall: {
    _enum: {
      set_validation_data: {
        data: "CumulusPrimitivesParachainInherentParachainInherentData"
      },
      sudo_send_upward_message: {
        message: "Bytes"
      }
    }
  },
  /**
   * Lookup263: cumulus_primitives_parachain_inherent::ParachainInherentData
   **/
  CumulusPrimitivesParachainInherentParachainInherentData: {
    validationData: "PolkadotPrimitivesV8PersistedValidationData",
    relayChainState: "SpTrieStorageProof",
    downwardMessages: "Vec<PolkadotCorePrimitivesInboundDownwardMessage>",
    horizontalMessages: "BTreeMap<u32, Vec<PolkadotCorePrimitivesInboundHrmpMessage>>"
  },
  /**
   * Lookup265: polkadot_core_primitives::InboundDownwardMessage<BlockNumber>
   **/
  PolkadotCorePrimitivesInboundDownwardMessage: {
    sentAt: "u32",
    msg: "Bytes"
  },
  /**
   * Lookup268: polkadot_core_primitives::InboundHrmpMessage<BlockNumber>
   **/
  PolkadotCorePrimitivesInboundHrmpMessage: {
    sentAt: "u32",
    data: "Bytes"
  },
  /**
   * Lookup271: cumulus_pallet_parachain_system::pallet::Error<T>
   **/
  CumulusPalletParachainSystemError: {
    _enum: [
      "OverlappingUpgrades",
      "ProhibitedByPolkadot",
      "TooBig",
      "ValidationDataNotAvailable",
      "HostConfigurationNotAvailable",
      "NotScheduled",
      "NothingAuthorized",
      "Unauthorized"
    ]
  },
  /**
   * Lookup272: pallet_timestamp::pallet::Call<T>
   **/
  PalletTimestampCall: {
    _enum: {
      set: {
        now: "Compact<u64>"
      }
    }
  },
  /**
   * Lookup273: staging_parachain_info::pallet::Call<T>
   **/
  StagingParachainInfoCall: "Null",
  /**
   * Lookup275: pallet_balances::types::BalanceLock<Balance>
   **/
  PalletBalancesBalanceLock: {
    id: "[u8;8]",
    amount: "u128",
    reasons: "PalletBalancesReasons"
  },
  /**
   * Lookup276: pallet_balances::types::Reasons
   **/
  PalletBalancesReasons: {
    _enum: ["Fee", "Misc", "All"]
  },
  /**
   * Lookup279: pallet_balances::types::ReserveData<ReserveIdentifier, Balance>
   **/
  PalletBalancesReserveData: {
    id: "[u8;8]",
    amount: "u128"
  },
  /**
   * Lookup283: storage_hub_runtime::RuntimeHoldReason
   **/
  StorageHubRuntimeRuntimeHoldReason: {
    _enum: {
      __Unused0: "Null",
      __Unused1: "Null",
      __Unused2: "Null",
      __Unused3: "Null",
      __Unused4: "Null",
      __Unused5: "Null",
      __Unused6: "Null",
      __Unused7: "Null",
      __Unused8: "Null",
      __Unused9: "Null",
      __Unused10: "Null",
      __Unused11: "Null",
      __Unused12: "Null",
      __Unused13: "Null",
      __Unused14: "Null",
      __Unused15: "Null",
      __Unused16: "Null",
      __Unused17: "Null",
      __Unused18: "Null",
      __Unused19: "Null",
      __Unused20: "Null",
      __Unused21: "Null",
      __Unused22: "Null",
      __Unused23: "Null",
      __Unused24: "Null",
      __Unused25: "Null",
      __Unused26: "Null",
      __Unused27: "Null",
      __Unused28: "Null",
      __Unused29: "Null",
      __Unused30: "Null",
      __Unused31: "Null",
      __Unused32: "Null",
      __Unused33: "Null",
      __Unused34: "Null",
      __Unused35: "Null",
      __Unused36: "Null",
      __Unused37: "Null",
      __Unused38: "Null",
      __Unused39: "Null",
      Providers: "PalletStorageProvidersHoldReason",
      FileSystem: "PalletFileSystemHoldReason",
      __Unused42: "Null",
      __Unused43: "Null",
      PaymentStreams: "PalletPaymentStreamsHoldReason"
    }
  },
  /**
   * Lookup284: pallet_storage_providers::pallet::HoldReason
   **/
  PalletStorageProvidersHoldReason: {
    _enum: ["StorageProviderDeposit", "BucketDeposit"]
  },
  /**
   * Lookup285: pallet_file_system::pallet::HoldReason
   **/
  PalletFileSystemHoldReason: {
    _enum: ["StorageRequestCreationHold", "FileDeletionRequestHold"]
  },
  /**
   * Lookup286: pallet_payment_streams::pallet::HoldReason
   **/
  PalletPaymentStreamsHoldReason: {
    _enum: ["PaymentStreamDeposit"]
  },
  /**
   * Lookup289: frame_support::traits::tokens::misc::IdAmount<Id, Balance>
   **/
  FrameSupportTokensMiscIdAmount: {
    id: "Null",
    amount: "u128"
  },
  /**
   * Lookup291: pallet_balances::pallet::Call<T, I>
   **/
  PalletBalancesCall: {
    _enum: {
      transfer_allow_death: {
        dest: "MultiAddress",
        value: "Compact<u128>"
      },
      __Unused1: "Null",
      force_transfer: {
        source: "MultiAddress",
        dest: "MultiAddress",
        value: "Compact<u128>"
      },
      transfer_keep_alive: {
        dest: "MultiAddress",
        value: "Compact<u128>"
      },
      transfer_all: {
        dest: "MultiAddress",
        keepAlive: "bool"
      },
      force_unreserve: {
        who: "MultiAddress",
        amount: "u128"
      },
      upgrade_accounts: {
        who: "Vec<AccountId32>"
      },
      __Unused7: "Null",
      force_set_balance: {
        who: "MultiAddress",
        newFree: "Compact<u128>"
      },
      force_adjust_total_issuance: {
        direction: "PalletBalancesAdjustmentDirection",
        delta: "Compact<u128>"
      },
      burn: {
        value: "Compact<u128>",
        keepAlive: "bool"
      }
    }
  },
  /**
   * Lookup294: pallet_balances::types::AdjustmentDirection
   **/
  PalletBalancesAdjustmentDirection: {
    _enum: ["Increase", "Decrease"]
  },
  /**
   * Lookup295: pallet_balances::pallet::Error<T, I>
   **/
  PalletBalancesError: {
    _enum: [
      "VestingBalance",
      "LiquidityRestrictions",
      "InsufficientBalance",
      "ExistentialDeposit",
      "Expendability",
      "ExistingVestingSchedule",
      "DeadAccount",
      "TooManyReserves",
      "TooManyHolds",
      "TooManyFreezes",
      "IssuanceDeactivated",
      "DeltaZero"
    ]
  },
  /**
   * Lookup296: pallet_transaction_payment::Releases
   **/
  PalletTransactionPaymentReleases: {
    _enum: ["V1Ancient", "V2"]
  },
  /**
   * Lookup297: pallet_sudo::pallet::Call<T>
   **/
  PalletSudoCall: {
    _enum: {
      sudo: {
        call: "Call"
      },
      sudo_unchecked_weight: {
        call: "Call",
        weight: "SpWeightsWeightV2Weight"
      },
      set_key: {
        _alias: {
          new_: "new"
        },
        new_: "MultiAddress"
      },
      sudo_as: {
        who: "MultiAddress",
        call: "Call"
      },
      remove_key: "Null"
    }
  },
  /**
   * Lookup299: pallet_collator_selection::pallet::Call<T>
   **/
  PalletCollatorSelectionCall: {
    _enum: {
      set_invulnerables: {
        _alias: {
          new_: "new"
        },
        new_: "Vec<AccountId32>"
      },
      set_desired_candidates: {
        max: "u32"
      },
      set_candidacy_bond: {
        bond: "u128"
      },
      register_as_candidate: "Null",
      leave_intent: "Null",
      add_invulnerable: {
        who: "AccountId32"
      },
      remove_invulnerable: {
        who: "AccountId32"
      },
      update_bond: {
        newDeposit: "u128"
      },
      take_candidate_slot: {
        deposit: "u128",
        target: "AccountId32"
      }
    }
  },
  /**
   * Lookup300: pallet_session::pallet::Call<T>
   **/
  PalletSessionCall: {
    _enum: {
      set_keys: {
        _alias: {
          keys_: "keys"
        },
        keys_: "StorageHubRuntimeSessionKeys",
        proof: "Bytes"
      },
      purge_keys: "Null"
    }
  },
  /**
   * Lookup301: storage_hub_runtime::SessionKeys
   **/
  StorageHubRuntimeSessionKeys: {
    aura: "SpConsensusAuraSr25519AppSr25519Public"
  },
  /**
   * Lookup302: sp_consensus_aura::sr25519::app_sr25519::Public
   **/
  SpConsensusAuraSr25519AppSr25519Public: "[u8;32]",
  /**
   * Lookup303: cumulus_pallet_xcmp_queue::pallet::Call<T>
   **/
  CumulusPalletXcmpQueueCall: {
    _enum: {
      __Unused0: "Null",
      suspend_xcm_execution: "Null",
      resume_xcm_execution: "Null",
      update_suspend_threshold: {
        _alias: {
          new_: "new"
        },
        new_: "u32"
      },
      update_drop_threshold: {
        _alias: {
          new_: "new"
        },
        new_: "u32"
      },
      update_resume_threshold: {
        _alias: {
          new_: "new"
        },
        new_: "u32"
      }
    }
  },
  /**
   * Lookup304: pallet_xcm::pallet::Call<T>
   **/
  PalletXcmCall: {
    _enum: {
      send: {
        dest: "XcmVersionedLocation",
        message: "XcmVersionedXcm"
      },
      teleport_assets: {
        dest: "XcmVersionedLocation",
        beneficiary: "XcmVersionedLocation",
        assets: "XcmVersionedAssets",
        feeAssetItem: "u32"
      },
      reserve_transfer_assets: {
        dest: "XcmVersionedLocation",
        beneficiary: "XcmVersionedLocation",
        assets: "XcmVersionedAssets",
        feeAssetItem: "u32"
      },
      execute: {
        message: "XcmVersionedXcm",
        maxWeight: "SpWeightsWeightV2Weight"
      },
      force_xcm_version: {
        location: "StagingXcmV4Location",
        version: "u32"
      },
      force_default_xcm_version: {
        maybeXcmVersion: "Option<u32>"
      },
      force_subscribe_version_notify: {
        location: "XcmVersionedLocation"
      },
      force_unsubscribe_version_notify: {
        location: "XcmVersionedLocation"
      },
      limited_reserve_transfer_assets: {
        dest: "XcmVersionedLocation",
        beneficiary: "XcmVersionedLocation",
        assets: "XcmVersionedAssets",
        feeAssetItem: "u32",
        weightLimit: "XcmV3WeightLimit"
      },
      limited_teleport_assets: {
        dest: "XcmVersionedLocation",
        beneficiary: "XcmVersionedLocation",
        assets: "XcmVersionedAssets",
        feeAssetItem: "u32",
        weightLimit: "XcmV3WeightLimit"
      },
      force_suspension: {
        suspended: "bool"
      },
      transfer_assets: {
        dest: "XcmVersionedLocation",
        beneficiary: "XcmVersionedLocation",
        assets: "XcmVersionedAssets",
        feeAssetItem: "u32",
        weightLimit: "XcmV3WeightLimit"
      },
      claim_assets: {
        assets: "XcmVersionedAssets",
        beneficiary: "XcmVersionedLocation"
      },
      transfer_assets_using_type_and_then: {
        dest: "XcmVersionedLocation",
        assets: "XcmVersionedAssets",
        assetsTransferType: "StagingXcmExecutorAssetTransferTransferType",
        remoteFeesId: "XcmVersionedAssetId",
        feesTransferType: "StagingXcmExecutorAssetTransferTransferType",
        customXcmOnDest: "XcmVersionedXcm",
        weightLimit: "XcmV3WeightLimit"
      }
    }
  },
  /**
   * Lookup305: xcm::VersionedXcm<RuntimeCall>
   **/
  XcmVersionedXcm: {
    _enum: {
      __Unused0: "Null",
      __Unused1: "Null",
      V2: "XcmV2Xcm",
      V3: "XcmV3Xcm",
      V4: "StagingXcmV4Xcm"
    }
  },
  /**
   * Lookup306: xcm::v2::Xcm<RuntimeCall>
   **/
  XcmV2Xcm: "Vec<XcmV2Instruction>",
  /**
   * Lookup308: xcm::v2::Instruction<RuntimeCall>
   **/
  XcmV2Instruction: {
    _enum: {
      WithdrawAsset: "XcmV2MultiassetMultiAssets",
      ReserveAssetDeposited: "XcmV2MultiassetMultiAssets",
      ReceiveTeleportedAsset: "XcmV2MultiassetMultiAssets",
      QueryResponse: {
        queryId: "Compact<u64>",
        response: "XcmV2Response",
        maxWeight: "Compact<u64>"
      },
      TransferAsset: {
        assets: "XcmV2MultiassetMultiAssets",
        beneficiary: "XcmV2MultiLocation"
      },
      TransferReserveAsset: {
        assets: "XcmV2MultiassetMultiAssets",
        dest: "XcmV2MultiLocation",
        xcm: "XcmV2Xcm"
      },
      Transact: {
        originType: "XcmV2OriginKind",
        requireWeightAtMost: "Compact<u64>",
        call: "XcmDoubleEncoded"
      },
      HrmpNewChannelOpenRequest: {
        sender: "Compact<u32>",
        maxMessageSize: "Compact<u32>",
        maxCapacity: "Compact<u32>"
      },
      HrmpChannelAccepted: {
        recipient: "Compact<u32>"
      },
      HrmpChannelClosing: {
        initiator: "Compact<u32>",
        sender: "Compact<u32>",
        recipient: "Compact<u32>"
      },
      ClearOrigin: "Null",
      DescendOrigin: "XcmV2MultilocationJunctions",
      ReportError: {
        queryId: "Compact<u64>",
        dest: "XcmV2MultiLocation",
        maxResponseWeight: "Compact<u64>"
      },
      DepositAsset: {
        assets: "XcmV2MultiassetMultiAssetFilter",
        maxAssets: "Compact<u32>",
        beneficiary: "XcmV2MultiLocation"
      },
      DepositReserveAsset: {
        assets: "XcmV2MultiassetMultiAssetFilter",
        maxAssets: "Compact<u32>",
        dest: "XcmV2MultiLocation",
        xcm: "XcmV2Xcm"
      },
      ExchangeAsset: {
        give: "XcmV2MultiassetMultiAssetFilter",
        receive: "XcmV2MultiassetMultiAssets"
      },
      InitiateReserveWithdraw: {
        assets: "XcmV2MultiassetMultiAssetFilter",
        reserve: "XcmV2MultiLocation",
        xcm: "XcmV2Xcm"
      },
      InitiateTeleport: {
        assets: "XcmV2MultiassetMultiAssetFilter",
        dest: "XcmV2MultiLocation",
        xcm: "XcmV2Xcm"
      },
      QueryHolding: {
        queryId: "Compact<u64>",
        dest: "XcmV2MultiLocation",
        assets: "XcmV2MultiassetMultiAssetFilter",
        maxResponseWeight: "Compact<u64>"
      },
      BuyExecution: {
        fees: "XcmV2MultiAsset",
        weightLimit: "XcmV2WeightLimit"
      },
      RefundSurplus: "Null",
      SetErrorHandler: "XcmV2Xcm",
      SetAppendix: "XcmV2Xcm",
      ClearError: "Null",
      ClaimAsset: {
        assets: "XcmV2MultiassetMultiAssets",
        ticket: "XcmV2MultiLocation"
      },
      Trap: "Compact<u64>",
      SubscribeVersion: {
        queryId: "Compact<u64>",
        maxResponseWeight: "Compact<u64>"
      },
      UnsubscribeVersion: "Null"
    }
  },
  /**
   * Lookup309: xcm::v2::Response
   **/
  XcmV2Response: {
    _enum: {
      Null: "Null",
      Assets: "XcmV2MultiassetMultiAssets",
      ExecutionResult: "Option<(u32,XcmV2TraitsError)>",
      Version: "u32"
    }
  },
  /**
   * Lookup312: xcm::v2::traits::Error
   **/
  XcmV2TraitsError: {
    _enum: {
      Overflow: "Null",
      Unimplemented: "Null",
      UntrustedReserveLocation: "Null",
      UntrustedTeleportLocation: "Null",
      MultiLocationFull: "Null",
      MultiLocationNotInvertible: "Null",
      BadOrigin: "Null",
      InvalidLocation: "Null",
      AssetNotFound: "Null",
      FailedToTransactAsset: "Null",
      NotWithdrawable: "Null",
      LocationCannotHold: "Null",
      ExceedsMaxMessageSize: "Null",
      DestinationUnsupported: "Null",
      Transport: "Null",
      Unroutable: "Null",
      UnknownClaim: "Null",
      FailedToDecode: "Null",
      MaxWeightInvalid: "Null",
      NotHoldingFees: "Null",
      TooExpensive: "Null",
      Trap: "u64",
      UnhandledXcmVersion: "Null",
      WeightLimitReached: "u64",
      Barrier: "Null",
      WeightNotComputable: "Null"
    }
  },
  /**
   * Lookup313: xcm::v2::OriginKind
   **/
  XcmV2OriginKind: {
    _enum: ["Native", "SovereignAccount", "Superuser", "Xcm"]
  },
  /**
   * Lookup314: xcm::v2::multiasset::MultiAssetFilter
   **/
  XcmV2MultiassetMultiAssetFilter: {
    _enum: {
      Definite: "XcmV2MultiassetMultiAssets",
      Wild: "XcmV2MultiassetWildMultiAsset"
    }
  },
  /**
   * Lookup315: xcm::v2::multiasset::WildMultiAsset
   **/
  XcmV2MultiassetWildMultiAsset: {
    _enum: {
      All: "Null",
      AllOf: {
        id: "XcmV2MultiassetAssetId",
        fun: "XcmV2MultiassetWildFungibility"
      }
    }
  },
  /**
   * Lookup316: xcm::v2::multiasset::WildFungibility
   **/
  XcmV2MultiassetWildFungibility: {
    _enum: ["Fungible", "NonFungible"]
  },
  /**
   * Lookup317: xcm::v2::WeightLimit
   **/
  XcmV2WeightLimit: {
    _enum: {
      Unlimited: "Null",
      Limited: "Compact<u64>"
    }
  },
  /**
   * Lookup318: xcm::v3::Xcm<Call>
   **/
  XcmV3Xcm: "Vec<XcmV3Instruction>",
  /**
   * Lookup320: xcm::v3::Instruction<Call>
   **/
  XcmV3Instruction: {
    _enum: {
      WithdrawAsset: "XcmV3MultiassetMultiAssets",
      ReserveAssetDeposited: "XcmV3MultiassetMultiAssets",
      ReceiveTeleportedAsset: "XcmV3MultiassetMultiAssets",
      QueryResponse: {
        queryId: "Compact<u64>",
        response: "XcmV3Response",
        maxWeight: "SpWeightsWeightV2Weight",
        querier: "Option<StagingXcmV3MultiLocation>"
      },
      TransferAsset: {
        assets: "XcmV3MultiassetMultiAssets",
        beneficiary: "StagingXcmV3MultiLocation"
      },
      TransferReserveAsset: {
        assets: "XcmV3MultiassetMultiAssets",
        dest: "StagingXcmV3MultiLocation",
        xcm: "XcmV3Xcm"
      },
      Transact: {
        originKind: "XcmV3OriginKind",
        requireWeightAtMost: "SpWeightsWeightV2Weight",
        call: "XcmDoubleEncoded"
      },
      HrmpNewChannelOpenRequest: {
        sender: "Compact<u32>",
        maxMessageSize: "Compact<u32>",
        maxCapacity: "Compact<u32>"
      },
      HrmpChannelAccepted: {
        recipient: "Compact<u32>"
      },
      HrmpChannelClosing: {
        initiator: "Compact<u32>",
        sender: "Compact<u32>",
        recipient: "Compact<u32>"
      },
      ClearOrigin: "Null",
      DescendOrigin: "XcmV3Junctions",
      ReportError: "XcmV3QueryResponseInfo",
      DepositAsset: {
        assets: "XcmV3MultiassetMultiAssetFilter",
        beneficiary: "StagingXcmV3MultiLocation"
      },
      DepositReserveAsset: {
        assets: "XcmV3MultiassetMultiAssetFilter",
        dest: "StagingXcmV3MultiLocation",
        xcm: "XcmV3Xcm"
      },
      ExchangeAsset: {
        give: "XcmV3MultiassetMultiAssetFilter",
        want: "XcmV3MultiassetMultiAssets",
        maximal: "bool"
      },
      InitiateReserveWithdraw: {
        assets: "XcmV3MultiassetMultiAssetFilter",
        reserve: "StagingXcmV3MultiLocation",
        xcm: "XcmV3Xcm"
      },
      InitiateTeleport: {
        assets: "XcmV3MultiassetMultiAssetFilter",
        dest: "StagingXcmV3MultiLocation",
        xcm: "XcmV3Xcm"
      },
      ReportHolding: {
        responseInfo: "XcmV3QueryResponseInfo",
        assets: "XcmV3MultiassetMultiAssetFilter"
      },
      BuyExecution: {
        fees: "XcmV3MultiAsset",
        weightLimit: "XcmV3WeightLimit"
      },
      RefundSurplus: "Null",
      SetErrorHandler: "XcmV3Xcm",
      SetAppendix: "XcmV3Xcm",
      ClearError: "Null",
      ClaimAsset: {
        assets: "XcmV3MultiassetMultiAssets",
        ticket: "StagingXcmV3MultiLocation"
      },
      Trap: "Compact<u64>",
      SubscribeVersion: {
        queryId: "Compact<u64>",
        maxResponseWeight: "SpWeightsWeightV2Weight"
      },
      UnsubscribeVersion: "Null",
      BurnAsset: "XcmV3MultiassetMultiAssets",
      ExpectAsset: "XcmV3MultiassetMultiAssets",
      ExpectOrigin: "Option<StagingXcmV3MultiLocation>",
      ExpectError: "Option<(u32,XcmV3TraitsError)>",
      ExpectTransactStatus: "XcmV3MaybeErrorCode",
      QueryPallet: {
        moduleName: "Bytes",
        responseInfo: "XcmV3QueryResponseInfo"
      },
      ExpectPallet: {
        index: "Compact<u32>",
        name: "Bytes",
        moduleName: "Bytes",
        crateMajor: "Compact<u32>",
        minCrateMinor: "Compact<u32>"
      },
      ReportTransactStatus: "XcmV3QueryResponseInfo",
      ClearTransactStatus: "Null",
      UniversalOrigin: "XcmV3Junction",
      ExportMessage: {
        network: "XcmV3JunctionNetworkId",
        destination: "XcmV3Junctions",
        xcm: "XcmV3Xcm"
      },
      LockAsset: {
        asset: "XcmV3MultiAsset",
        unlocker: "StagingXcmV3MultiLocation"
      },
      UnlockAsset: {
        asset: "XcmV3MultiAsset",
        target: "StagingXcmV3MultiLocation"
      },
      NoteUnlockable: {
        asset: "XcmV3MultiAsset",
        owner: "StagingXcmV3MultiLocation"
      },
      RequestUnlock: {
        asset: "XcmV3MultiAsset",
        locker: "StagingXcmV3MultiLocation"
      },
      SetFeesMode: {
        jitWithdraw: "bool"
      },
      SetTopic: "[u8;32]",
      ClearTopic: "Null",
      AliasOrigin: "StagingXcmV3MultiLocation",
      UnpaidExecution: {
        weightLimit: "XcmV3WeightLimit",
        checkOrigin: "Option<StagingXcmV3MultiLocation>"
      }
    }
  },
  /**
   * Lookup321: xcm::v3::Response
   **/
  XcmV3Response: {
    _enum: {
      Null: "Null",
      Assets: "XcmV3MultiassetMultiAssets",
      ExecutionResult: "Option<(u32,XcmV3TraitsError)>",
      Version: "u32",
      PalletsInfo: "Vec<XcmV3PalletInfo>",
      DispatchResult: "XcmV3MaybeErrorCode"
    }
  },
  /**
   * Lookup323: xcm::v3::PalletInfo
   **/
  XcmV3PalletInfo: {
    index: "Compact<u32>",
    name: "Bytes",
    moduleName: "Bytes",
    major: "Compact<u32>",
    minor: "Compact<u32>",
    patch: "Compact<u32>"
  },
  /**
   * Lookup327: xcm::v3::QueryResponseInfo
   **/
  XcmV3QueryResponseInfo: {
    destination: "StagingXcmV3MultiLocation",
    queryId: "Compact<u64>",
    maxWeight: "SpWeightsWeightV2Weight"
  },
  /**
   * Lookup328: xcm::v3::multiasset::MultiAssetFilter
   **/
  XcmV3MultiassetMultiAssetFilter: {
    _enum: {
      Definite: "XcmV3MultiassetMultiAssets",
      Wild: "XcmV3MultiassetWildMultiAsset"
    }
  },
  /**
   * Lookup329: xcm::v3::multiasset::WildMultiAsset
   **/
  XcmV3MultiassetWildMultiAsset: {
    _enum: {
      All: "Null",
      AllOf: {
        id: "XcmV3MultiassetAssetId",
        fun: "XcmV3MultiassetWildFungibility"
      },
      AllCounted: "Compact<u32>",
      AllOfCounted: {
        id: "XcmV3MultiassetAssetId",
        fun: "XcmV3MultiassetWildFungibility",
        count: "Compact<u32>"
      }
    }
  },
  /**
   * Lookup330: xcm::v3::multiasset::WildFungibility
   **/
  XcmV3MultiassetWildFungibility: {
    _enum: ["Fungible", "NonFungible"]
  },
  /**
   * Lookup342: staging_xcm_executor::traits::asset_transfer::TransferType
   **/
  StagingXcmExecutorAssetTransferTransferType: {
    _enum: {
      Teleport: "Null",
      LocalReserve: "Null",
      DestinationReserve: "Null",
      RemoteReserve: "XcmVersionedLocation"
    }
  },
  /**
   * Lookup343: xcm::VersionedAssetId
   **/
  XcmVersionedAssetId: {
    _enum: {
      __Unused0: "Null",
      __Unused1: "Null",
      __Unused2: "Null",
      V3: "XcmV3MultiassetAssetId",
      V4: "StagingXcmV4AssetAssetId"
    }
  },
  /**
   * Lookup344: cumulus_pallet_xcm::pallet::Call<T>
   **/
  CumulusPalletXcmCall: "Null",
  /**
   * Lookup345: pallet_message_queue::pallet::Call<T>
   **/
  PalletMessageQueueCall: {
    _enum: {
      reap_page: {
        messageOrigin: "CumulusPrimitivesCoreAggregateMessageOrigin",
        pageIndex: "u32"
      },
      execute_overweight: {
        messageOrigin: "CumulusPrimitivesCoreAggregateMessageOrigin",
        page: "u32",
        index: "u32",
        weightLimit: "SpWeightsWeightV2Weight"
      }
    }
  },
  /**
   * Lookup346: pallet_storage_providers::pallet::Call<T>
   **/
  PalletStorageProvidersCall: {
    _enum: {
      request_msp_sign_up: {
        capacity: "u64",
        multiaddresses: "Vec<Bytes>",
        valuePropPricePerGigaUnitOfDataPerBlock: "u128",
        commitment: "Bytes",
        valuePropMaxDataLimit: "u64",
        paymentAccount: "AccountId32"
      },
      request_bsp_sign_up: {
        capacity: "u64",
        multiaddresses: "Vec<Bytes>",
        paymentAccount: "AccountId32"
      },
      confirm_sign_up: {
        providerAccount: "Option<AccountId32>"
      },
      cancel_sign_up: "Null",
      msp_sign_off: {
        mspId: "H256"
      },
      bsp_sign_off: "Null",
      change_capacity: {
        newCapacity: "u64"
      },
      add_value_prop: {
        pricePerGigaUnitOfDataPerBlock: "u128",
        commitment: "Bytes",
        bucketDataLimit: "u64"
      },
      make_value_prop_unavailable: {
        valuePropId: "H256"
      },
      add_multiaddress: {
        newMultiaddress: "Bytes"
      },
      remove_multiaddress: {
        multiaddress: "Bytes"
      },
      force_msp_sign_up: {
        who: "AccountId32",
        mspId: "H256",
        capacity: "u64",
        multiaddresses: "Vec<Bytes>",
        valuePropPricePerGigaUnitOfDataPerBlock: "u128",
        commitment: "Bytes",
        valuePropMaxDataLimit: "u64",
        paymentAccount: "AccountId32"
      },
      force_bsp_sign_up: {
        who: "AccountId32",
        bspId: "H256",
        capacity: "u64",
        multiaddresses: "Vec<Bytes>",
        paymentAccount: "AccountId32",
        weight: "Option<u32>"
      },
      slash: {
        providerId: "H256"
      },
      top_up_deposit: "Null",
      delete_provider: {
        providerId: "H256"
      },
      stop_all_cycles: "Null"
    }
  },
  /**
   * Lookup347: pallet_file_system::pallet::Call<T>
   **/
  PalletFileSystemCall: {
    _enum: {
      create_bucket: {
        mspId: "H256",
        name: "Bytes",
        private: "bool",
        valuePropId: "H256"
      },
      request_move_bucket: {
        bucketId: "H256",
        newMspId: "H256",
        newValuePropId: "H256"
      },
      msp_respond_move_bucket_request: {
        bucketId: "H256",
        response: "PalletFileSystemBucketMoveRequestResponse"
      },
      update_bucket_privacy: {
        bucketId: "H256",
        private: "bool"
      },
      create_and_associate_collection_with_bucket: {
        bucketId: "H256"
      },
      delete_bucket: {
        bucketId: "H256"
      },
      issue_storage_request: {
        _alias: {
          size_: "size"
        },
        bucketId: "H256",
        location: "Bytes",
        fingerprint: "H256",
        size_: "u64",
        mspId: "H256",
        peerIds: "Vec<Bytes>",
        replicationTarget: "PalletFileSystemReplicationTarget"
      },
      revoke_storage_request: {
        fileKey: "H256"
      },
      msp_respond_storage_requests_multiple_buckets: {
        storageRequestMspResponse: "Vec<PalletFileSystemStorageRequestMspBucketResponse>"
      },
      msp_stop_storing_bucket: {
        bucketId: "H256"
      },
      bsp_volunteer: {
        fileKey: "H256"
      },
      bsp_confirm_storing: {
        nonInclusionForestProof: "SpTrieStorageProofCompactProof",
        fileKeysAndProofs: "Vec<PalletFileSystemFileKeyWithProof>"
      },
      bsp_request_stop_storing: {
        _alias: {
          size_: "size"
        },
        fileKey: "H256",
        bucketId: "H256",
        location: "Bytes",
        owner: "AccountId32",
        fingerprint: "H256",
        size_: "u64",
        canServe: "bool",
        inclusionForestProof: "SpTrieStorageProofCompactProof"
      },
      bsp_confirm_stop_storing: {
        fileKey: "H256",
        inclusionForestProof: "SpTrieStorageProofCompactProof"
      },
      stop_storing_for_insolvent_user: {
        _alias: {
          size_: "size"
        },
        fileKey: "H256",
        bucketId: "H256",
        location: "Bytes",
        owner: "AccountId32",
        fingerprint: "H256",
        size_: "u64",
        inclusionForestProof: "SpTrieStorageProofCompactProof"
      },
      delete_file: {
        _alias: {
          size_: "size"
        },
        bucketId: "H256",
        fileKey: "H256",
        location: "Bytes",
        size_: "u64",
        fingerprint: "H256",
        maybeInclusionForestProof: "Option<SpTrieStorageProofCompactProof>"
      },
      pending_file_deletion_request_submit_proof: {
        user: "AccountId32",
        fileKey: "H256",
        fileSize: "u64",
        bucketId: "H256",
        forestProof: "SpTrieStorageProofCompactProof"
      }
    }
  },
  /**
   * Lookup348: pallet_file_system::types::BucketMoveRequestResponse
   **/
  PalletFileSystemBucketMoveRequestResponse: {
    _enum: ["Accepted", "Rejected"]
  },
  /**
   * Lookup349: pallet_file_system::types::ReplicationTarget<T>
   **/
  PalletFileSystemReplicationTarget: {
    _enum: {
      Basic: "Null",
      Standard: "Null",
      HighSecurity: "Null",
      SuperHighSecurity: "Null",
      UltraHighSecurity: "Null",
      Custom: "u32"
    }
  },
  /**
   * Lookup351: pallet_file_system::types::StorageRequestMspBucketResponse<T>
   **/
  PalletFileSystemStorageRequestMspBucketResponse: {
    bucketId: "H256",
    accept: "Option<PalletFileSystemStorageRequestMspAcceptedFileKeys>",
    reject: "Vec<PalletFileSystemRejectedStorageRequest>"
  },
  /**
   * Lookup353: pallet_file_system::types::StorageRequestMspAcceptedFileKeys<T>
   **/
  PalletFileSystemStorageRequestMspAcceptedFileKeys: {
    fileKeysAndProofs: "Vec<PalletFileSystemFileKeyWithProof>",
    forestProof: "SpTrieStorageProofCompactProof"
  },
  /**
   * Lookup355: pallet_file_system::types::FileKeyWithProof<T>
   **/
  PalletFileSystemFileKeyWithProof: {
    fileKey: "H256",
    proof: "ShpFileKeyVerifierFileKeyProof"
  },
  /**
   * Lookup357: pallet_file_system::types::RejectedStorageRequest<T>
   **/
  PalletFileSystemRejectedStorageRequest: {
    fileKey: "H256",
    reason: "PalletFileSystemRejectedStorageRequestReason"
  },
  /**
   * Lookup360: pallet_proofs_dealer::pallet::Call<T>
   **/
  PalletProofsDealerCall: {
    _enum: {
      challenge: {
        key: "H256"
      },
      submit_proof: {
        proof: "PalletProofsDealerProof",
        provider: "Option<H256>"
      },
      force_initialise_challenge_cycle: {
        provider: "H256"
      },
      set_paused: {
        paused: "bool"
      }
    }
  },
  /**
   * Lookup361: pallet_randomness::pallet::Call<T>
   **/
  PalletRandomnessCall: {
    _enum: ["set_babe_randomness"]
  },
  /**
   * Lookup362: pallet_payment_streams::pallet::Call<T>
   **/
  PalletPaymentStreamsCall: {
    _enum: {
      create_fixed_rate_payment_stream: {
        providerId: "H256",
        userAccount: "AccountId32",
        rate: "u128"
      },
      update_fixed_rate_payment_stream: {
        providerId: "H256",
        userAccount: "AccountId32",
        newRate: "u128"
      },
      delete_fixed_rate_payment_stream: {
        providerId: "H256",
        userAccount: "AccountId32"
      },
      create_dynamic_rate_payment_stream: {
        providerId: "H256",
        userAccount: "AccountId32",
        amountProvided: "u64"
      },
      update_dynamic_rate_payment_stream: {
        providerId: "H256",
        userAccount: "AccountId32",
        newAmountProvided: "u64"
      },
      delete_dynamic_rate_payment_stream: {
        providerId: "H256",
        userAccount: "AccountId32"
      },
      charge_payment_streams: {
        userAccount: "AccountId32"
      },
      charge_multiple_users_payment_streams: {
        userAccounts: "Vec<AccountId32>"
      },
      pay_outstanding_debt: {
        providers: "Vec<H256>"
      },
      clear_insolvent_flag: "Null"
    }
  },
  /**
   * Lookup363: pallet_bucket_nfts::pallet::Call<T>
   **/
  PalletBucketNftsCall: {
    _enum: {
      share_access: {
        recipient: "MultiAddress",
        bucket: "H256",
        itemId: "u32",
        readAccessRegex: "Option<Bytes>"
      },
      update_read_access: {
        bucket: "H256",
        itemId: "u32",
        readAccessRegex: "Option<Bytes>"
      }
    }
  },
  /**
   * Lookup365: pallet_nfts::pallet::Call<T, I>
   **/
  PalletNftsCall: {
    _enum: {
      create: {
        admin: "MultiAddress",
        config: "PalletNftsCollectionConfig"
      },
      force_create: {
        owner: "MultiAddress",
        config: "PalletNftsCollectionConfig"
      },
      destroy: {
        collection: "u32",
        witness: "PalletNftsDestroyWitness"
      },
      mint: {
        collection: "u32",
        item: "u32",
        mintTo: "MultiAddress",
        witnessData: "Option<PalletNftsMintWitness>"
      },
      force_mint: {
        collection: "u32",
        item: "u32",
        mintTo: "MultiAddress",
        itemConfig: "PalletNftsItemConfig"
      },
      burn: {
        collection: "u32",
        item: "u32"
      },
      transfer: {
        collection: "u32",
        item: "u32",
        dest: "MultiAddress"
      },
      redeposit: {
        collection: "u32",
        items: "Vec<u32>"
      },
      lock_item_transfer: {
        collection: "u32",
        item: "u32"
      },
      unlock_item_transfer: {
        collection: "u32",
        item: "u32"
      },
      lock_collection: {
        collection: "u32",
        lockSettings: "u64"
      },
      transfer_ownership: {
        collection: "u32",
        newOwner: "MultiAddress"
      },
      set_team: {
        collection: "u32",
        issuer: "Option<MultiAddress>",
        admin: "Option<MultiAddress>",
        freezer: "Option<MultiAddress>"
      },
      force_collection_owner: {
        collection: "u32",
        owner: "MultiAddress"
      },
      force_collection_config: {
        collection: "u32",
        config: "PalletNftsCollectionConfig"
      },
      approve_transfer: {
        collection: "u32",
        item: "u32",
        delegate: "MultiAddress",
        maybeDeadline: "Option<u32>"
      },
      cancel_approval: {
        collection: "u32",
        item: "u32",
        delegate: "MultiAddress"
      },
      clear_all_transfer_approvals: {
        collection: "u32",
        item: "u32"
      },
      lock_item_properties: {
        collection: "u32",
        item: "u32",
        lockMetadata: "bool",
        lockAttributes: "bool"
      },
      set_attribute: {
        collection: "u32",
        maybeItem: "Option<u32>",
        namespace: "PalletNftsAttributeNamespace",
        key: "Bytes",
        value: "Bytes"
      },
      force_set_attribute: {
        setAs: "Option<AccountId32>",
        collection: "u32",
        maybeItem: "Option<u32>",
        namespace: "PalletNftsAttributeNamespace",
        key: "Bytes",
        value: "Bytes"
      },
      clear_attribute: {
        collection: "u32",
        maybeItem: "Option<u32>",
        namespace: "PalletNftsAttributeNamespace",
        key: "Bytes"
      },
      approve_item_attributes: {
        collection: "u32",
        item: "u32",
        delegate: "MultiAddress"
      },
      cancel_item_attributes_approval: {
        collection: "u32",
        item: "u32",
        delegate: "MultiAddress",
        witness: "PalletNftsCancelAttributesApprovalWitness"
      },
      set_metadata: {
        collection: "u32",
        item: "u32",
        data: "Bytes"
      },
      clear_metadata: {
        collection: "u32",
        item: "u32"
      },
      set_collection_metadata: {
        collection: "u32",
        data: "Bytes"
      },
      clear_collection_metadata: {
        collection: "u32"
      },
      set_accept_ownership: {
        maybeCollection: "Option<u32>"
      },
      set_collection_max_supply: {
        collection: "u32",
        maxSupply: "u32"
      },
      update_mint_settings: {
        collection: "u32",
        mintSettings: "PalletNftsMintSettings"
      },
      set_price: {
        collection: "u32",
        item: "u32",
        price: "Option<u128>",
        whitelistedBuyer: "Option<MultiAddress>"
      },
      buy_item: {
        collection: "u32",
        item: "u32",
        bidPrice: "u128"
      },
      pay_tips: {
        tips: "Vec<PalletNftsItemTip>"
      },
      create_swap: {
        offeredCollection: "u32",
        offeredItem: "u32",
        desiredCollection: "u32",
        maybeDesiredItem: "Option<u32>",
        maybePrice: "Option<PalletNftsPriceWithDirection>",
        duration: "u32"
      },
      cancel_swap: {
        offeredCollection: "u32",
        offeredItem: "u32"
      },
      claim_swap: {
        sendCollection: "u32",
        sendItem: "u32",
        receiveCollection: "u32",
        receiveItem: "u32",
        witnessPrice: "Option<PalletNftsPriceWithDirection>"
      },
      mint_pre_signed: {
        mintData: "PalletNftsPreSignedMint",
        signature: "SpRuntimeMultiSignature",
        signer: "AccountId32"
      },
      set_attributes_pre_signed: {
        data: "PalletNftsPreSignedAttributes",
        signature: "SpRuntimeMultiSignature",
        signer: "AccountId32"
      }
    }
  },
  /**
   * Lookup366: pallet_nfts::types::CollectionConfig<Price, BlockNumber, CollectionId>
   **/
  PalletNftsCollectionConfig: {
    settings: "u64",
    maxSupply: "Option<u32>",
    mintSettings: "PalletNftsMintSettings"
  },
  /**
   * Lookup368: pallet_nfts::types::CollectionSetting
   **/
  PalletNftsCollectionSetting: {
    _enum: [
      "__Unused0",
      "TransferableItems",
      "UnlockedMetadata",
      "__Unused3",
      "UnlockedAttributes",
      "__Unused5",
      "__Unused6",
      "__Unused7",
      "UnlockedMaxSupply",
      "__Unused9",
      "__Unused10",
      "__Unused11",
      "__Unused12",
      "__Unused13",
      "__Unused14",
      "__Unused15",
      "DepositRequired"
    ]
  },
  /**
   * Lookup369: pallet_nfts::types::MintSettings<Price, BlockNumber, CollectionId>
   **/
  PalletNftsMintSettings: {
    mintType: "PalletNftsMintType",
    price: "Option<u128>",
    startBlock: "Option<u32>",
    endBlock: "Option<u32>",
    defaultItemSettings: "u64"
  },
  /**
   * Lookup370: pallet_nfts::types::MintType<CollectionId>
   **/
  PalletNftsMintType: {
    _enum: {
      Issuer: "Null",
      Public: "Null",
      HolderOf: "u32"
    }
  },
  /**
   * Lookup373: pallet_nfts::types::ItemSetting
   **/
  PalletNftsItemSetting: {
    _enum: ["__Unused0", "Transferable", "UnlockedMetadata", "__Unused3", "UnlockedAttributes"]
  },
  /**
   * Lookup374: pallet_nfts::types::DestroyWitness
   **/
  PalletNftsDestroyWitness: {
    itemMetadatas: "Compact<u32>",
    itemConfigs: "Compact<u32>",
    attributes: "Compact<u32>"
  },
  /**
   * Lookup376: pallet_nfts::types::MintWitness<ItemId, Balance>
   **/
  PalletNftsMintWitness: {
    ownedItem: "Option<u32>",
    mintPrice: "Option<u128>"
  },
  /**
   * Lookup377: pallet_nfts::types::ItemConfig
   **/
  PalletNftsItemConfig: {
    settings: "u64"
  },
  /**
   * Lookup379: pallet_nfts::types::CancelAttributesApprovalWitness
   **/
  PalletNftsCancelAttributesApprovalWitness: {
    accountAttributes: "u32"
  },
  /**
   * Lookup381: pallet_nfts::types::ItemTip<CollectionId, ItemId, sp_core::crypto::AccountId32, Amount>
   **/
  PalletNftsItemTip: {
    collection: "u32",
    item: "u32",
    receiver: "AccountId32",
    amount: "u128"
  },
  /**
   * Lookup383: pallet_nfts::types::PreSignedMint<CollectionId, ItemId, sp_core::crypto::AccountId32, Deadline, Balance>
   **/
  PalletNftsPreSignedMint: {
    collection: "u32",
    item: "u32",
    attributes: "Vec<(Bytes,Bytes)>",
    metadata: "Bytes",
    onlyAccount: "Option<AccountId32>",
    deadline: "u32",
    mintPrice: "Option<u128>"
  },
  /**
   * Lookup384: sp_runtime::MultiSignature
   **/
  SpRuntimeMultiSignature: {
    _enum: {
      Ed25519: "[u8;64]",
      Sr25519: "[u8;64]",
      Ecdsa: "[u8;65]"
    }
  },
  /**
   * Lookup387: pallet_nfts::types::PreSignedAttributes<CollectionId, ItemId, sp_core::crypto::AccountId32, Deadline>
   **/
  PalletNftsPreSignedAttributes: {
    collection: "u32",
    item: "u32",
    attributes: "Vec<(Bytes,Bytes)>",
    namespace: "PalletNftsAttributeNamespace",
    deadline: "u32"
  },
  /**
   * Lookup388: pallet_parameters::pallet::Call<T>
   **/
  PalletParametersCall: {
    _enum: {
      set_parameter: {
        keyValue: "StorageHubRuntimeConfigsRuntimeParamsRuntimeParameters"
      }
    }
  },
  /**
   * Lookup389: storage_hub_runtime::configs::runtime_params::RuntimeParameters
   **/
  StorageHubRuntimeConfigsRuntimeParamsRuntimeParameters: {
    _enum: {
      RuntimeConfig: "StorageHubRuntimeConfigsRuntimeParamsDynamicParamsRuntimeConfigParameters"
    }
  },
  /**
   * Lookup390: storage_hub_runtime::configs::runtime_params::dynamic_params::runtime_config::Parameters
   **/
  StorageHubRuntimeConfigsRuntimeParamsDynamicParamsRuntimeConfigParameters: {
    _enum: {
      SlashAmountPerMaxFileSize:
        "(StorageHubRuntimeConfigsRuntimeParamsDynamicParamsRuntimeConfigSlashAmountPerMaxFileSize,Option<u128>)",
      StakeToChallengePeriod:
        "(StorageHubRuntimeConfigsRuntimeParamsDynamicParamsRuntimeConfigStakeToChallengePeriod,Option<u128>)",
      CheckpointChallengePeriod:
        "(StorageHubRuntimeConfigsRuntimeParamsDynamicParamsRuntimeConfigCheckpointChallengePeriod,Option<u32>)",
      MinChallengePeriod:
        "(StorageHubRuntimeConfigsRuntimeParamsDynamicParamsRuntimeConfigMinChallengePeriod,Option<u32>)",
      SystemUtilisationLowerThresholdPercentage:
        "(StorageHubRuntimeConfigsRuntimeParamsDynamicParamsRuntimeConfigSystemUtilisationLowerThresholdPercentage,Option<Perbill>)",
      SystemUtilisationUpperThresholdPercentage:
        "(StorageHubRuntimeConfigsRuntimeParamsDynamicParamsRuntimeConfigSystemUtilisationUpperThresholdPercentage,Option<Perbill>)",
      MostlyStablePrice:
        "(StorageHubRuntimeConfigsRuntimeParamsDynamicParamsRuntimeConfigMostlyStablePrice,Option<u128>)",
      MaxPrice:
        "(StorageHubRuntimeConfigsRuntimeParamsDynamicParamsRuntimeConfigMaxPrice,Option<u128>)",
      MinPrice:
        "(StorageHubRuntimeConfigsRuntimeParamsDynamicParamsRuntimeConfigMinPrice,Option<u128>)",
      UpperExponentFactor:
        "(StorageHubRuntimeConfigsRuntimeParamsDynamicParamsRuntimeConfigUpperExponentFactor,Option<u32>)",
      LowerExponentFactor:
        "(StorageHubRuntimeConfigsRuntimeParamsDynamicParamsRuntimeConfigLowerExponentFactor,Option<u32>)",
      ZeroSizeBucketFixedRate:
        "(StorageHubRuntimeConfigsRuntimeParamsDynamicParamsRuntimeConfigZeroSizeBucketFixedRate,Option<u128>)",
      IdealUtilisationRate:
        "(StorageHubRuntimeConfigsRuntimeParamsDynamicParamsRuntimeConfigIdealUtilisationRate,Option<Perbill>)",
      DecayRate:
        "(StorageHubRuntimeConfigsRuntimeParamsDynamicParamsRuntimeConfigDecayRate,Option<Perbill>)",
      MinimumTreasuryCut:
        "(StorageHubRuntimeConfigsRuntimeParamsDynamicParamsRuntimeConfigMinimumTreasuryCut,Option<Perbill>)",
      MaximumTreasuryCut:
        "(StorageHubRuntimeConfigsRuntimeParamsDynamicParamsRuntimeConfigMaximumTreasuryCut,Option<Perbill>)",
      BspStopStoringFilePenalty:
        "(StorageHubRuntimeConfigsRuntimeParamsDynamicParamsRuntimeConfigBspStopStoringFilePenalty,Option<u128>)",
      ProviderTopUpTtl:
        "(StorageHubRuntimeConfigsRuntimeParamsDynamicParamsRuntimeConfigProviderTopUpTtl,Option<u32>)",
      BasicReplicationTarget:
        "(StorageHubRuntimeConfigsRuntimeParamsDynamicParamsRuntimeConfigBasicReplicationTarget,Option<u32>)",
      StandardReplicationTarget:
        "(StorageHubRuntimeConfigsRuntimeParamsDynamicParamsRuntimeConfigStandardReplicationTarget,Option<u32>)",
      HighSecurityReplicationTarget:
        "(StorageHubRuntimeConfigsRuntimeParamsDynamicParamsRuntimeConfigHighSecurityReplicationTarget,Option<u32>)",
      SuperHighSecurityReplicationTarget:
        "(StorageHubRuntimeConfigsRuntimeParamsDynamicParamsRuntimeConfigSuperHighSecurityReplicationTarget,Option<u32>)",
      UltraHighSecurityReplicationTarget:
        "(StorageHubRuntimeConfigsRuntimeParamsDynamicParamsRuntimeConfigUltraHighSecurityReplicationTarget,Option<u32>)",
      MaxReplicationTarget:
        "(StorageHubRuntimeConfigsRuntimeParamsDynamicParamsRuntimeConfigMaxReplicationTarget,Option<u32>)",
      TickRangeToMaximumThreshold:
        "(StorageHubRuntimeConfigsRuntimeParamsDynamicParamsRuntimeConfigTickRangeToMaximumThreshold,Option<u32>)",
      StorageRequestTtl:
        "(StorageHubRuntimeConfigsRuntimeParamsDynamicParamsRuntimeConfigStorageRequestTtl,Option<u32>)",
      MinWaitForStopStoring:
        "(StorageHubRuntimeConfigsRuntimeParamsDynamicParamsRuntimeConfigMinWaitForStopStoring,Option<u32>)",
      MinSeedPeriod:
        "(StorageHubRuntimeConfigsRuntimeParamsDynamicParamsRuntimeConfigMinSeedPeriod,Option<u32>)",
      StakeToSeedPeriod:
        "(StorageHubRuntimeConfigsRuntimeParamsDynamicParamsRuntimeConfigStakeToSeedPeriod,Option<u128>)"
    }
  },
  /**
   * Lookup392: pallet_sudo::pallet::Error<T>
   **/
  PalletSudoError: {
    _enum: ["RequireSudo"]
  },
  /**
   * Lookup395: pallet_collator_selection::pallet::CandidateInfo<sp_core::crypto::AccountId32, Balance>
   **/
  PalletCollatorSelectionCandidateInfo: {
    who: "AccountId32",
    deposit: "u128"
  },
  /**
   * Lookup397: pallet_collator_selection::pallet::Error<T>
   **/
  PalletCollatorSelectionError: {
    _enum: [
      "TooManyCandidates",
      "TooFewEligibleCollators",
      "AlreadyCandidate",
      "NotCandidate",
      "TooManyInvulnerables",
      "AlreadyInvulnerable",
      "NotInvulnerable",
      "NoAssociatedValidatorId",
      "ValidatorNotRegistered",
      "InsertToCandidateListFailed",
      "RemoveFromCandidateListFailed",
      "DepositTooLow",
      "UpdateCandidateListFailed",
      "InsufficientBond",
      "TargetIsNotCandidate",
      "IdenticalDeposit",
      "InvalidUnreserve"
    ]
  },
  /**
   * Lookup401: sp_core::crypto::KeyTypeId
   **/
  SpCoreCryptoKeyTypeId: "[u8;4]",
  /**
   * Lookup402: pallet_session::pallet::Error<T>
   **/
  PalletSessionError: {
    _enum: ["InvalidProof", "NoAssociatedValidatorId", "DuplicatedKey", "NoKeys", "NoAccount"]
  },
  /**
   * Lookup411: cumulus_pallet_xcmp_queue::OutboundChannelDetails
   **/
  CumulusPalletXcmpQueueOutboundChannelDetails: {
    recipient: "u32",
    state: "CumulusPalletXcmpQueueOutboundState",
    signalsExist: "bool",
    firstIndex: "u16",
    lastIndex: "u16"
  },
  /**
   * Lookup412: cumulus_pallet_xcmp_queue::OutboundState
   **/
  CumulusPalletXcmpQueueOutboundState: {
    _enum: ["Ok", "Suspended"]
  },
  /**
   * Lookup416: cumulus_pallet_xcmp_queue::QueueConfigData
   **/
  CumulusPalletXcmpQueueQueueConfigData: {
    suspendThreshold: "u32",
    dropThreshold: "u32",
    resumeThreshold: "u32"
  },
  /**
   * Lookup417: cumulus_pallet_xcmp_queue::pallet::Error<T>
   **/
  CumulusPalletXcmpQueueError: {
    _enum: [
      "BadQueueConfig",
      "AlreadySuspended",
      "AlreadyResumed",
      "TooManyActiveOutboundChannels",
      "TooBig"
    ]
  },
  /**
   * Lookup418: pallet_xcm::pallet::QueryStatus<BlockNumber>
   **/
  PalletXcmQueryStatus: {
    _enum: {
      Pending: {
        responder: "XcmVersionedLocation",
        maybeMatchQuerier: "Option<XcmVersionedLocation>",
        maybeNotify: "Option<(u8,u8)>",
        timeout: "u32"
      },
      VersionNotifier: {
        origin: "XcmVersionedLocation",
        isActive: "bool"
      },
      Ready: {
        response: "XcmVersionedResponse",
        at: "u32"
      }
    }
  },
  /**
   * Lookup422: xcm::VersionedResponse
   **/
  XcmVersionedResponse: {
    _enum: {
      __Unused0: "Null",
      __Unused1: "Null",
      V2: "XcmV2Response",
      V3: "XcmV3Response",
      V4: "StagingXcmV4Response"
    }
  },
  /**
   * Lookup428: pallet_xcm::pallet::VersionMigrationStage
   **/
  PalletXcmVersionMigrationStage: {
    _enum: {
      MigrateSupportedVersion: "Null",
      MigrateVersionNotifiers: "Null",
      NotifyCurrentTargets: "Option<Bytes>",
      MigrateAndNotifyOldTargets: "Null"
    }
  },
  /**
   * Lookup430: pallet_xcm::pallet::RemoteLockedFungibleRecord<ConsumerIdentifier, MaxConsumers>
   **/
  PalletXcmRemoteLockedFungibleRecord: {
    amount: "u128",
    owner: "XcmVersionedLocation",
    locker: "XcmVersionedLocation",
    consumers: "Vec<(Null,u128)>"
  },
  /**
   * Lookup437: pallet_xcm::pallet::Error<T>
   **/
  PalletXcmError: {
    _enum: [
      "Unreachable",
      "SendFailure",
      "Filtered",
      "UnweighableMessage",
      "DestinationNotInvertible",
      "Empty",
      "CannotReanchor",
      "TooManyAssets",
      "InvalidOrigin",
      "BadVersion",
      "BadLocation",
      "NoSubscription",
      "AlreadySubscribed",
      "CannotCheckOutTeleport",
      "LowBalance",
      "TooManyLocks",
      "AccountNotSovereign",
      "FeesNotMet",
      "LockNotFound",
      "InUse",
      "__Unused20",
      "InvalidAssetUnknownReserve",
      "InvalidAssetUnsupportedReserve",
      "TooManyReserves",
      "LocalExecutionIncomplete"
    ]
  },
  /**
   * Lookup438: pallet_message_queue::BookState<cumulus_primitives_core::AggregateMessageOrigin>
   **/
  PalletMessageQueueBookState: {
    _alias: {
      size_: "size"
    },
    begin: "u32",
    end: "u32",
    count: "u32",
    readyNeighbours: "Option<PalletMessageQueueNeighbours>",
    messageCount: "u64",
    size_: "u64"
  },
  /**
   * Lookup440: pallet_message_queue::Neighbours<cumulus_primitives_core::AggregateMessageOrigin>
   **/
  PalletMessageQueueNeighbours: {
    prev: "CumulusPrimitivesCoreAggregateMessageOrigin",
    next: "CumulusPrimitivesCoreAggregateMessageOrigin"
  },
  /**
   * Lookup442: pallet_message_queue::Page<Size, HeapSize>
   **/
  PalletMessageQueuePage: {
    remaining: "u32",
    remainingSize: "u32",
    firstIndex: "u32",
    first: "u32",
    last: "u32",
    heap: "Bytes"
  },
  /**
   * Lookup444: pallet_message_queue::pallet::Error<T>
   **/
  PalletMessageQueueError: {
    _enum: [
      "NotReapable",
      "NoPage",
      "NoMessage",
      "AlreadyProcessed",
      "Queued",
      "InsufficientWeight",
      "TemporarilyUnprocessable",
      "QueuePaused",
      "RecursiveDisallowed"
    ]
  },
  /**
   * Lookup445: pallet_storage_providers::types::SignUpRequest<T>
   **/
  PalletStorageProvidersSignUpRequest: {
    spSignUpRequest: "PalletStorageProvidersSignUpRequestSpParams",
    at: "u32"
  },
  /**
   * Lookup446: pallet_storage_providers::types::SignUpRequestSpParams<T>
   **/
  PalletStorageProvidersSignUpRequestSpParams: {
    _enum: {
      BackupStorageProvider: "PalletStorageProvidersBackupStorageProvider",
      MainStorageProvider: "PalletStorageProvidersMainStorageProviderSignUpRequest"
    }
  },
  /**
   * Lookup447: pallet_storage_providers::types::BackupStorageProvider<T>
   **/
  PalletStorageProvidersBackupStorageProvider: {
    capacity: "u64",
    capacityUsed: "u64",
    multiaddresses: "Vec<Bytes>",
    root: "H256",
    lastCapacityChange: "u32",
    ownerAccount: "AccountId32",
    paymentAccount: "AccountId32",
    reputationWeight: "u32",
    signUpBlock: "u32"
  },
  /**
   * Lookup448: pallet_storage_providers::types::MainStorageProviderSignUpRequest<T>
   **/
  PalletStorageProvidersMainStorageProviderSignUpRequest: {
    mspInfo: "PalletStorageProvidersMainStorageProvider",
    valueProp: "PalletStorageProvidersValueProposition"
  },
  /**
   * Lookup449: pallet_storage_providers::types::MainStorageProvider<T>
   **/
  PalletStorageProvidersMainStorageProvider: {
    capacity: "u64",
    capacityUsed: "u64",
    multiaddresses: "Vec<Bytes>",
    amountOfBuckets: "u128",
    amountOfValueProps: "u32",
    lastCapacityChange: "u32",
    ownerAccount: "AccountId32",
    paymentAccount: "AccountId32",
    signUpBlock: "u32"
  },
  /**
   * Lookup450: pallet_storage_providers::types::Bucket<T>
   **/
  PalletStorageProvidersBucket: {
    _alias: {
      size_: "size"
    },
    root: "H256",
    userId: "AccountId32",
    mspId: "Option<H256>",
    private: "bool",
    readAccessGroupId: "Option<u32>",
    size_: "u64",
    valuePropId: "H256"
  },
  /**
   * Lookup454: pallet_storage_providers::pallet::Error<T>
   **/
  PalletStorageProvidersError: {
    _enum: [
      "AlreadyRegistered",
      "SignUpNotRequested",
      "SignUpRequestPending",
      "NoMultiAddress",
      "InvalidMultiAddress",
      "StorageTooLow",
      "NotEnoughBalance",
      "CannotHoldDeposit",
      "StorageStillInUse",
      "SignOffPeriodNotPassed",
      "RandomnessNotValidYet",
      "SignUpRequestExpired",
      "NewCapacityLessThanUsedStorage",
      "NewCapacityEqualsCurrentCapacity",
      "NewCapacityCantBeZero",
      "NotEnoughTimePassed",
      "NewUsedCapacityExceedsStorageCapacity",
      "DepositTooLow",
      "NotRegistered",
      "NoUserId",
      "NoBucketId",
      "SpRegisteredButDataNotFound",
      "BucketNotFound",
      "BucketAlreadyExists",
      "BucketNotEmpty",
      "BucketsMovedAmountMismatch",
      "AppendBucketToMspFailed",
      "ProviderNotSlashable",
      "TopUpNotRequired",
      "BucketMustHaveMspForOperation",
      "MultiAddressesMaxAmountReached",
      "MultiAddressNotFound",
      "MultiAddressAlreadyExists",
      "LastMultiAddressCantBeRemoved",
      "ValuePropositionNotFound",
      "ValuePropositionAlreadyExists",
      "ValuePropositionNotAvailable",
      "CantDeactivateLastValueProp",
      "ValuePropositionsDeletedAmountMismatch",
      "FixedRatePaymentStreamNotFound",
      "MspAlreadyAssignedToBucket",
      "BucketSizeExceedsLimit",
      "BucketHasNoValueProposition",
      "MaxBlockNumberReached",
      "OperationNotAllowedForInsolventProvider",
      "DeleteProviderConditionsNotMet",
      "CannotStopCycleWithNonDefaultRoot",
      "BspOnlyOperation",
      "MspOnlyOperation",
      "InvalidEncodedFileMetadata",
      "InvalidEncodedAccountId",
      "PaymentStreamNotFound"
    ]
  },
  /**
   * Lookup455: pallet_file_system::types::StorageRequestMetadata<T>
   **/
  PalletFileSystemStorageRequestMetadata: {
    _alias: {
      size_: "size"
    },
    requestedAt: "u32",
    expiresAt: "u32",
    owner: "AccountId32",
    bucketId: "H256",
    location: "Bytes",
    fingerprint: "H256",
    size_: "u64",
    msp: "Option<(H256,bool)>",
    userPeerIds: "Vec<Bytes>",
    bspsRequired: "u32",
    bspsConfirmed: "u32",
    bspsVolunteered: "u32"
  },
  /**
   * Lookup458: pallet_file_system::types::StorageRequestBspsMetadata<T>
   **/
  PalletFileSystemStorageRequestBspsMetadata: {
    confirmed: "bool"
  },
  /**
   * Lookup463: pallet_file_system::types::PendingFileDeletionRequest<T>
   **/
  PalletFileSystemPendingFileDeletionRequest: {
    user: "AccountId32",
    fileKey: "H256",
    bucketId: "H256",
    fileSize: "u64",
    depositPaidForCreation: "u128"
  },
  /**
   * Lookup465: pallet_file_system::types::PendingStopStoringRequest<T>
   **/
  PalletFileSystemPendingStopStoringRequest: {
    tickWhenRequested: "u32",
    fileOwner: "AccountId32",
    fileSize: "u64"
  },
  /**
   * Lookup466: pallet_file_system::types::MoveBucketRequestMetadata<T>
   **/
  PalletFileSystemMoveBucketRequestMetadata: {
    requester: "AccountId32",
    newValuePropId: "H256"
  },
  /**
   * Lookup467: pallet_file_system::pallet::Error<T>
   **/
  PalletFileSystemError: {
    _enum: [
      "StorageRequestAlreadyRegistered",
      "StorageRequestNotFound",
      "StorageRequestNotRevoked",
      "StorageRequestExists",
      "ReplicationTargetCannotBeZero",
      "ReplicationTargetExceedsMaximum",
      "MaxReplicationTargetSmallerThanDefault",
      "NotABsp",
      "NotAMsp",
      "NotASp",
      "BspNotVolunteered",
      "BspNotConfirmed",
      "BspAlreadyConfirmed",
      "StorageRequestBspsRequiredFulfilled",
      "BspAlreadyVolunteered",
      "InsufficientAvailableCapacity",
      "UnexpectedNumberOfRemovedVolunteeredBsps",
      "BspNotEligibleToVolunteer",
      "StorageRequestExpiredNoSlotAvailable",
      "StorageRequestNotAuthorized",
      "MaxTickNumberReached",
      "FailedToEncodeBsp",
      "FailedToEncodeFingerprint",
      "FailedToDecodeThreshold",
      "AboveThreshold",
      "ThresholdArithmeticError",
      "FailedTypeConversion",
      "DividedByZero",
      "ImpossibleFailedToGetValue",
      "BucketIsNotPrivate",
      "BucketNotFound",
      "BucketNotEmpty",
      "NotBucketOwner",
      "ValuePropositionNotAvailable",
      "CollectionNotFound",
      "ProviderRootNotFound",
      "ExpectedNonInclusionProof",
      "ExpectedInclusionProof",
      "InvalidFileKeyMetadata",
      "ThresholdBelowAsymptote",
      "NotFileOwner",
      "FileKeyAlreadyPendingDeletion",
      "MaxUserPendingDeletionRequestsReached",
      "MspNotStoringBucket",
      "FileKeyNotPendingDeletion",
      "FileSizeCannotBeZero",
      "NoGlobalReputationWeightSet",
      "NoBspReputationWeightSet",
      "MaximumThresholdCannotBeZero",
      "TickRangeToMaximumThresholdCannotBeZero",
      "PendingStopStoringRequestNotFound",
      "MinWaitForStopStoringNotReached",
      "PendingStopStoringRequestAlreadyExists",
      "UserNotInsolvent",
      "NotSelectedMsp",
      "MspAlreadyConfirmed",
      "RequestWithoutMsp",
      "MspAlreadyStoringBucket",
      "MoveBucketRequestNotFound",
      "BucketIsBeingMoved",
      "BspAlreadyDataServer",
      "BspDataServersExceeded",
      "FileMetadataProcessingQueueFull",
      "TooManyBatchResponses",
      "TooManyStorageRequestResponses",
      "InvalidBucketIdFileKeyPair",
      "InconsistentStateKeyAlreadyExists",
      "FixedRatePaymentStreamNotFound",
      "DynamicRatePaymentStreamNotFound",
      "CannotHoldDeposit",
      "FailedToQueryEarliestFileVolunteerTick",
      "FailedToGetOwnerAccount",
      "FailedToGetPaymentAccount",
      "NoFileKeysToConfirm",
      "RootNotUpdated",
      "NoPrivacyChange",
      "OperationNotAllowedForInsolventProvider",
      "OperationNotAllowedWhileBucketIsNotStoredByMsp"
    ]
  },
  /**
   * Lookup469: pallet_proofs_dealer::types::ProofSubmissionRecord<T>
   **/
  PalletProofsDealerProofSubmissionRecord: {
    lastTickProven: "u32",
    nextTickToSubmitProofFor: "u32"
  },
  /**
   * Lookup476: pallet_proofs_dealer::pallet::Error<T>
   **/
  PalletProofsDealerError: {
    _enum: [
      "NotProvider",
      "ChallengesQueueOverflow",
      "PriorityChallengesQueueOverflow",
      "FeeChargeFailed",
      "EmptyKeyProofs",
      "ProviderRootNotFound",
      "ZeroRoot",
      "NoRecordOfLastSubmittedProof",
      "ProviderStakeNotFound",
      "ZeroStake",
      "StakeCouldNotBeConverted",
      "ChallengesTickNotReached",
      "ChallengesTickTooOld",
      "ChallengesTickTooLate",
      "SeedNotFound",
      "CheckpointChallengesNotFound",
      "ForestProofVerificationFailed",
      "IncorrectNumberOfKeyProofs",
      "KeyProofNotFound",
      "KeyProofVerificationFailed",
      "FailedToApplyDelta",
      "UnexpectedNumberOfRemoveMutations",
      "FailedToUpdateProviderAfterKeyRemoval",
      "TooManyValidProofSubmitters"
    ]
  },
  /**
   * Lookup479: pallet_payment_streams::types::FixedRatePaymentStream<T>
   **/
  PalletPaymentStreamsFixedRatePaymentStream: {
    rate: "u128",
    lastChargedTick: "u32",
    userDeposit: "u128",
    outOfFundsTick: "Option<u32>"
  },
  /**
   * Lookup480: pallet_payment_streams::types::DynamicRatePaymentStream<T>
   **/
  PalletPaymentStreamsDynamicRatePaymentStream: {
    amountProvided: "u64",
    priceIndexWhenLastCharged: "u128",
    userDeposit: "u128",
    outOfFundsTick: "Option<u32>"
  },
  /**
   * Lookup481: pallet_payment_streams::types::ProviderLastChargeableInfo<T>
   **/
  PalletPaymentStreamsProviderLastChargeableInfo: {
    lastChargeableTick: "u32",
    priceIndex: "u128"
  },
  /**
   * Lookup482: pallet_payment_streams::pallet::Error<T>
   **/
  PalletPaymentStreamsError: {
    _enum: [
      "PaymentStreamAlreadyExists",
      "PaymentStreamNotFound",
      "NotAProvider",
      "ProviderInconsistencyError",
      "CannotHoldDeposit",
      "UpdateRateToSameRate",
      "UpdateAmountToSameAmount",
      "RateCantBeZero",
      "AmountProvidedCantBeZero",
      "LastChargedGreaterThanLastChargeable",
      "InvalidLastChargeableBlockNumber",
      "InvalidLastChargeablePriceIndex",
      "ChargeOverflow",
      "UserWithoutFunds",
      "UserNotFlaggedAsWithoutFunds",
      "CooldownPeriodNotPassed",
      "UserHasRemainingDebt",
      "ProviderInsolvent"
    ]
  },
  /**
   * Lookup483: pallet_bucket_nfts::pallet::Error<T>
   **/
  PalletBucketNftsError: {
    _enum: [
      "BucketIsNotPrivate",
      "NotBucketOwner",
      "NoCorrespondingCollection",
      "ConvertBytesToBoundedVec"
    ]
  },
  /**
   * Lookup484: pallet_nfts::types::CollectionDetails<sp_core::crypto::AccountId32, DepositBalance>
   **/
  PalletNftsCollectionDetails: {
    owner: "AccountId32",
    ownerDeposit: "u128",
    items: "u32",
    itemMetadatas: "u32",
    itemConfigs: "u32",
    attributes: "u32"
  },
  /**
   * Lookup489: pallet_nfts::types::CollectionRole
   **/
  PalletNftsCollectionRole: {
    _enum: ["__Unused0", "Issuer", "Freezer", "__Unused3", "Admin"]
  },
  /**
   * Lookup490: pallet_nfts::types::ItemDetails<sp_core::crypto::AccountId32, pallet_nfts::types::ItemDeposit<DepositBalance, sp_core::crypto::AccountId32>, bounded_collections::bounded_btree_map::BoundedBTreeMap<sp_core::crypto::AccountId32, Option<T>, S>>
   **/
  PalletNftsItemDetails: {
    owner: "AccountId32",
    approvals: "BTreeMap<AccountId32, Option<u32>>",
    deposit: "PalletNftsItemDeposit"
  },
  /**
   * Lookup491: pallet_nfts::types::ItemDeposit<DepositBalance, sp_core::crypto::AccountId32>
   **/
  PalletNftsItemDeposit: {
    account: "AccountId32",
    amount: "u128"
  },
  /**
   * Lookup496: pallet_nfts::types::CollectionMetadata<Deposit, StringLimit>
   **/
  PalletNftsCollectionMetadata: {
    deposit: "u128",
    data: "Bytes"
  },
  /**
   * Lookup497: pallet_nfts::types::ItemMetadata<pallet_nfts::types::ItemMetadataDeposit<DepositBalance, sp_core::crypto::AccountId32>, StringLimit>
   **/
  PalletNftsItemMetadata: {
    deposit: "PalletNftsItemMetadataDeposit",
    data: "Bytes"
  },
  /**
   * Lookup498: pallet_nfts::types::ItemMetadataDeposit<DepositBalance, sp_core::crypto::AccountId32>
   **/
  PalletNftsItemMetadataDeposit: {
    account: "Option<AccountId32>",
    amount: "u128"
  },
  /**
   * Lookup501: pallet_nfts::types::AttributeDeposit<DepositBalance, sp_core::crypto::AccountId32>
   **/
  PalletNftsAttributeDeposit: {
    account: "Option<AccountId32>",
    amount: "u128"
  },
  /**
   * Lookup505: pallet_nfts::types::PendingSwap<CollectionId, ItemId, pallet_nfts::types::PriceWithDirection<Amount>, Deadline>
   **/
  PalletNftsPendingSwap: {
    desiredCollection: "u32",
    desiredItem: "Option<u32>",
    price: "Option<PalletNftsPriceWithDirection>",
    deadline: "u32"
  },
  /**
   * Lookup507: pallet_nfts::types::PalletFeature
   **/
  PalletNftsPalletFeature: {
    _enum: [
      "__Unused0",
      "Trading",
      "Attributes",
      "__Unused3",
      "Approvals",
      "__Unused5",
      "__Unused6",
      "__Unused7",
      "Swaps"
    ]
  },
  /**
   * Lookup508: pallet_nfts::pallet::Error<T, I>
   **/
  PalletNftsError: {
    _enum: [
      "NoPermission",
      "UnknownCollection",
      "AlreadyExists",
      "ApprovalExpired",
      "WrongOwner",
      "BadWitness",
      "CollectionIdInUse",
      "ItemsNonTransferable",
      "NotDelegate",
      "WrongDelegate",
      "Unapproved",
      "Unaccepted",
      "ItemLocked",
      "LockedItemAttributes",
      "LockedCollectionAttributes",
      "LockedItemMetadata",
      "LockedCollectionMetadata",
      "MaxSupplyReached",
      "MaxSupplyLocked",
      "MaxSupplyTooSmall",
      "UnknownItem",
      "UnknownSwap",
      "MetadataNotFound",
      "AttributeNotFound",
      "NotForSale",
      "BidTooLow",
      "ReachedApprovalLimit",
      "DeadlineExpired",
      "WrongDuration",
      "MethodDisabled",
      "WrongSetting",
      "InconsistentItemConfig",
      "NoConfig",
      "RolesNotCleared",
      "MintNotStarted",
      "MintEnded",
      "AlreadyClaimed",
      "IncorrectData",
      "WrongOrigin",
      "WrongSignature",
      "IncorrectMetadata",
      "MaxAttributesLimitReached",
      "WrongNamespace",
      "CollectionNotEmpty",
      "WitnessRequired"
    ]
  },
  /**
   * Lookup511: frame_system::extensions::check_non_zero_sender::CheckNonZeroSender<T>
   **/
  FrameSystemExtensionsCheckNonZeroSender: "Null",
  /**
   * Lookup512: frame_system::extensions::check_spec_version::CheckSpecVersion<T>
   **/
  FrameSystemExtensionsCheckSpecVersion: "Null",
  /**
   * Lookup513: frame_system::extensions::check_tx_version::CheckTxVersion<T>
   **/
  FrameSystemExtensionsCheckTxVersion: "Null",
  /**
   * Lookup514: frame_system::extensions::check_genesis::CheckGenesis<T>
   **/
  FrameSystemExtensionsCheckGenesis: "Null",
  /**
   * Lookup517: frame_system::extensions::check_nonce::CheckNonce<T>
   **/
  FrameSystemExtensionsCheckNonce: "Compact<u32>",
  /**
   * Lookup518: frame_system::extensions::check_weight::CheckWeight<T>
   **/
  FrameSystemExtensionsCheckWeight: "Null",
  /**
   * Lookup519: pallet_transaction_payment::ChargeTransactionPayment<T>
   **/
  PalletTransactionPaymentChargeTransactionPayment: "Compact<u128>",
  /**
   * Lookup520: cumulus_primitives_storage_weight_reclaim::StorageWeightReclaim<T>
   **/
  CumulusPrimitivesStorageWeightReclaimStorageWeightReclaim: "Null",
  /**
   * Lookup521: frame_metadata_hash_extension::CheckMetadataHash<T>
   **/
  FrameMetadataHashExtensionCheckMetadataHash: {
    mode: "FrameMetadataHashExtensionMode"
  },
  /**
   * Lookup522: frame_metadata_hash_extension::Mode
   **/
  FrameMetadataHashExtensionMode: {
    _enum: ["Disabled", "Enabled"]
  },
  /**
   * Lookup523: storage_hub_runtime::Runtime
   **/
  StorageHubRuntimeRuntime: "Null"
};
//# sourceMappingURL=lookup.js.map<|MERGE_RESOLUTION|>--- conflicted
+++ resolved
@@ -1405,13 +1405,6 @@
         providerId: "H256",
         error: "SpRuntimeDispatchError"
       },
-<<<<<<< HEAD
-      FailedToInsertProviderTopUpExpiration: {
-        providerId: "H256",
-        expirationTick: "u32"
-      },
-=======
->>>>>>> 8c786cb9
       ProviderInsolvent: {
         providerId: "H256"
       },
@@ -1479,7 +1472,7 @@
    **/
   PalletStorageProvidersTopUpMetadata: {
     startedAt: "u32",
-    endTickGracePeriod: "u32"
+    endBlockGracePeriod: "u32"
   },
   /**
    * Lookup134: pallet_file_system::pallet::Event<T>
