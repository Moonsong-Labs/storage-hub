--- conflicted
+++ resolved
@@ -4590,11 +4590,7 @@
     confirmed: "bool"
   },
   /**
-<<<<<<< HEAD
-   * Lookup461: pallet_file_system::types::PendingFileDeletionRequest<T>
-=======
    * Lookup464: pallet_file_system::types::PendingFileDeletionRequest<T>
->>>>>>> 16e959b0
    **/
   PalletFileSystemPendingFileDeletionRequest: {
     user: "AccountId32",
@@ -4605,11 +4601,7 @@
     queuePriorityChallenge: "bool"
   },
   /**
-<<<<<<< HEAD
-   * Lookup463: pallet_file_system::types::PendingStopStoringRequest<T>
-=======
    * Lookup466: pallet_file_system::types::PendingStopStoringRequest<T>
->>>>>>> 16e959b0
    **/
   PalletFileSystemPendingStopStoringRequest: {
     tickWhenRequested: "u32",
@@ -4617,11 +4609,7 @@
     fileSize: "u64"
   },
   /**
-<<<<<<< HEAD
-   * Lookup464: pallet_file_system::types::MoveBucketRequestMetadata<T>
-=======
    * Lookup467: pallet_file_system::types::MoveBucketRequestMetadata<T>
->>>>>>> 16e959b0
    **/
   PalletFileSystemMoveBucketRequestMetadata: {
     requester: "AccountId32",
@@ -4629,11 +4617,7 @@
     newValuePropId: "H256"
   },
   /**
-<<<<<<< HEAD
-   * Lookup465: pallet_file_system::pallet::Error<T>
-=======
    * Lookup468: pallet_file_system::pallet::Error<T>
->>>>>>> 16e959b0
    **/
   PalletFileSystemError: {
     _enum: [
@@ -4719,22 +4703,14 @@
     ]
   },
   /**
-<<<<<<< HEAD
-   * Lookup467: pallet_proofs_dealer::types::ProofSubmissionRecord<T>
-=======
    * Lookup470: pallet_proofs_dealer::types::ProofSubmissionRecord<T>
->>>>>>> 16e959b0
    **/
   PalletProofsDealerProofSubmissionRecord: {
     lastTickProven: "u32",
     nextTickToSubmitProofFor: "u32"
   },
   /**
-<<<<<<< HEAD
-   * Lookup474: pallet_proofs_dealer::pallet::Error<T>
-=======
    * Lookup477: pallet_proofs_dealer::pallet::Error<T>
->>>>>>> 16e959b0
    **/
   PalletProofsDealerError: {
     _enum: [
@@ -4765,11 +4741,7 @@
     ]
   },
   /**
-<<<<<<< HEAD
-   * Lookup477: pallet_payment_streams::types::FixedRatePaymentStream<T>
-=======
    * Lookup480: pallet_payment_streams::types::FixedRatePaymentStream<T>
->>>>>>> 16e959b0
    **/
   PalletPaymentStreamsFixedRatePaymentStream: {
     rate: "u128",
@@ -4778,11 +4750,7 @@
     outOfFundsTick: "Option<u32>"
   },
   /**
-<<<<<<< HEAD
-   * Lookup478: pallet_payment_streams::types::DynamicRatePaymentStream<T>
-=======
    * Lookup481: pallet_payment_streams::types::DynamicRatePaymentStream<T>
->>>>>>> 16e959b0
    **/
   PalletPaymentStreamsDynamicRatePaymentStream: {
     amountProvided: "u64",
@@ -4791,22 +4759,14 @@
     outOfFundsTick: "Option<u32>"
   },
   /**
-<<<<<<< HEAD
-   * Lookup479: pallet_payment_streams::types::ProviderLastChargeableInfo<T>
-=======
    * Lookup482: pallet_payment_streams::types::ProviderLastChargeableInfo<T>
->>>>>>> 16e959b0
    **/
   PalletPaymentStreamsProviderLastChargeableInfo: {
     lastChargeableTick: "u32",
     priceIndex: "u128"
   },
   /**
-<<<<<<< HEAD
-   * Lookup480: pallet_payment_streams::pallet::Error<T>
-=======
    * Lookup483: pallet_payment_streams::pallet::Error<T>
->>>>>>> 16e959b0
    **/
   PalletPaymentStreamsError: {
     _enum: [
@@ -4831,11 +4791,7 @@
     ]
   },
   /**
-<<<<<<< HEAD
-   * Lookup481: pallet_bucket_nfts::pallet::Error<T>
-=======
    * Lookup484: pallet_bucket_nfts::pallet::Error<T>
->>>>>>> 16e959b0
    **/
   PalletBucketNftsError: {
     _enum: [
@@ -4846,11 +4802,7 @@
     ]
   },
   /**
-<<<<<<< HEAD
-   * Lookup482: pallet_nfts::types::CollectionDetails<sp_core::crypto::AccountId32, DepositBalance>
-=======
    * Lookup485: pallet_nfts::types::CollectionDetails<sp_core::crypto::AccountId32, DepositBalance>
->>>>>>> 16e959b0
    **/
   PalletNftsCollectionDetails: {
     owner: "AccountId32",
@@ -4861,21 +4813,13 @@
     attributes: "u32"
   },
   /**
-<<<<<<< HEAD
-   * Lookup487: pallet_nfts::types::CollectionRole
-=======
    * Lookup490: pallet_nfts::types::CollectionRole
->>>>>>> 16e959b0
    **/
   PalletNftsCollectionRole: {
     _enum: ["__Unused0", "Issuer", "Freezer", "__Unused3", "Admin"]
   },
   /**
-<<<<<<< HEAD
-   * Lookup488: pallet_nfts::types::ItemDetails<sp_core::crypto::AccountId32, pallet_nfts::types::ItemDeposit<DepositBalance, sp_core::crypto::AccountId32>, bounded_collections::bounded_btree_map::BoundedBTreeMap<sp_core::crypto::AccountId32, Option<T>, S>>
-=======
    * Lookup491: pallet_nfts::types::ItemDetails<sp_core::crypto::AccountId32, pallet_nfts::types::ItemDeposit<DepositBalance, sp_core::crypto::AccountId32>, bounded_collections::bounded_btree_map::BoundedBTreeMap<sp_core::crypto::AccountId32, Option<T>, S>>
->>>>>>> 16e959b0
    **/
   PalletNftsItemDetails: {
     owner: "AccountId32",
@@ -4883,66 +4827,42 @@
     deposit: "PalletNftsItemDeposit"
   },
   /**
-<<<<<<< HEAD
-   * Lookup489: pallet_nfts::types::ItemDeposit<DepositBalance, sp_core::crypto::AccountId32>
-=======
    * Lookup492: pallet_nfts::types::ItemDeposit<DepositBalance, sp_core::crypto::AccountId32>
->>>>>>> 16e959b0
    **/
   PalletNftsItemDeposit: {
     account: "AccountId32",
     amount: "u128"
   },
   /**
-<<<<<<< HEAD
-   * Lookup494: pallet_nfts::types::CollectionMetadata<Deposit, StringLimit>
-=======
    * Lookup497: pallet_nfts::types::CollectionMetadata<Deposit, StringLimit>
->>>>>>> 16e959b0
    **/
   PalletNftsCollectionMetadata: {
     deposit: "u128",
     data: "Bytes"
   },
   /**
-<<<<<<< HEAD
-   * Lookup495: pallet_nfts::types::ItemMetadata<pallet_nfts::types::ItemMetadataDeposit<DepositBalance, sp_core::crypto::AccountId32>, StringLimit>
-=======
    * Lookup498: pallet_nfts::types::ItemMetadata<pallet_nfts::types::ItemMetadataDeposit<DepositBalance, sp_core::crypto::AccountId32>, StringLimit>
->>>>>>> 16e959b0
    **/
   PalletNftsItemMetadata: {
     deposit: "PalletNftsItemMetadataDeposit",
     data: "Bytes"
   },
   /**
-<<<<<<< HEAD
-   * Lookup496: pallet_nfts::types::ItemMetadataDeposit<DepositBalance, sp_core::crypto::AccountId32>
-=======
    * Lookup499: pallet_nfts::types::ItemMetadataDeposit<DepositBalance, sp_core::crypto::AccountId32>
->>>>>>> 16e959b0
    **/
   PalletNftsItemMetadataDeposit: {
     account: "Option<AccountId32>",
     amount: "u128"
   },
   /**
-<<<<<<< HEAD
-   * Lookup499: pallet_nfts::types::AttributeDeposit<DepositBalance, sp_core::crypto::AccountId32>
-=======
    * Lookup502: pallet_nfts::types::AttributeDeposit<DepositBalance, sp_core::crypto::AccountId32>
->>>>>>> 16e959b0
    **/
   PalletNftsAttributeDeposit: {
     account: "Option<AccountId32>",
     amount: "u128"
   },
   /**
-<<<<<<< HEAD
-   * Lookup503: pallet_nfts::types::PendingSwap<CollectionId, ItemId, pallet_nfts::types::PriceWithDirection<Amount>, Deadline>
-=======
    * Lookup506: pallet_nfts::types::PendingSwap<CollectionId, ItemId, pallet_nfts::types::PriceWithDirection<Amount>, Deadline>
->>>>>>> 16e959b0
    **/
   PalletNftsPendingSwap: {
     desiredCollection: "u32",
@@ -4951,11 +4871,7 @@
     deadline: "u32"
   },
   /**
-<<<<<<< HEAD
-   * Lookup505: pallet_nfts::types::PalletFeature
-=======
    * Lookup508: pallet_nfts::types::PalletFeature
->>>>>>> 16e959b0
    **/
   PalletNftsPalletFeature: {
     _enum: [
@@ -4971,11 +4887,7 @@
     ]
   },
   /**
-<<<<<<< HEAD
-   * Lookup506: pallet_nfts::pallet::Error<T, I>
-=======
    * Lookup509: pallet_nfts::pallet::Error<T, I>
->>>>>>> 16e959b0
    **/
   PalletNftsError: {
     _enum: [
@@ -5027,95 +4939,51 @@
     ]
   },
   /**
-<<<<<<< HEAD
-   * Lookup509: frame_system::extensions::check_non_zero_sender::CheckNonZeroSender<T>
+   * Lookup512: frame_system::extensions::check_non_zero_sender::CheckNonZeroSender<T>
    **/
   FrameSystemExtensionsCheckNonZeroSender: "Null",
   /**
-   * Lookup510: frame_system::extensions::check_spec_version::CheckSpecVersion<T>
+   * Lookup513: frame_system::extensions::check_spec_version::CheckSpecVersion<T>
    **/
   FrameSystemExtensionsCheckSpecVersion: "Null",
   /**
-   * Lookup511: frame_system::extensions::check_tx_version::CheckTxVersion<T>
+   * Lookup514: frame_system::extensions::check_tx_version::CheckTxVersion<T>
    **/
   FrameSystemExtensionsCheckTxVersion: "Null",
   /**
-   * Lookup512: frame_system::extensions::check_genesis::CheckGenesis<T>
+   * Lookup515: frame_system::extensions::check_genesis::CheckGenesis<T>
    **/
   FrameSystemExtensionsCheckGenesis: "Null",
   /**
-   * Lookup515: frame_system::extensions::check_nonce::CheckNonce<T>
+   * Lookup518: frame_system::extensions::check_nonce::CheckNonce<T>
    **/
   FrameSystemExtensionsCheckNonce: "Compact<u32>",
   /**
-   * Lookup516: frame_system::extensions::check_weight::CheckWeight<T>
+   * Lookup519: frame_system::extensions::check_weight::CheckWeight<T>
    **/
   FrameSystemExtensionsCheckWeight: "Null",
   /**
-   * Lookup517: pallet_transaction_payment::ChargeTransactionPayment<T>
+   * Lookup520: pallet_transaction_payment::ChargeTransactionPayment<T>
    **/
   PalletTransactionPaymentChargeTransactionPayment: "Compact<u128>",
   /**
-   * Lookup518: cumulus_primitives_storage_weight_reclaim::StorageWeightReclaim<T>
+   * Lookup521: cumulus_primitives_storage_weight_reclaim::StorageWeightReclaim<T>
    **/
   CumulusPrimitivesStorageWeightReclaimStorageWeightReclaim: "Null",
   /**
-   * Lookup519: frame_metadata_hash_extension::CheckMetadataHash<T>
-=======
-   * Lookup512: frame_system::extensions::check_non_zero_sender::CheckNonZeroSender<T>
-   **/
-  FrameSystemExtensionsCheckNonZeroSender: "Null",
-  /**
-   * Lookup513: frame_system::extensions::check_spec_version::CheckSpecVersion<T>
-   **/
-  FrameSystemExtensionsCheckSpecVersion: "Null",
-  /**
-   * Lookup514: frame_system::extensions::check_tx_version::CheckTxVersion<T>
-   **/
-  FrameSystemExtensionsCheckTxVersion: "Null",
-  /**
-   * Lookup515: frame_system::extensions::check_genesis::CheckGenesis<T>
-   **/
-  FrameSystemExtensionsCheckGenesis: "Null",
-  /**
-   * Lookup518: frame_system::extensions::check_nonce::CheckNonce<T>
-   **/
-  FrameSystemExtensionsCheckNonce: "Compact<u32>",
-  /**
-   * Lookup519: frame_system::extensions::check_weight::CheckWeight<T>
-   **/
-  FrameSystemExtensionsCheckWeight: "Null",
-  /**
-   * Lookup520: pallet_transaction_payment::ChargeTransactionPayment<T>
-   **/
-  PalletTransactionPaymentChargeTransactionPayment: "Compact<u128>",
-  /**
-   * Lookup521: cumulus_primitives_storage_weight_reclaim::StorageWeightReclaim<T>
-   **/
-  CumulusPrimitivesStorageWeightReclaimStorageWeightReclaim: "Null",
-  /**
    * Lookup522: frame_metadata_hash_extension::CheckMetadataHash<T>
->>>>>>> 16e959b0
    **/
   FrameMetadataHashExtensionCheckMetadataHash: {
     mode: "FrameMetadataHashExtensionMode"
   },
   /**
-<<<<<<< HEAD
-   * Lookup520: frame_metadata_hash_extension::Mode
-=======
    * Lookup523: frame_metadata_hash_extension::Mode
->>>>>>> 16e959b0
    **/
   FrameMetadataHashExtensionMode: {
     _enum: ["Disabled", "Enabled"]
   },
   /**
-<<<<<<< HEAD
-   * Lookup521: storage_hub_runtime::Runtime
-=======
    * Lookup524: storage_hub_runtime::Runtime
->>>>>>> 16e959b0
    **/
   StorageHubRuntimeRuntime: "Null"
 };
