--- conflicted
+++ resolved
@@ -4663,11 +4663,7 @@
     nextTickToSubmitProofFor: "u32"
   },
   /**
-<<<<<<< HEAD
-   * Lookup471: pallet_proofs_dealer::pallet::Error<T>
-=======
    * Lookup474: pallet_proofs_dealer::pallet::Error<T>
->>>>>>> 6f88ad02
    **/
   PalletProofsDealerError: {
     _enum: [
@@ -4698,11 +4694,7 @@
     ]
   },
   /**
-<<<<<<< HEAD
-   * Lookup474: pallet_payment_streams::types::FixedRatePaymentStream<T>
-=======
    * Lookup477: pallet_payment_streams::types::FixedRatePaymentStream<T>
->>>>>>> 6f88ad02
    **/
   PalletPaymentStreamsFixedRatePaymentStream: {
     rate: "u128",
@@ -4711,11 +4703,7 @@
     outOfFundsTick: "Option<u32>"
   },
   /**
-<<<<<<< HEAD
-   * Lookup475: pallet_payment_streams::types::DynamicRatePaymentStream<T>
-=======
    * Lookup478: pallet_payment_streams::types::DynamicRatePaymentStream<T>
->>>>>>> 6f88ad02
    **/
   PalletPaymentStreamsDynamicRatePaymentStream: {
     amountProvided: "u64",
@@ -4724,22 +4712,14 @@
     outOfFundsTick: "Option<u32>"
   },
   /**
-<<<<<<< HEAD
-   * Lookup476: pallet_payment_streams::types::ProviderLastChargeableInfo<T>
-=======
    * Lookup479: pallet_payment_streams::types::ProviderLastChargeableInfo<T>
->>>>>>> 6f88ad02
    **/
   PalletPaymentStreamsProviderLastChargeableInfo: {
     lastChargeableTick: "u32",
     priceIndex: "u128"
   },
   /**
-<<<<<<< HEAD
-   * Lookup477: pallet_payment_streams::pallet::Error<T>
-=======
    * Lookup480: pallet_payment_streams::pallet::Error<T>
->>>>>>> 6f88ad02
    **/
   PalletPaymentStreamsError: {
     _enum: [
@@ -4764,11 +4744,7 @@
     ]
   },
   /**
-<<<<<<< HEAD
-   * Lookup478: pallet_bucket_nfts::pallet::Error<T>
-=======
    * Lookup481: pallet_bucket_nfts::pallet::Error<T>
->>>>>>> 6f88ad02
    **/
   PalletBucketNftsError: {
     _enum: [
@@ -4779,11 +4755,7 @@
     ]
   },
   /**
-<<<<<<< HEAD
-   * Lookup479: pallet_nfts::types::CollectionDetails<sp_core::crypto::AccountId32, DepositBalance>
-=======
    * Lookup482: pallet_nfts::types::CollectionDetails<sp_core::crypto::AccountId32, DepositBalance>
->>>>>>> 6f88ad02
    **/
   PalletNftsCollectionDetails: {
     owner: "AccountId32",
@@ -4794,21 +4766,13 @@
     attributes: "u32"
   },
   /**
-<<<<<<< HEAD
-   * Lookup484: pallet_nfts::types::CollectionRole
-=======
    * Lookup487: pallet_nfts::types::CollectionRole
->>>>>>> 6f88ad02
    **/
   PalletNftsCollectionRole: {
     _enum: ["__Unused0", "Issuer", "Freezer", "__Unused3", "Admin"]
   },
   /**
-<<<<<<< HEAD
-   * Lookup485: pallet_nfts::types::ItemDetails<sp_core::crypto::AccountId32, pallet_nfts::types::ItemDeposit<DepositBalance, sp_core::crypto::AccountId32>, bounded_collections::bounded_btree_map::BoundedBTreeMap<sp_core::crypto::AccountId32, Option<T>, S>>
-=======
    * Lookup488: pallet_nfts::types::ItemDetails<sp_core::crypto::AccountId32, pallet_nfts::types::ItemDeposit<DepositBalance, sp_core::crypto::AccountId32>, bounded_collections::bounded_btree_map::BoundedBTreeMap<sp_core::crypto::AccountId32, Option<T>, S>>
->>>>>>> 6f88ad02
    **/
   PalletNftsItemDetails: {
     owner: "AccountId32",
@@ -4816,66 +4780,42 @@
     deposit: "PalletNftsItemDeposit"
   },
   /**
-<<<<<<< HEAD
-   * Lookup486: pallet_nfts::types::ItemDeposit<DepositBalance, sp_core::crypto::AccountId32>
-=======
    * Lookup489: pallet_nfts::types::ItemDeposit<DepositBalance, sp_core::crypto::AccountId32>
->>>>>>> 6f88ad02
    **/
   PalletNftsItemDeposit: {
     account: "AccountId32",
     amount: "u128"
   },
   /**
-<<<<<<< HEAD
-   * Lookup491: pallet_nfts::types::CollectionMetadata<Deposit, StringLimit>
-=======
    * Lookup494: pallet_nfts::types::CollectionMetadata<Deposit, StringLimit>
->>>>>>> 6f88ad02
    **/
   PalletNftsCollectionMetadata: {
     deposit: "u128",
     data: "Bytes"
   },
   /**
-<<<<<<< HEAD
-   * Lookup492: pallet_nfts::types::ItemMetadata<pallet_nfts::types::ItemMetadataDeposit<DepositBalance, sp_core::crypto::AccountId32>, StringLimit>
-=======
    * Lookup495: pallet_nfts::types::ItemMetadata<pallet_nfts::types::ItemMetadataDeposit<DepositBalance, sp_core::crypto::AccountId32>, StringLimit>
->>>>>>> 6f88ad02
    **/
   PalletNftsItemMetadata: {
     deposit: "PalletNftsItemMetadataDeposit",
     data: "Bytes"
   },
   /**
-<<<<<<< HEAD
-   * Lookup493: pallet_nfts::types::ItemMetadataDeposit<DepositBalance, sp_core::crypto::AccountId32>
-=======
    * Lookup496: pallet_nfts::types::ItemMetadataDeposit<DepositBalance, sp_core::crypto::AccountId32>
->>>>>>> 6f88ad02
    **/
   PalletNftsItemMetadataDeposit: {
     account: "Option<AccountId32>",
     amount: "u128"
   },
   /**
-<<<<<<< HEAD
-   * Lookup496: pallet_nfts::types::AttributeDeposit<DepositBalance, sp_core::crypto::AccountId32>
-=======
    * Lookup499: pallet_nfts::types::AttributeDeposit<DepositBalance, sp_core::crypto::AccountId32>
->>>>>>> 6f88ad02
    **/
   PalletNftsAttributeDeposit: {
     account: "Option<AccountId32>",
     amount: "u128"
   },
   /**
-<<<<<<< HEAD
-   * Lookup500: pallet_nfts::types::PendingSwap<CollectionId, ItemId, pallet_nfts::types::PriceWithDirection<Amount>, Deadline>
-=======
    * Lookup503: pallet_nfts::types::PendingSwap<CollectionId, ItemId, pallet_nfts::types::PriceWithDirection<Amount>, Deadline>
->>>>>>> 6f88ad02
    **/
   PalletNftsPendingSwap: {
     desiredCollection: "u32",
@@ -4884,11 +4824,7 @@
     deadline: "u32"
   },
   /**
-<<<<<<< HEAD
-   * Lookup502: pallet_nfts::types::PalletFeature
-=======
    * Lookup505: pallet_nfts::types::PalletFeature
->>>>>>> 6f88ad02
    **/
   PalletNftsPalletFeature: {
     _enum: [
@@ -4904,11 +4840,7 @@
     ]
   },
   /**
-<<<<<<< HEAD
-   * Lookup503: pallet_nfts::pallet::Error<T, I>
-=======
    * Lookup506: pallet_nfts::pallet::Error<T, I>
->>>>>>> 6f88ad02
    **/
   PalletNftsError: {
     _enum: [
@@ -4960,95 +4892,51 @@
     ]
   },
   /**
-<<<<<<< HEAD
-   * Lookup506: frame_system::extensions::check_non_zero_sender::CheckNonZeroSender<T>
+   * Lookup509: frame_system::extensions::check_non_zero_sender::CheckNonZeroSender<T>
    **/
   FrameSystemExtensionsCheckNonZeroSender: "Null",
   /**
-   * Lookup507: frame_system::extensions::check_spec_version::CheckSpecVersion<T>
+   * Lookup510: frame_system::extensions::check_spec_version::CheckSpecVersion<T>
    **/
   FrameSystemExtensionsCheckSpecVersion: "Null",
   /**
-   * Lookup508: frame_system::extensions::check_tx_version::CheckTxVersion<T>
+   * Lookup511: frame_system::extensions::check_tx_version::CheckTxVersion<T>
    **/
   FrameSystemExtensionsCheckTxVersion: "Null",
   /**
-   * Lookup509: frame_system::extensions::check_genesis::CheckGenesis<T>
+   * Lookup512: frame_system::extensions::check_genesis::CheckGenesis<T>
    **/
   FrameSystemExtensionsCheckGenesis: "Null",
   /**
-   * Lookup512: frame_system::extensions::check_nonce::CheckNonce<T>
+   * Lookup515: frame_system::extensions::check_nonce::CheckNonce<T>
    **/
   FrameSystemExtensionsCheckNonce: "Compact<u32>",
   /**
-   * Lookup513: frame_system::extensions::check_weight::CheckWeight<T>
+   * Lookup516: frame_system::extensions::check_weight::CheckWeight<T>
    **/
   FrameSystemExtensionsCheckWeight: "Null",
   /**
-   * Lookup514: pallet_transaction_payment::ChargeTransactionPayment<T>
+   * Lookup517: pallet_transaction_payment::ChargeTransactionPayment<T>
    **/
   PalletTransactionPaymentChargeTransactionPayment: "Compact<u128>",
   /**
-   * Lookup515: cumulus_primitives_storage_weight_reclaim::StorageWeightReclaim<T>
+   * Lookup518: cumulus_primitives_storage_weight_reclaim::StorageWeightReclaim<T>
    **/
   CumulusPrimitivesStorageWeightReclaimStorageWeightReclaim: "Null",
   /**
-   * Lookup516: frame_metadata_hash_extension::CheckMetadataHash<T>
-=======
-   * Lookup509: frame_system::extensions::check_non_zero_sender::CheckNonZeroSender<T>
-   **/
-  FrameSystemExtensionsCheckNonZeroSender: "Null",
-  /**
-   * Lookup510: frame_system::extensions::check_spec_version::CheckSpecVersion<T>
-   **/
-  FrameSystemExtensionsCheckSpecVersion: "Null",
-  /**
-   * Lookup511: frame_system::extensions::check_tx_version::CheckTxVersion<T>
-   **/
-  FrameSystemExtensionsCheckTxVersion: "Null",
-  /**
-   * Lookup512: frame_system::extensions::check_genesis::CheckGenesis<T>
-   **/
-  FrameSystemExtensionsCheckGenesis: "Null",
-  /**
-   * Lookup515: frame_system::extensions::check_nonce::CheckNonce<T>
-   **/
-  FrameSystemExtensionsCheckNonce: "Compact<u32>",
-  /**
-   * Lookup516: frame_system::extensions::check_weight::CheckWeight<T>
-   **/
-  FrameSystemExtensionsCheckWeight: "Null",
-  /**
-   * Lookup517: pallet_transaction_payment::ChargeTransactionPayment<T>
-   **/
-  PalletTransactionPaymentChargeTransactionPayment: "Compact<u128>",
-  /**
-   * Lookup518: cumulus_primitives_storage_weight_reclaim::StorageWeightReclaim<T>
-   **/
-  CumulusPrimitivesStorageWeightReclaimStorageWeightReclaim: "Null",
-  /**
    * Lookup519: frame_metadata_hash_extension::CheckMetadataHash<T>
->>>>>>> 6f88ad02
    **/
   FrameMetadataHashExtensionCheckMetadataHash: {
     mode: "FrameMetadataHashExtensionMode"
   },
   /**
-<<<<<<< HEAD
-   * Lookup517: frame_metadata_hash_extension::Mode
-=======
    * Lookup520: frame_metadata_hash_extension::Mode
->>>>>>> 6f88ad02
    **/
   FrameMetadataHashExtensionMode: {
     _enum: ["Disabled", "Enabled"]
   },
   /**
-<<<<<<< HEAD
-   * Lookup518: storage_hub_runtime::Runtime
-=======
    * Lookup521: storage_hub_runtime::Runtime
->>>>>>> 6f88ad02
    **/
   StorageHubRuntimeRuntime: "Null"
 };
