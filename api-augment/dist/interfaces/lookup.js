--- conflicted
+++ resolved
@@ -1392,12 +1392,9 @@
       TopUpFulfilled: {
         providerId: "H256",
         amount: "u128"
-<<<<<<< HEAD
       },
       ProviderInsolvent: {
         providerId: "H256"
-=======
->>>>>>> 5f118420
       },
       BucketRootChanged: {
         bucketId: "H256",
@@ -1449,11 +1446,7 @@
     }
   },
   /**
-<<<<<<< HEAD
    * Lookup132: pallet_storage_providers::types::TopUpMetadata<T>
-=======
-   * Lookup132: pallet_storage_providers::types::TopUpMetadata
->>>>>>> 5f118420
    **/
   PalletStorageProvidersTopUpMetadata: {
     endBlockGracePeriod: "u32"
@@ -3464,7 +3457,8 @@
         fingerprint: "H256",
         size_: "u64",
         mspId: "Option<H256>",
-        peerIds: "Vec<Bytes>"
+        peerIds: "Vec<Bytes>",
+        replicationTarget: "Option<u32>"
       },
       revoke_storage_request: {
         fileKey: "H256"
@@ -4321,11 +4315,7 @@
     valuePropId: "Option<H256>"
   },
   /**
-<<<<<<< HEAD
-   * Lookup447: pallet_storage_providers::pallet::Error<T>
-=======
    * Lookup446: pallet_storage_providers::pallet::Error<T>
->>>>>>> 5f118420
    **/
   PalletStorageProvidersError: {
     _enum: [
@@ -4377,11 +4367,7 @@
     ]
   },
   /**
-<<<<<<< HEAD
-   * Lookup448: pallet_file_system::types::StorageRequestMetadata<T>
-=======
    * Lookup447: pallet_file_system::types::StorageRequestMetadata<T>
->>>>>>> 5f118420
    **/
   PalletFileSystemStorageRequestMetadata: {
     _alias: {
@@ -4400,17 +4386,13 @@
     bspsVolunteered: "u32"
   },
   /**
-<<<<<<< HEAD
-   * Lookup451: pallet_file_system::types::StorageRequestBspsMetadata<T>
-=======
    * Lookup450: pallet_file_system::types::StorageRequestBspsMetadata<T>
->>>>>>> 5f118420
    **/
   PalletFileSystemStorageRequestBspsMetadata: {
     confirmed: "bool"
   },
   /**
-   * Lookup453: pallet_file_system::types::PendingFileDeletionRequest<T>
+   * Lookup452: pallet_file_system::types::PendingFileDeletionRequest<T>
    **/
   PalletFileSystemPendingFileDeletionRequest: {
     user: "AccountId32",
@@ -4419,13 +4401,13 @@
     fileSize: "u64"
   },
   /**
-   * Lookup459: pallet_file_system::types::MoveBucketRequestMetadata<T>
+   * Lookup458: pallet_file_system::types::MoveBucketRequestMetadata<T>
    **/
   PalletFileSystemMoveBucketRequestMetadata: {
     requester: "AccountId32"
   },
   /**
-   * Lookup460: pallet_file_system::pallet::Error<T>
+   * Lookup459: pallet_file_system::pallet::Error<T>
    **/
   PalletFileSystemError: {
     _enum: [
@@ -4434,7 +4416,7 @@
       "StorageRequestNotRevoked",
       "StorageRequestExists",
       "ReplicationTargetCannotBeZero",
-      "BspsRequiredExceedsTarget",
+      "ReplicationTargetExceedsMaximum",
       "NotABsp",
       "NotAMsp",
       "NotASp",
@@ -4497,7 +4479,8 @@
       "FailedToQueryEarliestFileVolunteerTick",
       "FailedToGetOwnerAccount",
       "NoFileKeysToConfirm",
-      "RootNotUpdated"
+      "RootNotUpdated",
+      "NoPrivacyChange"
     ]
   },
   /**
@@ -4577,7 +4560,8 @@
       "UserWithoutFunds",
       "UserNotFlaggedAsWithoutFunds",
       "CooldownPeriodNotPassed",
-      "UserHasRemainingDebt"
+      "UserHasRemainingDebt",
+      "ProviderInsolvent"
     ]
   },
   /**
