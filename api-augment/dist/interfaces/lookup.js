// Auto-generated via `yarn polkadot-types-from-defs`, do not edit
/* eslint-disable */
/* eslint-disable sort-keys */
export default {
  /**
   * Lookup3: frame_system::AccountInfo<Nonce, pallet_balances::types::AccountData<Balance>>
   **/
  FrameSystemAccountInfo: {
    nonce: "u32",
    consumers: "u32",
    providers: "u32",
    sufficients: "u32",
    data: "PalletBalancesAccountData"
  },
  /**
   * Lookup5: pallet_balances::types::AccountData<Balance>
   **/
  PalletBalancesAccountData: {
    free: "u128",
    reserved: "u128",
    frozen: "u128",
    flags: "u128"
  },
  /**
   * Lookup9: frame_support::dispatch::PerDispatchClass<sp_weights::weight_v2::Weight>
   **/
  FrameSupportDispatchPerDispatchClassWeight: {
    normal: "SpWeightsWeightV2Weight",
    operational: "SpWeightsWeightV2Weight",
    mandatory: "SpWeightsWeightV2Weight"
  },
  /**
   * Lookup10: sp_weights::weight_v2::Weight
   **/
  SpWeightsWeightV2Weight: {
    refTime: "Compact<u64>",
    proofSize: "Compact<u64>"
  },
  /**
   * Lookup15: sp_runtime::generic::digest::Digest
   **/
  SpRuntimeDigest: {
    logs: "Vec<SpRuntimeDigestDigestItem>"
  },
  /**
   * Lookup17: sp_runtime::generic::digest::DigestItem
   **/
  SpRuntimeDigestDigestItem: {
    _enum: {
      Other: "Bytes",
      __Unused1: "Null",
      __Unused2: "Null",
      __Unused3: "Null",
      Consensus: "([u8;4],Bytes)",
      Seal: "([u8;4],Bytes)",
      PreRuntime: "([u8;4],Bytes)",
      __Unused7: "Null",
      RuntimeEnvironmentUpdated: "Null"
    }
  },
  /**
   * Lookup20: frame_system::EventRecord<storage_hub_runtime::RuntimeEvent, primitive_types::H256>
   **/
  FrameSystemEventRecord: {
    phase: "FrameSystemPhase",
    event: "Event",
    topics: "Vec<H256>"
  },
  /**
   * Lookup22: frame_system::pallet::Event<T>
   **/
  FrameSystemEvent: {
    _enum: {
      ExtrinsicSuccess: {
        dispatchInfo: "FrameSupportDispatchDispatchInfo"
      },
      ExtrinsicFailed: {
        dispatchError: "SpRuntimeDispatchError",
        dispatchInfo: "FrameSupportDispatchDispatchInfo"
      },
      CodeUpdated: "Null",
      NewAccount: {
        account: "AccountId32"
      },
      KilledAccount: {
        account: "AccountId32"
      },
      Remarked: {
        _alias: {
          hash_: "hash"
        },
        sender: "AccountId32",
        hash_: "H256"
      },
      UpgradeAuthorized: {
        codeHash: "H256",
        checkVersion: "bool"
      }
    }
  },
  /**
   * Lookup23: frame_support::dispatch::DispatchInfo
   **/
  FrameSupportDispatchDispatchInfo: {
    weight: "SpWeightsWeightV2Weight",
    class: "FrameSupportDispatchDispatchClass",
    paysFee: "FrameSupportDispatchPays"
  },
  /**
   * Lookup24: frame_support::dispatch::DispatchClass
   **/
  FrameSupportDispatchDispatchClass: {
    _enum: ["Normal", "Operational", "Mandatory"]
  },
  /**
   * Lookup25: frame_support::dispatch::Pays
   **/
  FrameSupportDispatchPays: {
    _enum: ["Yes", "No"]
  },
  /**
   * Lookup26: sp_runtime::DispatchError
   **/
  SpRuntimeDispatchError: {
    _enum: {
      Other: "Null",
      CannotLookup: "Null",
      BadOrigin: "Null",
      Module: "SpRuntimeModuleError",
      ConsumerRemaining: "Null",
      NoProviders: "Null",
      TooManyConsumers: "Null",
      Token: "SpRuntimeTokenError",
      Arithmetic: "SpArithmeticArithmeticError",
      Transactional: "SpRuntimeTransactionalError",
      Exhausted: "Null",
      Corruption: "Null",
      Unavailable: "Null",
      RootNotAllowed: "Null"
    }
  },
  /**
   * Lookup27: sp_runtime::ModuleError
   **/
  SpRuntimeModuleError: {
    index: "u8",
    error: "[u8;4]"
  },
  /**
   * Lookup28: sp_runtime::TokenError
   **/
  SpRuntimeTokenError: {
    _enum: [
      "FundsUnavailable",
      "OnlyProvider",
      "BelowMinimum",
      "CannotCreate",
      "UnknownAsset",
      "Frozen",
      "Unsupported",
      "CannotCreateHold",
      "NotExpendable",
      "Blocked"
    ]
  },
  /**
   * Lookup29: sp_arithmetic::ArithmeticError
   **/
  SpArithmeticArithmeticError: {
    _enum: ["Underflow", "Overflow", "DivisionByZero"]
  },
  /**
   * Lookup30: sp_runtime::TransactionalError
   **/
  SpRuntimeTransactionalError: {
    _enum: ["LimitReached", "NoLayer"]
  },
  /**
   * Lookup31: cumulus_pallet_parachain_system::pallet::Event<T>
   **/
  CumulusPalletParachainSystemEvent: {
    _enum: {
      ValidationFunctionStored: "Null",
      ValidationFunctionApplied: {
        relayChainBlockNum: "u32"
      },
      ValidationFunctionDiscarded: "Null",
      DownwardMessagesReceived: {
        count: "u32"
      },
      DownwardMessagesProcessed: {
        weightUsed: "SpWeightsWeightV2Weight",
        dmqHead: "H256"
      },
      UpwardMessageSent: {
        messageHash: "Option<[u8;32]>"
      }
    }
  },
  /**
   * Lookup33: pallet_balances::pallet::Event<T, I>
   **/
  PalletBalancesEvent: {
    _enum: {
      Endowed: {
        account: "AccountId32",
        freeBalance: "u128"
      },
      DustLost: {
        account: "AccountId32",
        amount: "u128"
      },
      Transfer: {
        from: "AccountId32",
        to: "AccountId32",
        amount: "u128"
      },
      BalanceSet: {
        who: "AccountId32",
        free: "u128"
      },
      Reserved: {
        who: "AccountId32",
        amount: "u128"
      },
      Unreserved: {
        who: "AccountId32",
        amount: "u128"
      },
      ReserveRepatriated: {
        from: "AccountId32",
        to: "AccountId32",
        amount: "u128",
        destinationStatus: "FrameSupportTokensMiscBalanceStatus"
      },
      Deposit: {
        who: "AccountId32",
        amount: "u128"
      },
      Withdraw: {
        who: "AccountId32",
        amount: "u128"
      },
      Slashed: {
        who: "AccountId32",
        amount: "u128"
      },
      Minted: {
        who: "AccountId32",
        amount: "u128"
      },
      Burned: {
        who: "AccountId32",
        amount: "u128"
      },
      Suspended: {
        who: "AccountId32",
        amount: "u128"
      },
      Restored: {
        who: "AccountId32",
        amount: "u128"
      },
      Upgraded: {
        who: "AccountId32"
      },
      Issued: {
        amount: "u128"
      },
      Rescinded: {
        amount: "u128"
      },
      Locked: {
        who: "AccountId32",
        amount: "u128"
      },
      Unlocked: {
        who: "AccountId32",
        amount: "u128"
      },
      Frozen: {
        who: "AccountId32",
        amount: "u128"
      },
      Thawed: {
        who: "AccountId32",
        amount: "u128"
      },
      TotalIssuanceForced: {
        _alias: {
          new_: "new"
        },
        old: "u128",
        new_: "u128"
      }
    }
  },
  /**
   * Lookup34: frame_support::traits::tokens::misc::BalanceStatus
   **/
  FrameSupportTokensMiscBalanceStatus: {
    _enum: ["Free", "Reserved"]
  },
  /**
   * Lookup35: pallet_transaction_payment::pallet::Event<T>
   **/
  PalletTransactionPaymentEvent: {
    _enum: {
      TransactionFeePaid: {
        who: "AccountId32",
        actualFee: "u128",
        tip: "u128"
      }
    }
  },
  /**
   * Lookup36: pallet_sudo::pallet::Event<T>
   **/
  PalletSudoEvent: {
    _enum: {
      Sudid: {
        sudoResult: "Result<Null, SpRuntimeDispatchError>"
      },
      KeyChanged: {
        _alias: {
          new_: "new"
        },
        old: "Option<AccountId32>",
        new_: "AccountId32"
      },
      KeyRemoved: "Null",
      SudoAsDone: {
        sudoResult: "Result<Null, SpRuntimeDispatchError>"
      }
    }
  },
  /**
   * Lookup40: pallet_collator_selection::pallet::Event<T>
   **/
  PalletCollatorSelectionEvent: {
    _enum: {
      NewInvulnerables: {
        invulnerables: "Vec<AccountId32>"
      },
      InvulnerableAdded: {
        accountId: "AccountId32"
      },
      InvulnerableRemoved: {
        accountId: "AccountId32"
      },
      NewDesiredCandidates: {
        desiredCandidates: "u32"
      },
      NewCandidacyBond: {
        bondAmount: "u128"
      },
      CandidateAdded: {
        accountId: "AccountId32",
        deposit: "u128"
      },
      CandidateBondUpdated: {
        accountId: "AccountId32",
        deposit: "u128"
      },
      CandidateRemoved: {
        accountId: "AccountId32"
      },
      CandidateReplaced: {
        _alias: {
          new_: "new"
        },
        old: "AccountId32",
        new_: "AccountId32",
        deposit: "u128"
      },
      InvalidInvulnerableSkipped: {
        accountId: "AccountId32"
      }
    }
  },
  /**
   * Lookup42: pallet_session::pallet::Event
   **/
  PalletSessionEvent: {
    _enum: {
      NewSession: {
        sessionIndex: "u32"
      }
    }
  },
  /**
   * Lookup43: cumulus_pallet_xcmp_queue::pallet::Event<T>
   **/
  CumulusPalletXcmpQueueEvent: {
    _enum: {
      XcmpMessageSent: {
        messageHash: "[u8;32]"
      }
    }
  },
  /**
   * Lookup44: pallet_xcm::pallet::Event<T>
   **/
  PalletXcmEvent: {
    _enum: {
      Attempted: {
        outcome: "StagingXcmV4TraitsOutcome"
      },
      Sent: {
        origin: "StagingXcmV4Location",
        destination: "StagingXcmV4Location",
        message: "StagingXcmV4Xcm",
        messageId: "[u8;32]"
      },
      UnexpectedResponse: {
        origin: "StagingXcmV4Location",
        queryId: "u64"
      },
      ResponseReady: {
        queryId: "u64",
        response: "StagingXcmV4Response"
      },
      Notified: {
        queryId: "u64",
        palletIndex: "u8",
        callIndex: "u8"
      },
      NotifyOverweight: {
        queryId: "u64",
        palletIndex: "u8",
        callIndex: "u8",
        actualWeight: "SpWeightsWeightV2Weight",
        maxBudgetedWeight: "SpWeightsWeightV2Weight"
      },
      NotifyDispatchError: {
        queryId: "u64",
        palletIndex: "u8",
        callIndex: "u8"
      },
      NotifyDecodeFailed: {
        queryId: "u64",
        palletIndex: "u8",
        callIndex: "u8"
      },
      InvalidResponder: {
        origin: "StagingXcmV4Location",
        queryId: "u64",
        expectedLocation: "Option<StagingXcmV4Location>"
      },
      InvalidResponderVersion: {
        origin: "StagingXcmV4Location",
        queryId: "u64"
      },
      ResponseTaken: {
        queryId: "u64"
      },
      AssetsTrapped: {
        _alias: {
          hash_: "hash"
        },
        hash_: "H256",
        origin: "StagingXcmV4Location",
        assets: "XcmVersionedAssets"
      },
      VersionChangeNotified: {
        destination: "StagingXcmV4Location",
        result: "u32",
        cost: "StagingXcmV4AssetAssets",
        messageId: "[u8;32]"
      },
      SupportedVersionChanged: {
        location: "StagingXcmV4Location",
        version: "u32"
      },
      NotifyTargetSendFail: {
        location: "StagingXcmV4Location",
        queryId: "u64",
        error: "XcmV3TraitsError"
      },
      NotifyTargetMigrationFail: {
        location: "XcmVersionedLocation",
        queryId: "u64"
      },
      InvalidQuerierVersion: {
        origin: "StagingXcmV4Location",
        queryId: "u64"
      },
      InvalidQuerier: {
        origin: "StagingXcmV4Location",
        queryId: "u64",
        expectedQuerier: "StagingXcmV4Location",
        maybeActualQuerier: "Option<StagingXcmV4Location>"
      },
      VersionNotifyStarted: {
        destination: "StagingXcmV4Location",
        cost: "StagingXcmV4AssetAssets",
        messageId: "[u8;32]"
      },
      VersionNotifyRequested: {
        destination: "StagingXcmV4Location",
        cost: "StagingXcmV4AssetAssets",
        messageId: "[u8;32]"
      },
      VersionNotifyUnrequested: {
        destination: "StagingXcmV4Location",
        cost: "StagingXcmV4AssetAssets",
        messageId: "[u8;32]"
      },
      FeesPaid: {
        paying: "StagingXcmV4Location",
        fees: "StagingXcmV4AssetAssets"
      },
      AssetsClaimed: {
        _alias: {
          hash_: "hash"
        },
        hash_: "H256",
        origin: "StagingXcmV4Location",
        assets: "XcmVersionedAssets"
      },
      VersionMigrationFinished: {
        version: "u32"
      }
    }
  },
  /**
   * Lookup45: staging_xcm::v4::traits::Outcome
   **/
  StagingXcmV4TraitsOutcome: {
    _enum: {
      Complete: {
        used: "SpWeightsWeightV2Weight"
      },
      Incomplete: {
        used: "SpWeightsWeightV2Weight",
        error: "XcmV3TraitsError"
      },
      Error: {
        error: "XcmV3TraitsError"
      }
    }
  },
  /**
   * Lookup46: xcm::v3::traits::Error
   **/
  XcmV3TraitsError: {
    _enum: {
      Overflow: "Null",
      Unimplemented: "Null",
      UntrustedReserveLocation: "Null",
      UntrustedTeleportLocation: "Null",
      LocationFull: "Null",
      LocationNotInvertible: "Null",
      BadOrigin: "Null",
      InvalidLocation: "Null",
      AssetNotFound: "Null",
      FailedToTransactAsset: "Null",
      NotWithdrawable: "Null",
      LocationCannotHold: "Null",
      ExceedsMaxMessageSize: "Null",
      DestinationUnsupported: "Null",
      Transport: "Null",
      Unroutable: "Null",
      UnknownClaim: "Null",
      FailedToDecode: "Null",
      MaxWeightInvalid: "Null",
      NotHoldingFees: "Null",
      TooExpensive: "Null",
      Trap: "u64",
      ExpectationFalse: "Null",
      PalletNotFound: "Null",
      NameMismatch: "Null",
      VersionIncompatible: "Null",
      HoldingWouldOverflow: "Null",
      ExportError: "Null",
      ReanchorFailed: "Null",
      NoDeal: "Null",
      FeesNotMet: "Null",
      LockError: "Null",
      NoPermission: "Null",
      Unanchored: "Null",
      NotDepositable: "Null",
      UnhandledXcmVersion: "Null",
      WeightLimitReached: "SpWeightsWeightV2Weight",
      Barrier: "Null",
      WeightNotComputable: "Null",
      ExceedsStackLimit: "Null"
    }
  },
  /**
   * Lookup47: staging_xcm::v4::location::Location
   **/
  StagingXcmV4Location: {
    parents: "u8",
    interior: "StagingXcmV4Junctions"
  },
  /**
   * Lookup48: staging_xcm::v4::junctions::Junctions
   **/
  StagingXcmV4Junctions: {
    _enum: {
      Here: "Null",
      X1: "[Lookup50;1]",
      X2: "[Lookup50;2]",
      X3: "[Lookup50;3]",
      X4: "[Lookup50;4]",
      X5: "[Lookup50;5]",
      X6: "[Lookup50;6]",
      X7: "[Lookup50;7]",
      X8: "[Lookup50;8]"
    }
  },
  /**
   * Lookup50: staging_xcm::v4::junction::Junction
   **/
  StagingXcmV4Junction: {
    _enum: {
      Parachain: "Compact<u32>",
      AccountId32: {
        network: "Option<StagingXcmV4JunctionNetworkId>",
        id: "[u8;32]"
      },
      AccountIndex64: {
        network: "Option<StagingXcmV4JunctionNetworkId>",
        index: "Compact<u64>"
      },
      AccountKey20: {
        network: "Option<StagingXcmV4JunctionNetworkId>",
        key: "[u8;20]"
      },
      PalletInstance: "u8",
      GeneralIndex: "Compact<u128>",
      GeneralKey: {
        length: "u8",
        data: "[u8;32]"
      },
      OnlyChild: "Null",
      Plurality: {
        id: "XcmV3JunctionBodyId",
        part: "XcmV3JunctionBodyPart"
      },
      GlobalConsensus: "StagingXcmV4JunctionNetworkId"
    }
  },
  /**
   * Lookup53: staging_xcm::v4::junction::NetworkId
   **/
  StagingXcmV4JunctionNetworkId: {
    _enum: {
      ByGenesis: "[u8;32]",
      ByFork: {
        blockNumber: "u64",
        blockHash: "[u8;32]"
      },
      Polkadot: "Null",
      Kusama: "Null",
      Westend: "Null",
      Rococo: "Null",
      Wococo: "Null",
      Ethereum: {
        chainId: "Compact<u64>"
      },
      BitcoinCore: "Null",
      BitcoinCash: "Null",
      PolkadotBulletin: "Null"
    }
  },
  /**
   * Lookup56: xcm::v3::junction::BodyId
   **/
  XcmV3JunctionBodyId: {
    _enum: {
      Unit: "Null",
      Moniker: "[u8;4]",
      Index: "Compact<u32>",
      Executive: "Null",
      Technical: "Null",
      Legislative: "Null",
      Judicial: "Null",
      Defense: "Null",
      Administration: "Null",
      Treasury: "Null"
    }
  },
  /**
   * Lookup57: xcm::v3::junction::BodyPart
   **/
  XcmV3JunctionBodyPart: {
    _enum: {
      Voice: "Null",
      Members: {
        count: "Compact<u32>"
      },
      Fraction: {
        nom: "Compact<u32>",
        denom: "Compact<u32>"
      },
      AtLeastProportion: {
        nom: "Compact<u32>",
        denom: "Compact<u32>"
      },
      MoreThanProportion: {
        nom: "Compact<u32>",
        denom: "Compact<u32>"
      }
    }
  },
  /**
   * Lookup65: staging_xcm::v4::Xcm<Call>
   **/
  StagingXcmV4Xcm: "Vec<StagingXcmV4Instruction>",
  /**
   * Lookup67: staging_xcm::v4::Instruction<Call>
   **/
  StagingXcmV4Instruction: {
    _enum: {
      WithdrawAsset: "StagingXcmV4AssetAssets",
      ReserveAssetDeposited: "StagingXcmV4AssetAssets",
      ReceiveTeleportedAsset: "StagingXcmV4AssetAssets",
      QueryResponse: {
        queryId: "Compact<u64>",
        response: "StagingXcmV4Response",
        maxWeight: "SpWeightsWeightV2Weight",
        querier: "Option<StagingXcmV4Location>"
      },
      TransferAsset: {
        assets: "StagingXcmV4AssetAssets",
        beneficiary: "StagingXcmV4Location"
      },
      TransferReserveAsset: {
        assets: "StagingXcmV4AssetAssets",
        dest: "StagingXcmV4Location",
        xcm: "StagingXcmV4Xcm"
      },
      Transact: {
        originKind: "XcmV2OriginKind",
        requireWeightAtMost: "SpWeightsWeightV2Weight",
        call: "XcmDoubleEncoded"
      },
      HrmpNewChannelOpenRequest: {
        sender: "Compact<u32>",
        maxMessageSize: "Compact<u32>",
        maxCapacity: "Compact<u32>"
      },
      HrmpChannelAccepted: {
        recipient: "Compact<u32>"
      },
      HrmpChannelClosing: {
        initiator: "Compact<u32>",
        sender: "Compact<u32>",
        recipient: "Compact<u32>"
      },
      ClearOrigin: "Null",
      DescendOrigin: "StagingXcmV4Junctions",
      ReportError: "StagingXcmV4QueryResponseInfo",
      DepositAsset: {
        assets: "StagingXcmV4AssetAssetFilter",
        beneficiary: "StagingXcmV4Location"
      },
      DepositReserveAsset: {
        assets: "StagingXcmV4AssetAssetFilter",
        dest: "StagingXcmV4Location",
        xcm: "StagingXcmV4Xcm"
      },
      ExchangeAsset: {
        give: "StagingXcmV4AssetAssetFilter",
        want: "StagingXcmV4AssetAssets",
        maximal: "bool"
      },
      InitiateReserveWithdraw: {
        assets: "StagingXcmV4AssetAssetFilter",
        reserve: "StagingXcmV4Location",
        xcm: "StagingXcmV4Xcm"
      },
      InitiateTeleport: {
        assets: "StagingXcmV4AssetAssetFilter",
        dest: "StagingXcmV4Location",
        xcm: "StagingXcmV4Xcm"
      },
      ReportHolding: {
        responseInfo: "StagingXcmV4QueryResponseInfo",
        assets: "StagingXcmV4AssetAssetFilter"
      },
      BuyExecution: {
        fees: "StagingXcmV4Asset",
        weightLimit: "XcmV3WeightLimit"
      },
      RefundSurplus: "Null",
      SetErrorHandler: "StagingXcmV4Xcm",
      SetAppendix: "StagingXcmV4Xcm",
      ClearError: "Null",
      ClaimAsset: {
        assets: "StagingXcmV4AssetAssets",
        ticket: "StagingXcmV4Location"
      },
      Trap: "Compact<u64>",
      SubscribeVersion: {
        queryId: "Compact<u64>",
        maxResponseWeight: "SpWeightsWeightV2Weight"
      },
      UnsubscribeVersion: "Null",
      BurnAsset: "StagingXcmV4AssetAssets",
      ExpectAsset: "StagingXcmV4AssetAssets",
      ExpectOrigin: "Option<StagingXcmV4Location>",
      ExpectError: "Option<(u32,XcmV3TraitsError)>",
      ExpectTransactStatus: "XcmV3MaybeErrorCode",
      QueryPallet: {
        moduleName: "Bytes",
        responseInfo: "StagingXcmV4QueryResponseInfo"
      },
      ExpectPallet: {
        index: "Compact<u32>",
        name: "Bytes",
        moduleName: "Bytes",
        crateMajor: "Compact<u32>",
        minCrateMinor: "Compact<u32>"
      },
      ReportTransactStatus: "StagingXcmV4QueryResponseInfo",
      ClearTransactStatus: "Null",
      UniversalOrigin: "StagingXcmV4Junction",
      ExportMessage: {
        network: "StagingXcmV4JunctionNetworkId",
        destination: "StagingXcmV4Junctions",
        xcm: "StagingXcmV4Xcm"
      },
      LockAsset: {
        asset: "StagingXcmV4Asset",
        unlocker: "StagingXcmV4Location"
      },
      UnlockAsset: {
        asset: "StagingXcmV4Asset",
        target: "StagingXcmV4Location"
      },
      NoteUnlockable: {
        asset: "StagingXcmV4Asset",
        owner: "StagingXcmV4Location"
      },
      RequestUnlock: {
        asset: "StagingXcmV4Asset",
        locker: "StagingXcmV4Location"
      },
      SetFeesMode: {
        jitWithdraw: "bool"
      },
      SetTopic: "[u8;32]",
      ClearTopic: "Null",
      AliasOrigin: "StagingXcmV4Location",
      UnpaidExecution: {
        weightLimit: "XcmV3WeightLimit",
        checkOrigin: "Option<StagingXcmV4Location>"
      }
    }
  },
  /**
   * Lookup68: staging_xcm::v4::asset::Assets
   **/
  StagingXcmV4AssetAssets: "Vec<StagingXcmV4Asset>",
  /**
   * Lookup70: staging_xcm::v4::asset::Asset
   **/
  StagingXcmV4Asset: {
    id: "StagingXcmV4AssetAssetId",
    fun: "StagingXcmV4AssetFungibility"
  },
  /**
   * Lookup71: staging_xcm::v4::asset::AssetId
   **/
  StagingXcmV4AssetAssetId: "StagingXcmV4Location",
  /**
   * Lookup72: staging_xcm::v4::asset::Fungibility
   **/
  StagingXcmV4AssetFungibility: {
    _enum: {
      Fungible: "Compact<u128>",
      NonFungible: "StagingXcmV4AssetAssetInstance"
    }
  },
  /**
   * Lookup73: staging_xcm::v4::asset::AssetInstance
   **/
  StagingXcmV4AssetAssetInstance: {
    _enum: {
      Undefined: "Null",
      Index: "Compact<u128>",
      Array4: "[u8;4]",
      Array8: "[u8;8]",
      Array16: "[u8;16]",
      Array32: "[u8;32]"
    }
  },
  /**
   * Lookup76: staging_xcm::v4::Response
   **/
  StagingXcmV4Response: {
    _enum: {
      Null: "Null",
      Assets: "StagingXcmV4AssetAssets",
      ExecutionResult: "Option<(u32,XcmV3TraitsError)>",
      Version: "u32",
      PalletsInfo: "Vec<StagingXcmV4PalletInfo>",
      DispatchResult: "XcmV3MaybeErrorCode"
    }
  },
  /**
   * Lookup80: staging_xcm::v4::PalletInfo
   **/
  StagingXcmV4PalletInfo: {
    index: "Compact<u32>",
    name: "Bytes",
    moduleName: "Bytes",
    major: "Compact<u32>",
    minor: "Compact<u32>",
    patch: "Compact<u32>"
  },
  /**
   * Lookup83: xcm::v3::MaybeErrorCode
   **/
  XcmV3MaybeErrorCode: {
    _enum: {
      Success: "Null",
      Error: "Bytes",
      TruncatedError: "Bytes"
    }
  },
  /**
   * Lookup86: xcm::v2::OriginKind
   **/
  XcmV2OriginKind: {
    _enum: ["Native", "SovereignAccount", "Superuser", "Xcm"]
  },
  /**
   * Lookup87: xcm::double_encoded::DoubleEncoded<T>
   **/
  XcmDoubleEncoded: {
    encoded: "Bytes"
  },
  /**
   * Lookup88: staging_xcm::v4::QueryResponseInfo
   **/
  StagingXcmV4QueryResponseInfo: {
    destination: "StagingXcmV4Location",
    queryId: "Compact<u64>",
    maxWeight: "SpWeightsWeightV2Weight"
  },
  /**
   * Lookup89: staging_xcm::v4::asset::AssetFilter
   **/
  StagingXcmV4AssetAssetFilter: {
    _enum: {
      Definite: "StagingXcmV4AssetAssets",
      Wild: "StagingXcmV4AssetWildAsset"
    }
  },
  /**
   * Lookup90: staging_xcm::v4::asset::WildAsset
   **/
  StagingXcmV4AssetWildAsset: {
    _enum: {
      All: "Null",
      AllOf: {
        id: "StagingXcmV4AssetAssetId",
        fun: "StagingXcmV4AssetWildFungibility"
      },
      AllCounted: "Compact<u32>",
      AllOfCounted: {
        id: "StagingXcmV4AssetAssetId",
        fun: "StagingXcmV4AssetWildFungibility",
        count: "Compact<u32>"
      }
    }
  },
  /**
   * Lookup91: staging_xcm::v4::asset::WildFungibility
   **/
  StagingXcmV4AssetWildFungibility: {
    _enum: ["Fungible", "NonFungible"]
  },
  /**
   * Lookup92: xcm::v3::WeightLimit
   **/
  XcmV3WeightLimit: {
    _enum: {
      Unlimited: "Null",
      Limited: "SpWeightsWeightV2Weight"
    }
  },
  /**
   * Lookup93: xcm::VersionedAssets
   **/
  XcmVersionedAssets: {
    _enum: {
      __Unused0: "Null",
      V2: "XcmV2MultiassetMultiAssets",
      __Unused2: "Null",
      V3: "XcmV3MultiassetMultiAssets",
      V4: "StagingXcmV4AssetAssets"
    }
  },
  /**
   * Lookup94: xcm::v2::multiasset::MultiAssets
   **/
  XcmV2MultiassetMultiAssets: "Vec<XcmV2MultiAsset>",
  /**
   * Lookup96: xcm::v2::multiasset::MultiAsset
   **/
  XcmV2MultiAsset: {
    id: "XcmV2MultiassetAssetId",
    fun: "XcmV2MultiassetFungibility"
  },
  /**
   * Lookup97: xcm::v2::multiasset::AssetId
   **/
  XcmV2MultiassetAssetId: {
    _enum: {
      Concrete: "XcmV2MultiLocation",
      Abstract: "Bytes"
    }
  },
  /**
   * Lookup98: xcm::v2::multilocation::MultiLocation
   **/
  XcmV2MultiLocation: {
    parents: "u8",
    interior: "XcmV2MultilocationJunctions"
  },
  /**
   * Lookup99: xcm::v2::multilocation::Junctions
   **/
  XcmV2MultilocationJunctions: {
    _enum: {
      Here: "Null",
      X1: "XcmV2Junction",
      X2: "(XcmV2Junction,XcmV2Junction)",
      X3: "(XcmV2Junction,XcmV2Junction,XcmV2Junction)",
      X4: "(XcmV2Junction,XcmV2Junction,XcmV2Junction,XcmV2Junction)",
      X5: "(XcmV2Junction,XcmV2Junction,XcmV2Junction,XcmV2Junction,XcmV2Junction)",
      X6: "(XcmV2Junction,XcmV2Junction,XcmV2Junction,XcmV2Junction,XcmV2Junction,XcmV2Junction)",
      X7: "(XcmV2Junction,XcmV2Junction,XcmV2Junction,XcmV2Junction,XcmV2Junction,XcmV2Junction,XcmV2Junction)",
      X8: "(XcmV2Junction,XcmV2Junction,XcmV2Junction,XcmV2Junction,XcmV2Junction,XcmV2Junction,XcmV2Junction,XcmV2Junction)"
    }
  },
  /**
   * Lookup100: xcm::v2::junction::Junction
   **/
  XcmV2Junction: {
    _enum: {
      Parachain: "Compact<u32>",
      AccountId32: {
        network: "XcmV2NetworkId",
        id: "[u8;32]"
      },
      AccountIndex64: {
        network: "XcmV2NetworkId",
        index: "Compact<u64>"
      },
      AccountKey20: {
        network: "XcmV2NetworkId",
        key: "[u8;20]"
      },
      PalletInstance: "u8",
      GeneralIndex: "Compact<u128>",
      GeneralKey: "Bytes",
      OnlyChild: "Null",
      Plurality: {
        id: "XcmV2BodyId",
        part: "XcmV2BodyPart"
      }
    }
  },
  /**
   * Lookup101: xcm::v2::NetworkId
   **/
  XcmV2NetworkId: {
    _enum: {
      Any: "Null",
      Named: "Bytes",
      Polkadot: "Null",
      Kusama: "Null"
    }
  },
  /**
   * Lookup103: xcm::v2::BodyId
   **/
  XcmV2BodyId: {
    _enum: {
      Unit: "Null",
      Named: "Bytes",
      Index: "Compact<u32>",
      Executive: "Null",
      Technical: "Null",
      Legislative: "Null",
      Judicial: "Null",
      Defense: "Null",
      Administration: "Null",
      Treasury: "Null"
    }
  },
  /**
   * Lookup104: xcm::v2::BodyPart
   **/
  XcmV2BodyPart: {
    _enum: {
      Voice: "Null",
      Members: {
        count: "Compact<u32>"
      },
      Fraction: {
        nom: "Compact<u32>",
        denom: "Compact<u32>"
      },
      AtLeastProportion: {
        nom: "Compact<u32>",
        denom: "Compact<u32>"
      },
      MoreThanProportion: {
        nom: "Compact<u32>",
        denom: "Compact<u32>"
      }
    }
  },
  /**
   * Lookup105: xcm::v2::multiasset::Fungibility
   **/
  XcmV2MultiassetFungibility: {
    _enum: {
      Fungible: "Compact<u128>",
      NonFungible: "XcmV2MultiassetAssetInstance"
    }
  },
  /**
   * Lookup106: xcm::v2::multiasset::AssetInstance
   **/
  XcmV2MultiassetAssetInstance: {
    _enum: {
      Undefined: "Null",
      Index: "Compact<u128>",
      Array4: "[u8;4]",
      Array8: "[u8;8]",
      Array16: "[u8;16]",
      Array32: "[u8;32]",
      Blob: "Bytes"
    }
  },
  /**
   * Lookup107: xcm::v3::multiasset::MultiAssets
   **/
  XcmV3MultiassetMultiAssets: "Vec<XcmV3MultiAsset>",
  /**
   * Lookup109: xcm::v3::multiasset::MultiAsset
   **/
  XcmV3MultiAsset: {
    id: "XcmV3MultiassetAssetId",
    fun: "XcmV3MultiassetFungibility"
  },
  /**
   * Lookup110: xcm::v3::multiasset::AssetId
   **/
  XcmV3MultiassetAssetId: {
    _enum: {
      Concrete: "StagingXcmV3MultiLocation",
      Abstract: "[u8;32]"
    }
  },
  /**
   * Lookup111: staging_xcm::v3::multilocation::MultiLocation
   **/
  StagingXcmV3MultiLocation: {
    parents: "u8",
    interior: "XcmV3Junctions"
  },
  /**
   * Lookup112: xcm::v3::junctions::Junctions
   **/
  XcmV3Junctions: {
    _enum: {
      Here: "Null",
      X1: "XcmV3Junction",
      X2: "(XcmV3Junction,XcmV3Junction)",
      X3: "(XcmV3Junction,XcmV3Junction,XcmV3Junction)",
      X4: "(XcmV3Junction,XcmV3Junction,XcmV3Junction,XcmV3Junction)",
      X5: "(XcmV3Junction,XcmV3Junction,XcmV3Junction,XcmV3Junction,XcmV3Junction)",
      X6: "(XcmV3Junction,XcmV3Junction,XcmV3Junction,XcmV3Junction,XcmV3Junction,XcmV3Junction)",
      X7: "(XcmV3Junction,XcmV3Junction,XcmV3Junction,XcmV3Junction,XcmV3Junction,XcmV3Junction,XcmV3Junction)",
      X8: "(XcmV3Junction,XcmV3Junction,XcmV3Junction,XcmV3Junction,XcmV3Junction,XcmV3Junction,XcmV3Junction,XcmV3Junction)"
    }
  },
  /**
   * Lookup113: xcm::v3::junction::Junction
   **/
  XcmV3Junction: {
    _enum: {
      Parachain: "Compact<u32>",
      AccountId32: {
        network: "Option<XcmV3JunctionNetworkId>",
        id: "[u8;32]"
      },
      AccountIndex64: {
        network: "Option<XcmV3JunctionNetworkId>",
        index: "Compact<u64>"
      },
      AccountKey20: {
        network: "Option<XcmV3JunctionNetworkId>",
        key: "[u8;20]"
      },
      PalletInstance: "u8",
      GeneralIndex: "Compact<u128>",
      GeneralKey: {
        length: "u8",
        data: "[u8;32]"
      },
      OnlyChild: "Null",
      Plurality: {
        id: "XcmV3JunctionBodyId",
        part: "XcmV3JunctionBodyPart"
      },
      GlobalConsensus: "XcmV3JunctionNetworkId"
    }
  },
  /**
   * Lookup115: xcm::v3::junction::NetworkId
   **/
  XcmV3JunctionNetworkId: {
    _enum: {
      ByGenesis: "[u8;32]",
      ByFork: {
        blockNumber: "u64",
        blockHash: "[u8;32]"
      },
      Polkadot: "Null",
      Kusama: "Null",
      Westend: "Null",
      Rococo: "Null",
      Wococo: "Null",
      Ethereum: {
        chainId: "Compact<u64>"
      },
      BitcoinCore: "Null",
      BitcoinCash: "Null",
      PolkadotBulletin: "Null"
    }
  },
  /**
   * Lookup116: xcm::v3::multiasset::Fungibility
   **/
  XcmV3MultiassetFungibility: {
    _enum: {
      Fungible: "Compact<u128>",
      NonFungible: "XcmV3MultiassetAssetInstance"
    }
  },
  /**
   * Lookup117: xcm::v3::multiasset::AssetInstance
   **/
  XcmV3MultiassetAssetInstance: {
    _enum: {
      Undefined: "Null",
      Index: "Compact<u128>",
      Array4: "[u8;4]",
      Array8: "[u8;8]",
      Array16: "[u8;16]",
      Array32: "[u8;32]"
    }
  },
  /**
   * Lookup118: xcm::VersionedLocation
   **/
  XcmVersionedLocation: {
    _enum: {
      __Unused0: "Null",
      V2: "XcmV2MultiLocation",
      __Unused2: "Null",
      V3: "StagingXcmV3MultiLocation",
      V4: "StagingXcmV4Location"
    }
  },
  /**
   * Lookup119: cumulus_pallet_xcm::pallet::Event<T>
   **/
  CumulusPalletXcmEvent: {
    _enum: {
      InvalidFormat: "[u8;32]",
      UnsupportedVersion: "[u8;32]",
      ExecutedDownward: "([u8;32],StagingXcmV4TraitsOutcome)"
    }
  },
  /**
   * Lookup120: pallet_message_queue::pallet::Event<T>
   **/
  PalletMessageQueueEvent: {
    _enum: {
      ProcessingFailed: {
        id: "H256",
        origin: "CumulusPrimitivesCoreAggregateMessageOrigin",
        error: "FrameSupportMessagesProcessMessageError"
      },
      Processed: {
        id: "H256",
        origin: "CumulusPrimitivesCoreAggregateMessageOrigin",
        weightUsed: "SpWeightsWeightV2Weight",
        success: "bool"
      },
      OverweightEnqueued: {
        id: "[u8;32]",
        origin: "CumulusPrimitivesCoreAggregateMessageOrigin",
        pageIndex: "u32",
        messageIndex: "u32"
      },
      PageReaped: {
        origin: "CumulusPrimitivesCoreAggregateMessageOrigin",
        index: "u32"
      }
    }
  },
  /**
   * Lookup121: cumulus_primitives_core::AggregateMessageOrigin
   **/
  CumulusPrimitivesCoreAggregateMessageOrigin: {
    _enum: {
      Here: "Null",
      Parent: "Null",
      Sibling: "u32"
    }
  },
  /**
   * Lookup123: frame_support::traits::messages::ProcessMessageError
   **/
  FrameSupportMessagesProcessMessageError: {
    _enum: {
      BadFormat: "Null",
      Corrupt: "Null",
      Unsupported: "Null",
      Overweight: "SpWeightsWeightV2Weight",
      Yield: "Null"
    }
  },
  /**
   * Lookup124: pallet_storage_providers::pallet::Event<T>
   **/
  PalletStorageProvidersEvent: {
    _enum: {
      MspRequestSignUpSuccess: {
        who: "AccountId32",
        multiaddresses: "Vec<Bytes>",
        capacity: "u64",
        valueProp: "PalletStorageProvidersValueProposition"
      },
      MspSignUpSuccess: {
        who: "AccountId32",
        multiaddresses: "Vec<Bytes>",
        capacity: "u64",
        valueProp: "PalletStorageProvidersValueProposition"
      },
      BspRequestSignUpSuccess: {
        who: "AccountId32",
        multiaddresses: "Vec<Bytes>",
        capacity: "u64"
      },
      BspSignUpSuccess: {
        who: "AccountId32",
        multiaddresses: "Vec<Bytes>",
        capacity: "u64"
      },
      SignUpRequestCanceled: {
        who: "AccountId32"
      },
      MspSignOffSuccess: {
        who: "AccountId32"
      },
      BspSignOffSuccess: {
        who: "AccountId32"
      },
      CapacityChanged: {
        who: "AccountId32",
        oldCapacity: "u64",
        newCapacity: "u64",
        nextBlockWhenChangeAllowed: "u32"
      },
      Slashed: {
        providerId: "H256",
        amountSlashed: "u128"
      }
    }
  },
  /**
   * Lookup128: pallet_storage_providers::types::ValueProposition<T>
   **/
  PalletStorageProvidersValueProposition: {
    identifier: "H256",
    dataLimit: "u64",
    protocols: "Vec<Bytes>"
  },
  /**
   * Lookup130: pallet_file_system::pallet::Event<T>
   **/
  PalletFileSystemEvent: {
    _enum: {
      NewBucket: {
        who: "AccountId32",
        mspId: "H256",
        bucketId: "H256",
        name: "Bytes",
        collectionId: "Option<u32>",
        private: "bool"
      },
      MoveBucketRequested: {
        who: "AccountId32",
        bucketId: "H256",
        newMspId: "H256"
      },
      BucketPrivacyUpdated: {
        who: "AccountId32",
        bucketId: "H256",
        collectionId: "Option<u32>",
        private: "bool"
      },
      NewCollectionAndAssociation: {
        who: "AccountId32",
        bucketId: "H256",
        collectionId: "u32"
      },
      NewStorageRequest: {
        _alias: {
          size_: "size"
        },
        who: "AccountId32",
        fileKey: "H256",
        bucketId: "H256",
        location: "Bytes",
        fingerprint: "H256",
        size_: "u64",
        peerIds: "Vec<Bytes>"
      },
      MspAcceptedStoring: {
        fileKey: "H256",
        mspId: "H256",
        bucketId: "H256",
        owner: "AccountId32",
        newBucketRoot: "H256"
      },
      AcceptedBspVolunteer: {
        _alias: {
          size_: "size"
        },
        bspId: "H256",
        bucketId: "H256",
        location: "Bytes",
        fingerprint: "H256",
        multiaddresses: "Vec<Bytes>",
        owner: "AccountId32",
        size_: "u64"
      },
      BspConfirmedStoring: {
        who: "AccountId32",
        bspId: "H256",
        fileKeys: "Vec<H256>",
        newRoot: "H256"
      },
      StorageRequestFulfilled: {
        fileKey: "H256"
      },
      StorageRequestExpired: {
        fileKey: "H256"
      },
      StorageRequestRevoked: {
        fileKey: "H256"
      },
      BspRequestedToStopStoring: {
        bspId: "H256",
        fileKey: "H256",
        owner: "AccountId32",
        location: "Bytes"
      },
      BspConfirmStoppedStoring: {
        bspId: "H256",
        fileKey: "H256",
        newRoot: "H256"
      },
      PriorityChallengeForFileDeletionQueued: {
        user: "AccountId32",
        fileKey: "H256"
      },
      SpStopStoringInsolventUser: {
        spId: "H256",
        fileKey: "H256",
        owner: "AccountId32",
        location: "Bytes",
        newRoot: "H256"
      },
      FailedToQueuePriorityChallenge: {
        user: "AccountId32",
        fileKey: "H256"
      },
      FileDeletionRequest: {
        user: "AccountId32",
        fileKey: "H256",
        bucketId: "H256",
        mspId: "H256",
        proofOfInclusion: "bool"
      },
      ProofSubmittedForPendingFileDeletionRequest: {
        mspId: "H256",
        user: "AccountId32",
        fileKey: "H256",
        bucketId: "H256",
        proofOfInclusion: "bool"
      },
      BspChallengeCycleInitialised: {
        who: "AccountId32",
        bspId: "H256"
      },
      MoveBucketRequestExpired: {
        mspId: "H256",
        bucketId: "H256"
      },
      MoveBucketAccepted: {
        bucketId: "H256",
        mspId: "H256"
      },
      MoveBucketRejected: {
        bucketId: "H256",
        mspId: "H256"
      },
      DataServerRegisteredForMoveBucket: {
        bspId: "H256",
        bucketId: "H256"
      }
    }
  },
  /**
   * Lookup135: pallet_proofs_dealer::pallet::Event<T>
   **/
  PalletProofsDealerEvent: {
    _enum: {
      NewChallenge: {
        who: "AccountId32",
        keyChallenged: "H256"
      },
      ProofAccepted: {
        provider: "H256",
        proof: "PalletProofsDealerProof"
      },
      NewChallengeSeed: {
        challengesTicker: "u32",
        seed: "H256"
      },
      NewCheckpointChallenge: {
        challengesTicker: "u32",
        challenges: "Vec<(H256,Option<ShpTraitsTrieRemoveMutation>)>"
      },
      SlashableProvider: {
        provider: "H256",
        nextChallengeDeadline: "u32"
      },
      NoRecordOfLastSubmittedProof: {
        provider: "H256"
      },
      NewChallengeCycleInitialised: {
        currentTick: "u32",
        nextChallengeDeadline: "u32",
        provider: "H256",
        maybeProviderAccount: "Option<AccountId32>"
      },
      MutationsApplied: {
        provider: "H256",
        mutations: "Vec<(H256,ShpTraitsTrieRemoveMutation)>",
        newRoot: "H256"
      },
      ChallengesTickerSet: {
        paused: "bool"
      }
    }
  },
  /**
   * Lookup136: pallet_proofs_dealer::types::Proof<T>
   **/
  PalletProofsDealerProof: {
    forestProof: "SpTrieStorageProofCompactProof",
    keyProofs: "BTreeMap<H256, PalletProofsDealerKeyProof>"
  },
  /**
   * Lookup137: sp_trie::storage_proof::CompactProof
   **/
  SpTrieStorageProofCompactProof: {
    encodedNodes: "Vec<Bytes>"
  },
  /**
   * Lookup140: pallet_proofs_dealer::types::KeyProof<T>
   **/
  PalletProofsDealerKeyProof: {
    proof: "ShpFileKeyVerifierFileKeyProof",
    challengeCount: "u32"
  },
  /**
   * Lookup141: shp_file_key_verifier::types::FileKeyProof
   **/
  ShpFileKeyVerifierFileKeyProof: {
    fileMetadata: "ShpFileMetadataFileMetadata",
    proof: "SpTrieStorageProofCompactProof"
  },
  /**
   * Lookup142: shp_file_metadata::FileMetadata
   **/
  ShpFileMetadataFileMetadata: {
    owner: "Bytes",
    bucketId: "Bytes",
    location: "Bytes",
    fileSize: "Compact<u64>",
    fingerprint: "ShpFileMetadataFingerprint"
  },
  /**
   * Lookup143: shp_file_metadata::Fingerprint
   **/
  ShpFileMetadataFingerprint: "[u8;32]",
  /**
   * Lookup149: shp_traits::TrieRemoveMutation
   **/
  ShpTraitsTrieRemoveMutation: "Null",
  /**
   * Lookup153: pallet_randomness::pallet::Event<T>
   **/
  PalletRandomnessEvent: {
    _enum: {
      NewOneEpochAgoRandomnessAvailable: {
        randomnessSeed: "H256",
        fromEpoch: "u64",
        validUntilBlock: "u32"
      }
    }
  },
  /**
   * Lookup154: pallet_payment_streams::pallet::Event<T>
   **/
  PalletPaymentStreamsEvent: {
    _enum: {
      FixedRatePaymentStreamCreated: {
        userAccount: "AccountId32",
        providerId: "H256",
        rate: "u128"
      },
      FixedRatePaymentStreamUpdated: {
        userAccount: "AccountId32",
        providerId: "H256",
        newRate: "u128"
      },
      FixedRatePaymentStreamDeleted: {
        userAccount: "AccountId32",
        providerId: "H256"
      },
      DynamicRatePaymentStreamCreated: {
        userAccount: "AccountId32",
        providerId: "H256",
        amountProvided: "u64"
      },
      DynamicRatePaymentStreamUpdated: {
        userAccount: "AccountId32",
        providerId: "H256",
        newAmountProvided: "u64"
      },
      DynamicRatePaymentStreamDeleted: {
        userAccount: "AccountId32",
        providerId: "H256"
      },
      PaymentStreamCharged: {
        userAccount: "AccountId32",
        providerId: "H256",
        amount: "u128"
      },
      LastChargeableInfoUpdated: {
        providerId: "H256",
        lastChargeableTick: "u32",
        lastChargeablePriceIndex: "u128"
      },
      UserWithoutFunds: {
        who: "AccountId32"
      },
      UserPaidDebts: {
        who: "AccountId32"
      },
      UserSolvent: {
        who: "AccountId32"
      }
    }
  },
  /**
   * Lookup155: pallet_bucket_nfts::pallet::Event<T>
   **/
  PalletBucketNftsEvent: {
    _enum: {
      AccessShared: {
        issuer: "AccountId32",
        recipient: "AccountId32"
      },
      ItemReadAccessUpdated: {
        admin: "AccountId32",
        bucket: "H256",
        itemId: "u32"
      },
      ItemBurned: {
        account: "AccountId32",
        bucket: "H256",
        itemId: "u32"
      }
    }
  },
  /**
   * Lookup156: pallet_nfts::pallet::Event<T, I>
   **/
  PalletNftsEvent: {
    _enum: {
      Created: {
        collection: "u32",
        creator: "AccountId32",
        owner: "AccountId32"
      },
      ForceCreated: {
        collection: "u32",
        owner: "AccountId32"
      },
      Destroyed: {
        collection: "u32"
      },
      Issued: {
        collection: "u32",
        item: "u32",
        owner: "AccountId32"
      },
      Transferred: {
        collection: "u32",
        item: "u32",
        from: "AccountId32",
        to: "AccountId32"
      },
      Burned: {
        collection: "u32",
        item: "u32",
        owner: "AccountId32"
      },
      ItemTransferLocked: {
        collection: "u32",
        item: "u32"
      },
      ItemTransferUnlocked: {
        collection: "u32",
        item: "u32"
      },
      ItemPropertiesLocked: {
        collection: "u32",
        item: "u32",
        lockMetadata: "bool",
        lockAttributes: "bool"
      },
      CollectionLocked: {
        collection: "u32"
      },
      OwnerChanged: {
        collection: "u32",
        newOwner: "AccountId32"
      },
      TeamChanged: {
        collection: "u32",
        issuer: "Option<AccountId32>",
        admin: "Option<AccountId32>",
        freezer: "Option<AccountId32>"
      },
      TransferApproved: {
        collection: "u32",
        item: "u32",
        owner: "AccountId32",
        delegate: "AccountId32",
        deadline: "Option<u32>"
      },
      ApprovalCancelled: {
        collection: "u32",
        item: "u32",
        owner: "AccountId32",
        delegate: "AccountId32"
      },
      AllApprovalsCancelled: {
        collection: "u32",
        item: "u32",
        owner: "AccountId32"
      },
      CollectionConfigChanged: {
        collection: "u32"
      },
      CollectionMetadataSet: {
        collection: "u32",
        data: "Bytes"
      },
      CollectionMetadataCleared: {
        collection: "u32"
      },
      ItemMetadataSet: {
        collection: "u32",
        item: "u32",
        data: "Bytes"
      },
      ItemMetadataCleared: {
        collection: "u32",
        item: "u32"
      },
      Redeposited: {
        collection: "u32",
        successfulItems: "Vec<u32>"
      },
      AttributeSet: {
        collection: "u32",
        maybeItem: "Option<u32>",
        key: "Bytes",
        value: "Bytes",
        namespace: "PalletNftsAttributeNamespace"
      },
      AttributeCleared: {
        collection: "u32",
        maybeItem: "Option<u32>",
        key: "Bytes",
        namespace: "PalletNftsAttributeNamespace"
      },
      ItemAttributesApprovalAdded: {
        collection: "u32",
        item: "u32",
        delegate: "AccountId32"
      },
      ItemAttributesApprovalRemoved: {
        collection: "u32",
        item: "u32",
        delegate: "AccountId32"
      },
      OwnershipAcceptanceChanged: {
        who: "AccountId32",
        maybeCollection: "Option<u32>"
      },
      CollectionMaxSupplySet: {
        collection: "u32",
        maxSupply: "u32"
      },
      CollectionMintSettingsUpdated: {
        collection: "u32"
      },
      NextCollectionIdIncremented: {
        nextId: "Option<u32>"
      },
      ItemPriceSet: {
        collection: "u32",
        item: "u32",
        price: "u128",
        whitelistedBuyer: "Option<AccountId32>"
      },
      ItemPriceRemoved: {
        collection: "u32",
        item: "u32"
      },
      ItemBought: {
        collection: "u32",
        item: "u32",
        price: "u128",
        seller: "AccountId32",
        buyer: "AccountId32"
      },
      TipSent: {
        collection: "u32",
        item: "u32",
        sender: "AccountId32",
        receiver: "AccountId32",
        amount: "u128"
      },
      SwapCreated: {
        offeredCollection: "u32",
        offeredItem: "u32",
        desiredCollection: "u32",
        desiredItem: "Option<u32>",
        price: "Option<PalletNftsPriceWithDirection>",
        deadline: "u32"
      },
      SwapCancelled: {
        offeredCollection: "u32",
        offeredItem: "u32",
        desiredCollection: "u32",
        desiredItem: "Option<u32>",
        price: "Option<PalletNftsPriceWithDirection>",
        deadline: "u32"
      },
      SwapClaimed: {
        sentCollection: "u32",
        sentItem: "u32",
        sentItemOwner: "AccountId32",
        receivedCollection: "u32",
        receivedItem: "u32",
        receivedItemOwner: "AccountId32",
        price: "Option<PalletNftsPriceWithDirection>",
        deadline: "u32"
      },
      PreSignedAttributesSet: {
        collection: "u32",
        item: "u32",
        namespace: "PalletNftsAttributeNamespace"
      },
      PalletAttributeSet: {
        collection: "u32",
        item: "Option<u32>",
        attribute: "PalletNftsPalletAttributes",
        value: "Bytes"
      }
    }
  },
  /**
   * Lookup160: pallet_nfts::types::AttributeNamespace<sp_core::crypto::AccountId32>
   **/
  PalletNftsAttributeNamespace: {
    _enum: {
      Pallet: "Null",
      CollectionOwner: "Null",
      ItemOwner: "Null",
      Account: "AccountId32"
    }
  },
  /**
   * Lookup162: pallet_nfts::types::PriceWithDirection<Amount>
   **/
  PalletNftsPriceWithDirection: {
    amount: "u128",
    direction: "PalletNftsPriceDirection"
  },
  /**
   * Lookup163: pallet_nfts::types::PriceDirection
   **/
  PalletNftsPriceDirection: {
    _enum: ["Send", "Receive"]
  },
  /**
   * Lookup164: pallet_nfts::types::PalletAttributes<CollectionId>
   **/
  PalletNftsPalletAttributes: {
    _enum: {
      UsedToClaim: "u32",
      TransferDisabled: "Null"
    }
  },
  /**
   * Lookup165: pallet_parameters::pallet::Event<T>
   **/
  PalletParametersEvent: {
    _enum: {
      Updated: {
        key: "StorageHubRuntimeConfigsRuntimeParamsRuntimeParametersKey",
        oldValue: "Option<StorageHubRuntimeConfigsRuntimeParamsRuntimeParametersValue>",
        newValue: "Option<StorageHubRuntimeConfigsRuntimeParamsRuntimeParametersValue>"
      }
    }
  },
  /**
   * Lookup166: storage_hub_runtime::configs::runtime_params::RuntimeParametersKey
   **/
  StorageHubRuntimeConfigsRuntimeParamsRuntimeParametersKey: {
    _enum: {
      RuntimeConfig: "StorageHubRuntimeConfigsRuntimeParamsDynamicParamsRuntimeConfigParametersKey"
    }
  },
  /**
   * Lookup167: storage_hub_runtime::configs::runtime_params::dynamic_params::runtime_config::ParametersKey
   **/
  StorageHubRuntimeConfigsRuntimeParamsDynamicParamsRuntimeConfigParametersKey: {
    _enum: ["SlashAmountPerMaxFileSize", "StakeToChallengePeriod"]
  },
  /**
   * Lookup168: storage_hub_runtime::configs::runtime_params::dynamic_params::runtime_config::SlashAmountPerMaxFileSize
   **/
  StorageHubRuntimeConfigsRuntimeParamsDynamicParamsRuntimeConfigSlashAmountPerMaxFileSize: "Null",
  /**
   * Lookup169: storage_hub_runtime::configs::runtime_params::dynamic_params::runtime_config::StakeToChallengePeriod
   **/
  StorageHubRuntimeConfigsRuntimeParamsDynamicParamsRuntimeConfigStakeToChallengePeriod: "Null",
  /**
   * Lookup171: storage_hub_runtime::configs::runtime_params::RuntimeParametersValue
   **/
  StorageHubRuntimeConfigsRuntimeParamsRuntimeParametersValue: {
    _enum: {
      RuntimeConfig:
        "StorageHubRuntimeConfigsRuntimeParamsDynamicParamsRuntimeConfigParametersValue"
    }
  },
  /**
   * Lookup172: storage_hub_runtime::configs::runtime_params::dynamic_params::runtime_config::ParametersValue
   **/
  StorageHubRuntimeConfigsRuntimeParamsDynamicParamsRuntimeConfigParametersValue: {
    _enum: {
      SlashAmountPerMaxFileSize: "u128",
      StakeToChallengePeriod: "u128"
    }
  },
  /**
   * Lookup173: frame_system::Phase
   **/
  FrameSystemPhase: {
    _enum: {
      ApplyExtrinsic: "u32",
      Finalization: "Null",
      Initialization: "Null"
    }
  },
  /**
   * Lookup176: frame_system::LastRuntimeUpgradeInfo
   **/
  FrameSystemLastRuntimeUpgradeInfo: {
    specVersion: "Compact<u32>",
    specName: "Text"
  },
  /**
   * Lookup178: frame_system::CodeUpgradeAuthorization<T>
   **/
  FrameSystemCodeUpgradeAuthorization: {
    codeHash: "H256",
    checkVersion: "bool"
  },
  /**
   * Lookup179: frame_system::pallet::Call<T>
   **/
  FrameSystemCall: {
    _enum: {
      remark: {
        remark: "Bytes"
      },
      set_heap_pages: {
        pages: "u64"
      },
      set_code: {
        code: "Bytes"
      },
      set_code_without_checks: {
        code: "Bytes"
      },
      set_storage: {
        items: "Vec<(Bytes,Bytes)>"
      },
      kill_storage: {
        _alias: {
          keys_: "keys"
        },
        keys_: "Vec<Bytes>"
      },
      kill_prefix: {
        prefix: "Bytes",
        subkeys: "u32"
      },
      remark_with_event: {
        remark: "Bytes"
      },
      __Unused8: "Null",
      authorize_upgrade: {
        codeHash: "H256"
      },
      authorize_upgrade_without_checks: {
        codeHash: "H256"
      },
      apply_authorized_upgrade: {
        code: "Bytes"
      }
    }
  },
  /**
   * Lookup182: frame_system::limits::BlockWeights
   **/
  FrameSystemLimitsBlockWeights: {
    baseBlock: "SpWeightsWeightV2Weight",
    maxBlock: "SpWeightsWeightV2Weight",
    perClass: "FrameSupportDispatchPerDispatchClassWeightsPerClass"
  },
  /**
   * Lookup183: frame_support::dispatch::PerDispatchClass<frame_system::limits::WeightsPerClass>
   **/
  FrameSupportDispatchPerDispatchClassWeightsPerClass: {
    normal: "FrameSystemLimitsWeightsPerClass",
    operational: "FrameSystemLimitsWeightsPerClass",
    mandatory: "FrameSystemLimitsWeightsPerClass"
  },
  /**
   * Lookup184: frame_system::limits::WeightsPerClass
   **/
  FrameSystemLimitsWeightsPerClass: {
    baseExtrinsic: "SpWeightsWeightV2Weight",
    maxExtrinsic: "Option<SpWeightsWeightV2Weight>",
    maxTotal: "Option<SpWeightsWeightV2Weight>",
    reserved: "Option<SpWeightsWeightV2Weight>"
  },
  /**
   * Lookup186: frame_system::limits::BlockLength
   **/
  FrameSystemLimitsBlockLength: {
    max: "FrameSupportDispatchPerDispatchClassU32"
  },
  /**
   * Lookup187: frame_support::dispatch::PerDispatchClass<T>
   **/
  FrameSupportDispatchPerDispatchClassU32: {
    normal: "u32",
    operational: "u32",
    mandatory: "u32"
  },
  /**
   * Lookup188: sp_weights::RuntimeDbWeight
   **/
  SpWeightsRuntimeDbWeight: {
    read: "u64",
    write: "u64"
  },
  /**
   * Lookup189: sp_version::RuntimeVersion
   **/
  SpVersionRuntimeVersion: {
    specName: "Text",
    implName: "Text",
    authoringVersion: "u32",
    specVersion: "u32",
    implVersion: "u32",
    apis: "Vec<([u8;8],u32)>",
    transactionVersion: "u32",
    stateVersion: "u8"
  },
  /**
   * Lookup194: frame_system::pallet::Error<T>
   **/
  FrameSystemError: {
    _enum: [
      "InvalidSpecName",
      "SpecVersionNeedsToIncrease",
      "FailedToExtractRuntimeVersion",
      "NonDefaultComposite",
      "NonZeroRefCount",
      "CallFiltered",
      "MultiBlockMigrationsOngoing",
      "NothingAuthorized",
      "Unauthorized"
    ]
  },
  /**
   * Lookup196: cumulus_pallet_parachain_system::unincluded_segment::Ancestor<primitive_types::H256>
   **/
  CumulusPalletParachainSystemUnincludedSegmentAncestor: {
    usedBandwidth: "CumulusPalletParachainSystemUnincludedSegmentUsedBandwidth",
    paraHeadHash: "Option<H256>",
    consumedGoAheadSignal: "Option<PolkadotPrimitivesV6UpgradeGoAhead>"
  },
  /**
   * Lookup197: cumulus_pallet_parachain_system::unincluded_segment::UsedBandwidth
   **/
  CumulusPalletParachainSystemUnincludedSegmentUsedBandwidth: {
    umpMsgCount: "u32",
    umpTotalBytes: "u32",
    hrmpOutgoing: "BTreeMap<u32, CumulusPalletParachainSystemUnincludedSegmentHrmpChannelUpdate>"
  },
  /**
   * Lookup199: cumulus_pallet_parachain_system::unincluded_segment::HrmpChannelUpdate
   **/
  CumulusPalletParachainSystemUnincludedSegmentHrmpChannelUpdate: {
    msgCount: "u32",
    totalBytes: "u32"
  },
  /**
   * Lookup204: polkadot_primitives::v6::UpgradeGoAhead
   **/
  PolkadotPrimitivesV6UpgradeGoAhead: {
    _enum: ["Abort", "GoAhead"]
  },
  /**
   * Lookup205: cumulus_pallet_parachain_system::unincluded_segment::SegmentTracker<primitive_types::H256>
   **/
  CumulusPalletParachainSystemUnincludedSegmentSegmentTracker: {
    usedBandwidth: "CumulusPalletParachainSystemUnincludedSegmentUsedBandwidth",
    hrmpWatermark: "Option<u32>",
    consumedGoAheadSignal: "Option<PolkadotPrimitivesV6UpgradeGoAhead>"
  },
  /**
   * Lookup206: polkadot_primitives::v6::PersistedValidationData<primitive_types::H256, N>
   **/
  PolkadotPrimitivesV6PersistedValidationData: {
    parentHead: "Bytes",
    relayParentNumber: "u32",
    relayParentStorageRoot: "H256",
    maxPovSize: "u32"
  },
  /**
   * Lookup209: polkadot_primitives::v6::UpgradeRestriction
   **/
  PolkadotPrimitivesV6UpgradeRestriction: {
    _enum: ["Present"]
  },
  /**
   * Lookup210: sp_trie::storage_proof::StorageProof
   **/
  SpTrieStorageProof: {
    trieNodes: "BTreeSet<Bytes>"
  },
  /**
   * Lookup212: cumulus_pallet_parachain_system::relay_state_snapshot::MessagingStateSnapshot
   **/
  CumulusPalletParachainSystemRelayStateSnapshotMessagingStateSnapshot: {
    dmqMqcHead: "H256",
    relayDispatchQueueRemainingCapacity:
      "CumulusPalletParachainSystemRelayStateSnapshotRelayDispatchQueueRemainingCapacity",
    ingressChannels: "Vec<(u32,PolkadotPrimitivesV6AbridgedHrmpChannel)>",
    egressChannels: "Vec<(u32,PolkadotPrimitivesV6AbridgedHrmpChannel)>"
  },
  /**
   * Lookup213: cumulus_pallet_parachain_system::relay_state_snapshot::RelayDispatchQueueRemainingCapacity
   **/
  CumulusPalletParachainSystemRelayStateSnapshotRelayDispatchQueueRemainingCapacity: {
    remainingCount: "u32",
    remainingSize: "u32"
  },
  /**
   * Lookup216: polkadot_primitives::v6::AbridgedHrmpChannel
   **/
  PolkadotPrimitivesV6AbridgedHrmpChannel: {
    maxCapacity: "u32",
    maxTotalSize: "u32",
    maxMessageSize: "u32",
    msgCount: "u32",
    totalSize: "u32",
    mqcHead: "Option<H256>"
  },
  /**
   * Lookup217: polkadot_primitives::v6::AbridgedHostConfiguration
   **/
  PolkadotPrimitivesV6AbridgedHostConfiguration: {
    maxCodeSize: "u32",
    maxHeadDataSize: "u32",
    maxUpwardQueueCount: "u32",
    maxUpwardQueueSize: "u32",
    maxUpwardMessageSize: "u32",
    maxUpwardMessageNumPerCandidate: "u32",
    hrmpMaxMessageNumPerCandidate: "u32",
    validationUpgradeCooldown: "u32",
    validationUpgradeDelay: "u32",
    asyncBackingParams: "PolkadotPrimitivesV6AsyncBackingAsyncBackingParams"
  },
  /**
   * Lookup218: polkadot_primitives::v6::async_backing::AsyncBackingParams
   **/
  PolkadotPrimitivesV6AsyncBackingAsyncBackingParams: {
    maxCandidateDepth: "u32",
    allowedAncestryLen: "u32"
  },
  /**
   * Lookup224: polkadot_core_primitives::OutboundHrmpMessage<polkadot_parachain_primitives::primitives::Id>
   **/
  PolkadotCorePrimitivesOutboundHrmpMessage: {
    recipient: "u32",
    data: "Bytes"
  },
  /**
   * Lookup226: cumulus_pallet_parachain_system::pallet::Call<T>
   **/
  CumulusPalletParachainSystemCall: {
    _enum: {
      set_validation_data: {
        data: "CumulusPrimitivesParachainInherentParachainInherentData"
      },
      sudo_send_upward_message: {
        message: "Bytes"
      },
      authorize_upgrade: {
        codeHash: "H256",
        checkVersion: "bool"
      },
      enact_authorized_upgrade: {
        code: "Bytes"
      }
    }
  },
  /**
   * Lookup227: cumulus_primitives_parachain_inherent::ParachainInherentData
   **/
  CumulusPrimitivesParachainInherentParachainInherentData: {
    validationData: "PolkadotPrimitivesV6PersistedValidationData",
    relayChainState: "SpTrieStorageProof",
    downwardMessages: "Vec<PolkadotCorePrimitivesInboundDownwardMessage>",
    horizontalMessages: "BTreeMap<u32, Vec<PolkadotCorePrimitivesInboundHrmpMessage>>"
  },
  /**
   * Lookup229: polkadot_core_primitives::InboundDownwardMessage<BlockNumber>
   **/
  PolkadotCorePrimitivesInboundDownwardMessage: {
    sentAt: "u32",
    msg: "Bytes"
  },
  /**
   * Lookup232: polkadot_core_primitives::InboundHrmpMessage<BlockNumber>
   **/
  PolkadotCorePrimitivesInboundHrmpMessage: {
    sentAt: "u32",
    data: "Bytes"
  },
  /**
   * Lookup235: cumulus_pallet_parachain_system::pallet::Error<T>
   **/
  CumulusPalletParachainSystemError: {
    _enum: [
      "OverlappingUpgrades",
      "ProhibitedByPolkadot",
      "TooBig",
      "ValidationDataNotAvailable",
      "HostConfigurationNotAvailable",
      "NotScheduled",
      "NothingAuthorized",
      "Unauthorized"
    ]
  },
  /**
   * Lookup236: pallet_timestamp::pallet::Call<T>
   **/
  PalletTimestampCall: {
    _enum: {
      set: {
        now: "Compact<u64>"
      }
    }
  },
  /**
   * Lookup237: staging_parachain_info::pallet::Call<T>
   **/
  StagingParachainInfoCall: "Null",
  /**
   * Lookup239: pallet_balances::types::BalanceLock<Balance>
   **/
  PalletBalancesBalanceLock: {
    id: "[u8;8]",
    amount: "u128",
    reasons: "PalletBalancesReasons"
  },
  /**
   * Lookup240: pallet_balances::types::Reasons
   **/
  PalletBalancesReasons: {
    _enum: ["Fee", "Misc", "All"]
  },
  /**
   * Lookup243: pallet_balances::types::ReserveData<ReserveIdentifier, Balance>
   **/
  PalletBalancesReserveData: {
    id: "[u8;8]",
    amount: "u128"
  },
  /**
   * Lookup247: storage_hub_runtime::RuntimeHoldReason
   **/
  StorageHubRuntimeRuntimeHoldReason: {
    _enum: {
      __Unused0: "Null",
      __Unused1: "Null",
      __Unused2: "Null",
      __Unused3: "Null",
      __Unused4: "Null",
      __Unused5: "Null",
      __Unused6: "Null",
      __Unused7: "Null",
      __Unused8: "Null",
      __Unused9: "Null",
      __Unused10: "Null",
      __Unused11: "Null",
      __Unused12: "Null",
      __Unused13: "Null",
      __Unused14: "Null",
      __Unused15: "Null",
      __Unused16: "Null",
      __Unused17: "Null",
      __Unused18: "Null",
      __Unused19: "Null",
      __Unused20: "Null",
      __Unused21: "Null",
      __Unused22: "Null",
      __Unused23: "Null",
      __Unused24: "Null",
      __Unused25: "Null",
      __Unused26: "Null",
      __Unused27: "Null",
      __Unused28: "Null",
      __Unused29: "Null",
      __Unused30: "Null",
      __Unused31: "Null",
      __Unused32: "Null",
      __Unused33: "Null",
      __Unused34: "Null",
      __Unused35: "Null",
      __Unused36: "Null",
      __Unused37: "Null",
      __Unused38: "Null",
      __Unused39: "Null",
      Providers: "PalletStorageProvidersHoldReason",
      __Unused41: "Null",
      __Unused42: "Null",
      __Unused43: "Null",
      PaymentStreams: "PalletPaymentStreamsHoldReason"
    }
  },
  /**
   * Lookup248: pallet_storage_providers::pallet::HoldReason
   **/
  PalletStorageProvidersHoldReason: {
    _enum: ["StorageProviderDeposit", "BucketDeposit"]
  },
  /**
   * Lookup249: pallet_payment_streams::pallet::HoldReason
   **/
  PalletPaymentStreamsHoldReason: {
    _enum: ["PaymentStreamDeposit"]
  },
  /**
   * Lookup252: pallet_balances::types::IdAmount<Id, Balance>
   **/
  PalletBalancesIdAmount: {
    id: "Null",
    amount: "u128"
  },
  /**
   * Lookup254: pallet_balances::pallet::Call<T, I>
   **/
  PalletBalancesCall: {
    _enum: {
      transfer_allow_death: {
        dest: "MultiAddress",
        value: "Compact<u128>"
      },
      __Unused1: "Null",
      force_transfer: {
        source: "MultiAddress",
        dest: "MultiAddress",
        value: "Compact<u128>"
      },
      transfer_keep_alive: {
        dest: "MultiAddress",
        value: "Compact<u128>"
      },
      transfer_all: {
        dest: "MultiAddress",
        keepAlive: "bool"
      },
      force_unreserve: {
        who: "MultiAddress",
        amount: "u128"
      },
      upgrade_accounts: {
        who: "Vec<AccountId32>"
      },
      __Unused7: "Null",
      force_set_balance: {
        who: "MultiAddress",
        newFree: "Compact<u128>"
      },
      force_adjust_total_issuance: {
        direction: "PalletBalancesAdjustmentDirection",
        delta: "Compact<u128>"
      }
    }
  },
  /**
   * Lookup257: pallet_balances::types::AdjustmentDirection
   **/
  PalletBalancesAdjustmentDirection: {
    _enum: ["Increase", "Decrease"]
  },
  /**
   * Lookup258: pallet_balances::pallet::Error<T, I>
   **/
  PalletBalancesError: {
    _enum: [
      "VestingBalance",
      "LiquidityRestrictions",
      "InsufficientBalance",
      "ExistentialDeposit",
      "Expendability",
      "ExistingVestingSchedule",
      "DeadAccount",
      "TooManyReserves",
      "TooManyHolds",
      "TooManyFreezes",
      "IssuanceDeactivated",
      "DeltaZero"
    ]
  },
  /**
   * Lookup259: pallet_transaction_payment::Releases
   **/
  PalletTransactionPaymentReleases: {
    _enum: ["V1Ancient", "V2"]
  },
  /**
   * Lookup260: pallet_sudo::pallet::Call<T>
   **/
  PalletSudoCall: {
    _enum: {
      sudo: {
        call: "Call"
      },
      sudo_unchecked_weight: {
        call: "Call",
        weight: "SpWeightsWeightV2Weight"
      },
      set_key: {
        _alias: {
          new_: "new"
        },
        new_: "MultiAddress"
      },
      sudo_as: {
        who: "MultiAddress",
        call: "Call"
      },
      remove_key: "Null"
    }
  },
  /**
   * Lookup262: pallet_collator_selection::pallet::Call<T>
   **/
  PalletCollatorSelectionCall: {
    _enum: {
      set_invulnerables: {
        _alias: {
          new_: "new"
        },
        new_: "Vec<AccountId32>"
      },
      set_desired_candidates: {
        max: "u32"
      },
      set_candidacy_bond: {
        bond: "u128"
      },
      register_as_candidate: "Null",
      leave_intent: "Null",
      add_invulnerable: {
        who: "AccountId32"
      },
      remove_invulnerable: {
        who: "AccountId32"
      },
      update_bond: {
        newDeposit: "u128"
      },
      take_candidate_slot: {
        deposit: "u128",
        target: "AccountId32"
      }
    }
  },
  /**
   * Lookup263: pallet_session::pallet::Call<T>
   **/
  PalletSessionCall: {
    _enum: {
      set_keys: {
        _alias: {
          keys_: "keys"
        },
        keys_: "StorageHubRuntimeSessionKeys",
        proof: "Bytes"
      },
      purge_keys: "Null"
    }
  },
  /**
   * Lookup264: storage_hub_runtime::SessionKeys
   **/
  StorageHubRuntimeSessionKeys: {
    aura: "SpConsensusAuraSr25519AppSr25519Public"
  },
  /**
   * Lookup265: sp_consensus_aura::sr25519::app_sr25519::Public
   **/
  SpConsensusAuraSr25519AppSr25519Public: "SpCoreSr25519Public",
  /**
   * Lookup266: sp_core::sr25519::Public
   **/
  SpCoreSr25519Public: "[u8;32]",
  /**
   * Lookup267: cumulus_pallet_xcmp_queue::pallet::Call<T>
   **/
  CumulusPalletXcmpQueueCall: {
    _enum: {
      __Unused0: "Null",
      suspend_xcm_execution: "Null",
      resume_xcm_execution: "Null",
      update_suspend_threshold: {
        _alias: {
          new_: "new"
        },
        new_: "u32"
      },
      update_drop_threshold: {
        _alias: {
          new_: "new"
        },
        new_: "u32"
      },
      update_resume_threshold: {
        _alias: {
          new_: "new"
        },
        new_: "u32"
      }
    }
  },
  /**
   * Lookup268: pallet_xcm::pallet::Call<T>
   **/
  PalletXcmCall: {
    _enum: {
      send: {
        dest: "XcmVersionedLocation",
        message: "XcmVersionedXcm"
      },
      teleport_assets: {
        dest: "XcmVersionedLocation",
        beneficiary: "XcmVersionedLocation",
        assets: "XcmVersionedAssets",
        feeAssetItem: "u32"
      },
      reserve_transfer_assets: {
        dest: "XcmVersionedLocation",
        beneficiary: "XcmVersionedLocation",
        assets: "XcmVersionedAssets",
        feeAssetItem: "u32"
      },
      execute: {
        message: "XcmVersionedXcm",
        maxWeight: "SpWeightsWeightV2Weight"
      },
      force_xcm_version: {
        location: "StagingXcmV4Location",
        version: "u32"
      },
      force_default_xcm_version: {
        maybeXcmVersion: "Option<u32>"
      },
      force_subscribe_version_notify: {
        location: "XcmVersionedLocation"
      },
      force_unsubscribe_version_notify: {
        location: "XcmVersionedLocation"
      },
      limited_reserve_transfer_assets: {
        dest: "XcmVersionedLocation",
        beneficiary: "XcmVersionedLocation",
        assets: "XcmVersionedAssets",
        feeAssetItem: "u32",
        weightLimit: "XcmV3WeightLimit"
      },
      limited_teleport_assets: {
        dest: "XcmVersionedLocation",
        beneficiary: "XcmVersionedLocation",
        assets: "XcmVersionedAssets",
        feeAssetItem: "u32",
        weightLimit: "XcmV3WeightLimit"
      },
      force_suspension: {
        suspended: "bool"
      },
      transfer_assets: {
        dest: "XcmVersionedLocation",
        beneficiary: "XcmVersionedLocation",
        assets: "XcmVersionedAssets",
        feeAssetItem: "u32",
        weightLimit: "XcmV3WeightLimit"
      },
      claim_assets: {
        assets: "XcmVersionedAssets",
        beneficiary: "XcmVersionedLocation"
      }
    }
  },
  /**
   * Lookup269: xcm::VersionedXcm<RuntimeCall>
   **/
  XcmVersionedXcm: {
    _enum: {
      __Unused0: "Null",
      __Unused1: "Null",
      V2: "XcmV2Xcm",
      V3: "XcmV3Xcm",
      V4: "StagingXcmV4Xcm"
    }
  },
  /**
   * Lookup270: xcm::v2::Xcm<RuntimeCall>
   **/
  XcmV2Xcm: "Vec<XcmV2Instruction>",
  /**
   * Lookup272: xcm::v2::Instruction<RuntimeCall>
   **/
  XcmV2Instruction: {
    _enum: {
      WithdrawAsset: "XcmV2MultiassetMultiAssets",
      ReserveAssetDeposited: "XcmV2MultiassetMultiAssets",
      ReceiveTeleportedAsset: "XcmV2MultiassetMultiAssets",
      QueryResponse: {
        queryId: "Compact<u64>",
        response: "XcmV2Response",
        maxWeight: "Compact<u64>"
      },
      TransferAsset: {
        assets: "XcmV2MultiassetMultiAssets",
        beneficiary: "XcmV2MultiLocation"
      },
      TransferReserveAsset: {
        assets: "XcmV2MultiassetMultiAssets",
        dest: "XcmV2MultiLocation",
        xcm: "XcmV2Xcm"
      },
      Transact: {
        originType: "XcmV2OriginKind",
        requireWeightAtMost: "Compact<u64>",
        call: "XcmDoubleEncoded"
      },
      HrmpNewChannelOpenRequest: {
        sender: "Compact<u32>",
        maxMessageSize: "Compact<u32>",
        maxCapacity: "Compact<u32>"
      },
      HrmpChannelAccepted: {
        recipient: "Compact<u32>"
      },
      HrmpChannelClosing: {
        initiator: "Compact<u32>",
        sender: "Compact<u32>",
        recipient: "Compact<u32>"
      },
      ClearOrigin: "Null",
      DescendOrigin: "XcmV2MultilocationJunctions",
      ReportError: {
        queryId: "Compact<u64>",
        dest: "XcmV2MultiLocation",
        maxResponseWeight: "Compact<u64>"
      },
      DepositAsset: {
        assets: "XcmV2MultiassetMultiAssetFilter",
        maxAssets: "Compact<u32>",
        beneficiary: "XcmV2MultiLocation"
      },
      DepositReserveAsset: {
        assets: "XcmV2MultiassetMultiAssetFilter",
        maxAssets: "Compact<u32>",
        dest: "XcmV2MultiLocation",
        xcm: "XcmV2Xcm"
      },
      ExchangeAsset: {
        give: "XcmV2MultiassetMultiAssetFilter",
        receive: "XcmV2MultiassetMultiAssets"
      },
      InitiateReserveWithdraw: {
        assets: "XcmV2MultiassetMultiAssetFilter",
        reserve: "XcmV2MultiLocation",
        xcm: "XcmV2Xcm"
      },
      InitiateTeleport: {
        assets: "XcmV2MultiassetMultiAssetFilter",
        dest: "XcmV2MultiLocation",
        xcm: "XcmV2Xcm"
      },
      QueryHolding: {
        queryId: "Compact<u64>",
        dest: "XcmV2MultiLocation",
        assets: "XcmV2MultiassetMultiAssetFilter",
        maxResponseWeight: "Compact<u64>"
      },
      BuyExecution: {
        fees: "XcmV2MultiAsset",
        weightLimit: "XcmV2WeightLimit"
      },
      RefundSurplus: "Null",
      SetErrorHandler: "XcmV2Xcm",
      SetAppendix: "XcmV2Xcm",
      ClearError: "Null",
      ClaimAsset: {
        assets: "XcmV2MultiassetMultiAssets",
        ticket: "XcmV2MultiLocation"
      },
      Trap: "Compact<u64>",
      SubscribeVersion: {
        queryId: "Compact<u64>",
        maxResponseWeight: "Compact<u64>"
      },
      UnsubscribeVersion: "Null"
    }
  },
  /**
   * Lookup273: xcm::v2::Response
   **/
  XcmV2Response: {
    _enum: {
      Null: "Null",
      Assets: "XcmV2MultiassetMultiAssets",
      ExecutionResult: "Option<(u32,XcmV2TraitsError)>",
      Version: "u32"
    }
  },
  /**
   * Lookup276: xcm::v2::traits::Error
   **/
  XcmV2TraitsError: {
    _enum: {
      Overflow: "Null",
      Unimplemented: "Null",
      UntrustedReserveLocation: "Null",
      UntrustedTeleportLocation: "Null",
      MultiLocationFull: "Null",
      MultiLocationNotInvertible: "Null",
      BadOrigin: "Null",
      InvalidLocation: "Null",
      AssetNotFound: "Null",
      FailedToTransactAsset: "Null",
      NotWithdrawable: "Null",
      LocationCannotHold: "Null",
      ExceedsMaxMessageSize: "Null",
      DestinationUnsupported: "Null",
      Transport: "Null",
      Unroutable: "Null",
      UnknownClaim: "Null",
      FailedToDecode: "Null",
      MaxWeightInvalid: "Null",
      NotHoldingFees: "Null",
      TooExpensive: "Null",
      Trap: "u64",
      UnhandledXcmVersion: "Null",
      WeightLimitReached: "u64",
      Barrier: "Null",
      WeightNotComputable: "Null"
    }
  },
  /**
   * Lookup277: xcm::v2::multiasset::MultiAssetFilter
   **/
  XcmV2MultiassetMultiAssetFilter: {
    _enum: {
      Definite: "XcmV2MultiassetMultiAssets",
      Wild: "XcmV2MultiassetWildMultiAsset"
    }
  },
  /**
   * Lookup278: xcm::v2::multiasset::WildMultiAsset
   **/
  XcmV2MultiassetWildMultiAsset: {
    _enum: {
      All: "Null",
      AllOf: {
        id: "XcmV2MultiassetAssetId",
        fun: "XcmV2MultiassetWildFungibility"
      }
    }
  },
  /**
   * Lookup279: xcm::v2::multiasset::WildFungibility
   **/
  XcmV2MultiassetWildFungibility: {
    _enum: ["Fungible", "NonFungible"]
  },
  /**
   * Lookup280: xcm::v2::WeightLimit
   **/
  XcmV2WeightLimit: {
    _enum: {
      Unlimited: "Null",
      Limited: "Compact<u64>"
    }
  },
  /**
   * Lookup281: xcm::v3::Xcm<Call>
   **/
  XcmV3Xcm: "Vec<XcmV3Instruction>",
  /**
   * Lookup283: xcm::v3::Instruction<Call>
   **/
  XcmV3Instruction: {
    _enum: {
      WithdrawAsset: "XcmV3MultiassetMultiAssets",
      ReserveAssetDeposited: "XcmV3MultiassetMultiAssets",
      ReceiveTeleportedAsset: "XcmV3MultiassetMultiAssets",
      QueryResponse: {
        queryId: "Compact<u64>",
        response: "XcmV3Response",
        maxWeight: "SpWeightsWeightV2Weight",
        querier: "Option<StagingXcmV3MultiLocation>"
      },
      TransferAsset: {
        assets: "XcmV3MultiassetMultiAssets",
        beneficiary: "StagingXcmV3MultiLocation"
      },
      TransferReserveAsset: {
        assets: "XcmV3MultiassetMultiAssets",
        dest: "StagingXcmV3MultiLocation",
        xcm: "XcmV3Xcm"
      },
      Transact: {
        originKind: "XcmV2OriginKind",
        requireWeightAtMost: "SpWeightsWeightV2Weight",
        call: "XcmDoubleEncoded"
      },
      HrmpNewChannelOpenRequest: {
        sender: "Compact<u32>",
        maxMessageSize: "Compact<u32>",
        maxCapacity: "Compact<u32>"
      },
      HrmpChannelAccepted: {
        recipient: "Compact<u32>"
      },
      HrmpChannelClosing: {
        initiator: "Compact<u32>",
        sender: "Compact<u32>",
        recipient: "Compact<u32>"
      },
      ClearOrigin: "Null",
      DescendOrigin: "XcmV3Junctions",
      ReportError: "XcmV3QueryResponseInfo",
      DepositAsset: {
        assets: "XcmV3MultiassetMultiAssetFilter",
        beneficiary: "StagingXcmV3MultiLocation"
      },
      DepositReserveAsset: {
        assets: "XcmV3MultiassetMultiAssetFilter",
        dest: "StagingXcmV3MultiLocation",
        xcm: "XcmV3Xcm"
      },
      ExchangeAsset: {
        give: "XcmV3MultiassetMultiAssetFilter",
        want: "XcmV3MultiassetMultiAssets",
        maximal: "bool"
      },
      InitiateReserveWithdraw: {
        assets: "XcmV3MultiassetMultiAssetFilter",
        reserve: "StagingXcmV3MultiLocation",
        xcm: "XcmV3Xcm"
      },
      InitiateTeleport: {
        assets: "XcmV3MultiassetMultiAssetFilter",
        dest: "StagingXcmV3MultiLocation",
        xcm: "XcmV3Xcm"
      },
      ReportHolding: {
        responseInfo: "XcmV3QueryResponseInfo",
        assets: "XcmV3MultiassetMultiAssetFilter"
      },
      BuyExecution: {
        fees: "XcmV3MultiAsset",
        weightLimit: "XcmV3WeightLimit"
      },
      RefundSurplus: "Null",
      SetErrorHandler: "XcmV3Xcm",
      SetAppendix: "XcmV3Xcm",
      ClearError: "Null",
      ClaimAsset: {
        assets: "XcmV3MultiassetMultiAssets",
        ticket: "StagingXcmV3MultiLocation"
      },
      Trap: "Compact<u64>",
      SubscribeVersion: {
        queryId: "Compact<u64>",
        maxResponseWeight: "SpWeightsWeightV2Weight"
      },
      UnsubscribeVersion: "Null",
      BurnAsset: "XcmV3MultiassetMultiAssets",
      ExpectAsset: "XcmV3MultiassetMultiAssets",
      ExpectOrigin: "Option<StagingXcmV3MultiLocation>",
      ExpectError: "Option<(u32,XcmV3TraitsError)>",
      ExpectTransactStatus: "XcmV3MaybeErrorCode",
      QueryPallet: {
        moduleName: "Bytes",
        responseInfo: "XcmV3QueryResponseInfo"
      },
      ExpectPallet: {
        index: "Compact<u32>",
        name: "Bytes",
        moduleName: "Bytes",
        crateMajor: "Compact<u32>",
        minCrateMinor: "Compact<u32>"
      },
      ReportTransactStatus: "XcmV3QueryResponseInfo",
      ClearTransactStatus: "Null",
      UniversalOrigin: "XcmV3Junction",
      ExportMessage: {
        network: "XcmV3JunctionNetworkId",
        destination: "XcmV3Junctions",
        xcm: "XcmV3Xcm"
      },
      LockAsset: {
        asset: "XcmV3MultiAsset",
        unlocker: "StagingXcmV3MultiLocation"
      },
      UnlockAsset: {
        asset: "XcmV3MultiAsset",
        target: "StagingXcmV3MultiLocation"
      },
      NoteUnlockable: {
        asset: "XcmV3MultiAsset",
        owner: "StagingXcmV3MultiLocation"
      },
      RequestUnlock: {
        asset: "XcmV3MultiAsset",
        locker: "StagingXcmV3MultiLocation"
      },
      SetFeesMode: {
        jitWithdraw: "bool"
      },
      SetTopic: "[u8;32]",
      ClearTopic: "Null",
      AliasOrigin: "StagingXcmV3MultiLocation",
      UnpaidExecution: {
        weightLimit: "XcmV3WeightLimit",
        checkOrigin: "Option<StagingXcmV3MultiLocation>"
      }
    }
  },
  /**
   * Lookup284: xcm::v3::Response
   **/
  XcmV3Response: {
    _enum: {
      Null: "Null",
      Assets: "XcmV3MultiassetMultiAssets",
      ExecutionResult: "Option<(u32,XcmV3TraitsError)>",
      Version: "u32",
      PalletsInfo: "Vec<XcmV3PalletInfo>",
      DispatchResult: "XcmV3MaybeErrorCode"
    }
  },
  /**
   * Lookup286: xcm::v3::PalletInfo
   **/
  XcmV3PalletInfo: {
    index: "Compact<u32>",
    name: "Bytes",
    moduleName: "Bytes",
    major: "Compact<u32>",
    minor: "Compact<u32>",
    patch: "Compact<u32>"
  },
  /**
   * Lookup290: xcm::v3::QueryResponseInfo
   **/
  XcmV3QueryResponseInfo: {
    destination: "StagingXcmV3MultiLocation",
    queryId: "Compact<u64>",
    maxWeight: "SpWeightsWeightV2Weight"
  },
  /**
   * Lookup291: xcm::v3::multiasset::MultiAssetFilter
   **/
  XcmV3MultiassetMultiAssetFilter: {
    _enum: {
      Definite: "XcmV3MultiassetMultiAssets",
      Wild: "XcmV3MultiassetWildMultiAsset"
    }
  },
  /**
   * Lookup292: xcm::v3::multiasset::WildMultiAsset
   **/
  XcmV3MultiassetWildMultiAsset: {
    _enum: {
      All: "Null",
      AllOf: {
        id: "XcmV3MultiassetAssetId",
        fun: "XcmV3MultiassetWildFungibility"
      },
      AllCounted: "Compact<u32>",
      AllOfCounted: {
        id: "XcmV3MultiassetAssetId",
        fun: "XcmV3MultiassetWildFungibility",
        count: "Compact<u32>"
      }
    }
  },
  /**
   * Lookup293: xcm::v3::multiasset::WildFungibility
   **/
  XcmV3MultiassetWildFungibility: {
    _enum: ["Fungible", "NonFungible"]
  },
  /**
   * Lookup305: cumulus_pallet_xcm::pallet::Call<T>
   **/
  CumulusPalletXcmCall: "Null",
  /**
   * Lookup306: pallet_message_queue::pallet::Call<T>
   **/
  PalletMessageQueueCall: {
    _enum: {
      reap_page: {
        messageOrigin: "CumulusPrimitivesCoreAggregateMessageOrigin",
        pageIndex: "u32"
      },
      execute_overweight: {
        messageOrigin: "CumulusPrimitivesCoreAggregateMessageOrigin",
        page: "u32",
        index: "u32",
        weightLimit: "SpWeightsWeightV2Weight"
      }
    }
  },
  /**
   * Lookup307: pallet_storage_providers::pallet::Call<T>
   **/
  PalletStorageProvidersCall: {
    _enum: {
      request_msp_sign_up: {
        capacity: "u64",
        multiaddresses: "Vec<Bytes>",
        valueProp: "PalletStorageProvidersValueProposition",
        paymentAccount: "AccountId32"
      },
      request_bsp_sign_up: {
        capacity: "u64",
        multiaddresses: "Vec<Bytes>",
        paymentAccount: "AccountId32"
      },
      confirm_sign_up: {
        providerAccount: "Option<AccountId32>"
      },
      cancel_sign_up: "Null",
      msp_sign_off: "Null",
      bsp_sign_off: "Null",
      change_capacity: {
        newCapacity: "u64"
      },
      add_value_prop: {
        newValueProp: "PalletStorageProvidersValueProposition"
      },
      force_msp_sign_up: {
        who: "AccountId32",
        mspId: "H256",
        capacity: "u64",
        multiaddresses: "Vec<Bytes>",
        valueProp: "PalletStorageProvidersValueProposition",
        paymentAccount: "AccountId32"
      },
      force_bsp_sign_up: {
        who: "AccountId32",
        bspId: "H256",
        capacity: "u64",
        multiaddresses: "Vec<Bytes>",
        paymentAccount: "AccountId32",
        weight: "Option<u32>"
      },
      slash: {
        providerId: "H256"
      }
    }
  },
  /**
   * Lookup308: pallet_file_system::pallet::Call<T>
   **/
  PalletFileSystemCall: {
    _enum: {
      create_bucket: {
        mspId: "H256",
        name: "Bytes",
        private: "bool"
      },
      request_move_bucket: {
        bucketId: "H256",
        newMspId: "H256"
      },
      msp_respond_move_bucket_request: {
        bucketId: "H256",
        response: "PalletFileSystemBucketMoveRequestResponse"
      },
      update_bucket_privacy: {
        bucketId: "H256",
        private: "bool"
      },
      create_and_associate_collection_with_bucket: {
        bucketId: "H256"
      },
      issue_storage_request: {
        _alias: {
          size_: "size"
        },
        bucketId: "H256",
        location: "Bytes",
        fingerprint: "H256",
        size_: "u64",
        mspId: "H256",
        peerIds: "Vec<Bytes>"
      },
      revoke_storage_request: {
        fileKey: "H256"
      },
      bsp_add_data_server_for_move_bucket_request: {
        bucketId: "H256"
      },
      msp_accept_storage_request: {
        fileKey: "H256",
        fileProof: "ShpFileKeyVerifierFileKeyProof",
        nonInclusionForestProof: "SpTrieStorageProofCompactProof"
      },
      bsp_volunteer: {
        fileKey: "H256"
      },
      bsp_confirm_storing: {
        nonInclusionForestProof: "SpTrieStorageProofCompactProof",
        fileKeysAndProofs: "Vec<(H256,ShpFileKeyVerifierFileKeyProof)>"
      },
      bsp_request_stop_storing: {
        _alias: {
          size_: "size"
        },
        fileKey: "H256",
        bucketId: "H256",
        location: "Bytes",
        owner: "AccountId32",
        fingerprint: "H256",
        size_: "u64",
        canServe: "bool",
        inclusionForestProof: "SpTrieStorageProofCompactProof"
      },
      bsp_confirm_stop_storing: {
        fileKey: "H256",
        inclusionForestProof: "SpTrieStorageProofCompactProof"
      },
      stop_storing_for_insolvent_user: {
        _alias: {
          size_: "size"
        },
        fileKey: "H256",
        bucketId: "H256",
        location: "Bytes",
        owner: "AccountId32",
        fingerprint: "H256",
        size_: "u64",
        inclusionForestProof: "SpTrieStorageProofCompactProof"
      },
      delete_file: {
        _alias: {
          size_: "size"
        },
        bucketId: "H256",
        fileKey: "H256",
        location: "Bytes",
        size_: "u64",
        fingerprint: "H256",
        maybeInclusionForestProof: "Option<SpTrieStorageProofCompactProof>"
      },
      pending_file_deletion_request_submit_proof: {
        user: "AccountId32",
        fileKey: "H256",
        bucketId: "H256",
        forestProof: "SpTrieStorageProofCompactProof"
      },
      set_global_parameters: {
        replicationTarget: "Option<u32>",
        tickRangeToMaximumThreshold: "Option<u32>"
      }
    }
  },
  /**
   * Lookup309: pallet_file_system::types::BucketMoveRequestResponse
   **/
  PalletFileSystemBucketMoveRequestResponse: {
    _enum: ["Accepted", "Rejected"]
  },
  /**
   * Lookup314: pallet_proofs_dealer::pallet::Call<T>
   **/
  PalletProofsDealerCall: {
    _enum: {
      challenge: {
        key: "H256"
      },
      submit_proof: {
        proof: "PalletProofsDealerProof",
        provider: "Option<H256>"
      },
      force_initialise_challenge_cycle: {
        provider: "H256"
      },
      set_paused: {
        paused: "bool"
      }
    }
  },
  /**
   * Lookup315: pallet_randomness::pallet::Call<T>
   **/
  PalletRandomnessCall: {
    _enum: ["set_babe_randomness"]
  },
  /**
   * Lookup316: pallet_payment_streams::pallet::Call<T>
   **/
  PalletPaymentStreamsCall: {
    _enum: {
      create_fixed_rate_payment_stream: {
        providerId: "H256",
        userAccount: "AccountId32",
        rate: "u128"
      },
      update_fixed_rate_payment_stream: {
        providerId: "H256",
        userAccount: "AccountId32",
        newRate: "u128"
      },
      delete_fixed_rate_payment_stream: {
        providerId: "H256",
        userAccount: "AccountId32"
      },
      create_dynamic_rate_payment_stream: {
        providerId: "H256",
        userAccount: "AccountId32",
        amountProvided: "u64"
      },
      update_dynamic_rate_payment_stream: {
        providerId: "H256",
        userAccount: "AccountId32",
        newAmountProvided: "u64"
      },
      delete_dynamic_rate_payment_stream: {
        providerId: "H256",
        userAccount: "AccountId32"
      },
      charge_payment_streams: {
        userAccount: "AccountId32"
      },
      pay_outstanding_debt: "Null",
      clear_insolvent_flag: "Null"
    }
  },
  /**
   * Lookup317: pallet_bucket_nfts::pallet::Call<T>
   **/
  PalletBucketNftsCall: {
    _enum: {
      share_access: {
        recipient: "MultiAddress",
        bucket: "H256",
        itemId: "u32",
        readAccessRegex: "Option<Bytes>"
      },
      update_read_access: {
        bucket: "H256",
        itemId: "u32",
        readAccessRegex: "Option<Bytes>"
      }
    }
  },
  /**
   * Lookup319: pallet_nfts::pallet::Call<T, I>
   **/
  PalletNftsCall: {
    _enum: {
      create: {
        admin: "MultiAddress",
        config: "PalletNftsCollectionConfig"
      },
      force_create: {
        owner: "MultiAddress",
        config: "PalletNftsCollectionConfig"
      },
      destroy: {
        collection: "u32",
        witness: "PalletNftsDestroyWitness"
      },
      mint: {
        collection: "u32",
        item: "u32",
        mintTo: "MultiAddress",
        witnessData: "Option<PalletNftsMintWitness>"
      },
      force_mint: {
        collection: "u32",
        item: "u32",
        mintTo: "MultiAddress",
        itemConfig: "PalletNftsItemConfig"
      },
      burn: {
        collection: "u32",
        item: "u32"
      },
      transfer: {
        collection: "u32",
        item: "u32",
        dest: "MultiAddress"
      },
      redeposit: {
        collection: "u32",
        items: "Vec<u32>"
      },
      lock_item_transfer: {
        collection: "u32",
        item: "u32"
      },
      unlock_item_transfer: {
        collection: "u32",
        item: "u32"
      },
      lock_collection: {
        collection: "u32",
        lockSettings: "u64"
      },
      transfer_ownership: {
        collection: "u32",
        newOwner: "MultiAddress"
      },
      set_team: {
        collection: "u32",
        issuer: "Option<MultiAddress>",
        admin: "Option<MultiAddress>",
        freezer: "Option<MultiAddress>"
      },
      force_collection_owner: {
        collection: "u32",
        owner: "MultiAddress"
      },
      force_collection_config: {
        collection: "u32",
        config: "PalletNftsCollectionConfig"
      },
      approve_transfer: {
        collection: "u32",
        item: "u32",
        delegate: "MultiAddress",
        maybeDeadline: "Option<u32>"
      },
      cancel_approval: {
        collection: "u32",
        item: "u32",
        delegate: "MultiAddress"
      },
      clear_all_transfer_approvals: {
        collection: "u32",
        item: "u32"
      },
      lock_item_properties: {
        collection: "u32",
        item: "u32",
        lockMetadata: "bool",
        lockAttributes: "bool"
      },
      set_attribute: {
        collection: "u32",
        maybeItem: "Option<u32>",
        namespace: "PalletNftsAttributeNamespace",
        key: "Bytes",
        value: "Bytes"
      },
      force_set_attribute: {
        setAs: "Option<AccountId32>",
        collection: "u32",
        maybeItem: "Option<u32>",
        namespace: "PalletNftsAttributeNamespace",
        key: "Bytes",
        value: "Bytes"
      },
      clear_attribute: {
        collection: "u32",
        maybeItem: "Option<u32>",
        namespace: "PalletNftsAttributeNamespace",
        key: "Bytes"
      },
      approve_item_attributes: {
        collection: "u32",
        item: "u32",
        delegate: "MultiAddress"
      },
      cancel_item_attributes_approval: {
        collection: "u32",
        item: "u32",
        delegate: "MultiAddress",
        witness: "PalletNftsCancelAttributesApprovalWitness"
      },
      set_metadata: {
        collection: "u32",
        item: "u32",
        data: "Bytes"
      },
      clear_metadata: {
        collection: "u32",
        item: "u32"
      },
      set_collection_metadata: {
        collection: "u32",
        data: "Bytes"
      },
      clear_collection_metadata: {
        collection: "u32"
      },
      set_accept_ownership: {
        maybeCollection: "Option<u32>"
      },
      set_collection_max_supply: {
        collection: "u32",
        maxSupply: "u32"
      },
      update_mint_settings: {
        collection: "u32",
        mintSettings: "PalletNftsMintSettings"
      },
      set_price: {
        collection: "u32",
        item: "u32",
        price: "Option<u128>",
        whitelistedBuyer: "Option<MultiAddress>"
      },
      buy_item: {
        collection: "u32",
        item: "u32",
        bidPrice: "u128"
      },
      pay_tips: {
        tips: "Vec<PalletNftsItemTip>"
      },
      create_swap: {
        offeredCollection: "u32",
        offeredItem: "u32",
        desiredCollection: "u32",
        maybeDesiredItem: "Option<u32>",
        maybePrice: "Option<PalletNftsPriceWithDirection>",
        duration: "u32"
      },
      cancel_swap: {
        offeredCollection: "u32",
        offeredItem: "u32"
      },
      claim_swap: {
        sendCollection: "u32",
        sendItem: "u32",
        receiveCollection: "u32",
        receiveItem: "u32",
        witnessPrice: "Option<PalletNftsPriceWithDirection>"
      },
      mint_pre_signed: {
        mintData: "PalletNftsPreSignedMint",
        signature: "SpRuntimeMultiSignature",
        signer: "AccountId32"
      },
      set_attributes_pre_signed: {
        data: "PalletNftsPreSignedAttributes",
        signature: "SpRuntimeMultiSignature",
        signer: "AccountId32"
      }
    }
  },
  /**
   * Lookup320: pallet_nfts::types::CollectionConfig<Price, BlockNumber, CollectionId>
   **/
  PalletNftsCollectionConfig: {
    settings: "u64",
    maxSupply: "Option<u32>",
    mintSettings: "PalletNftsMintSettings"
  },
  /**
   * Lookup322: pallet_nfts::types::CollectionSetting
   **/
  PalletNftsCollectionSetting: {
    _enum: [
      "__Unused0",
      "TransferableItems",
      "UnlockedMetadata",
      "__Unused3",
      "UnlockedAttributes",
      "__Unused5",
      "__Unused6",
      "__Unused7",
      "UnlockedMaxSupply",
      "__Unused9",
      "__Unused10",
      "__Unused11",
      "__Unused12",
      "__Unused13",
      "__Unused14",
      "__Unused15",
      "DepositRequired"
    ]
  },
  /**
   * Lookup323: pallet_nfts::types::MintSettings<Price, BlockNumber, CollectionId>
   **/
  PalletNftsMintSettings: {
    mintType: "PalletNftsMintType",
    price: "Option<u128>",
    startBlock: "Option<u32>",
    endBlock: "Option<u32>",
    defaultItemSettings: "u64"
  },
  /**
   * Lookup324: pallet_nfts::types::MintType<CollectionId>
   **/
  PalletNftsMintType: {
    _enum: {
      Issuer: "Null",
      Public: "Null",
      HolderOf: "u32"
    }
  },
  /**
   * Lookup327: pallet_nfts::types::ItemSetting
   **/
  PalletNftsItemSetting: {
    _enum: ["__Unused0", "Transferable", "UnlockedMetadata", "__Unused3", "UnlockedAttributes"]
  },
  /**
   * Lookup328: pallet_nfts::types::DestroyWitness
   **/
  PalletNftsDestroyWitness: {
    itemMetadatas: "Compact<u32>",
    itemConfigs: "Compact<u32>",
    attributes: "Compact<u32>"
  },
  /**
   * Lookup330: pallet_nfts::types::MintWitness<ItemId, Balance>
   **/
  PalletNftsMintWitness: {
    ownedItem: "Option<u32>",
    mintPrice: "Option<u128>"
  },
  /**
   * Lookup331: pallet_nfts::types::ItemConfig
   **/
  PalletNftsItemConfig: {
    settings: "u64"
  },
  /**
   * Lookup333: pallet_nfts::types::CancelAttributesApprovalWitness
   **/
  PalletNftsCancelAttributesApprovalWitness: {
    accountAttributes: "u32"
  },
  /**
   * Lookup335: pallet_nfts::types::ItemTip<CollectionId, ItemId, sp_core::crypto::AccountId32, Amount>
   **/
  PalletNftsItemTip: {
    collection: "u32",
    item: "u32",
    receiver: "AccountId32",
    amount: "u128"
  },
  /**
   * Lookup337: pallet_nfts::types::PreSignedMint<CollectionId, ItemId, sp_core::crypto::AccountId32, Deadline, Balance>
   **/
  PalletNftsPreSignedMint: {
    collection: "u32",
    item: "u32",
    attributes: "Vec<(Bytes,Bytes)>",
    metadata: "Bytes",
    onlyAccount: "Option<AccountId32>",
    deadline: "u32",
    mintPrice: "Option<u128>"
  },
  /**
   * Lookup338: sp_runtime::MultiSignature
   **/
  SpRuntimeMultiSignature: {
    _enum: {
      Ed25519: "SpCoreEd25519Signature",
      Sr25519: "SpCoreSr25519Signature",
      Ecdsa: "SpCoreEcdsaSignature"
    }
  },
  /**
   * Lookup339: sp_core::ed25519::Signature
   **/
  SpCoreEd25519Signature: "[u8;64]",
  /**
   * Lookup341: sp_core::sr25519::Signature
   **/
  SpCoreSr25519Signature: "[u8;64]",
  /**
   * Lookup342: sp_core::ecdsa::Signature
   **/
  SpCoreEcdsaSignature: "[u8;65]",
  /**
   * Lookup344: pallet_nfts::types::PreSignedAttributes<CollectionId, ItemId, sp_core::crypto::AccountId32, Deadline>
   **/
  PalletNftsPreSignedAttributes: {
    collection: "u32",
    item: "u32",
    attributes: "Vec<(Bytes,Bytes)>",
    namespace: "PalletNftsAttributeNamespace",
    deadline: "u32"
  },
  /**
   * Lookup345: pallet_parameters::pallet::Call<T>
   **/
  PalletParametersCall: {
    _enum: {
      set_parameter: {
        keyValue: "StorageHubRuntimeConfigsRuntimeParamsRuntimeParameters"
      }
    }
  },
  /**
   * Lookup346: storage_hub_runtime::configs::runtime_params::RuntimeParameters
   **/
  StorageHubRuntimeConfigsRuntimeParamsRuntimeParameters: {
    _enum: {
      RuntimeConfig: "StorageHubRuntimeConfigsRuntimeParamsDynamicParamsRuntimeConfigParameters"
    }
  },
  /**
   * Lookup347: storage_hub_runtime::configs::runtime_params::dynamic_params::runtime_config::Parameters
   **/
  StorageHubRuntimeConfigsRuntimeParamsDynamicParamsRuntimeConfigParameters: {
    _enum: {
      SlashAmountPerMaxFileSize:
        "(StorageHubRuntimeConfigsRuntimeParamsDynamicParamsRuntimeConfigSlashAmountPerMaxFileSize,Option<u128>)",
      StakeToChallengePeriod:
        "(StorageHubRuntimeConfigsRuntimeParamsDynamicParamsRuntimeConfigStakeToChallengePeriod,Option<u128>)"
    }
  },
  /**
   * Lookup348: pallet_sudo::pallet::Error<T>
   **/
  PalletSudoError: {
    _enum: ["RequireSudo"]
  },
  /**
   * Lookup351: pallet_collator_selection::pallet::CandidateInfo<sp_core::crypto::AccountId32, Balance>
   **/
  PalletCollatorSelectionCandidateInfo: {
    who: "AccountId32",
    deposit: "u128"
  },
  /**
   * Lookup353: pallet_collator_selection::pallet::Error<T>
   **/
  PalletCollatorSelectionError: {
    _enum: [
      "TooManyCandidates",
      "TooFewEligibleCollators",
      "AlreadyCandidate",
      "NotCandidate",
      "TooManyInvulnerables",
      "AlreadyInvulnerable",
      "NotInvulnerable",
      "NoAssociatedValidatorId",
      "ValidatorNotRegistered",
      "InsertToCandidateListFailed",
      "RemoveFromCandidateListFailed",
      "DepositTooLow",
      "UpdateCandidateListFailed",
      "InsufficientBond",
      "TargetIsNotCandidate",
      "IdenticalDeposit",
      "InvalidUnreserve"
    ]
  },
  /**
   * Lookup357: sp_core::crypto::KeyTypeId
   **/
  SpCoreCryptoKeyTypeId: "[u8;4]",
  /**
   * Lookup358: pallet_session::pallet::Error<T>
   **/
  PalletSessionError: {
    _enum: ["InvalidProof", "NoAssociatedValidatorId", "DuplicatedKey", "NoKeys", "NoAccount"]
  },
  /**
   * Lookup367: cumulus_pallet_xcmp_queue::OutboundChannelDetails
   **/
  CumulusPalletXcmpQueueOutboundChannelDetails: {
    recipient: "u32",
    state: "CumulusPalletXcmpQueueOutboundState",
    signalsExist: "bool",
    firstIndex: "u16",
    lastIndex: "u16"
  },
  /**
   * Lookup368: cumulus_pallet_xcmp_queue::OutboundState
   **/
  CumulusPalletXcmpQueueOutboundState: {
    _enum: ["Ok", "Suspended"]
  },
  /**
   * Lookup370: cumulus_pallet_xcmp_queue::QueueConfigData
   **/
  CumulusPalletXcmpQueueQueueConfigData: {
    suspendThreshold: "u32",
    dropThreshold: "u32",
    resumeThreshold: "u32"
  },
  /**
   * Lookup371: cumulus_pallet_xcmp_queue::pallet::Error<T>
   **/
  CumulusPalletXcmpQueueError: {
    _enum: ["BadQueueConfig", "AlreadySuspended", "AlreadyResumed"]
  },
  /**
   * Lookup372: pallet_xcm::pallet::QueryStatus<BlockNumber>
   **/
  PalletXcmQueryStatus: {
    _enum: {
      Pending: {
        responder: "XcmVersionedLocation",
        maybeMatchQuerier: "Option<XcmVersionedLocation>",
        maybeNotify: "Option<(u8,u8)>",
        timeout: "u32"
      },
      VersionNotifier: {
        origin: "XcmVersionedLocation",
        isActive: "bool"
      },
      Ready: {
        response: "XcmVersionedResponse",
        at: "u32"
      }
    }
  },
  /**
   * Lookup376: xcm::VersionedResponse
   **/
  XcmVersionedResponse: {
    _enum: {
      __Unused0: "Null",
      __Unused1: "Null",
      V2: "XcmV2Response",
      V3: "XcmV3Response",
      V4: "StagingXcmV4Response"
    }
  },
  /**
   * Lookup382: pallet_xcm::pallet::VersionMigrationStage
   **/
  PalletXcmVersionMigrationStage: {
    _enum: {
      MigrateSupportedVersion: "Null",
      MigrateVersionNotifiers: "Null",
      NotifyCurrentTargets: "Option<Bytes>",
      MigrateAndNotifyOldTargets: "Null"
    }
  },
  /**
   * Lookup385: xcm::VersionedAssetId
   **/
  XcmVersionedAssetId: {
    _enum: {
      __Unused0: "Null",
      __Unused1: "Null",
      __Unused2: "Null",
      V3: "XcmV3MultiassetAssetId",
      V4: "StagingXcmV4AssetAssetId"
    }
  },
  /**
   * Lookup386: pallet_xcm::pallet::RemoteLockedFungibleRecord<ConsumerIdentifier, MaxConsumers>
   **/
  PalletXcmRemoteLockedFungibleRecord: {
    amount: "u128",
    owner: "XcmVersionedLocation",
    locker: "XcmVersionedLocation",
    consumers: "Vec<(Null,u128)>"
  },
  /**
   * Lookup393: pallet_xcm::pallet::Error<T>
   **/
  PalletXcmError: {
    _enum: [
      "Unreachable",
      "SendFailure",
      "Filtered",
      "UnweighableMessage",
      "DestinationNotInvertible",
      "Empty",
      "CannotReanchor",
      "TooManyAssets",
      "InvalidOrigin",
      "BadVersion",
      "BadLocation",
      "NoSubscription",
      "AlreadySubscribed",
      "CannotCheckOutTeleport",
      "LowBalance",
      "TooManyLocks",
      "AccountNotSovereign",
      "FeesNotMet",
      "LockNotFound",
      "InUse",
      "InvalidAssetNotConcrete",
      "InvalidAssetUnknownReserve",
      "InvalidAssetUnsupportedReserve",
      "TooManyReserves",
      "LocalExecutionIncomplete"
    ]
  },
  /**
   * Lookup394: pallet_message_queue::BookState<cumulus_primitives_core::AggregateMessageOrigin>
   **/
  PalletMessageQueueBookState: {
    _alias: {
      size_: "size"
    },
    begin: "u32",
    end: "u32",
    count: "u32",
    readyNeighbours: "Option<PalletMessageQueueNeighbours>",
    messageCount: "u64",
    size_: "u64"
  },
  /**
   * Lookup396: pallet_message_queue::Neighbours<cumulus_primitives_core::AggregateMessageOrigin>
   **/
  PalletMessageQueueNeighbours: {
    prev: "CumulusPrimitivesCoreAggregateMessageOrigin",
    next: "CumulusPrimitivesCoreAggregateMessageOrigin"
  },
  /**
   * Lookup398: pallet_message_queue::Page<Size, HeapSize>
   **/
  PalletMessageQueuePage: {
    remaining: "u32",
    remainingSize: "u32",
    firstIndex: "u32",
    first: "u32",
    last: "u32",
    heap: "Bytes"
  },
  /**
   * Lookup400: pallet_message_queue::pallet::Error<T>
   **/
  PalletMessageQueueError: {
    _enum: [
      "NotReapable",
      "NoPage",
      "NoMessage",
      "AlreadyProcessed",
      "Queued",
      "InsufficientWeight",
      "TemporarilyUnprocessable",
      "QueuePaused",
      "RecursiveDisallowed"
    ]
  },
  /**
   * Lookup402: pallet_storage_providers::types::StorageProvider<T>
   **/
  PalletStorageProvidersStorageProvider: {
    _enum: {
      BackupStorageProvider: "PalletStorageProvidersBackupStorageProvider",
      MainStorageProvider: "PalletStorageProvidersMainStorageProvider"
    }
  },
  /**
   * Lookup403: pallet_storage_providers::types::BackupStorageProvider<T>
   **/
  PalletStorageProvidersBackupStorageProvider: {
    capacity: "u64",
    capacityUsed: "u64",
    multiaddresses: "Vec<Bytes>",
    root: "H256",
    lastCapacityChange: "u32",
    ownerAccount: "AccountId32",
    paymentAccount: "AccountId32",
    reputationWeight: "u32"
  },
  /**
   * Lookup404: pallet_storage_providers::types::MainStorageProvider<T>
   **/
  PalletStorageProvidersMainStorageProvider: {
    buckets: "Vec<PalletStorageProvidersBucket>",
    capacity: "u64",
    capacityUsed: "u64",
    multiaddresses: "Vec<Bytes>",
    valueProp: "PalletStorageProvidersValueProposition",
    lastCapacityChange: "u32",
    ownerAccount: "AccountId32",
    paymentAccount: "AccountId32"
  },
  /**
   * Lookup406: pallet_storage_providers::types::Bucket<T>
   **/
  PalletStorageProvidersBucket: {
    _alias: {
      size_: "size"
    },
    root: "H256",
    userId: "AccountId32",
    mspId: "H256",
    private: "bool",
    readAccessGroupId: "Option<u32>",
    size_: "u64"
  },
  /**
   * Lookup409: pallet_storage_providers::pallet::Error<T>
   **/
  PalletStorageProvidersError: {
    _enum: [
      "AlreadyRegistered",
      "SignUpNotRequested",
      "SignUpRequestPending",
      "NoMultiAddress",
      "InvalidMultiAddress",
      "StorageTooLow",
      "NotEnoughBalance",
      "CannotHoldDeposit",
      "StorageStillInUse",
      "RandomnessNotValidYet",
      "SignUpRequestExpired",
      "NewCapacityLessThanUsedStorage",
      "NewCapacityEqualsCurrentCapacity",
      "NewCapacityCantBeZero",
      "NotEnoughTimePassed",
      "NewUsedCapacityExceedsStorageCapacity",
      "NotRegistered",
      "NoUserId",
      "NoBucketId",
      "SpRegisteredButDataNotFound",
      "BucketNotFound",
      "BucketAlreadyExists",
      "AppendBucketToMspFailed",
      "ProviderNotSlashable",
      "InvalidEncodedFileMetadata",
      "InvalidEncodedAccountId",
      "PaymentStreamNotFound"
    ]
  },
  /**
   * Lookup410: pallet_file_system::types::StorageRequestMetadata<T>
   **/
  PalletFileSystemStorageRequestMetadata: {
    _alias: {
      size_: "size"
    },
    requestedAt: "u32",
    owner: "AccountId32",
    bucketId: "H256",
    location: "Bytes",
    fingerprint: "H256",
    size_: "u64",
    msp: "Option<(H256,bool)>",
    userPeerIds: "Vec<Bytes>",
    dataServerSps: "Vec<H256>",
    bspsRequired: "u32",
    bspsConfirmed: "u32",
    bspsVolunteered: "u32"
  },
  /**
   * Lookup415: pallet_file_system::types::StorageRequestBspsMetadata<T>
   **/
  PalletFileSystemStorageRequestBspsMetadata: {
    confirmed: "bool"
  },
  /**
   * Lookup424: pallet_file_system::types::MoveBucketRequestMetadata<T>
   **/
  PalletFileSystemMoveBucketRequestMetadata: {
    requester: "AccountId32"
  },
  /**
   * Lookup425: pallet_file_system::pallet::Error<T>
   **/
  PalletFileSystemError: {
    _enum: [
      "StorageRequestAlreadyRegistered",
      "StorageRequestNotFound",
      "StorageRequestNotRevoked",
      "StorageRequestExists",
      "ReplicationTargetCannotBeZero",
      "BspsRequiredExceedsTarget",
      "NotABsp",
      "NotAMsp",
      "NotASp",
      "BspNotVolunteered",
      "BspNotConfirmed",
      "BspAlreadyConfirmed",
      "StorageRequestBspsRequiredFulfilled",
      "BspAlreadyVolunteered",
      "InsufficientAvailableCapacity",
      "UnexpectedNumberOfRemovedVolunteeredBsps",
      "StorageRequestExpiredNoSlotAvailable",
      "StorageRequestNotAuthorized",
      "MaxBlockNumberReached",
      "FailedToEncodeBsp",
      "FailedToEncodeFingerprint",
      "FailedToDecodeThreshold",
      "AboveThreshold",
      "ThresholdArithmeticError",
      "FailedTypeConversion",
      "DividedByZero",
      "ImpossibleFailedToGetValue",
      "BucketIsNotPrivate",
      "BucketNotFound",
      "NotBucketOwner",
      "ProviderRootNotFound",
      "ExpectedNonInclusionProof",
      "ExpectedInclusionProof",
      "InvalidFileKeyMetadata",
      "ThresholdBelowAsymptote",
      "NotFileOwner",
      "FileKeyAlreadyPendingDeletion",
      "MaxUserPendingDeletionRequestsReached",
      "MspNotStoringBucket",
      "FileKeyNotPendingDeletion",
      "FileSizeCannotBeZero",
      "NoGlobalReputationWeightSet",
      "MaximumThresholdCannotBeZero",
      "TickRangeToMaximumThresholdCannotBeZero",
      "PendingStopStoringRequestNotFound",
      "MinWaitForStopStoringNotReached",
      "PendingStopStoringRequestAlreadyExists",
      "UserNotInsolvent",
      "NotSelectedMsp",
      "MspAlreadyConfirmed",
      "RequestWithoutMsp",
      "MspAlreadyStoringBucket",
      "MoveBucketRequestNotFound",
      "BucketIsBeingMoved",
      "BspAlreadyDataServer",
      "BspDataServersExceeded",
      "FileMetadataProcessingQueueFull"
    ]
  },
  /**
<<<<<<< HEAD
   * Lookup431: pallet_proofs_dealer::pallet::Error<T>
=======
   * Lookup421: pallet_proofs_dealer::pallet::Error<T>
>>>>>>> e748686d
   **/
  PalletProofsDealerError: {
    _enum: [
      "NotProvider",
      "ChallengesQueueOverflow",
      "PriorityChallengesQueueOverflow",
      "FeeChargeFailed",
      "EmptyKeyProofs",
      "ProviderRootNotFound",
      "ZeroRoot",
      "NoRecordOfLastSubmittedProof",
      "ProviderStakeNotFound",
      "ZeroStake",
      "StakeCouldNotBeConverted",
      "ChallengesTickNotReached",
      "ChallengesTickTooOld",
      "ChallengesTickTooLate",
      "SeedNotFound",
      "CheckpointChallengesNotFound",
      "ForestProofVerificationFailed",
      "KeyProofNotFound",
      "KeyProofVerificationFailed",
      "FailedToApplyDelta",
      "FailedToUpdateProviderAfterKeyRemoval",
      "TooManyValidProofSubmitters"
    ]
  },
  /**
<<<<<<< HEAD
   * Lookup434: pallet_payment_streams::types::FixedRatePaymentStream<T>
=======
   * Lookup424: pallet_payment_streams::types::FixedRatePaymentStream<T>
>>>>>>> e748686d
   **/
  PalletPaymentStreamsFixedRatePaymentStream: {
    rate: "u128",
    lastChargedTick: "u32",
    userDeposit: "u128",
    outOfFundsTick: "Option<u32>"
  },
  /**
<<<<<<< HEAD
   * Lookup435: pallet_payment_streams::types::DynamicRatePaymentStream<T>
=======
   * Lookup425: pallet_payment_streams::types::DynamicRatePaymentStream<T>
>>>>>>> e748686d
   **/
  PalletPaymentStreamsDynamicRatePaymentStream: {
    amountProvided: "u64",
    priceIndexWhenLastCharged: "u128",
    userDeposit: "u128",
    outOfFundsTick: "Option<u32>"
  },
  /**
<<<<<<< HEAD
   * Lookup436: pallet_payment_streams::types::ProviderLastChargeableInfo<T>
=======
   * Lookup426: pallet_payment_streams::types::ProviderLastChargeableInfo<T>
>>>>>>> e748686d
   **/
  PalletPaymentStreamsProviderLastChargeableInfo: {
    lastChargeableTick: "u32",
    priceIndex: "u128"
  },
  /**
<<<<<<< HEAD
   * Lookup437: pallet_payment_streams::pallet::Error<T>
=======
   * Lookup427: pallet_payment_streams::pallet::Error<T>
>>>>>>> e748686d
   **/
  PalletPaymentStreamsError: {
    _enum: [
      "PaymentStreamAlreadyExists",
      "PaymentStreamNotFound",
      "NotAProvider",
      "ProviderInconsistencyError",
      "CannotHoldDeposit",
      "UpdateRateToSameRate",
      "UpdateAmountToSameAmount",
      "RateCantBeZero",
      "AmountProvidedCantBeZero",
      "LastChargedGreaterThanLastChargeable",
      "InvalidLastChargeableBlockNumber",
      "InvalidLastChargeablePriceIndex",
      "ChargeOverflow",
      "UserWithoutFunds",
      "UserNotFlaggedAsWithoutFunds",
      "CooldownPeriodNotPassed"
    ]
  },
  /**
<<<<<<< HEAD
   * Lookup438: pallet_bucket_nfts::pallet::Error<T>
=======
   * Lookup428: pallet_bucket_nfts::pallet::Error<T>
>>>>>>> e748686d
   **/
  PalletBucketNftsError: {
    _enum: [
      "BucketIsNotPrivate",
      "NotBucketOwner",
      "NoCorrespondingCollection",
      "ConvertBytesToBoundedVec"
    ]
  },
  /**
<<<<<<< HEAD
   * Lookup439: pallet_nfts::types::CollectionDetails<sp_core::crypto::AccountId32, DepositBalance>
=======
   * Lookup429: pallet_nfts::types::CollectionDetails<sp_core::crypto::AccountId32, DepositBalance>
>>>>>>> e748686d
   **/
  PalletNftsCollectionDetails: {
    owner: "AccountId32",
    ownerDeposit: "u128",
    items: "u32",
    itemMetadatas: "u32",
    itemConfigs: "u32",
    attributes: "u32"
  },
  /**
<<<<<<< HEAD
   * Lookup444: pallet_nfts::types::CollectionRole
=======
   * Lookup434: pallet_nfts::types::CollectionRole
>>>>>>> e748686d
   **/
  PalletNftsCollectionRole: {
    _enum: ["__Unused0", "Issuer", "Freezer", "__Unused3", "Admin"]
  },
  /**
<<<<<<< HEAD
   * Lookup445: pallet_nfts::types::ItemDetails<sp_core::crypto::AccountId32, pallet_nfts::types::ItemDeposit<DepositBalance, sp_core::crypto::AccountId32>, bounded_collections::bounded_btree_map::BoundedBTreeMap<sp_core::crypto::AccountId32, Option<T>, S>>
=======
   * Lookup435: pallet_nfts::types::ItemDetails<sp_core::crypto::AccountId32, pallet_nfts::types::ItemDeposit<DepositBalance, sp_core::crypto::AccountId32>, bounded_collections::bounded_btree_map::BoundedBTreeMap<sp_core::crypto::AccountId32, Option<T>, S>>
>>>>>>> e748686d
   **/
  PalletNftsItemDetails: {
    owner: "AccountId32",
    approvals: "BTreeMap<AccountId32, Option<u32>>",
    deposit: "PalletNftsItemDeposit"
  },
  /**
<<<<<<< HEAD
   * Lookup446: pallet_nfts::types::ItemDeposit<DepositBalance, sp_core::crypto::AccountId32>
=======
   * Lookup436: pallet_nfts::types::ItemDeposit<DepositBalance, sp_core::crypto::AccountId32>
>>>>>>> e748686d
   **/
  PalletNftsItemDeposit: {
    account: "AccountId32",
    amount: "u128"
  },
  /**
<<<<<<< HEAD
   * Lookup451: pallet_nfts::types::CollectionMetadata<Deposit, StringLimit>
=======
   * Lookup441: pallet_nfts::types::CollectionMetadata<Deposit, StringLimit>
>>>>>>> e748686d
   **/
  PalletNftsCollectionMetadata: {
    deposit: "u128",
    data: "Bytes"
  },
  /**
<<<<<<< HEAD
   * Lookup452: pallet_nfts::types::ItemMetadata<pallet_nfts::types::ItemMetadataDeposit<DepositBalance, sp_core::crypto::AccountId32>, StringLimit>
=======
   * Lookup442: pallet_nfts::types::ItemMetadata<pallet_nfts::types::ItemMetadataDeposit<DepositBalance, sp_core::crypto::AccountId32>, StringLimit>
>>>>>>> e748686d
   **/
  PalletNftsItemMetadata: {
    deposit: "PalletNftsItemMetadataDeposit",
    data: "Bytes"
  },
  /**
<<<<<<< HEAD
   * Lookup453: pallet_nfts::types::ItemMetadataDeposit<DepositBalance, sp_core::crypto::AccountId32>
=======
   * Lookup443: pallet_nfts::types::ItemMetadataDeposit<DepositBalance, sp_core::crypto::AccountId32>
>>>>>>> e748686d
   **/
  PalletNftsItemMetadataDeposit: {
    account: "Option<AccountId32>",
    amount: "u128"
  },
  /**
<<<<<<< HEAD
   * Lookup456: pallet_nfts::types::AttributeDeposit<DepositBalance, sp_core::crypto::AccountId32>
=======
   * Lookup446: pallet_nfts::types::AttributeDeposit<DepositBalance, sp_core::crypto::AccountId32>
>>>>>>> e748686d
   **/
  PalletNftsAttributeDeposit: {
    account: "Option<AccountId32>",
    amount: "u128"
  },
  /**
<<<<<<< HEAD
   * Lookup460: pallet_nfts::types::PendingSwap<CollectionId, ItemId, pallet_nfts::types::PriceWithDirection<Amount>, Deadline>
=======
   * Lookup450: pallet_nfts::types::PendingSwap<CollectionId, ItemId, pallet_nfts::types::PriceWithDirection<Amount>, Deadline>
>>>>>>> e748686d
   **/
  PalletNftsPendingSwap: {
    desiredCollection: "u32",
    desiredItem: "Option<u32>",
    price: "Option<PalletNftsPriceWithDirection>",
    deadline: "u32"
  },
  /**
<<<<<<< HEAD
   * Lookup462: pallet_nfts::types::PalletFeature
=======
   * Lookup452: pallet_nfts::types::PalletFeature
>>>>>>> e748686d
   **/
  PalletNftsPalletFeature: {
    _enum: [
      "__Unused0",
      "Trading",
      "Attributes",
      "__Unused3",
      "Approvals",
      "__Unused5",
      "__Unused6",
      "__Unused7",
      "Swaps"
    ]
  },
  /**
<<<<<<< HEAD
   * Lookup463: pallet_nfts::pallet::Error<T, I>
=======
   * Lookup453: pallet_nfts::pallet::Error<T, I>
>>>>>>> e748686d
   **/
  PalletNftsError: {
    _enum: [
      "NoPermission",
      "UnknownCollection",
      "AlreadyExists",
      "ApprovalExpired",
      "WrongOwner",
      "BadWitness",
      "CollectionIdInUse",
      "ItemsNonTransferable",
      "NotDelegate",
      "WrongDelegate",
      "Unapproved",
      "Unaccepted",
      "ItemLocked",
      "LockedItemAttributes",
      "LockedCollectionAttributes",
      "LockedItemMetadata",
      "LockedCollectionMetadata",
      "MaxSupplyReached",
      "MaxSupplyLocked",
      "MaxSupplyTooSmall",
      "UnknownItem",
      "UnknownSwap",
      "MetadataNotFound",
      "AttributeNotFound",
      "NotForSale",
      "BidTooLow",
      "ReachedApprovalLimit",
      "DeadlineExpired",
      "WrongDuration",
      "MethodDisabled",
      "WrongSetting",
      "InconsistentItemConfig",
      "NoConfig",
      "RolesNotCleared",
      "MintNotStarted",
      "MintEnded",
      "AlreadyClaimed",
      "IncorrectData",
      "WrongOrigin",
      "WrongSignature",
      "IncorrectMetadata",
      "MaxAttributesLimitReached",
      "WrongNamespace",
      "CollectionNotEmpty",
      "WitnessRequired"
    ]
  },
  /**
<<<<<<< HEAD
   * Lookup466: frame_system::extensions::check_non_zero_sender::CheckNonZeroSender<T>
   **/
  FrameSystemExtensionsCheckNonZeroSender: "Null",
  /**
   * Lookup467: frame_system::extensions::check_spec_version::CheckSpecVersion<T>
   **/
  FrameSystemExtensionsCheckSpecVersion: "Null",
  /**
   * Lookup468: frame_system::extensions::check_tx_version::CheckTxVersion<T>
   **/
  FrameSystemExtensionsCheckTxVersion: "Null",
  /**
   * Lookup469: frame_system::extensions::check_genesis::CheckGenesis<T>
   **/
  FrameSystemExtensionsCheckGenesis: "Null",
  /**
   * Lookup472: frame_system::extensions::check_nonce::CheckNonce<T>
   **/
  FrameSystemExtensionsCheckNonce: "Compact<u32>",
  /**
   * Lookup473: frame_system::extensions::check_weight::CheckWeight<T>
   **/
  FrameSystemExtensionsCheckWeight: "Null",
  /**
   * Lookup474: pallet_transaction_payment::ChargeTransactionPayment<T>
   **/
  PalletTransactionPaymentChargeTransactionPayment: "Compact<u128>",
  /**
   * Lookup475: cumulus_primitives_storage_weight_reclaim::StorageWeightReclaim<T>
   **/
  CumulusPrimitivesStorageWeightReclaimStorageWeightReclaim: "Null",
  /**
   * Lookup476: storage_hub_runtime::Runtime
=======
   * Lookup456: frame_system::extensions::check_non_zero_sender::CheckNonZeroSender<T>
   **/
  FrameSystemExtensionsCheckNonZeroSender: "Null",
  /**
   * Lookup457: frame_system::extensions::check_spec_version::CheckSpecVersion<T>
   **/
  FrameSystemExtensionsCheckSpecVersion: "Null",
  /**
   * Lookup458: frame_system::extensions::check_tx_version::CheckTxVersion<T>
   **/
  FrameSystemExtensionsCheckTxVersion: "Null",
  /**
   * Lookup459: frame_system::extensions::check_genesis::CheckGenesis<T>
   **/
  FrameSystemExtensionsCheckGenesis: "Null",
  /**
   * Lookup462: frame_system::extensions::check_nonce::CheckNonce<T>
   **/
  FrameSystemExtensionsCheckNonce: "Compact<u32>",
  /**
   * Lookup463: frame_system::extensions::check_weight::CheckWeight<T>
   **/
  FrameSystemExtensionsCheckWeight: "Null",
  /**
   * Lookup464: pallet_transaction_payment::ChargeTransactionPayment<T>
   **/
  PalletTransactionPaymentChargeTransactionPayment: "Compact<u128>",
  /**
   * Lookup465: cumulus_primitives_storage_weight_reclaim::StorageWeightReclaim<T>
   **/
  CumulusPrimitivesStorageWeightReclaimStorageWeightReclaim: "Null",
  /**
   * Lookup466: storage_hub_runtime::Runtime
>>>>>>> e748686d
   **/
  StorageHubRuntimeRuntime: "Null"
};
//# sourceMappingURL=lookup.js.map<|MERGE_RESOLUTION|>--- conflicted
+++ resolved
@@ -4104,11 +4104,7 @@
     ]
   },
   /**
-<<<<<<< HEAD
    * Lookup431: pallet_proofs_dealer::pallet::Error<T>
-=======
-   * Lookup421: pallet_proofs_dealer::pallet::Error<T>
->>>>>>> e748686d
    **/
   PalletProofsDealerError: {
     _enum: [
@@ -4137,11 +4133,7 @@
     ]
   },
   /**
-<<<<<<< HEAD
    * Lookup434: pallet_payment_streams::types::FixedRatePaymentStream<T>
-=======
-   * Lookup424: pallet_payment_streams::types::FixedRatePaymentStream<T>
->>>>>>> e748686d
    **/
   PalletPaymentStreamsFixedRatePaymentStream: {
     rate: "u128",
@@ -4150,11 +4142,7 @@
     outOfFundsTick: "Option<u32>"
   },
   /**
-<<<<<<< HEAD
    * Lookup435: pallet_payment_streams::types::DynamicRatePaymentStream<T>
-=======
-   * Lookup425: pallet_payment_streams::types::DynamicRatePaymentStream<T>
->>>>>>> e748686d
    **/
   PalletPaymentStreamsDynamicRatePaymentStream: {
     amountProvided: "u64",
@@ -4163,22 +4151,14 @@
     outOfFundsTick: "Option<u32>"
   },
   /**
-<<<<<<< HEAD
    * Lookup436: pallet_payment_streams::types::ProviderLastChargeableInfo<T>
-=======
-   * Lookup426: pallet_payment_streams::types::ProviderLastChargeableInfo<T>
->>>>>>> e748686d
    **/
   PalletPaymentStreamsProviderLastChargeableInfo: {
     lastChargeableTick: "u32",
     priceIndex: "u128"
   },
   /**
-<<<<<<< HEAD
    * Lookup437: pallet_payment_streams::pallet::Error<T>
-=======
-   * Lookup427: pallet_payment_streams::pallet::Error<T>
->>>>>>> e748686d
    **/
   PalletPaymentStreamsError: {
     _enum: [
@@ -4201,11 +4181,7 @@
     ]
   },
   /**
-<<<<<<< HEAD
    * Lookup438: pallet_bucket_nfts::pallet::Error<T>
-=======
-   * Lookup428: pallet_bucket_nfts::pallet::Error<T>
->>>>>>> e748686d
    **/
   PalletBucketNftsError: {
     _enum: [
@@ -4216,11 +4192,7 @@
     ]
   },
   /**
-<<<<<<< HEAD
    * Lookup439: pallet_nfts::types::CollectionDetails<sp_core::crypto::AccountId32, DepositBalance>
-=======
-   * Lookup429: pallet_nfts::types::CollectionDetails<sp_core::crypto::AccountId32, DepositBalance>
->>>>>>> e748686d
    **/
   PalletNftsCollectionDetails: {
     owner: "AccountId32",
@@ -4231,21 +4203,13 @@
     attributes: "u32"
   },
   /**
-<<<<<<< HEAD
    * Lookup444: pallet_nfts::types::CollectionRole
-=======
-   * Lookup434: pallet_nfts::types::CollectionRole
->>>>>>> e748686d
    **/
   PalletNftsCollectionRole: {
     _enum: ["__Unused0", "Issuer", "Freezer", "__Unused3", "Admin"]
   },
   /**
-<<<<<<< HEAD
    * Lookup445: pallet_nfts::types::ItemDetails<sp_core::crypto::AccountId32, pallet_nfts::types::ItemDeposit<DepositBalance, sp_core::crypto::AccountId32>, bounded_collections::bounded_btree_map::BoundedBTreeMap<sp_core::crypto::AccountId32, Option<T>, S>>
-=======
-   * Lookup435: pallet_nfts::types::ItemDetails<sp_core::crypto::AccountId32, pallet_nfts::types::ItemDeposit<DepositBalance, sp_core::crypto::AccountId32>, bounded_collections::bounded_btree_map::BoundedBTreeMap<sp_core::crypto::AccountId32, Option<T>, S>>
->>>>>>> e748686d
    **/
   PalletNftsItemDetails: {
     owner: "AccountId32",
@@ -4253,66 +4217,42 @@
     deposit: "PalletNftsItemDeposit"
   },
   /**
-<<<<<<< HEAD
    * Lookup446: pallet_nfts::types::ItemDeposit<DepositBalance, sp_core::crypto::AccountId32>
-=======
-   * Lookup436: pallet_nfts::types::ItemDeposit<DepositBalance, sp_core::crypto::AccountId32>
->>>>>>> e748686d
    **/
   PalletNftsItemDeposit: {
     account: "AccountId32",
     amount: "u128"
   },
   /**
-<<<<<<< HEAD
    * Lookup451: pallet_nfts::types::CollectionMetadata<Deposit, StringLimit>
-=======
-   * Lookup441: pallet_nfts::types::CollectionMetadata<Deposit, StringLimit>
->>>>>>> e748686d
    **/
   PalletNftsCollectionMetadata: {
     deposit: "u128",
     data: "Bytes"
   },
   /**
-<<<<<<< HEAD
    * Lookup452: pallet_nfts::types::ItemMetadata<pallet_nfts::types::ItemMetadataDeposit<DepositBalance, sp_core::crypto::AccountId32>, StringLimit>
-=======
-   * Lookup442: pallet_nfts::types::ItemMetadata<pallet_nfts::types::ItemMetadataDeposit<DepositBalance, sp_core::crypto::AccountId32>, StringLimit>
->>>>>>> e748686d
    **/
   PalletNftsItemMetadata: {
     deposit: "PalletNftsItemMetadataDeposit",
     data: "Bytes"
   },
   /**
-<<<<<<< HEAD
    * Lookup453: pallet_nfts::types::ItemMetadataDeposit<DepositBalance, sp_core::crypto::AccountId32>
-=======
-   * Lookup443: pallet_nfts::types::ItemMetadataDeposit<DepositBalance, sp_core::crypto::AccountId32>
->>>>>>> e748686d
    **/
   PalletNftsItemMetadataDeposit: {
     account: "Option<AccountId32>",
     amount: "u128"
   },
   /**
-<<<<<<< HEAD
    * Lookup456: pallet_nfts::types::AttributeDeposit<DepositBalance, sp_core::crypto::AccountId32>
-=======
-   * Lookup446: pallet_nfts::types::AttributeDeposit<DepositBalance, sp_core::crypto::AccountId32>
->>>>>>> e748686d
    **/
   PalletNftsAttributeDeposit: {
     account: "Option<AccountId32>",
     amount: "u128"
   },
   /**
-<<<<<<< HEAD
    * Lookup460: pallet_nfts::types::PendingSwap<CollectionId, ItemId, pallet_nfts::types::PriceWithDirection<Amount>, Deadline>
-=======
-   * Lookup450: pallet_nfts::types::PendingSwap<CollectionId, ItemId, pallet_nfts::types::PriceWithDirection<Amount>, Deadline>
->>>>>>> e748686d
    **/
   PalletNftsPendingSwap: {
     desiredCollection: "u32",
@@ -4321,11 +4261,7 @@
     deadline: "u32"
   },
   /**
-<<<<<<< HEAD
    * Lookup462: pallet_nfts::types::PalletFeature
-=======
-   * Lookup452: pallet_nfts::types::PalletFeature
->>>>>>> e748686d
    **/
   PalletNftsPalletFeature: {
     _enum: [
@@ -4341,11 +4277,7 @@
     ]
   },
   /**
-<<<<<<< HEAD
    * Lookup463: pallet_nfts::pallet::Error<T, I>
-=======
-   * Lookup453: pallet_nfts::pallet::Error<T, I>
->>>>>>> e748686d
    **/
   PalletNftsError: {
     _enum: [
@@ -4397,7 +4329,6 @@
     ]
   },
   /**
-<<<<<<< HEAD
    * Lookup466: frame_system::extensions::check_non_zero_sender::CheckNonZeroSender<T>
    **/
   FrameSystemExtensionsCheckNonZeroSender: "Null",
@@ -4431,41 +4362,6 @@
   CumulusPrimitivesStorageWeightReclaimStorageWeightReclaim: "Null",
   /**
    * Lookup476: storage_hub_runtime::Runtime
-=======
-   * Lookup456: frame_system::extensions::check_non_zero_sender::CheckNonZeroSender<T>
-   **/
-  FrameSystemExtensionsCheckNonZeroSender: "Null",
-  /**
-   * Lookup457: frame_system::extensions::check_spec_version::CheckSpecVersion<T>
-   **/
-  FrameSystemExtensionsCheckSpecVersion: "Null",
-  /**
-   * Lookup458: frame_system::extensions::check_tx_version::CheckTxVersion<T>
-   **/
-  FrameSystemExtensionsCheckTxVersion: "Null",
-  /**
-   * Lookup459: frame_system::extensions::check_genesis::CheckGenesis<T>
-   **/
-  FrameSystemExtensionsCheckGenesis: "Null",
-  /**
-   * Lookup462: frame_system::extensions::check_nonce::CheckNonce<T>
-   **/
-  FrameSystemExtensionsCheckNonce: "Compact<u32>",
-  /**
-   * Lookup463: frame_system::extensions::check_weight::CheckWeight<T>
-   **/
-  FrameSystemExtensionsCheckWeight: "Null",
-  /**
-   * Lookup464: pallet_transaction_payment::ChargeTransactionPayment<T>
-   **/
-  PalletTransactionPaymentChargeTransactionPayment: "Compact<u128>",
-  /**
-   * Lookup465: cumulus_primitives_storage_weight_reclaim::StorageWeightReclaim<T>
-   **/
-  CumulusPrimitivesStorageWeightReclaimStorageWeightReclaim: "Null",
-  /**
-   * Lookup466: storage_hub_runtime::Runtime
->>>>>>> e748686d
    **/
   StorageHubRuntimeRuntime: "Null"
 };
