// Auto-generated via `yarn polkadot-types-from-defs`, do not edit
/* eslint-disable */
/* eslint-disable sort-keys */
export default {
  /**
   * Lookup3: frame_system::AccountInfo<Nonce, pallet_balances::types::AccountData<Balance>>
   **/
  FrameSystemAccountInfo: {
    nonce: "u32",
    consumers: "u32",
    providers: "u32",
    sufficients: "u32",
    data: "PalletBalancesAccountData"
  },
  /**
   * Lookup5: pallet_balances::types::AccountData<Balance>
   **/
  PalletBalancesAccountData: {
    free: "u128",
    reserved: "u128",
    frozen: "u128",
    flags: "u128"
  },
  /**
   * Lookup9: frame_support::dispatch::PerDispatchClass<sp_weights::weight_v2::Weight>
   **/
  FrameSupportDispatchPerDispatchClassWeight: {
    normal: "SpWeightsWeightV2Weight",
    operational: "SpWeightsWeightV2Weight",
    mandatory: "SpWeightsWeightV2Weight"
  },
  /**
   * Lookup10: sp_weights::weight_v2::Weight
   **/
  SpWeightsWeightV2Weight: {
    refTime: "Compact<u64>",
    proofSize: "Compact<u64>"
  },
  /**
   * Lookup15: sp_runtime::generic::digest::Digest
   **/
  SpRuntimeDigest: {
    logs: "Vec<SpRuntimeDigestDigestItem>"
  },
  /**
   * Lookup17: sp_runtime::generic::digest::DigestItem
   **/
  SpRuntimeDigestDigestItem: {
    _enum: {
      Other: "Bytes",
      __Unused1: "Null",
      __Unused2: "Null",
      __Unused3: "Null",
      Consensus: "([u8;4],Bytes)",
      Seal: "([u8;4],Bytes)",
      PreRuntime: "([u8;4],Bytes)",
      __Unused7: "Null",
      RuntimeEnvironmentUpdated: "Null"
    }
  },
  /**
   * Lookup20: frame_system::EventRecord<storage_hub_runtime::RuntimeEvent, primitive_types::H256>
   **/
  FrameSystemEventRecord: {
    phase: "FrameSystemPhase",
    event: "Event",
    topics: "Vec<H256>"
  },
  /**
   * Lookup22: frame_system::pallet::Event<T>
   **/
  FrameSystemEvent: {
    _enum: {
      ExtrinsicSuccess: {
        dispatchInfo: "FrameSupportDispatchDispatchInfo"
      },
      ExtrinsicFailed: {
        dispatchError: "SpRuntimeDispatchError",
        dispatchInfo: "FrameSupportDispatchDispatchInfo"
      },
      CodeUpdated: "Null",
      NewAccount: {
        account: "AccountId32"
      },
      KilledAccount: {
        account: "AccountId32"
      },
      Remarked: {
        _alias: {
          hash_: "hash"
        },
        sender: "AccountId32",
        hash_: "H256"
      },
      UpgradeAuthorized: {
        codeHash: "H256",
        checkVersion: "bool"
      }
    }
  },
  /**
   * Lookup23: frame_support::dispatch::DispatchInfo
   **/
  FrameSupportDispatchDispatchInfo: {
    weight: "SpWeightsWeightV2Weight",
    class: "FrameSupportDispatchDispatchClass",
    paysFee: "FrameSupportDispatchPays"
  },
  /**
   * Lookup24: frame_support::dispatch::DispatchClass
   **/
  FrameSupportDispatchDispatchClass: {
    _enum: ["Normal", "Operational", "Mandatory"]
  },
  /**
   * Lookup25: frame_support::dispatch::Pays
   **/
  FrameSupportDispatchPays: {
    _enum: ["Yes", "No"]
  },
  /**
   * Lookup26: sp_runtime::DispatchError
   **/
  SpRuntimeDispatchError: {
    _enum: {
      Other: "Null",
      CannotLookup: "Null",
      BadOrigin: "Null",
      Module: "SpRuntimeModuleError",
      ConsumerRemaining: "Null",
      NoProviders: "Null",
      TooManyConsumers: "Null",
      Token: "SpRuntimeTokenError",
      Arithmetic: "SpArithmeticArithmeticError",
      Transactional: "SpRuntimeTransactionalError",
      Exhausted: "Null",
      Corruption: "Null",
      Unavailable: "Null",
      RootNotAllowed: "Null"
    }
  },
  /**
   * Lookup27: sp_runtime::ModuleError
   **/
  SpRuntimeModuleError: {
    index: "u8",
    error: "[u8;4]"
  },
  /**
   * Lookup28: sp_runtime::TokenError
   **/
  SpRuntimeTokenError: {
    _enum: [
      "FundsUnavailable",
      "OnlyProvider",
      "BelowMinimum",
      "CannotCreate",
      "UnknownAsset",
      "Frozen",
      "Unsupported",
      "CannotCreateHold",
      "NotExpendable",
      "Blocked"
    ]
  },
  /**
   * Lookup29: sp_arithmetic::ArithmeticError
   **/
  SpArithmeticArithmeticError: {
    _enum: ["Underflow", "Overflow", "DivisionByZero"]
  },
  /**
   * Lookup30: sp_runtime::TransactionalError
   **/
  SpRuntimeTransactionalError: {
    _enum: ["LimitReached", "NoLayer"]
  },
  /**
   * Lookup31: cumulus_pallet_parachain_system::pallet::Event<T>
   **/
  CumulusPalletParachainSystemEvent: {
    _enum: {
      ValidationFunctionStored: "Null",
      ValidationFunctionApplied: {
        relayChainBlockNum: "u32"
      },
      ValidationFunctionDiscarded: "Null",
      DownwardMessagesReceived: {
        count: "u32"
      },
      DownwardMessagesProcessed: {
        weightUsed: "SpWeightsWeightV2Weight",
        dmqHead: "H256"
      },
      UpwardMessageSent: {
        messageHash: "Option<[u8;32]>"
      }
    }
  },
  /**
   * Lookup33: pallet_balances::pallet::Event<T, I>
   **/
  PalletBalancesEvent: {
    _enum: {
      Endowed: {
        account: "AccountId32",
        freeBalance: "u128"
      },
      DustLost: {
        account: "AccountId32",
        amount: "u128"
      },
      Transfer: {
        from: "AccountId32",
        to: "AccountId32",
        amount: "u128"
      },
      BalanceSet: {
        who: "AccountId32",
        free: "u128"
      },
      Reserved: {
        who: "AccountId32",
        amount: "u128"
      },
      Unreserved: {
        who: "AccountId32",
        amount: "u128"
      },
      ReserveRepatriated: {
        from: "AccountId32",
        to: "AccountId32",
        amount: "u128",
        destinationStatus: "FrameSupportTokensMiscBalanceStatus"
      },
      Deposit: {
        who: "AccountId32",
        amount: "u128"
      },
      Withdraw: {
        who: "AccountId32",
        amount: "u128"
      },
      Slashed: {
        who: "AccountId32",
        amount: "u128"
      },
      Minted: {
        who: "AccountId32",
        amount: "u128"
      },
      Burned: {
        who: "AccountId32",
        amount: "u128"
      },
      Suspended: {
        who: "AccountId32",
        amount: "u128"
      },
      Restored: {
        who: "AccountId32",
        amount: "u128"
      },
      Upgraded: {
        who: "AccountId32"
      },
      Issued: {
        amount: "u128"
      },
      Rescinded: {
        amount: "u128"
      },
      Locked: {
        who: "AccountId32",
        amount: "u128"
      },
      Unlocked: {
        who: "AccountId32",
        amount: "u128"
      },
      Frozen: {
        who: "AccountId32",
        amount: "u128"
      },
      Thawed: {
        who: "AccountId32",
        amount: "u128"
      },
      TotalIssuanceForced: {
        _alias: {
          new_: "new"
        },
        old: "u128",
        new_: "u128"
      }
    }
  },
  /**
   * Lookup34: frame_support::traits::tokens::misc::BalanceStatus
   **/
  FrameSupportTokensMiscBalanceStatus: {
    _enum: ["Free", "Reserved"]
  },
  /**
   * Lookup35: pallet_transaction_payment::pallet::Event<T>
   **/
  PalletTransactionPaymentEvent: {
    _enum: {
      TransactionFeePaid: {
        who: "AccountId32",
        actualFee: "u128",
        tip: "u128"
      }
    }
  },
  /**
   * Lookup36: pallet_sudo::pallet::Event<T>
   **/
  PalletSudoEvent: {
    _enum: {
      Sudid: {
        sudoResult: "Result<Null, SpRuntimeDispatchError>"
      },
      KeyChanged: {
        _alias: {
          new_: "new"
        },
        old: "Option<AccountId32>",
        new_: "AccountId32"
      },
      KeyRemoved: "Null",
      SudoAsDone: {
        sudoResult: "Result<Null, SpRuntimeDispatchError>"
      }
    }
  },
  /**
   * Lookup40: pallet_collator_selection::pallet::Event<T>
   **/
  PalletCollatorSelectionEvent: {
    _enum: {
      NewInvulnerables: {
        invulnerables: "Vec<AccountId32>"
      },
      InvulnerableAdded: {
        accountId: "AccountId32"
      },
      InvulnerableRemoved: {
        accountId: "AccountId32"
      },
      NewDesiredCandidates: {
        desiredCandidates: "u32"
      },
      NewCandidacyBond: {
        bondAmount: "u128"
      },
      CandidateAdded: {
        accountId: "AccountId32",
        deposit: "u128"
      },
      CandidateBondUpdated: {
        accountId: "AccountId32",
        deposit: "u128"
      },
      CandidateRemoved: {
        accountId: "AccountId32"
      },
      CandidateReplaced: {
        _alias: {
          new_: "new"
        },
        old: "AccountId32",
        new_: "AccountId32",
        deposit: "u128"
      },
      InvalidInvulnerableSkipped: {
        accountId: "AccountId32"
      }
    }
  },
  /**
   * Lookup42: pallet_session::pallet::Event
   **/
  PalletSessionEvent: {
    _enum: {
      NewSession: {
        sessionIndex: "u32"
      }
    }
  },
  /**
   * Lookup43: cumulus_pallet_xcmp_queue::pallet::Event<T>
   **/
  CumulusPalletXcmpQueueEvent: {
    _enum: {
      XcmpMessageSent: {
        messageHash: "[u8;32]"
      }
    }
  },
  /**
   * Lookup44: pallet_xcm::pallet::Event<T>
   **/
  PalletXcmEvent: {
    _enum: {
      Attempted: {
        outcome: "StagingXcmV4TraitsOutcome"
      },
      Sent: {
        origin: "StagingXcmV4Location",
        destination: "StagingXcmV4Location",
        message: "StagingXcmV4Xcm",
        messageId: "[u8;32]"
      },
      UnexpectedResponse: {
        origin: "StagingXcmV4Location",
        queryId: "u64"
      },
      ResponseReady: {
        queryId: "u64",
        response: "StagingXcmV4Response"
      },
      Notified: {
        queryId: "u64",
        palletIndex: "u8",
        callIndex: "u8"
      },
      NotifyOverweight: {
        queryId: "u64",
        palletIndex: "u8",
        callIndex: "u8",
        actualWeight: "SpWeightsWeightV2Weight",
        maxBudgetedWeight: "SpWeightsWeightV2Weight"
      },
      NotifyDispatchError: {
        queryId: "u64",
        palletIndex: "u8",
        callIndex: "u8"
      },
      NotifyDecodeFailed: {
        queryId: "u64",
        palletIndex: "u8",
        callIndex: "u8"
      },
      InvalidResponder: {
        origin: "StagingXcmV4Location",
        queryId: "u64",
        expectedLocation: "Option<StagingXcmV4Location>"
      },
      InvalidResponderVersion: {
        origin: "StagingXcmV4Location",
        queryId: "u64"
      },
      ResponseTaken: {
        queryId: "u64"
      },
      AssetsTrapped: {
        _alias: {
          hash_: "hash"
        },
        hash_: "H256",
        origin: "StagingXcmV4Location",
        assets: "XcmVersionedAssets"
      },
      VersionChangeNotified: {
        destination: "StagingXcmV4Location",
        result: "u32",
        cost: "StagingXcmV4AssetAssets",
        messageId: "[u8;32]"
      },
      SupportedVersionChanged: {
        location: "StagingXcmV4Location",
        version: "u32"
      },
      NotifyTargetSendFail: {
        location: "StagingXcmV4Location",
        queryId: "u64",
        error: "XcmV3TraitsError"
      },
      NotifyTargetMigrationFail: {
        location: "XcmVersionedLocation",
        queryId: "u64"
      },
      InvalidQuerierVersion: {
        origin: "StagingXcmV4Location",
        queryId: "u64"
      },
      InvalidQuerier: {
        origin: "StagingXcmV4Location",
        queryId: "u64",
        expectedQuerier: "StagingXcmV4Location",
        maybeActualQuerier: "Option<StagingXcmV4Location>"
      },
      VersionNotifyStarted: {
        destination: "StagingXcmV4Location",
        cost: "StagingXcmV4AssetAssets",
        messageId: "[u8;32]"
      },
      VersionNotifyRequested: {
        destination: "StagingXcmV4Location",
        cost: "StagingXcmV4AssetAssets",
        messageId: "[u8;32]"
      },
      VersionNotifyUnrequested: {
        destination: "StagingXcmV4Location",
        cost: "StagingXcmV4AssetAssets",
        messageId: "[u8;32]"
      },
      FeesPaid: {
        paying: "StagingXcmV4Location",
        fees: "StagingXcmV4AssetAssets"
      },
      AssetsClaimed: {
        _alias: {
          hash_: "hash"
        },
        hash_: "H256",
        origin: "StagingXcmV4Location",
        assets: "XcmVersionedAssets"
      },
      VersionMigrationFinished: {
        version: "u32"
      }
    }
  },
  /**
   * Lookup45: staging_xcm::v4::traits::Outcome
   **/
  StagingXcmV4TraitsOutcome: {
    _enum: {
      Complete: {
        used: "SpWeightsWeightV2Weight"
      },
      Incomplete: {
        used: "SpWeightsWeightV2Weight",
        error: "XcmV3TraitsError"
      },
      Error: {
        error: "XcmV3TraitsError"
      }
    }
  },
  /**
   * Lookup46: xcm::v3::traits::Error
   **/
  XcmV3TraitsError: {
    _enum: {
      Overflow: "Null",
      Unimplemented: "Null",
      UntrustedReserveLocation: "Null",
      UntrustedTeleportLocation: "Null",
      LocationFull: "Null",
      LocationNotInvertible: "Null",
      BadOrigin: "Null",
      InvalidLocation: "Null",
      AssetNotFound: "Null",
      FailedToTransactAsset: "Null",
      NotWithdrawable: "Null",
      LocationCannotHold: "Null",
      ExceedsMaxMessageSize: "Null",
      DestinationUnsupported: "Null",
      Transport: "Null",
      Unroutable: "Null",
      UnknownClaim: "Null",
      FailedToDecode: "Null",
      MaxWeightInvalid: "Null",
      NotHoldingFees: "Null",
      TooExpensive: "Null",
      Trap: "u64",
      ExpectationFalse: "Null",
      PalletNotFound: "Null",
      NameMismatch: "Null",
      VersionIncompatible: "Null",
      HoldingWouldOverflow: "Null",
      ExportError: "Null",
      ReanchorFailed: "Null",
      NoDeal: "Null",
      FeesNotMet: "Null",
      LockError: "Null",
      NoPermission: "Null",
      Unanchored: "Null",
      NotDepositable: "Null",
      UnhandledXcmVersion: "Null",
      WeightLimitReached: "SpWeightsWeightV2Weight",
      Barrier: "Null",
      WeightNotComputable: "Null",
      ExceedsStackLimit: "Null"
    }
  },
  /**
   * Lookup47: staging_xcm::v4::location::Location
   **/
  StagingXcmV4Location: {
    parents: "u8",
    interior: "StagingXcmV4Junctions"
  },
  /**
   * Lookup48: staging_xcm::v4::junctions::Junctions
   **/
  StagingXcmV4Junctions: {
    _enum: {
      Here: "Null",
      X1: "[Lookup50;1]",
      X2: "[Lookup50;2]",
      X3: "[Lookup50;3]",
      X4: "[Lookup50;4]",
      X5: "[Lookup50;5]",
      X6: "[Lookup50;6]",
      X7: "[Lookup50;7]",
      X8: "[Lookup50;8]"
    }
  },
  /**
   * Lookup50: staging_xcm::v4::junction::Junction
   **/
  StagingXcmV4Junction: {
    _enum: {
      Parachain: "Compact<u32>",
      AccountId32: {
        network: "Option<StagingXcmV4JunctionNetworkId>",
        id: "[u8;32]"
      },
      AccountIndex64: {
        network: "Option<StagingXcmV4JunctionNetworkId>",
        index: "Compact<u64>"
      },
      AccountKey20: {
        network: "Option<StagingXcmV4JunctionNetworkId>",
        key: "[u8;20]"
      },
      PalletInstance: "u8",
      GeneralIndex: "Compact<u128>",
      GeneralKey: {
        length: "u8",
        data: "[u8;32]"
      },
      OnlyChild: "Null",
      Plurality: {
        id: "XcmV3JunctionBodyId",
        part: "XcmV3JunctionBodyPart"
      },
      GlobalConsensus: "StagingXcmV4JunctionNetworkId"
    }
  },
  /**
   * Lookup53: staging_xcm::v4::junction::NetworkId
   **/
  StagingXcmV4JunctionNetworkId: {
    _enum: {
      ByGenesis: "[u8;32]",
      ByFork: {
        blockNumber: "u64",
        blockHash: "[u8;32]"
      },
      Polkadot: "Null",
      Kusama: "Null",
      Westend: "Null",
      Rococo: "Null",
      Wococo: "Null",
      Ethereum: {
        chainId: "Compact<u64>"
      },
      BitcoinCore: "Null",
      BitcoinCash: "Null",
      PolkadotBulletin: "Null"
    }
  },
  /**
   * Lookup56: xcm::v3::junction::BodyId
   **/
  XcmV3JunctionBodyId: {
    _enum: {
      Unit: "Null",
      Moniker: "[u8;4]",
      Index: "Compact<u32>",
      Executive: "Null",
      Technical: "Null",
      Legislative: "Null",
      Judicial: "Null",
      Defense: "Null",
      Administration: "Null",
      Treasury: "Null"
    }
  },
  /**
   * Lookup57: xcm::v3::junction::BodyPart
   **/
  XcmV3JunctionBodyPart: {
    _enum: {
      Voice: "Null",
      Members: {
        count: "Compact<u32>"
      },
      Fraction: {
        nom: "Compact<u32>",
        denom: "Compact<u32>"
      },
      AtLeastProportion: {
        nom: "Compact<u32>",
        denom: "Compact<u32>"
      },
      MoreThanProportion: {
        nom: "Compact<u32>",
        denom: "Compact<u32>"
      }
    }
  },
  /**
   * Lookup65: staging_xcm::v4::Xcm<Call>
   **/
  StagingXcmV4Xcm: "Vec<StagingXcmV4Instruction>",
  /**
   * Lookup67: staging_xcm::v4::Instruction<Call>
   **/
  StagingXcmV4Instruction: {
    _enum: {
      WithdrawAsset: "StagingXcmV4AssetAssets",
      ReserveAssetDeposited: "StagingXcmV4AssetAssets",
      ReceiveTeleportedAsset: "StagingXcmV4AssetAssets",
      QueryResponse: {
        queryId: "Compact<u64>",
        response: "StagingXcmV4Response",
        maxWeight: "SpWeightsWeightV2Weight",
        querier: "Option<StagingXcmV4Location>"
      },
      TransferAsset: {
        assets: "StagingXcmV4AssetAssets",
        beneficiary: "StagingXcmV4Location"
      },
      TransferReserveAsset: {
        assets: "StagingXcmV4AssetAssets",
        dest: "StagingXcmV4Location",
        xcm: "StagingXcmV4Xcm"
      },
      Transact: {
        originKind: "XcmV2OriginKind",
        requireWeightAtMost: "SpWeightsWeightV2Weight",
        call: "XcmDoubleEncoded"
      },
      HrmpNewChannelOpenRequest: {
        sender: "Compact<u32>",
        maxMessageSize: "Compact<u32>",
        maxCapacity: "Compact<u32>"
      },
      HrmpChannelAccepted: {
        recipient: "Compact<u32>"
      },
      HrmpChannelClosing: {
        initiator: "Compact<u32>",
        sender: "Compact<u32>",
        recipient: "Compact<u32>"
      },
      ClearOrigin: "Null",
      DescendOrigin: "StagingXcmV4Junctions",
      ReportError: "StagingXcmV4QueryResponseInfo",
      DepositAsset: {
        assets: "StagingXcmV4AssetAssetFilter",
        beneficiary: "StagingXcmV4Location"
      },
      DepositReserveAsset: {
        assets: "StagingXcmV4AssetAssetFilter",
        dest: "StagingXcmV4Location",
        xcm: "StagingXcmV4Xcm"
      },
      ExchangeAsset: {
        give: "StagingXcmV4AssetAssetFilter",
        want: "StagingXcmV4AssetAssets",
        maximal: "bool"
      },
      InitiateReserveWithdraw: {
        assets: "StagingXcmV4AssetAssetFilter",
        reserve: "StagingXcmV4Location",
        xcm: "StagingXcmV4Xcm"
      },
      InitiateTeleport: {
        assets: "StagingXcmV4AssetAssetFilter",
        dest: "StagingXcmV4Location",
        xcm: "StagingXcmV4Xcm"
      },
      ReportHolding: {
        responseInfo: "StagingXcmV4QueryResponseInfo",
        assets: "StagingXcmV4AssetAssetFilter"
      },
      BuyExecution: {
        fees: "StagingXcmV4Asset",
        weightLimit: "XcmV3WeightLimit"
      },
      RefundSurplus: "Null",
      SetErrorHandler: "StagingXcmV4Xcm",
      SetAppendix: "StagingXcmV4Xcm",
      ClearError: "Null",
      ClaimAsset: {
        assets: "StagingXcmV4AssetAssets",
        ticket: "StagingXcmV4Location"
      },
      Trap: "Compact<u64>",
      SubscribeVersion: {
        queryId: "Compact<u64>",
        maxResponseWeight: "SpWeightsWeightV2Weight"
      },
      UnsubscribeVersion: "Null",
      BurnAsset: "StagingXcmV4AssetAssets",
      ExpectAsset: "StagingXcmV4AssetAssets",
      ExpectOrigin: "Option<StagingXcmV4Location>",
      ExpectError: "Option<(u32,XcmV3TraitsError)>",
      ExpectTransactStatus: "XcmV3MaybeErrorCode",
      QueryPallet: {
        moduleName: "Bytes",
        responseInfo: "StagingXcmV4QueryResponseInfo"
      },
      ExpectPallet: {
        index: "Compact<u32>",
        name: "Bytes",
        moduleName: "Bytes",
        crateMajor: "Compact<u32>",
        minCrateMinor: "Compact<u32>"
      },
      ReportTransactStatus: "StagingXcmV4QueryResponseInfo",
      ClearTransactStatus: "Null",
      UniversalOrigin: "StagingXcmV4Junction",
      ExportMessage: {
        network: "StagingXcmV4JunctionNetworkId",
        destination: "StagingXcmV4Junctions",
        xcm: "StagingXcmV4Xcm"
      },
      LockAsset: {
        asset: "StagingXcmV4Asset",
        unlocker: "StagingXcmV4Location"
      },
      UnlockAsset: {
        asset: "StagingXcmV4Asset",
        target: "StagingXcmV4Location"
      },
      NoteUnlockable: {
        asset: "StagingXcmV4Asset",
        owner: "StagingXcmV4Location"
      },
      RequestUnlock: {
        asset: "StagingXcmV4Asset",
        locker: "StagingXcmV4Location"
      },
      SetFeesMode: {
        jitWithdraw: "bool"
      },
      SetTopic: "[u8;32]",
      ClearTopic: "Null",
      AliasOrigin: "StagingXcmV4Location",
      UnpaidExecution: {
        weightLimit: "XcmV3WeightLimit",
        checkOrigin: "Option<StagingXcmV4Location>"
      }
    }
  },
  /**
   * Lookup68: staging_xcm::v4::asset::Assets
   **/
  StagingXcmV4AssetAssets: "Vec<StagingXcmV4Asset>",
  /**
   * Lookup70: staging_xcm::v4::asset::Asset
   **/
  StagingXcmV4Asset: {
    id: "StagingXcmV4AssetAssetId",
    fun: "StagingXcmV4AssetFungibility"
  },
  /**
   * Lookup71: staging_xcm::v4::asset::AssetId
   **/
  StagingXcmV4AssetAssetId: "StagingXcmV4Location",
  /**
   * Lookup72: staging_xcm::v4::asset::Fungibility
   **/
  StagingXcmV4AssetFungibility: {
    _enum: {
      Fungible: "Compact<u128>",
      NonFungible: "StagingXcmV4AssetAssetInstance"
    }
  },
  /**
   * Lookup73: staging_xcm::v4::asset::AssetInstance
   **/
  StagingXcmV4AssetAssetInstance: {
    _enum: {
      Undefined: "Null",
      Index: "Compact<u128>",
      Array4: "[u8;4]",
      Array8: "[u8;8]",
      Array16: "[u8;16]",
      Array32: "[u8;32]"
    }
  },
  /**
   * Lookup76: staging_xcm::v4::Response
   **/
  StagingXcmV4Response: {
    _enum: {
      Null: "Null",
      Assets: "StagingXcmV4AssetAssets",
      ExecutionResult: "Option<(u32,XcmV3TraitsError)>",
      Version: "u32",
      PalletsInfo: "Vec<StagingXcmV4PalletInfo>",
      DispatchResult: "XcmV3MaybeErrorCode"
    }
  },
  /**
   * Lookup80: staging_xcm::v4::PalletInfo
   **/
  StagingXcmV4PalletInfo: {
    index: "Compact<u32>",
    name: "Bytes",
    moduleName: "Bytes",
    major: "Compact<u32>",
    minor: "Compact<u32>",
    patch: "Compact<u32>"
  },
  /**
   * Lookup83: xcm::v3::MaybeErrorCode
   **/
  XcmV3MaybeErrorCode: {
    _enum: {
      Success: "Null",
      Error: "Bytes",
      TruncatedError: "Bytes"
    }
  },
  /**
   * Lookup86: xcm::v2::OriginKind
   **/
  XcmV2OriginKind: {
    _enum: ["Native", "SovereignAccount", "Superuser", "Xcm"]
  },
  /**
   * Lookup87: xcm::double_encoded::DoubleEncoded<T>
   **/
  XcmDoubleEncoded: {
    encoded: "Bytes"
  },
  /**
   * Lookup88: staging_xcm::v4::QueryResponseInfo
   **/
  StagingXcmV4QueryResponseInfo: {
    destination: "StagingXcmV4Location",
    queryId: "Compact<u64>",
    maxWeight: "SpWeightsWeightV2Weight"
  },
  /**
   * Lookup89: staging_xcm::v4::asset::AssetFilter
   **/
  StagingXcmV4AssetAssetFilter: {
    _enum: {
      Definite: "StagingXcmV4AssetAssets",
      Wild: "StagingXcmV4AssetWildAsset"
    }
  },
  /**
   * Lookup90: staging_xcm::v4::asset::WildAsset
   **/
  StagingXcmV4AssetWildAsset: {
    _enum: {
      All: "Null",
      AllOf: {
        id: "StagingXcmV4AssetAssetId",
        fun: "StagingXcmV4AssetWildFungibility"
      },
      AllCounted: "Compact<u32>",
      AllOfCounted: {
        id: "StagingXcmV4AssetAssetId",
        fun: "StagingXcmV4AssetWildFungibility",
        count: "Compact<u32>"
      }
    }
  },
  /**
   * Lookup91: staging_xcm::v4::asset::WildFungibility
   **/
  StagingXcmV4AssetWildFungibility: {
    _enum: ["Fungible", "NonFungible"]
  },
  /**
   * Lookup92: xcm::v3::WeightLimit
   **/
  XcmV3WeightLimit: {
    _enum: {
      Unlimited: "Null",
      Limited: "SpWeightsWeightV2Weight"
    }
  },
  /**
   * Lookup93: xcm::VersionedAssets
   **/
  XcmVersionedAssets: {
    _enum: {
      __Unused0: "Null",
      V2: "XcmV2MultiassetMultiAssets",
      __Unused2: "Null",
      V3: "XcmV3MultiassetMultiAssets",
      V4: "StagingXcmV4AssetAssets"
    }
  },
  /**
   * Lookup94: xcm::v2::multiasset::MultiAssets
   **/
  XcmV2MultiassetMultiAssets: "Vec<XcmV2MultiAsset>",
  /**
   * Lookup96: xcm::v2::multiasset::MultiAsset
   **/
  XcmV2MultiAsset: {
    id: "XcmV2MultiassetAssetId",
    fun: "XcmV2MultiassetFungibility"
  },
  /**
   * Lookup97: xcm::v2::multiasset::AssetId
   **/
  XcmV2MultiassetAssetId: {
    _enum: {
      Concrete: "XcmV2MultiLocation",
      Abstract: "Bytes"
    }
  },
  /**
   * Lookup98: xcm::v2::multilocation::MultiLocation
   **/
  XcmV2MultiLocation: {
    parents: "u8",
    interior: "XcmV2MultilocationJunctions"
  },
  /**
   * Lookup99: xcm::v2::multilocation::Junctions
   **/
  XcmV2MultilocationJunctions: {
    _enum: {
      Here: "Null",
      X1: "XcmV2Junction",
      X2: "(XcmV2Junction,XcmV2Junction)",
      X3: "(XcmV2Junction,XcmV2Junction,XcmV2Junction)",
      X4: "(XcmV2Junction,XcmV2Junction,XcmV2Junction,XcmV2Junction)",
      X5: "(XcmV2Junction,XcmV2Junction,XcmV2Junction,XcmV2Junction,XcmV2Junction)",
      X6: "(XcmV2Junction,XcmV2Junction,XcmV2Junction,XcmV2Junction,XcmV2Junction,XcmV2Junction)",
      X7: "(XcmV2Junction,XcmV2Junction,XcmV2Junction,XcmV2Junction,XcmV2Junction,XcmV2Junction,XcmV2Junction)",
      X8: "(XcmV2Junction,XcmV2Junction,XcmV2Junction,XcmV2Junction,XcmV2Junction,XcmV2Junction,XcmV2Junction,XcmV2Junction)"
    }
  },
  /**
   * Lookup100: xcm::v2::junction::Junction
   **/
  XcmV2Junction: {
    _enum: {
      Parachain: "Compact<u32>",
      AccountId32: {
        network: "XcmV2NetworkId",
        id: "[u8;32]"
      },
      AccountIndex64: {
        network: "XcmV2NetworkId",
        index: "Compact<u64>"
      },
      AccountKey20: {
        network: "XcmV2NetworkId",
        key: "[u8;20]"
      },
      PalletInstance: "u8",
      GeneralIndex: "Compact<u128>",
      GeneralKey: "Bytes",
      OnlyChild: "Null",
      Plurality: {
        id: "XcmV2BodyId",
        part: "XcmV2BodyPart"
      }
    }
  },
  /**
   * Lookup101: xcm::v2::NetworkId
   **/
  XcmV2NetworkId: {
    _enum: {
      Any: "Null",
      Named: "Bytes",
      Polkadot: "Null",
      Kusama: "Null"
    }
  },
  /**
   * Lookup103: xcm::v2::BodyId
   **/
  XcmV2BodyId: {
    _enum: {
      Unit: "Null",
      Named: "Bytes",
      Index: "Compact<u32>",
      Executive: "Null",
      Technical: "Null",
      Legislative: "Null",
      Judicial: "Null",
      Defense: "Null",
      Administration: "Null",
      Treasury: "Null"
    }
  },
  /**
   * Lookup104: xcm::v2::BodyPart
   **/
  XcmV2BodyPart: {
    _enum: {
      Voice: "Null",
      Members: {
        count: "Compact<u32>"
      },
      Fraction: {
        nom: "Compact<u32>",
        denom: "Compact<u32>"
      },
      AtLeastProportion: {
        nom: "Compact<u32>",
        denom: "Compact<u32>"
      },
      MoreThanProportion: {
        nom: "Compact<u32>",
        denom: "Compact<u32>"
      }
    }
  },
  /**
   * Lookup105: xcm::v2::multiasset::Fungibility
   **/
  XcmV2MultiassetFungibility: {
    _enum: {
      Fungible: "Compact<u128>",
      NonFungible: "XcmV2MultiassetAssetInstance"
    }
  },
  /**
   * Lookup106: xcm::v2::multiasset::AssetInstance
   **/
  XcmV2MultiassetAssetInstance: {
    _enum: {
      Undefined: "Null",
      Index: "Compact<u128>",
      Array4: "[u8;4]",
      Array8: "[u8;8]",
      Array16: "[u8;16]",
      Array32: "[u8;32]",
      Blob: "Bytes"
    }
  },
  /**
   * Lookup107: xcm::v3::multiasset::MultiAssets
   **/
  XcmV3MultiassetMultiAssets: "Vec<XcmV3MultiAsset>",
  /**
   * Lookup109: xcm::v3::multiasset::MultiAsset
   **/
  XcmV3MultiAsset: {
    id: "XcmV3MultiassetAssetId",
    fun: "XcmV3MultiassetFungibility"
  },
  /**
   * Lookup110: xcm::v3::multiasset::AssetId
   **/
  XcmV3MultiassetAssetId: {
    _enum: {
      Concrete: "StagingXcmV3MultiLocation",
      Abstract: "[u8;32]"
    }
  },
  /**
   * Lookup111: staging_xcm::v3::multilocation::MultiLocation
   **/
  StagingXcmV3MultiLocation: {
    parents: "u8",
    interior: "XcmV3Junctions"
  },
  /**
   * Lookup112: xcm::v3::junctions::Junctions
   **/
  XcmV3Junctions: {
    _enum: {
      Here: "Null",
      X1: "XcmV3Junction",
      X2: "(XcmV3Junction,XcmV3Junction)",
      X3: "(XcmV3Junction,XcmV3Junction,XcmV3Junction)",
      X4: "(XcmV3Junction,XcmV3Junction,XcmV3Junction,XcmV3Junction)",
      X5: "(XcmV3Junction,XcmV3Junction,XcmV3Junction,XcmV3Junction,XcmV3Junction)",
      X6: "(XcmV3Junction,XcmV3Junction,XcmV3Junction,XcmV3Junction,XcmV3Junction,XcmV3Junction)",
      X7: "(XcmV3Junction,XcmV3Junction,XcmV3Junction,XcmV3Junction,XcmV3Junction,XcmV3Junction,XcmV3Junction)",
      X8: "(XcmV3Junction,XcmV3Junction,XcmV3Junction,XcmV3Junction,XcmV3Junction,XcmV3Junction,XcmV3Junction,XcmV3Junction)"
    }
  },
  /**
   * Lookup113: xcm::v3::junction::Junction
   **/
  XcmV3Junction: {
    _enum: {
      Parachain: "Compact<u32>",
      AccountId32: {
        network: "Option<XcmV3JunctionNetworkId>",
        id: "[u8;32]"
      },
      AccountIndex64: {
        network: "Option<XcmV3JunctionNetworkId>",
        index: "Compact<u64>"
      },
      AccountKey20: {
        network: "Option<XcmV3JunctionNetworkId>",
        key: "[u8;20]"
      },
      PalletInstance: "u8",
      GeneralIndex: "Compact<u128>",
      GeneralKey: {
        length: "u8",
        data: "[u8;32]"
      },
      OnlyChild: "Null",
      Plurality: {
        id: "XcmV3JunctionBodyId",
        part: "XcmV3JunctionBodyPart"
      },
      GlobalConsensus: "XcmV3JunctionNetworkId"
    }
  },
  /**
   * Lookup115: xcm::v3::junction::NetworkId
   **/
  XcmV3JunctionNetworkId: {
    _enum: {
      ByGenesis: "[u8;32]",
      ByFork: {
        blockNumber: "u64",
        blockHash: "[u8;32]"
      },
      Polkadot: "Null",
      Kusama: "Null",
      Westend: "Null",
      Rococo: "Null",
      Wococo: "Null",
      Ethereum: {
        chainId: "Compact<u64>"
      },
      BitcoinCore: "Null",
      BitcoinCash: "Null",
      PolkadotBulletin: "Null"
    }
  },
  /**
   * Lookup116: xcm::v3::multiasset::Fungibility
   **/
  XcmV3MultiassetFungibility: {
    _enum: {
      Fungible: "Compact<u128>",
      NonFungible: "XcmV3MultiassetAssetInstance"
    }
  },
  /**
   * Lookup117: xcm::v3::multiasset::AssetInstance
   **/
  XcmV3MultiassetAssetInstance: {
    _enum: {
      Undefined: "Null",
      Index: "Compact<u128>",
      Array4: "[u8;4]",
      Array8: "[u8;8]",
      Array16: "[u8;16]",
      Array32: "[u8;32]"
    }
  },
  /**
   * Lookup118: xcm::VersionedLocation
   **/
  XcmVersionedLocation: {
    _enum: {
      __Unused0: "Null",
      V2: "XcmV2MultiLocation",
      __Unused2: "Null",
      V3: "StagingXcmV3MultiLocation",
      V4: "StagingXcmV4Location"
    }
  },
  /**
   * Lookup119: cumulus_pallet_xcm::pallet::Event<T>
   **/
  CumulusPalletXcmEvent: {
    _enum: {
      InvalidFormat: "[u8;32]",
      UnsupportedVersion: "[u8;32]",
      ExecutedDownward: "([u8;32],StagingXcmV4TraitsOutcome)"
    }
  },
  /**
   * Lookup120: pallet_message_queue::pallet::Event<T>
   **/
  PalletMessageQueueEvent: {
    _enum: {
      ProcessingFailed: {
        id: "H256",
        origin: "CumulusPrimitivesCoreAggregateMessageOrigin",
        error: "FrameSupportMessagesProcessMessageError"
      },
      Processed: {
        id: "H256",
        origin: "CumulusPrimitivesCoreAggregateMessageOrigin",
        weightUsed: "SpWeightsWeightV2Weight",
        success: "bool"
      },
      OverweightEnqueued: {
        id: "[u8;32]",
        origin: "CumulusPrimitivesCoreAggregateMessageOrigin",
        pageIndex: "u32",
        messageIndex: "u32"
      },
      PageReaped: {
        origin: "CumulusPrimitivesCoreAggregateMessageOrigin",
        index: "u32"
      }
    }
  },
  /**
   * Lookup121: cumulus_primitives_core::AggregateMessageOrigin
   **/
  CumulusPrimitivesCoreAggregateMessageOrigin: {
    _enum: {
      Here: "Null",
      Parent: "Null",
      Sibling: "u32"
    }
  },
  /**
   * Lookup123: frame_support::traits::messages::ProcessMessageError
   **/
  FrameSupportMessagesProcessMessageError: {
    _enum: {
      BadFormat: "Null",
      Corrupt: "Null",
      Unsupported: "Null",
      Overweight: "SpWeightsWeightV2Weight",
      Yield: "Null"
    }
  },
  /**
   * Lookup124: pallet_storage_providers::pallet::Event<T>
   **/
  PalletStorageProvidersEvent: {
    _enum: {
      MspRequestSignUpSuccess: {
        who: "AccountId32",
        multiaddresses: "Vec<Bytes>",
        capacity: "u32",
        valueProp: "PalletStorageProvidersValueProposition"
      },
      MspSignUpSuccess: {
        who: "AccountId32",
        multiaddresses: "Vec<Bytes>",
        capacity: "u32",
        valueProp: "PalletStorageProvidersValueProposition"
      },
      BspRequestSignUpSuccess: {
        who: "AccountId32",
        multiaddresses: "Vec<Bytes>",
        capacity: "u32"
      },
      BspSignUpSuccess: {
        who: "AccountId32",
        multiaddresses: "Vec<Bytes>",
        capacity: "u32"
      },
      SignUpRequestCanceled: {
        who: "AccountId32"
      },
      MspSignOffSuccess: {
        who: "AccountId32"
      },
      BspSignOffSuccess: {
        who: "AccountId32"
      },
      CapacityChanged: {
        who: "AccountId32",
        oldCapacity: "u32",
        newCapacity: "u32",
        nextBlockWhenChangeAllowed: "u32"
      },
      Slashed: {
        providerId: "H256",
        amountSlashed: "u128"
      }
    }
  },
  /**
   * Lookup128: pallet_storage_providers::types::ValueProposition<T>
   **/
  PalletStorageProvidersValueProposition: {
    identifier: "H256",
    dataLimit: "u32",
    protocols: "Vec<Bytes>"
  },
  /**
   * Lookup130: pallet_file_system::pallet::Event<T>
   **/
  PalletFileSystemEvent: {
    _enum: {
      NewBucket: {
        who: "AccountId32",
        mspId: "H256",
        bucketId: "H256",
        name: "Bytes",
        collectionId: "Option<u32>",
        private: "bool"
      },
      BucketPrivacyUpdated: {
        who: "AccountId32",
        bucketId: "H256",
        collectionId: "Option<u32>",
        private: "bool"
      },
      NewCollectionAndAssociation: {
        who: "AccountId32",
        bucketId: "H256",
        collectionId: "u32"
      },
      NewStorageRequest: {
        _alias: {
          size_: "size"
        },
        who: "AccountId32",
        fileKey: "H256",
        bucketId: "H256",
        location: "Bytes",
        fingerprint: "H256",
        size_: "u32",
        peerIds: "Vec<Bytes>"
      },
      AcceptedBspVolunteer: {
        _alias: {
          size_: "size"
        },
        bspId: "H256",
        bucketId: "H256",
        location: "Bytes",
        fingerprint: "H256",
        multiaddresses: "Vec<Bytes>",
        owner: "AccountId32",
        size_: "u32"
      },
      BspConfirmedStoring: {
        who: "AccountId32",
        bspId: "H256",
        fileKeys: "Vec<H256>",
        newRoot: "H256"
      },
      StorageRequestFulfilled: {
        fileKey: "H256"
      },
      StorageRequestExpired: {
        fileKey: "H256"
      },
      StorageRequestRevoked: {
        fileKey: "H256"
      },
      BspRequestedToStopStoring: {
        bspId: "H256",
        fileKey: "H256",
        owner: "AccountId32",
        location: "Bytes"
      },
      BspConfirmStoppedStoring: {
        bspId: "H256",
        fileKey: "H256",
        newRoot: "H256"
      },
<<<<<<< HEAD
      SpStopStoringInsolventUser: {
        spId: "H256",
        fileKey: "H256",
        owner: "AccountId32",
        location: "Bytes",
        newRoot: "H256"
=======
      PriorityChallengeForFileDeletionQueued: {
        user: "AccountId32",
        fileKey: "H256"
>>>>>>> bfcc5754
      },
      FailedToQueuePriorityChallenge: {
        user: "AccountId32",
        fileKey: "H256"
      },
      FileDeletionRequest: {
        user: "AccountId32",
        fileKey: "H256",
        bucketId: "H256",
        mspId: "H256",
        proofOfInclusion: "bool"
      },
      ProofSubmittedForPendingFileDeletionRequest: {
        mspId: "H256",
        user: "AccountId32",
        fileKey: "H256",
        bucketId: "H256",
        proofOfInclusion: "bool"
      },
      BspChallengeCycleInitialised: {
        who: "AccountId32",
        bspId: "H256"
      }
    }
  },
  /**
   * Lookup135: pallet_proofs_dealer::pallet::Event<T>
   **/
  PalletProofsDealerEvent: {
    _enum: {
      NewChallenge: {
        who: "AccountId32",
        keyChallenged: "H256"
      },
      ProofAccepted: {
        provider: "H256",
        proof: "PalletProofsDealerProof"
      },
      NewChallengeSeed: {
        challengesTicker: "u32",
        seed: "H256"
      },
      NewCheckpointChallenge: {
        challengesTicker: "u32",
        challenges: "Vec<(H256,Option<ShpTraitsTrieRemoveMutation>)>"
      },
      SlashableProvider: {
        provider: "H256",
        nextChallengeDeadline: "u32"
      },
      NoRecordOfLastSubmittedProof: {
        provider: "H256"
      },
      NewChallengeCycleInitialised: {
        currentTick: "u32",
        nextChallengeDeadline: "u32",
        provider: "H256",
        maybeProviderAccount: "Option<AccountId32>"
      },
      MutationsApplied: {
        provider: "H256",
        mutations: "Vec<(H256,ShpTraitsTrieRemoveMutation)>",
        newRoot: "H256"
      }
    }
  },
  /**
   * Lookup136: pallet_proofs_dealer::types::Proof<T>
   **/
  PalletProofsDealerProof: {
    forestProof: "SpTrieStorageProofCompactProof",
    keyProofs: "BTreeMap<H256, PalletProofsDealerKeyProof>"
  },
  /**
   * Lookup137: sp_trie::storage_proof::CompactProof
   **/
  SpTrieStorageProofCompactProof: {
    encodedNodes: "Vec<Bytes>"
  },
  /**
   * Lookup140: pallet_proofs_dealer::types::KeyProof<T>
   **/
  PalletProofsDealerKeyProof: {
    proof: "ShpFileKeyVerifierFileKeyProof",
    challengeCount: "u32"
  },
  /**
   * Lookup141: shp_file_key_verifier::types::FileKeyProof
   **/
  ShpFileKeyVerifierFileKeyProof: {
    fileMetadata: "ShpFileMetadataFileMetadata",
    proof: "SpTrieStorageProofCompactProof"
  },
  /**
   * Lookup142: shp_file_metadata::FileMetadata
   **/
  ShpFileMetadataFileMetadata: {
    owner: "Bytes",
    bucketId: "Bytes",
    location: "Bytes",
    fileSize: "Compact<u64>",
    fingerprint: "ShpFileMetadataFingerprint"
  },
  /**
   * Lookup143: shp_file_metadata::Fingerprint
   **/
  ShpFileMetadataFingerprint: "[u8;32]",
  /**
   * Lookup149: shp_traits::TrieRemoveMutation
   **/
  ShpTraitsTrieRemoveMutation: "Null",
  /**
   * Lookup153: pallet_randomness::pallet::Event<T>
   **/
  PalletRandomnessEvent: {
    _enum: {
      NewOneEpochAgoRandomnessAvailable: {
        randomnessSeed: "H256",
        fromEpoch: "u64",
        validUntilBlock: "u32"
      }
    }
  },
  /**
   * Lookup154: pallet_payment_streams::pallet::Event<T>
   **/
  PalletPaymentStreamsEvent: {
    _enum: {
      FixedRatePaymentStreamCreated: {
        userAccount: "AccountId32",
        providerId: "H256",
        rate: "u128"
      },
      FixedRatePaymentStreamUpdated: {
        userAccount: "AccountId32",
        providerId: "H256",
        newRate: "u128"
      },
      FixedRatePaymentStreamDeleted: {
        userAccount: "AccountId32",
        providerId: "H256"
      },
      DynamicRatePaymentStreamCreated: {
        userAccount: "AccountId32",
        providerId: "H256",
        amountProvided: "u32"
      },
      DynamicRatePaymentStreamUpdated: {
        userAccount: "AccountId32",
        providerId: "H256",
        newAmountProvided: "u32"
      },
      DynamicRatePaymentStreamDeleted: {
        userAccount: "AccountId32",
        providerId: "H256"
      },
      PaymentStreamCharged: {
        userAccount: "AccountId32",
        providerId: "H256",
        amount: "u128"
      },
      LastChargeableInfoUpdated: {
        providerId: "H256",
        lastChargeableTick: "u32",
        lastChargeablePriceIndex: "u128"
      },
      UserWithoutFunds: {
        who: "AccountId32"
      },
      UserSolvent: {
        who: "AccountId32"
      }
    }
  },
  /**
   * Lookup155: pallet_bucket_nfts::pallet::Event<T>
   **/
  PalletBucketNftsEvent: {
    _enum: {
      AccessShared: {
        issuer: "AccountId32",
        recipient: "AccountId32"
      },
      ItemReadAccessUpdated: {
        admin: "AccountId32",
        bucket: "H256",
        itemId: "u32"
      },
      ItemBurned: {
        account: "AccountId32",
        bucket: "H256",
        itemId: "u32"
      }
    }
  },
  /**
   * Lookup156: pallet_nfts::pallet::Event<T, I>
   **/
  PalletNftsEvent: {
    _enum: {
      Created: {
        collection: "u32",
        creator: "AccountId32",
        owner: "AccountId32"
      },
      ForceCreated: {
        collection: "u32",
        owner: "AccountId32"
      },
      Destroyed: {
        collection: "u32"
      },
      Issued: {
        collection: "u32",
        item: "u32",
        owner: "AccountId32"
      },
      Transferred: {
        collection: "u32",
        item: "u32",
        from: "AccountId32",
        to: "AccountId32"
      },
      Burned: {
        collection: "u32",
        item: "u32",
        owner: "AccountId32"
      },
      ItemTransferLocked: {
        collection: "u32",
        item: "u32"
      },
      ItemTransferUnlocked: {
        collection: "u32",
        item: "u32"
      },
      ItemPropertiesLocked: {
        collection: "u32",
        item: "u32",
        lockMetadata: "bool",
        lockAttributes: "bool"
      },
      CollectionLocked: {
        collection: "u32"
      },
      OwnerChanged: {
        collection: "u32",
        newOwner: "AccountId32"
      },
      TeamChanged: {
        collection: "u32",
        issuer: "Option<AccountId32>",
        admin: "Option<AccountId32>",
        freezer: "Option<AccountId32>"
      },
      TransferApproved: {
        collection: "u32",
        item: "u32",
        owner: "AccountId32",
        delegate: "AccountId32",
        deadline: "Option<u32>"
      },
      ApprovalCancelled: {
        collection: "u32",
        item: "u32",
        owner: "AccountId32",
        delegate: "AccountId32"
      },
      AllApprovalsCancelled: {
        collection: "u32",
        item: "u32",
        owner: "AccountId32"
      },
      CollectionConfigChanged: {
        collection: "u32"
      },
      CollectionMetadataSet: {
        collection: "u32",
        data: "Bytes"
      },
      CollectionMetadataCleared: {
        collection: "u32"
      },
      ItemMetadataSet: {
        collection: "u32",
        item: "u32",
        data: "Bytes"
      },
      ItemMetadataCleared: {
        collection: "u32",
        item: "u32"
      },
      Redeposited: {
        collection: "u32",
        successfulItems: "Vec<u32>"
      },
      AttributeSet: {
        collection: "u32",
        maybeItem: "Option<u32>",
        key: "Bytes",
        value: "Bytes",
        namespace: "PalletNftsAttributeNamespace"
      },
      AttributeCleared: {
        collection: "u32",
        maybeItem: "Option<u32>",
        key: "Bytes",
        namespace: "PalletNftsAttributeNamespace"
      },
      ItemAttributesApprovalAdded: {
        collection: "u32",
        item: "u32",
        delegate: "AccountId32"
      },
      ItemAttributesApprovalRemoved: {
        collection: "u32",
        item: "u32",
        delegate: "AccountId32"
      },
      OwnershipAcceptanceChanged: {
        who: "AccountId32",
        maybeCollection: "Option<u32>"
      },
      CollectionMaxSupplySet: {
        collection: "u32",
        maxSupply: "u32"
      },
      CollectionMintSettingsUpdated: {
        collection: "u32"
      },
      NextCollectionIdIncremented: {
        nextId: "Option<u32>"
      },
      ItemPriceSet: {
        collection: "u32",
        item: "u32",
        price: "u128",
        whitelistedBuyer: "Option<AccountId32>"
      },
      ItemPriceRemoved: {
        collection: "u32",
        item: "u32"
      },
      ItemBought: {
        collection: "u32",
        item: "u32",
        price: "u128",
        seller: "AccountId32",
        buyer: "AccountId32"
      },
      TipSent: {
        collection: "u32",
        item: "u32",
        sender: "AccountId32",
        receiver: "AccountId32",
        amount: "u128"
      },
      SwapCreated: {
        offeredCollection: "u32",
        offeredItem: "u32",
        desiredCollection: "u32",
        desiredItem: "Option<u32>",
        price: "Option<PalletNftsPriceWithDirection>",
        deadline: "u32"
      },
      SwapCancelled: {
        offeredCollection: "u32",
        offeredItem: "u32",
        desiredCollection: "u32",
        desiredItem: "Option<u32>",
        price: "Option<PalletNftsPriceWithDirection>",
        deadline: "u32"
      },
      SwapClaimed: {
        sentCollection: "u32",
        sentItem: "u32",
        sentItemOwner: "AccountId32",
        receivedCollection: "u32",
        receivedItem: "u32",
        receivedItemOwner: "AccountId32",
        price: "Option<PalletNftsPriceWithDirection>",
        deadline: "u32"
      },
      PreSignedAttributesSet: {
        collection: "u32",
        item: "u32",
        namespace: "PalletNftsAttributeNamespace"
      },
      PalletAttributeSet: {
        collection: "u32",
        item: "Option<u32>",
        attribute: "PalletNftsPalletAttributes",
        value: "Bytes"
      }
    }
  },
  /**
   * Lookup160: pallet_nfts::types::AttributeNamespace<sp_core::crypto::AccountId32>
   **/
  PalletNftsAttributeNamespace: {
    _enum: {
      Pallet: "Null",
      CollectionOwner: "Null",
      ItemOwner: "Null",
      Account: "AccountId32"
    }
  },
  /**
   * Lookup162: pallet_nfts::types::PriceWithDirection<Amount>
   **/
  PalletNftsPriceWithDirection: {
    amount: "u128",
    direction: "PalletNftsPriceDirection"
  },
  /**
   * Lookup163: pallet_nfts::types::PriceDirection
   **/
  PalletNftsPriceDirection: {
    _enum: ["Send", "Receive"]
  },
  /**
   * Lookup164: pallet_nfts::types::PalletAttributes<CollectionId>
   **/
  PalletNftsPalletAttributes: {
    _enum: {
      UsedToClaim: "u32",
      TransferDisabled: "Null"
    }
  },
  /**
   * Lookup165: frame_system::Phase
   **/
  FrameSystemPhase: {
    _enum: {
      ApplyExtrinsic: "u32",
      Finalization: "Null",
      Initialization: "Null"
    }
  },
  /**
   * Lookup168: frame_system::LastRuntimeUpgradeInfo
   **/
  FrameSystemLastRuntimeUpgradeInfo: {
    specVersion: "Compact<u32>",
    specName: "Text"
  },
  /**
   * Lookup170: frame_system::CodeUpgradeAuthorization<T>
   **/
  FrameSystemCodeUpgradeAuthorization: {
    codeHash: "H256",
    checkVersion: "bool"
  },
  /**
   * Lookup171: frame_system::pallet::Call<T>
   **/
  FrameSystemCall: {
    _enum: {
      remark: {
        remark: "Bytes"
      },
      set_heap_pages: {
        pages: "u64"
      },
      set_code: {
        code: "Bytes"
      },
      set_code_without_checks: {
        code: "Bytes"
      },
      set_storage: {
        items: "Vec<(Bytes,Bytes)>"
      },
      kill_storage: {
        _alias: {
          keys_: "keys"
        },
        keys_: "Vec<Bytes>"
      },
      kill_prefix: {
        prefix: "Bytes",
        subkeys: "u32"
      },
      remark_with_event: {
        remark: "Bytes"
      },
      __Unused8: "Null",
      authorize_upgrade: {
        codeHash: "H256"
      },
      authorize_upgrade_without_checks: {
        codeHash: "H256"
      },
      apply_authorized_upgrade: {
        code: "Bytes"
      }
    }
  },
  /**
   * Lookup174: frame_system::limits::BlockWeights
   **/
  FrameSystemLimitsBlockWeights: {
    baseBlock: "SpWeightsWeightV2Weight",
    maxBlock: "SpWeightsWeightV2Weight",
    perClass: "FrameSupportDispatchPerDispatchClassWeightsPerClass"
  },
  /**
   * Lookup175: frame_support::dispatch::PerDispatchClass<frame_system::limits::WeightsPerClass>
   **/
  FrameSupportDispatchPerDispatchClassWeightsPerClass: {
    normal: "FrameSystemLimitsWeightsPerClass",
    operational: "FrameSystemLimitsWeightsPerClass",
    mandatory: "FrameSystemLimitsWeightsPerClass"
  },
  /**
   * Lookup176: frame_system::limits::WeightsPerClass
   **/
  FrameSystemLimitsWeightsPerClass: {
    baseExtrinsic: "SpWeightsWeightV2Weight",
    maxExtrinsic: "Option<SpWeightsWeightV2Weight>",
    maxTotal: "Option<SpWeightsWeightV2Weight>",
    reserved: "Option<SpWeightsWeightV2Weight>"
  },
  /**
   * Lookup178: frame_system::limits::BlockLength
   **/
  FrameSystemLimitsBlockLength: {
    max: "FrameSupportDispatchPerDispatchClassU32"
  },
  /**
   * Lookup179: frame_support::dispatch::PerDispatchClass<T>
   **/
  FrameSupportDispatchPerDispatchClassU32: {
    normal: "u32",
    operational: "u32",
    mandatory: "u32"
  },
  /**
   * Lookup180: sp_weights::RuntimeDbWeight
   **/
  SpWeightsRuntimeDbWeight: {
    read: "u64",
    write: "u64"
  },
  /**
   * Lookup181: sp_version::RuntimeVersion
   **/
  SpVersionRuntimeVersion: {
    specName: "Text",
    implName: "Text",
    authoringVersion: "u32",
    specVersion: "u32",
    implVersion: "u32",
    apis: "Vec<([u8;8],u32)>",
    transactionVersion: "u32",
    stateVersion: "u8"
  },
  /**
   * Lookup186: frame_system::pallet::Error<T>
   **/
  FrameSystemError: {
    _enum: [
      "InvalidSpecName",
      "SpecVersionNeedsToIncrease",
      "FailedToExtractRuntimeVersion",
      "NonDefaultComposite",
      "NonZeroRefCount",
      "CallFiltered",
      "MultiBlockMigrationsOngoing",
      "NothingAuthorized",
      "Unauthorized"
    ]
  },
  /**
   * Lookup188: cumulus_pallet_parachain_system::unincluded_segment::Ancestor<primitive_types::H256>
   **/
  CumulusPalletParachainSystemUnincludedSegmentAncestor: {
    usedBandwidth: "CumulusPalletParachainSystemUnincludedSegmentUsedBandwidth",
    paraHeadHash: "Option<H256>",
    consumedGoAheadSignal: "Option<PolkadotPrimitivesV6UpgradeGoAhead>"
  },
  /**
   * Lookup189: cumulus_pallet_parachain_system::unincluded_segment::UsedBandwidth
   **/
  CumulusPalletParachainSystemUnincludedSegmentUsedBandwidth: {
    umpMsgCount: "u32",
    umpTotalBytes: "u32",
    hrmpOutgoing: "BTreeMap<u32, CumulusPalletParachainSystemUnincludedSegmentHrmpChannelUpdate>"
  },
  /**
   * Lookup191: cumulus_pallet_parachain_system::unincluded_segment::HrmpChannelUpdate
   **/
  CumulusPalletParachainSystemUnincludedSegmentHrmpChannelUpdate: {
    msgCount: "u32",
    totalBytes: "u32"
  },
  /**
   * Lookup196: polkadot_primitives::v6::UpgradeGoAhead
   **/
  PolkadotPrimitivesV6UpgradeGoAhead: {
    _enum: ["Abort", "GoAhead"]
  },
  /**
   * Lookup197: cumulus_pallet_parachain_system::unincluded_segment::SegmentTracker<primitive_types::H256>
   **/
  CumulusPalletParachainSystemUnincludedSegmentSegmentTracker: {
    usedBandwidth: "CumulusPalletParachainSystemUnincludedSegmentUsedBandwidth",
    hrmpWatermark: "Option<u32>",
    consumedGoAheadSignal: "Option<PolkadotPrimitivesV6UpgradeGoAhead>"
  },
  /**
   * Lookup198: polkadot_primitives::v6::PersistedValidationData<primitive_types::H256, N>
   **/
  PolkadotPrimitivesV6PersistedValidationData: {
    parentHead: "Bytes",
    relayParentNumber: "u32",
    relayParentStorageRoot: "H256",
    maxPovSize: "u32"
  },
  /**
   * Lookup201: polkadot_primitives::v6::UpgradeRestriction
   **/
  PolkadotPrimitivesV6UpgradeRestriction: {
    _enum: ["Present"]
  },
  /**
   * Lookup202: sp_trie::storage_proof::StorageProof
   **/
  SpTrieStorageProof: {
    trieNodes: "BTreeSet<Bytes>"
  },
  /**
   * Lookup204: cumulus_pallet_parachain_system::relay_state_snapshot::MessagingStateSnapshot
   **/
  CumulusPalletParachainSystemRelayStateSnapshotMessagingStateSnapshot: {
    dmqMqcHead: "H256",
    relayDispatchQueueRemainingCapacity:
      "CumulusPalletParachainSystemRelayStateSnapshotRelayDispatchQueueRemainingCapacity",
    ingressChannels: "Vec<(u32,PolkadotPrimitivesV6AbridgedHrmpChannel)>",
    egressChannels: "Vec<(u32,PolkadotPrimitivesV6AbridgedHrmpChannel)>"
  },
  /**
   * Lookup205: cumulus_pallet_parachain_system::relay_state_snapshot::RelayDispatchQueueRemainingCapacity
   **/
  CumulusPalletParachainSystemRelayStateSnapshotRelayDispatchQueueRemainingCapacity: {
    remainingCount: "u32",
    remainingSize: "u32"
  },
  /**
   * Lookup208: polkadot_primitives::v6::AbridgedHrmpChannel
   **/
  PolkadotPrimitivesV6AbridgedHrmpChannel: {
    maxCapacity: "u32",
    maxTotalSize: "u32",
    maxMessageSize: "u32",
    msgCount: "u32",
    totalSize: "u32",
    mqcHead: "Option<H256>"
  },
  /**
   * Lookup209: polkadot_primitives::v6::AbridgedHostConfiguration
   **/
  PolkadotPrimitivesV6AbridgedHostConfiguration: {
    maxCodeSize: "u32",
    maxHeadDataSize: "u32",
    maxUpwardQueueCount: "u32",
    maxUpwardQueueSize: "u32",
    maxUpwardMessageSize: "u32",
    maxUpwardMessageNumPerCandidate: "u32",
    hrmpMaxMessageNumPerCandidate: "u32",
    validationUpgradeCooldown: "u32",
    validationUpgradeDelay: "u32",
    asyncBackingParams: "PolkadotPrimitivesV6AsyncBackingAsyncBackingParams"
  },
  /**
   * Lookup210: polkadot_primitives::v6::async_backing::AsyncBackingParams
   **/
  PolkadotPrimitivesV6AsyncBackingAsyncBackingParams: {
    maxCandidateDepth: "u32",
    allowedAncestryLen: "u32"
  },
  /**
   * Lookup216: polkadot_core_primitives::OutboundHrmpMessage<polkadot_parachain_primitives::primitives::Id>
   **/
  PolkadotCorePrimitivesOutboundHrmpMessage: {
    recipient: "u32",
    data: "Bytes"
  },
  /**
   * Lookup218: cumulus_pallet_parachain_system::pallet::Call<T>
   **/
  CumulusPalletParachainSystemCall: {
    _enum: {
      set_validation_data: {
        data: "CumulusPrimitivesParachainInherentParachainInherentData"
      },
      sudo_send_upward_message: {
        message: "Bytes"
      },
      authorize_upgrade: {
        codeHash: "H256",
        checkVersion: "bool"
      },
      enact_authorized_upgrade: {
        code: "Bytes"
      }
    }
  },
  /**
   * Lookup219: cumulus_primitives_parachain_inherent::ParachainInherentData
   **/
  CumulusPrimitivesParachainInherentParachainInherentData: {
    validationData: "PolkadotPrimitivesV6PersistedValidationData",
    relayChainState: "SpTrieStorageProof",
    downwardMessages: "Vec<PolkadotCorePrimitivesInboundDownwardMessage>",
    horizontalMessages: "BTreeMap<u32, Vec<PolkadotCorePrimitivesInboundHrmpMessage>>"
  },
  /**
   * Lookup221: polkadot_core_primitives::InboundDownwardMessage<BlockNumber>
   **/
  PolkadotCorePrimitivesInboundDownwardMessage: {
    sentAt: "u32",
    msg: "Bytes"
  },
  /**
   * Lookup224: polkadot_core_primitives::InboundHrmpMessage<BlockNumber>
   **/
  PolkadotCorePrimitivesInboundHrmpMessage: {
    sentAt: "u32",
    data: "Bytes"
  },
  /**
   * Lookup227: cumulus_pallet_parachain_system::pallet::Error<T>
   **/
  CumulusPalletParachainSystemError: {
    _enum: [
      "OverlappingUpgrades",
      "ProhibitedByPolkadot",
      "TooBig",
      "ValidationDataNotAvailable",
      "HostConfigurationNotAvailable",
      "NotScheduled",
      "NothingAuthorized",
      "Unauthorized"
    ]
  },
  /**
   * Lookup228: pallet_timestamp::pallet::Call<T>
   **/
  PalletTimestampCall: {
    _enum: {
      set: {
        now: "Compact<u64>"
      }
    }
  },
  /**
   * Lookup229: staging_parachain_info::pallet::Call<T>
   **/
  StagingParachainInfoCall: "Null",
  /**
   * Lookup231: pallet_balances::types::BalanceLock<Balance>
   **/
  PalletBalancesBalanceLock: {
    id: "[u8;8]",
    amount: "u128",
    reasons: "PalletBalancesReasons"
  },
  /**
   * Lookup232: pallet_balances::types::Reasons
   **/
  PalletBalancesReasons: {
    _enum: ["Fee", "Misc", "All"]
  },
  /**
   * Lookup235: pallet_balances::types::ReserveData<ReserveIdentifier, Balance>
   **/
  PalletBalancesReserveData: {
    id: "[u8;8]",
    amount: "u128"
  },
  /**
   * Lookup239: storage_hub_runtime::RuntimeHoldReason
   **/
  StorageHubRuntimeRuntimeHoldReason: {
    _enum: {
      __Unused0: "Null",
      __Unused1: "Null",
      __Unused2: "Null",
      __Unused3: "Null",
      __Unused4: "Null",
      __Unused5: "Null",
      __Unused6: "Null",
      __Unused7: "Null",
      __Unused8: "Null",
      __Unused9: "Null",
      __Unused10: "Null",
      __Unused11: "Null",
      __Unused12: "Null",
      __Unused13: "Null",
      __Unused14: "Null",
      __Unused15: "Null",
      __Unused16: "Null",
      __Unused17: "Null",
      __Unused18: "Null",
      __Unused19: "Null",
      __Unused20: "Null",
      __Unused21: "Null",
      __Unused22: "Null",
      __Unused23: "Null",
      __Unused24: "Null",
      __Unused25: "Null",
      __Unused26: "Null",
      __Unused27: "Null",
      __Unused28: "Null",
      __Unused29: "Null",
      __Unused30: "Null",
      __Unused31: "Null",
      __Unused32: "Null",
      __Unused33: "Null",
      __Unused34: "Null",
      __Unused35: "Null",
      __Unused36: "Null",
      __Unused37: "Null",
      __Unused38: "Null",
      __Unused39: "Null",
      Providers: "PalletStorageProvidersHoldReason",
      __Unused41: "Null",
      __Unused42: "Null",
      __Unused43: "Null",
      PaymentStreams: "PalletPaymentStreamsHoldReason"
    }
  },
  /**
   * Lookup240: pallet_storage_providers::pallet::HoldReason
   **/
  PalletStorageProvidersHoldReason: {
    _enum: ["StorageProviderDeposit", "BucketDeposit"]
  },
  /**
   * Lookup241: pallet_payment_streams::pallet::HoldReason
   **/
  PalletPaymentStreamsHoldReason: {
    _enum: ["PaymentStreamDeposit"]
  },
  /**
   * Lookup244: pallet_balances::types::IdAmount<Id, Balance>
   **/
  PalletBalancesIdAmount: {
    id: "Null",
    amount: "u128"
  },
  /**
   * Lookup246: pallet_balances::pallet::Call<T, I>
   **/
  PalletBalancesCall: {
    _enum: {
      transfer_allow_death: {
        dest: "MultiAddress",
        value: "Compact<u128>"
      },
      __Unused1: "Null",
      force_transfer: {
        source: "MultiAddress",
        dest: "MultiAddress",
        value: "Compact<u128>"
      },
      transfer_keep_alive: {
        dest: "MultiAddress",
        value: "Compact<u128>"
      },
      transfer_all: {
        dest: "MultiAddress",
        keepAlive: "bool"
      },
      force_unreserve: {
        who: "MultiAddress",
        amount: "u128"
      },
      upgrade_accounts: {
        who: "Vec<AccountId32>"
      },
      __Unused7: "Null",
      force_set_balance: {
        who: "MultiAddress",
        newFree: "Compact<u128>"
      },
      force_adjust_total_issuance: {
        direction: "PalletBalancesAdjustmentDirection",
        delta: "Compact<u128>"
      }
    }
  },
  /**
   * Lookup249: pallet_balances::types::AdjustmentDirection
   **/
  PalletBalancesAdjustmentDirection: {
    _enum: ["Increase", "Decrease"]
  },
  /**
   * Lookup250: pallet_balances::pallet::Error<T, I>
   **/
  PalletBalancesError: {
    _enum: [
      "VestingBalance",
      "LiquidityRestrictions",
      "InsufficientBalance",
      "ExistentialDeposit",
      "Expendability",
      "ExistingVestingSchedule",
      "DeadAccount",
      "TooManyReserves",
      "TooManyHolds",
      "TooManyFreezes",
      "IssuanceDeactivated",
      "DeltaZero"
    ]
  },
  /**
   * Lookup251: pallet_transaction_payment::Releases
   **/
  PalletTransactionPaymentReleases: {
    _enum: ["V1Ancient", "V2"]
  },
  /**
   * Lookup252: pallet_sudo::pallet::Call<T>
   **/
  PalletSudoCall: {
    _enum: {
      sudo: {
        call: "Call"
      },
      sudo_unchecked_weight: {
        call: "Call",
        weight: "SpWeightsWeightV2Weight"
      },
      set_key: {
        _alias: {
          new_: "new"
        },
        new_: "MultiAddress"
      },
      sudo_as: {
        who: "MultiAddress",
        call: "Call"
      },
      remove_key: "Null"
    }
  },
  /**
   * Lookup254: pallet_collator_selection::pallet::Call<T>
   **/
  PalletCollatorSelectionCall: {
    _enum: {
      set_invulnerables: {
        _alias: {
          new_: "new"
        },
        new_: "Vec<AccountId32>"
      },
      set_desired_candidates: {
        max: "u32"
      },
      set_candidacy_bond: {
        bond: "u128"
      },
      register_as_candidate: "Null",
      leave_intent: "Null",
      add_invulnerable: {
        who: "AccountId32"
      },
      remove_invulnerable: {
        who: "AccountId32"
      },
      update_bond: {
        newDeposit: "u128"
      },
      take_candidate_slot: {
        deposit: "u128",
        target: "AccountId32"
      }
    }
  },
  /**
   * Lookup255: pallet_session::pallet::Call<T>
   **/
  PalletSessionCall: {
    _enum: {
      set_keys: {
        _alias: {
          keys_: "keys"
        },
        keys_: "StorageHubRuntimeSessionKeys",
        proof: "Bytes"
      },
      purge_keys: "Null"
    }
  },
  /**
   * Lookup256: storage_hub_runtime::SessionKeys
   **/
  StorageHubRuntimeSessionKeys: {
    aura: "SpConsensusAuraSr25519AppSr25519Public"
  },
  /**
   * Lookup257: sp_consensus_aura::sr25519::app_sr25519::Public
   **/
  SpConsensusAuraSr25519AppSr25519Public: "SpCoreSr25519Public",
  /**
   * Lookup258: sp_core::sr25519::Public
   **/
  SpCoreSr25519Public: "[u8;32]",
  /**
   * Lookup259: cumulus_pallet_xcmp_queue::pallet::Call<T>
   **/
  CumulusPalletXcmpQueueCall: {
    _enum: {
      __Unused0: "Null",
      suspend_xcm_execution: "Null",
      resume_xcm_execution: "Null",
      update_suspend_threshold: {
        _alias: {
          new_: "new"
        },
        new_: "u32"
      },
      update_drop_threshold: {
        _alias: {
          new_: "new"
        },
        new_: "u32"
      },
      update_resume_threshold: {
        _alias: {
          new_: "new"
        },
        new_: "u32"
      }
    }
  },
  /**
   * Lookup260: pallet_xcm::pallet::Call<T>
   **/
  PalletXcmCall: {
    _enum: {
      send: {
        dest: "XcmVersionedLocation",
        message: "XcmVersionedXcm"
      },
      teleport_assets: {
        dest: "XcmVersionedLocation",
        beneficiary: "XcmVersionedLocation",
        assets: "XcmVersionedAssets",
        feeAssetItem: "u32"
      },
      reserve_transfer_assets: {
        dest: "XcmVersionedLocation",
        beneficiary: "XcmVersionedLocation",
        assets: "XcmVersionedAssets",
        feeAssetItem: "u32"
      },
      execute: {
        message: "XcmVersionedXcm",
        maxWeight: "SpWeightsWeightV2Weight"
      },
      force_xcm_version: {
        location: "StagingXcmV4Location",
        version: "u32"
      },
      force_default_xcm_version: {
        maybeXcmVersion: "Option<u32>"
      },
      force_subscribe_version_notify: {
        location: "XcmVersionedLocation"
      },
      force_unsubscribe_version_notify: {
        location: "XcmVersionedLocation"
      },
      limited_reserve_transfer_assets: {
        dest: "XcmVersionedLocation",
        beneficiary: "XcmVersionedLocation",
        assets: "XcmVersionedAssets",
        feeAssetItem: "u32",
        weightLimit: "XcmV3WeightLimit"
      },
      limited_teleport_assets: {
        dest: "XcmVersionedLocation",
        beneficiary: "XcmVersionedLocation",
        assets: "XcmVersionedAssets",
        feeAssetItem: "u32",
        weightLimit: "XcmV3WeightLimit"
      },
      force_suspension: {
        suspended: "bool"
      },
      transfer_assets: {
        dest: "XcmVersionedLocation",
        beneficiary: "XcmVersionedLocation",
        assets: "XcmVersionedAssets",
        feeAssetItem: "u32",
        weightLimit: "XcmV3WeightLimit"
      },
      claim_assets: {
        assets: "XcmVersionedAssets",
        beneficiary: "XcmVersionedLocation"
      }
    }
  },
  /**
   * Lookup261: xcm::VersionedXcm<RuntimeCall>
   **/
  XcmVersionedXcm: {
    _enum: {
      __Unused0: "Null",
      __Unused1: "Null",
      V2: "XcmV2Xcm",
      V3: "XcmV3Xcm",
      V4: "StagingXcmV4Xcm"
    }
  },
  /**
   * Lookup262: xcm::v2::Xcm<RuntimeCall>
   **/
  XcmV2Xcm: "Vec<XcmV2Instruction>",
  /**
   * Lookup264: xcm::v2::Instruction<RuntimeCall>
   **/
  XcmV2Instruction: {
    _enum: {
      WithdrawAsset: "XcmV2MultiassetMultiAssets",
      ReserveAssetDeposited: "XcmV2MultiassetMultiAssets",
      ReceiveTeleportedAsset: "XcmV2MultiassetMultiAssets",
      QueryResponse: {
        queryId: "Compact<u64>",
        response: "XcmV2Response",
        maxWeight: "Compact<u64>"
      },
      TransferAsset: {
        assets: "XcmV2MultiassetMultiAssets",
        beneficiary: "XcmV2MultiLocation"
      },
      TransferReserveAsset: {
        assets: "XcmV2MultiassetMultiAssets",
        dest: "XcmV2MultiLocation",
        xcm: "XcmV2Xcm"
      },
      Transact: {
        originType: "XcmV2OriginKind",
        requireWeightAtMost: "Compact<u64>",
        call: "XcmDoubleEncoded"
      },
      HrmpNewChannelOpenRequest: {
        sender: "Compact<u32>",
        maxMessageSize: "Compact<u32>",
        maxCapacity: "Compact<u32>"
      },
      HrmpChannelAccepted: {
        recipient: "Compact<u32>"
      },
      HrmpChannelClosing: {
        initiator: "Compact<u32>",
        sender: "Compact<u32>",
        recipient: "Compact<u32>"
      },
      ClearOrigin: "Null",
      DescendOrigin: "XcmV2MultilocationJunctions",
      ReportError: {
        queryId: "Compact<u64>",
        dest: "XcmV2MultiLocation",
        maxResponseWeight: "Compact<u64>"
      },
      DepositAsset: {
        assets: "XcmV2MultiassetMultiAssetFilter",
        maxAssets: "Compact<u32>",
        beneficiary: "XcmV2MultiLocation"
      },
      DepositReserveAsset: {
        assets: "XcmV2MultiassetMultiAssetFilter",
        maxAssets: "Compact<u32>",
        dest: "XcmV2MultiLocation",
        xcm: "XcmV2Xcm"
      },
      ExchangeAsset: {
        give: "XcmV2MultiassetMultiAssetFilter",
        receive: "XcmV2MultiassetMultiAssets"
      },
      InitiateReserveWithdraw: {
        assets: "XcmV2MultiassetMultiAssetFilter",
        reserve: "XcmV2MultiLocation",
        xcm: "XcmV2Xcm"
      },
      InitiateTeleport: {
        assets: "XcmV2MultiassetMultiAssetFilter",
        dest: "XcmV2MultiLocation",
        xcm: "XcmV2Xcm"
      },
      QueryHolding: {
        queryId: "Compact<u64>",
        dest: "XcmV2MultiLocation",
        assets: "XcmV2MultiassetMultiAssetFilter",
        maxResponseWeight: "Compact<u64>"
      },
      BuyExecution: {
        fees: "XcmV2MultiAsset",
        weightLimit: "XcmV2WeightLimit"
      },
      RefundSurplus: "Null",
      SetErrorHandler: "XcmV2Xcm",
      SetAppendix: "XcmV2Xcm",
      ClearError: "Null",
      ClaimAsset: {
        assets: "XcmV2MultiassetMultiAssets",
        ticket: "XcmV2MultiLocation"
      },
      Trap: "Compact<u64>",
      SubscribeVersion: {
        queryId: "Compact<u64>",
        maxResponseWeight: "Compact<u64>"
      },
      UnsubscribeVersion: "Null"
    }
  },
  /**
   * Lookup265: xcm::v2::Response
   **/
  XcmV2Response: {
    _enum: {
      Null: "Null",
      Assets: "XcmV2MultiassetMultiAssets",
      ExecutionResult: "Option<(u32,XcmV2TraitsError)>",
      Version: "u32"
    }
  },
  /**
   * Lookup268: xcm::v2::traits::Error
   **/
  XcmV2TraitsError: {
    _enum: {
      Overflow: "Null",
      Unimplemented: "Null",
      UntrustedReserveLocation: "Null",
      UntrustedTeleportLocation: "Null",
      MultiLocationFull: "Null",
      MultiLocationNotInvertible: "Null",
      BadOrigin: "Null",
      InvalidLocation: "Null",
      AssetNotFound: "Null",
      FailedToTransactAsset: "Null",
      NotWithdrawable: "Null",
      LocationCannotHold: "Null",
      ExceedsMaxMessageSize: "Null",
      DestinationUnsupported: "Null",
      Transport: "Null",
      Unroutable: "Null",
      UnknownClaim: "Null",
      FailedToDecode: "Null",
      MaxWeightInvalid: "Null",
      NotHoldingFees: "Null",
      TooExpensive: "Null",
      Trap: "u64",
      UnhandledXcmVersion: "Null",
      WeightLimitReached: "u64",
      Barrier: "Null",
      WeightNotComputable: "Null"
    }
  },
  /**
   * Lookup269: xcm::v2::multiasset::MultiAssetFilter
   **/
  XcmV2MultiassetMultiAssetFilter: {
    _enum: {
      Definite: "XcmV2MultiassetMultiAssets",
      Wild: "XcmV2MultiassetWildMultiAsset"
    }
  },
  /**
   * Lookup270: xcm::v2::multiasset::WildMultiAsset
   **/
  XcmV2MultiassetWildMultiAsset: {
    _enum: {
      All: "Null",
      AllOf: {
        id: "XcmV2MultiassetAssetId",
        fun: "XcmV2MultiassetWildFungibility"
      }
    }
  },
  /**
   * Lookup271: xcm::v2::multiasset::WildFungibility
   **/
  XcmV2MultiassetWildFungibility: {
    _enum: ["Fungible", "NonFungible"]
  },
  /**
   * Lookup272: xcm::v2::WeightLimit
   **/
  XcmV2WeightLimit: {
    _enum: {
      Unlimited: "Null",
      Limited: "Compact<u64>"
    }
  },
  /**
   * Lookup273: xcm::v3::Xcm<Call>
   **/
  XcmV3Xcm: "Vec<XcmV3Instruction>",
  /**
   * Lookup275: xcm::v3::Instruction<Call>
   **/
  XcmV3Instruction: {
    _enum: {
      WithdrawAsset: "XcmV3MultiassetMultiAssets",
      ReserveAssetDeposited: "XcmV3MultiassetMultiAssets",
      ReceiveTeleportedAsset: "XcmV3MultiassetMultiAssets",
      QueryResponse: {
        queryId: "Compact<u64>",
        response: "XcmV3Response",
        maxWeight: "SpWeightsWeightV2Weight",
        querier: "Option<StagingXcmV3MultiLocation>"
      },
      TransferAsset: {
        assets: "XcmV3MultiassetMultiAssets",
        beneficiary: "StagingXcmV3MultiLocation"
      },
      TransferReserveAsset: {
        assets: "XcmV3MultiassetMultiAssets",
        dest: "StagingXcmV3MultiLocation",
        xcm: "XcmV3Xcm"
      },
      Transact: {
        originKind: "XcmV2OriginKind",
        requireWeightAtMost: "SpWeightsWeightV2Weight",
        call: "XcmDoubleEncoded"
      },
      HrmpNewChannelOpenRequest: {
        sender: "Compact<u32>",
        maxMessageSize: "Compact<u32>",
        maxCapacity: "Compact<u32>"
      },
      HrmpChannelAccepted: {
        recipient: "Compact<u32>"
      },
      HrmpChannelClosing: {
        initiator: "Compact<u32>",
        sender: "Compact<u32>",
        recipient: "Compact<u32>"
      },
      ClearOrigin: "Null",
      DescendOrigin: "XcmV3Junctions",
      ReportError: "XcmV3QueryResponseInfo",
      DepositAsset: {
        assets: "XcmV3MultiassetMultiAssetFilter",
        beneficiary: "StagingXcmV3MultiLocation"
      },
      DepositReserveAsset: {
        assets: "XcmV3MultiassetMultiAssetFilter",
        dest: "StagingXcmV3MultiLocation",
        xcm: "XcmV3Xcm"
      },
      ExchangeAsset: {
        give: "XcmV3MultiassetMultiAssetFilter",
        want: "XcmV3MultiassetMultiAssets",
        maximal: "bool"
      },
      InitiateReserveWithdraw: {
        assets: "XcmV3MultiassetMultiAssetFilter",
        reserve: "StagingXcmV3MultiLocation",
        xcm: "XcmV3Xcm"
      },
      InitiateTeleport: {
        assets: "XcmV3MultiassetMultiAssetFilter",
        dest: "StagingXcmV3MultiLocation",
        xcm: "XcmV3Xcm"
      },
      ReportHolding: {
        responseInfo: "XcmV3QueryResponseInfo",
        assets: "XcmV3MultiassetMultiAssetFilter"
      },
      BuyExecution: {
        fees: "XcmV3MultiAsset",
        weightLimit: "XcmV3WeightLimit"
      },
      RefundSurplus: "Null",
      SetErrorHandler: "XcmV3Xcm",
      SetAppendix: "XcmV3Xcm",
      ClearError: "Null",
      ClaimAsset: {
        assets: "XcmV3MultiassetMultiAssets",
        ticket: "StagingXcmV3MultiLocation"
      },
      Trap: "Compact<u64>",
      SubscribeVersion: {
        queryId: "Compact<u64>",
        maxResponseWeight: "SpWeightsWeightV2Weight"
      },
      UnsubscribeVersion: "Null",
      BurnAsset: "XcmV3MultiassetMultiAssets",
      ExpectAsset: "XcmV3MultiassetMultiAssets",
      ExpectOrigin: "Option<StagingXcmV3MultiLocation>",
      ExpectError: "Option<(u32,XcmV3TraitsError)>",
      ExpectTransactStatus: "XcmV3MaybeErrorCode",
      QueryPallet: {
        moduleName: "Bytes",
        responseInfo: "XcmV3QueryResponseInfo"
      },
      ExpectPallet: {
        index: "Compact<u32>",
        name: "Bytes",
        moduleName: "Bytes",
        crateMajor: "Compact<u32>",
        minCrateMinor: "Compact<u32>"
      },
      ReportTransactStatus: "XcmV3QueryResponseInfo",
      ClearTransactStatus: "Null",
      UniversalOrigin: "XcmV3Junction",
      ExportMessage: {
        network: "XcmV3JunctionNetworkId",
        destination: "XcmV3Junctions",
        xcm: "XcmV3Xcm"
      },
      LockAsset: {
        asset: "XcmV3MultiAsset",
        unlocker: "StagingXcmV3MultiLocation"
      },
      UnlockAsset: {
        asset: "XcmV3MultiAsset",
        target: "StagingXcmV3MultiLocation"
      },
      NoteUnlockable: {
        asset: "XcmV3MultiAsset",
        owner: "StagingXcmV3MultiLocation"
      },
      RequestUnlock: {
        asset: "XcmV3MultiAsset",
        locker: "StagingXcmV3MultiLocation"
      },
      SetFeesMode: {
        jitWithdraw: "bool"
      },
      SetTopic: "[u8;32]",
      ClearTopic: "Null",
      AliasOrigin: "StagingXcmV3MultiLocation",
      UnpaidExecution: {
        weightLimit: "XcmV3WeightLimit",
        checkOrigin: "Option<StagingXcmV3MultiLocation>"
      }
    }
  },
  /**
   * Lookup276: xcm::v3::Response
   **/
  XcmV3Response: {
    _enum: {
      Null: "Null",
      Assets: "XcmV3MultiassetMultiAssets",
      ExecutionResult: "Option<(u32,XcmV3TraitsError)>",
      Version: "u32",
      PalletsInfo: "Vec<XcmV3PalletInfo>",
      DispatchResult: "XcmV3MaybeErrorCode"
    }
  },
  /**
   * Lookup278: xcm::v3::PalletInfo
   **/
  XcmV3PalletInfo: {
    index: "Compact<u32>",
    name: "Bytes",
    moduleName: "Bytes",
    major: "Compact<u32>",
    minor: "Compact<u32>",
    patch: "Compact<u32>"
  },
  /**
   * Lookup282: xcm::v3::QueryResponseInfo
   **/
  XcmV3QueryResponseInfo: {
    destination: "StagingXcmV3MultiLocation",
    queryId: "Compact<u64>",
    maxWeight: "SpWeightsWeightV2Weight"
  },
  /**
   * Lookup283: xcm::v3::multiasset::MultiAssetFilter
   **/
  XcmV3MultiassetMultiAssetFilter: {
    _enum: {
      Definite: "XcmV3MultiassetMultiAssets",
      Wild: "XcmV3MultiassetWildMultiAsset"
    }
  },
  /**
   * Lookup284: xcm::v3::multiasset::WildMultiAsset
   **/
  XcmV3MultiassetWildMultiAsset: {
    _enum: {
      All: "Null",
      AllOf: {
        id: "XcmV3MultiassetAssetId",
        fun: "XcmV3MultiassetWildFungibility"
      },
      AllCounted: "Compact<u32>",
      AllOfCounted: {
        id: "XcmV3MultiassetAssetId",
        fun: "XcmV3MultiassetWildFungibility",
        count: "Compact<u32>"
      }
    }
  },
  /**
   * Lookup285: xcm::v3::multiasset::WildFungibility
   **/
  XcmV3MultiassetWildFungibility: {
    _enum: ["Fungible", "NonFungible"]
  },
  /**
   * Lookup297: cumulus_pallet_xcm::pallet::Call<T>
   **/
  CumulusPalletXcmCall: "Null",
  /**
   * Lookup298: pallet_message_queue::pallet::Call<T>
   **/
  PalletMessageQueueCall: {
    _enum: {
      reap_page: {
        messageOrigin: "CumulusPrimitivesCoreAggregateMessageOrigin",
        pageIndex: "u32"
      },
      execute_overweight: {
        messageOrigin: "CumulusPrimitivesCoreAggregateMessageOrigin",
        page: "u32",
        index: "u32",
        weightLimit: "SpWeightsWeightV2Weight"
      }
    }
  },
  /**
   * Lookup299: pallet_storage_providers::pallet::Call<T>
   **/
  PalletStorageProvidersCall: {
    _enum: {
      request_msp_sign_up: {
        capacity: "u32",
        multiaddresses: "Vec<Bytes>",
        valueProp: "PalletStorageProvidersValueProposition",
        paymentAccount: "AccountId32"
      },
      request_bsp_sign_up: {
        capacity: "u32",
        multiaddresses: "Vec<Bytes>",
        paymentAccount: "AccountId32"
      },
      confirm_sign_up: {
        providerAccount: "Option<AccountId32>"
      },
      cancel_sign_up: "Null",
      msp_sign_off: "Null",
      bsp_sign_off: "Null",
      change_capacity: {
        newCapacity: "u32"
      },
      add_value_prop: {
        newValueProp: "PalletStorageProvidersValueProposition"
      },
      force_msp_sign_up: {
        who: "AccountId32",
        mspId: "H256",
        capacity: "u32",
        multiaddresses: "Vec<Bytes>",
        valueProp: "PalletStorageProvidersValueProposition",
        paymentAccount: "AccountId32"
      },
      force_bsp_sign_up: {
        who: "AccountId32",
        bspId: "H256",
        capacity: "u32",
        multiaddresses: "Vec<Bytes>",
        paymentAccount: "AccountId32"
      },
      slash: {
        providerId: "H256"
      }
    }
  },
  /**
   * Lookup300: pallet_file_system::pallet::Call<T>
   **/
  PalletFileSystemCall: {
    _enum: {
      create_bucket: {
        mspId: "H256",
        name: "Bytes",
        private: "bool"
      },
      update_bucket_privacy: {
        bucketId: "H256",
        private: "bool"
      },
      create_and_associate_collection_with_bucket: {
        bucketId: "H256"
      },
      issue_storage_request: {
        _alias: {
          size_: "size"
        },
        bucketId: "H256",
        location: "Bytes",
        fingerprint: "H256",
        size_: "u32",
        mspId: "H256",
        peerIds: "Vec<Bytes>"
      },
      revoke_storage_request: {
        fileKey: "H256"
      },
      bsp_volunteer: {
        fileKey: "H256"
      },
      bsp_confirm_storing: {
        nonInclusionForestProof: "SpTrieStorageProofCompactProof",
        fileKeysAndProofs: "Vec<(H256,ShpFileKeyVerifierFileKeyProof)>"
      },
      bsp_request_stop_storing: {
        _alias: {
          size_: "size"
        },
        fileKey: "H256",
        bucketId: "H256",
        location: "Bytes",
        owner: "AccountId32",
        fingerprint: "H256",
        size_: "u32",
        canServe: "bool",
        inclusionForestProof: "SpTrieStorageProofCompactProof"
      },
      bsp_confirm_stop_storing: {
        fileKey: "H256",
        inclusionForestProof: "SpTrieStorageProofCompactProof"
      },
      stop_storing_for_insolvent_user: {
        _alias: {
          size_: "size"
        },
        fileKey: "H256",
        bucketId: "H256",
        location: "Bytes",
        owner: "AccountId32",
        fingerprint: "H256",
        size_: "u32",
        inclusionForestProof: "SpTrieStorageProofCompactProof"
      },
      delete_file: {
        _alias: {
          size_: "size"
        },
        bucketId: "H256",
        fileKey: "H256",
        location: "Bytes",
        size_: "u32",
        fingerprint: "H256",
        maybeInclusionForestProof: "Option<SpTrieStorageProofCompactProof>"
      },
      pending_file_deletion_request_submit_proof: {
        user: "AccountId32",
        fileKey: "H256",
        bucketId: "H256",
        forestProof: "SpTrieStorageProofCompactProof"
      },
      set_global_parameters: {
        replicationTarget: "Option<u32>",
        maximumThreshold: "Option<u32>",
        blockRangeToMaximumThreshold: "Option<u32>"
      }
    }
  },
  /**
   * Lookup305: pallet_proofs_dealer::pallet::Call<T>
   **/
  PalletProofsDealerCall: {
    _enum: {
      challenge: {
        key: "H256"
      },
      submit_proof: {
        proof: "PalletProofsDealerProof",
        provider: "Option<H256>"
      },
      force_initialise_challenge_cycle: {
        provider: "H256"
      }
    }
  },
  /**
   * Lookup306: pallet_randomness::pallet::Call<T>
   **/
  PalletRandomnessCall: {
    _enum: ["set_babe_randomness"]
  },
  /**
   * Lookup307: pallet_payment_streams::pallet::Call<T>
   **/
  PalletPaymentStreamsCall: {
    _enum: {
      create_fixed_rate_payment_stream: {
        providerId: "H256",
        userAccount: "AccountId32",
        rate: "u128"
      },
      update_fixed_rate_payment_stream: {
        providerId: "H256",
        userAccount: "AccountId32",
        newRate: "u128"
      },
      delete_fixed_rate_payment_stream: {
        providerId: "H256",
        userAccount: "AccountId32"
      },
      create_dynamic_rate_payment_stream: {
        providerId: "H256",
        userAccount: "AccountId32",
        amountProvided: "u32",
        currentPrice: "u128",
        currentAccumulatedPriceIndex: "u128"
      },
      update_dynamic_rate_payment_stream: {
        providerId: "H256",
        userAccount: "AccountId32",
        newAmountProvided: "u32",
        currentPrice: "u128"
      },
      delete_dynamic_rate_payment_stream: {
        providerId: "H256",
        userAccount: "AccountId32"
      },
      charge_payment_streams: {
        userAccount: "AccountId32"
      },
      pay_outstanding_debt: "Null"
    }
  },
  /**
   * Lookup308: pallet_bucket_nfts::pallet::Call<T>
   **/
  PalletBucketNftsCall: {
    _enum: {
      share_access: {
        recipient: "MultiAddress",
        bucket: "H256",
        itemId: "u32",
        readAccessRegex: "Option<Bytes>"
      },
      update_read_access: {
        bucket: "H256",
        itemId: "u32",
        readAccessRegex: "Option<Bytes>"
      }
    }
  },
  /**
   * Lookup310: pallet_nfts::pallet::Call<T, I>
   **/
  PalletNftsCall: {
    _enum: {
      create: {
        admin: "MultiAddress",
        config: "PalletNftsCollectionConfig"
      },
      force_create: {
        owner: "MultiAddress",
        config: "PalletNftsCollectionConfig"
      },
      destroy: {
        collection: "u32",
        witness: "PalletNftsDestroyWitness"
      },
      mint: {
        collection: "u32",
        item: "u32",
        mintTo: "MultiAddress",
        witnessData: "Option<PalletNftsMintWitness>"
      },
      force_mint: {
        collection: "u32",
        item: "u32",
        mintTo: "MultiAddress",
        itemConfig: "PalletNftsItemConfig"
      },
      burn: {
        collection: "u32",
        item: "u32"
      },
      transfer: {
        collection: "u32",
        item: "u32",
        dest: "MultiAddress"
      },
      redeposit: {
        collection: "u32",
        items: "Vec<u32>"
      },
      lock_item_transfer: {
        collection: "u32",
        item: "u32"
      },
      unlock_item_transfer: {
        collection: "u32",
        item: "u32"
      },
      lock_collection: {
        collection: "u32",
        lockSettings: "u64"
      },
      transfer_ownership: {
        collection: "u32",
        newOwner: "MultiAddress"
      },
      set_team: {
        collection: "u32",
        issuer: "Option<MultiAddress>",
        admin: "Option<MultiAddress>",
        freezer: "Option<MultiAddress>"
      },
      force_collection_owner: {
        collection: "u32",
        owner: "MultiAddress"
      },
      force_collection_config: {
        collection: "u32",
        config: "PalletNftsCollectionConfig"
      },
      approve_transfer: {
        collection: "u32",
        item: "u32",
        delegate: "MultiAddress",
        maybeDeadline: "Option<u32>"
      },
      cancel_approval: {
        collection: "u32",
        item: "u32",
        delegate: "MultiAddress"
      },
      clear_all_transfer_approvals: {
        collection: "u32",
        item: "u32"
      },
      lock_item_properties: {
        collection: "u32",
        item: "u32",
        lockMetadata: "bool",
        lockAttributes: "bool"
      },
      set_attribute: {
        collection: "u32",
        maybeItem: "Option<u32>",
        namespace: "PalletNftsAttributeNamespace",
        key: "Bytes",
        value: "Bytes"
      },
      force_set_attribute: {
        setAs: "Option<AccountId32>",
        collection: "u32",
        maybeItem: "Option<u32>",
        namespace: "PalletNftsAttributeNamespace",
        key: "Bytes",
        value: "Bytes"
      },
      clear_attribute: {
        collection: "u32",
        maybeItem: "Option<u32>",
        namespace: "PalletNftsAttributeNamespace",
        key: "Bytes"
      },
      approve_item_attributes: {
        collection: "u32",
        item: "u32",
        delegate: "MultiAddress"
      },
      cancel_item_attributes_approval: {
        collection: "u32",
        item: "u32",
        delegate: "MultiAddress",
        witness: "PalletNftsCancelAttributesApprovalWitness"
      },
      set_metadata: {
        collection: "u32",
        item: "u32",
        data: "Bytes"
      },
      clear_metadata: {
        collection: "u32",
        item: "u32"
      },
      set_collection_metadata: {
        collection: "u32",
        data: "Bytes"
      },
      clear_collection_metadata: {
        collection: "u32"
      },
      set_accept_ownership: {
        maybeCollection: "Option<u32>"
      },
      set_collection_max_supply: {
        collection: "u32",
        maxSupply: "u32"
      },
      update_mint_settings: {
        collection: "u32",
        mintSettings: "PalletNftsMintSettings"
      },
      set_price: {
        collection: "u32",
        item: "u32",
        price: "Option<u128>",
        whitelistedBuyer: "Option<MultiAddress>"
      },
      buy_item: {
        collection: "u32",
        item: "u32",
        bidPrice: "u128"
      },
      pay_tips: {
        tips: "Vec<PalletNftsItemTip>"
      },
      create_swap: {
        offeredCollection: "u32",
        offeredItem: "u32",
        desiredCollection: "u32",
        maybeDesiredItem: "Option<u32>",
        maybePrice: "Option<PalletNftsPriceWithDirection>",
        duration: "u32"
      },
      cancel_swap: {
        offeredCollection: "u32",
        offeredItem: "u32"
      },
      claim_swap: {
        sendCollection: "u32",
        sendItem: "u32",
        receiveCollection: "u32",
        receiveItem: "u32",
        witnessPrice: "Option<PalletNftsPriceWithDirection>"
      },
      mint_pre_signed: {
        mintData: "PalletNftsPreSignedMint",
        signature: "SpRuntimeMultiSignature",
        signer: "AccountId32"
      },
      set_attributes_pre_signed: {
        data: "PalletNftsPreSignedAttributes",
        signature: "SpRuntimeMultiSignature",
        signer: "AccountId32"
      }
    }
  },
  /**
   * Lookup311: pallet_nfts::types::CollectionConfig<Price, BlockNumber, CollectionId>
   **/
  PalletNftsCollectionConfig: {
    settings: "u64",
    maxSupply: "Option<u32>",
    mintSettings: "PalletNftsMintSettings"
  },
  /**
   * Lookup313: pallet_nfts::types::CollectionSetting
   **/
  PalletNftsCollectionSetting: {
    _enum: [
      "__Unused0",
      "TransferableItems",
      "UnlockedMetadata",
      "__Unused3",
      "UnlockedAttributes",
      "__Unused5",
      "__Unused6",
      "__Unused7",
      "UnlockedMaxSupply",
      "__Unused9",
      "__Unused10",
      "__Unused11",
      "__Unused12",
      "__Unused13",
      "__Unused14",
      "__Unused15",
      "DepositRequired"
    ]
  },
  /**
   * Lookup314: pallet_nfts::types::MintSettings<Price, BlockNumber, CollectionId>
   **/
  PalletNftsMintSettings: {
    mintType: "PalletNftsMintType",
    price: "Option<u128>",
    startBlock: "Option<u32>",
    endBlock: "Option<u32>",
    defaultItemSettings: "u64"
  },
  /**
   * Lookup315: pallet_nfts::types::MintType<CollectionId>
   **/
  PalletNftsMintType: {
    _enum: {
      Issuer: "Null",
      Public: "Null",
      HolderOf: "u32"
    }
  },
  /**
   * Lookup318: pallet_nfts::types::ItemSetting
   **/
  PalletNftsItemSetting: {
    _enum: ["__Unused0", "Transferable", "UnlockedMetadata", "__Unused3", "UnlockedAttributes"]
  },
  /**
   * Lookup319: pallet_nfts::types::DestroyWitness
   **/
  PalletNftsDestroyWitness: {
    itemMetadatas: "Compact<u32>",
    itemConfigs: "Compact<u32>",
    attributes: "Compact<u32>"
  },
  /**
   * Lookup321: pallet_nfts::types::MintWitness<ItemId, Balance>
   **/
  PalletNftsMintWitness: {
    ownedItem: "Option<u32>",
    mintPrice: "Option<u128>"
  },
  /**
   * Lookup322: pallet_nfts::types::ItemConfig
   **/
  PalletNftsItemConfig: {
    settings: "u64"
  },
  /**
   * Lookup324: pallet_nfts::types::CancelAttributesApprovalWitness
   **/
  PalletNftsCancelAttributesApprovalWitness: {
    accountAttributes: "u32"
  },
  /**
   * Lookup326: pallet_nfts::types::ItemTip<CollectionId, ItemId, sp_core::crypto::AccountId32, Amount>
   **/
  PalletNftsItemTip: {
    collection: "u32",
    item: "u32",
    receiver: "AccountId32",
    amount: "u128"
  },
  /**
   * Lookup328: pallet_nfts::types::PreSignedMint<CollectionId, ItemId, sp_core::crypto::AccountId32, Deadline, Balance>
   **/
  PalletNftsPreSignedMint: {
    collection: "u32",
    item: "u32",
    attributes: "Vec<(Bytes,Bytes)>",
    metadata: "Bytes",
    onlyAccount: "Option<AccountId32>",
    deadline: "u32",
    mintPrice: "Option<u128>"
  },
  /**
   * Lookup329: sp_runtime::MultiSignature
   **/
  SpRuntimeMultiSignature: {
    _enum: {
      Ed25519: "SpCoreEd25519Signature",
      Sr25519: "SpCoreSr25519Signature",
      Ecdsa: "SpCoreEcdsaSignature"
    }
  },
  /**
   * Lookup330: sp_core::ed25519::Signature
   **/
  SpCoreEd25519Signature: "[u8;64]",
  /**
   * Lookup332: sp_core::sr25519::Signature
   **/
  SpCoreSr25519Signature: "[u8;64]",
  /**
   * Lookup333: sp_core::ecdsa::Signature
   **/
  SpCoreEcdsaSignature: "[u8;65]",
  /**
   * Lookup335: pallet_nfts::types::PreSignedAttributes<CollectionId, ItemId, sp_core::crypto::AccountId32, Deadline>
   **/
  PalletNftsPreSignedAttributes: {
    collection: "u32",
    item: "u32",
    attributes: "Vec<(Bytes,Bytes)>",
    namespace: "PalletNftsAttributeNamespace",
    deadline: "u32"
  },
  /**
   * Lookup336: pallet_sudo::pallet::Error<T>
   **/
  PalletSudoError: {
    _enum: ["RequireSudo"]
  },
  /**
   * Lookup339: pallet_collator_selection::pallet::CandidateInfo<sp_core::crypto::AccountId32, Balance>
   **/
  PalletCollatorSelectionCandidateInfo: {
    who: "AccountId32",
    deposit: "u128"
  },
  /**
   * Lookup341: pallet_collator_selection::pallet::Error<T>
   **/
  PalletCollatorSelectionError: {
    _enum: [
      "TooManyCandidates",
      "TooFewEligibleCollators",
      "AlreadyCandidate",
      "NotCandidate",
      "TooManyInvulnerables",
      "AlreadyInvulnerable",
      "NotInvulnerable",
      "NoAssociatedValidatorId",
      "ValidatorNotRegistered",
      "InsertToCandidateListFailed",
      "RemoveFromCandidateListFailed",
      "DepositTooLow",
      "UpdateCandidateListFailed",
      "InsufficientBond",
      "TargetIsNotCandidate",
      "IdenticalDeposit",
      "InvalidUnreserve"
    ]
  },
  /**
   * Lookup345: sp_core::crypto::KeyTypeId
   **/
  SpCoreCryptoKeyTypeId: "[u8;4]",
  /**
   * Lookup346: pallet_session::pallet::Error<T>
   **/
  PalletSessionError: {
    _enum: ["InvalidProof", "NoAssociatedValidatorId", "DuplicatedKey", "NoKeys", "NoAccount"]
  },
  /**
   * Lookup355: cumulus_pallet_xcmp_queue::OutboundChannelDetails
   **/
  CumulusPalletXcmpQueueOutboundChannelDetails: {
    recipient: "u32",
    state: "CumulusPalletXcmpQueueOutboundState",
    signalsExist: "bool",
    firstIndex: "u16",
    lastIndex: "u16"
  },
  /**
   * Lookup356: cumulus_pallet_xcmp_queue::OutboundState
   **/
  CumulusPalletXcmpQueueOutboundState: {
    _enum: ["Ok", "Suspended"]
  },
  /**
   * Lookup358: cumulus_pallet_xcmp_queue::QueueConfigData
   **/
  CumulusPalletXcmpQueueQueueConfigData: {
    suspendThreshold: "u32",
    dropThreshold: "u32",
    resumeThreshold: "u32"
  },
  /**
   * Lookup359: cumulus_pallet_xcmp_queue::pallet::Error<T>
   **/
  CumulusPalletXcmpQueueError: {
    _enum: ["BadQueueConfig", "AlreadySuspended", "AlreadyResumed"]
  },
  /**
   * Lookup360: pallet_xcm::pallet::QueryStatus<BlockNumber>
   **/
  PalletXcmQueryStatus: {
    _enum: {
      Pending: {
        responder: "XcmVersionedLocation",
        maybeMatchQuerier: "Option<XcmVersionedLocation>",
        maybeNotify: "Option<(u8,u8)>",
        timeout: "u32"
      },
      VersionNotifier: {
        origin: "XcmVersionedLocation",
        isActive: "bool"
      },
      Ready: {
        response: "XcmVersionedResponse",
        at: "u32"
      }
    }
  },
  /**
   * Lookup364: xcm::VersionedResponse
   **/
  XcmVersionedResponse: {
    _enum: {
      __Unused0: "Null",
      __Unused1: "Null",
      V2: "XcmV2Response",
      V3: "XcmV3Response",
      V4: "StagingXcmV4Response"
    }
  },
  /**
   * Lookup370: pallet_xcm::pallet::VersionMigrationStage
   **/
  PalletXcmVersionMigrationStage: {
    _enum: {
      MigrateSupportedVersion: "Null",
      MigrateVersionNotifiers: "Null",
      NotifyCurrentTargets: "Option<Bytes>",
      MigrateAndNotifyOldTargets: "Null"
    }
  },
  /**
   * Lookup373: xcm::VersionedAssetId
   **/
  XcmVersionedAssetId: {
    _enum: {
      __Unused0: "Null",
      __Unused1: "Null",
      __Unused2: "Null",
      V3: "XcmV3MultiassetAssetId",
      V4: "StagingXcmV4AssetAssetId"
    }
  },
  /**
   * Lookup374: pallet_xcm::pallet::RemoteLockedFungibleRecord<ConsumerIdentifier, MaxConsumers>
   **/
  PalletXcmRemoteLockedFungibleRecord: {
    amount: "u128",
    owner: "XcmVersionedLocation",
    locker: "XcmVersionedLocation",
    consumers: "Vec<(Null,u128)>"
  },
  /**
   * Lookup381: pallet_xcm::pallet::Error<T>
   **/
  PalletXcmError: {
    _enum: [
      "Unreachable",
      "SendFailure",
      "Filtered",
      "UnweighableMessage",
      "DestinationNotInvertible",
      "Empty",
      "CannotReanchor",
      "TooManyAssets",
      "InvalidOrigin",
      "BadVersion",
      "BadLocation",
      "NoSubscription",
      "AlreadySubscribed",
      "CannotCheckOutTeleport",
      "LowBalance",
      "TooManyLocks",
      "AccountNotSovereign",
      "FeesNotMet",
      "LockNotFound",
      "InUse",
      "InvalidAssetNotConcrete",
      "InvalidAssetUnknownReserve",
      "InvalidAssetUnsupportedReserve",
      "TooManyReserves",
      "LocalExecutionIncomplete"
    ]
  },
  /**
   * Lookup382: pallet_message_queue::BookState<cumulus_primitives_core::AggregateMessageOrigin>
   **/
  PalletMessageQueueBookState: {
    _alias: {
      size_: "size"
    },
    begin: "u32",
    end: "u32",
    count: "u32",
    readyNeighbours: "Option<PalletMessageQueueNeighbours>",
    messageCount: "u64",
    size_: "u64"
  },
  /**
   * Lookup384: pallet_message_queue::Neighbours<cumulus_primitives_core::AggregateMessageOrigin>
   **/
  PalletMessageQueueNeighbours: {
    prev: "CumulusPrimitivesCoreAggregateMessageOrigin",
    next: "CumulusPrimitivesCoreAggregateMessageOrigin"
  },
  /**
   * Lookup386: pallet_message_queue::Page<Size, HeapSize>
   **/
  PalletMessageQueuePage: {
    remaining: "u32",
    remainingSize: "u32",
    firstIndex: "u32",
    first: "u32",
    last: "u32",
    heap: "Bytes"
  },
  /**
   * Lookup388: pallet_message_queue::pallet::Error<T>
   **/
  PalletMessageQueueError: {
    _enum: [
      "NotReapable",
      "NoPage",
      "NoMessage",
      "AlreadyProcessed",
      "Queued",
      "InsufficientWeight",
      "TemporarilyUnprocessable",
      "QueuePaused",
      "RecursiveDisallowed"
    ]
  },
  /**
   * Lookup390: pallet_storage_providers::types::StorageProvider<T>
   **/
  PalletStorageProvidersStorageProvider: {
    _enum: {
      BackupStorageProvider: "PalletStorageProvidersBackupStorageProvider",
      MainStorageProvider: "PalletStorageProvidersMainStorageProvider"
    }
  },
  /**
   * Lookup391: pallet_storage_providers::types::BackupStorageProvider<T>
   **/
  PalletStorageProvidersBackupStorageProvider: {
    capacity: "u32",
    capacityUsed: "u32",
    multiaddresses: "Vec<Bytes>",
    root: "H256",
    lastCapacityChange: "u32",
    ownerAccount: "AccountId32",
    paymentAccount: "AccountId32",
    reputationWeight: "u32"
  },
  /**
   * Lookup392: pallet_storage_providers::types::MainStorageProvider<T>
   **/
  PalletStorageProvidersMainStorageProvider: {
    buckets: "Vec<PalletStorageProvidersBucket>",
    capacity: "u32",
    capacityUsed: "u32",
    multiaddresses: "Vec<Bytes>",
    valueProp: "PalletStorageProvidersValueProposition",
    lastCapacityChange: "u32",
    ownerAccount: "AccountId32",
    paymentAccount: "AccountId32"
  },
  /**
   * Lookup394: pallet_storage_providers::types::Bucket<T>
   **/
  PalletStorageProvidersBucket: {
    root: "H256",
    userId: "AccountId32",
    mspId: "H256",
    private: "bool",
    readAccessGroupId: "Option<u32>"
  },
  /**
   * Lookup397: pallet_storage_providers::pallet::Error<T>
   **/
  PalletStorageProvidersError: {
    _enum: [
      "AlreadyRegistered",
      "SignUpNotRequested",
      "SignUpRequestPending",
      "NoMultiAddress",
      "InvalidMultiAddress",
      "StorageTooLow",
      "NotEnoughBalance",
      "CannotHoldDeposit",
      "StorageStillInUse",
      "RandomnessNotValidYet",
      "SignUpRequestExpired",
      "NewCapacityLessThanUsedStorage",
      "NewCapacityEqualsCurrentCapacity",
      "NewCapacityCantBeZero",
      "NotEnoughTimePassed",
      "NotRegistered",
      "NoUserId",
      "NoBucketId",
      "SpRegisteredButDataNotFound",
      "BucketNotFound",
      "BucketAlreadyExists",
      "AppendBucketToMspFailed",
      "ProviderNotSlashable"
    ]
  },
  /**
   * Lookup398: pallet_file_system::types::StorageRequestMetadata<T>
   **/
  PalletFileSystemStorageRequestMetadata: {
    _alias: {
      size_: "size"
    },
    requestedAt: "u32",
    owner: "AccountId32",
    bucketId: "H256",
    location: "Bytes",
    fingerprint: "H256",
    size_: "u32",
    msp: "Option<H256>",
    userPeerIds: "Vec<Bytes>",
    dataServerSps: "Vec<H256>",
    bspsRequired: "u32",
    bspsConfirmed: "u32",
    bspsVolunteered: "u32"
  },
  /**
   * Lookup401: pallet_file_system::types::StorageRequestBspsMetadata<T>
   **/
  PalletFileSystemStorageRequestBspsMetadata: {
    confirmed: "bool"
  },
  /**
   * Lookup408: pallet_file_system::pallet::Error<T>
   **/
  PalletFileSystemError: {
    _enum: [
      "StorageRequestAlreadyRegistered",
      "StorageRequestNotFound",
      "ReplicationTargetCannotBeZero",
      "BspsRequiredExceedsMax",
      "NotABsp",
      "NotAMsp",
      "NotASp",
      "BspNotVolunteered",
      "BspNotConfirmed",
      "BspAlreadyConfirmed",
      "StorageRequestBspsRequiredFulfilled",
      "BspAlreadyVolunteered",
      "UnexpectedNumberOfRemovedVolunteeredBsps",
      "StorageRequestExpiredNoSlotAvailable",
      "StorageRequestNotAuthorized",
      "MaxBlockNumberReached",
      "FailedToEncodeBsp",
      "FailedToEncodeFingerprint",
      "FailedToDecodeThreshold",
      "AboveThreshold",
      "FailedToConvertBlockNumber",
      "ThresholdArithmeticError",
      "FailedTypeConversion",
      "DividedByZero",
      "ImpossibleFailedToGetValue",
      "BucketIsNotPrivate",
      "BucketNotFound",
      "NotBucketOwner",
      "ProviderRootNotFound",
      "ExpectedNonInclusionProof",
      "ExpectedInclusionProof",
      "InvalidFileKeyMetadata",
      "ThresholdBelowAsymptote",
      "NotFileOwner",
      "FileKeyAlreadyPendingDeletion",
      "MaxUserPendingDeletionRequestsReached",
      "MspNotStoringBucket",
      "FileKeyNotPendingDeletion",
      "FileSizeCannotBeZero",
      "NoGlobalReputationWeightSet",
      "MaximumThresholdCannotBeZero",
      "BlockRangeToMaximumThresholdCannotBeZero",
      "PendingStopStoringRequestNotFound",
      "MinWaitForStopStoringNotReached",
      "PendingStopStoringRequestAlreadyExists",
      "UserNotInsolvent"
    ]
  },
  /**
   * Lookup414: pallet_proofs_dealer::pallet::Error<T>
   **/
  PalletProofsDealerError: {
    _enum: [
      "NotProvider",
      "ChallengesQueueOverflow",
      "PriorityChallengesQueueOverflow",
      "FeeChargeFailed",
      "EmptyKeyProofs",
      "ProviderRootNotFound",
      "ZeroRoot",
      "NoRecordOfLastSubmittedProof",
      "ProviderStakeNotFound",
      "ZeroStake",
      "StakeCouldNotBeConverted",
      "ChallengesTickNotReached",
      "ChallengesTickTooOld",
      "ChallengesTickTooLate",
      "SeedNotFound",
      "CheckpointChallengesNotFound",
      "ForestProofVerificationFailed",
      "KeyProofNotFound",
      "KeyProofVerificationFailed",
      "FailedToApplyDelta",
      "TooManyValidProofSubmitters"
    ]
  },
  /**
   * Lookup417: pallet_payment_streams::types::FixedRatePaymentStream<T>
   **/
  PalletPaymentStreamsFixedRatePaymentStream: {
    rate: "u128",
    lastChargedTick: "u32",
    userDeposit: "u128",
    outOfFundsTick: "Option<u32>"
  },
  /**
   * Lookup418: pallet_payment_streams::types::DynamicRatePaymentStream<T>
   **/
  PalletPaymentStreamsDynamicRatePaymentStream: {
    amountProvided: "u32",
    priceIndexWhenLastCharged: "u128",
    userDeposit: "u128",
    outOfFundsTick: "Option<u32>"
  },
  /**
   * Lookup419: pallet_payment_streams::types::ProviderLastChargeableInfo<T>
   **/
  PalletPaymentStreamsProviderLastChargeableInfo: {
    lastChargeableTick: "u32",
    priceIndex: "u128"
  },
  /**
   * Lookup420: pallet_payment_streams::pallet::Error<T>
   **/
  PalletPaymentStreamsError: {
    _enum: [
      "PaymentStreamAlreadyExists",
      "PaymentStreamNotFound",
      "NotAProvider",
      "ProviderInconsistencyError",
      "CannotHoldDeposit",
      "UpdateRateToSameRate",
      "UpdateAmountToSameAmount",
      "RateCantBeZero",
      "AmountProvidedCantBeZero",
      "LastChargedGreaterThanLastChargeable",
      "InvalidLastChargeableBlockNumber",
      "InvalidLastChargeablePriceIndex",
      "ChargeOverflow",
      "UserWithoutFunds",
      "UserNotFlaggedAsWithoutFunds"
    ]
  },
  /**
   * Lookup421: pallet_bucket_nfts::pallet::Error<T>
   **/
  PalletBucketNftsError: {
    _enum: [
      "BucketIsNotPrivate",
      "NotBucketOwner",
      "NoCorrespondingCollection",
      "ConvertBytesToBoundedVec"
    ]
  },
  /**
   * Lookup422: pallet_nfts::types::CollectionDetails<sp_core::crypto::AccountId32, DepositBalance>
   **/
  PalletNftsCollectionDetails: {
    owner: "AccountId32",
    ownerDeposit: "u128",
    items: "u32",
    itemMetadatas: "u32",
    itemConfigs: "u32",
    attributes: "u32"
  },
  /**
   * Lookup427: pallet_nfts::types::CollectionRole
   **/
  PalletNftsCollectionRole: {
    _enum: ["__Unused0", "Issuer", "Freezer", "__Unused3", "Admin"]
  },
  /**
   * Lookup428: pallet_nfts::types::ItemDetails<sp_core::crypto::AccountId32, pallet_nfts::types::ItemDeposit<DepositBalance, sp_core::crypto::AccountId32>, bounded_collections::bounded_btree_map::BoundedBTreeMap<sp_core::crypto::AccountId32, Option<T>, S>>
   **/
  PalletNftsItemDetails: {
    owner: "AccountId32",
    approvals: "BTreeMap<AccountId32, Option<u32>>",
    deposit: "PalletNftsItemDeposit"
  },
  /**
   * Lookup429: pallet_nfts::types::ItemDeposit<DepositBalance, sp_core::crypto::AccountId32>
   **/
  PalletNftsItemDeposit: {
    account: "AccountId32",
    amount: "u128"
  },
  /**
   * Lookup434: pallet_nfts::types::CollectionMetadata<Deposit, StringLimit>
   **/
  PalletNftsCollectionMetadata: {
    deposit: "u128",
    data: "Bytes"
  },
  /**
   * Lookup435: pallet_nfts::types::ItemMetadata<pallet_nfts::types::ItemMetadataDeposit<DepositBalance, sp_core::crypto::AccountId32>, StringLimit>
   **/
  PalletNftsItemMetadata: {
    deposit: "PalletNftsItemMetadataDeposit",
    data: "Bytes"
  },
  /**
   * Lookup436: pallet_nfts::types::ItemMetadataDeposit<DepositBalance, sp_core::crypto::AccountId32>
   **/
  PalletNftsItemMetadataDeposit: {
    account: "Option<AccountId32>",
    amount: "u128"
  },
  /**
   * Lookup439: pallet_nfts::types::AttributeDeposit<DepositBalance, sp_core::crypto::AccountId32>
   **/
  PalletNftsAttributeDeposit: {
    account: "Option<AccountId32>",
    amount: "u128"
  },
  /**
   * Lookup443: pallet_nfts::types::PendingSwap<CollectionId, ItemId, pallet_nfts::types::PriceWithDirection<Amount>, Deadline>
   **/
  PalletNftsPendingSwap: {
    desiredCollection: "u32",
    desiredItem: "Option<u32>",
    price: "Option<PalletNftsPriceWithDirection>",
    deadline: "u32"
  },
  /**
   * Lookup445: pallet_nfts::types::PalletFeature
   **/
  PalletNftsPalletFeature: {
    _enum: [
      "__Unused0",
      "Trading",
      "Attributes",
      "__Unused3",
      "Approvals",
      "__Unused5",
      "__Unused6",
      "__Unused7",
      "Swaps"
    ]
  },
  /**
   * Lookup446: pallet_nfts::pallet::Error<T, I>
   **/
  PalletNftsError: {
    _enum: [
      "NoPermission",
      "UnknownCollection",
      "AlreadyExists",
      "ApprovalExpired",
      "WrongOwner",
      "BadWitness",
      "CollectionIdInUse",
      "ItemsNonTransferable",
      "NotDelegate",
      "WrongDelegate",
      "Unapproved",
      "Unaccepted",
      "ItemLocked",
      "LockedItemAttributes",
      "LockedCollectionAttributes",
      "LockedItemMetadata",
      "LockedCollectionMetadata",
      "MaxSupplyReached",
      "MaxSupplyLocked",
      "MaxSupplyTooSmall",
      "UnknownItem",
      "UnknownSwap",
      "MetadataNotFound",
      "AttributeNotFound",
      "NotForSale",
      "BidTooLow",
      "ReachedApprovalLimit",
      "DeadlineExpired",
      "WrongDuration",
      "MethodDisabled",
      "WrongSetting",
      "InconsistentItemConfig",
      "NoConfig",
      "RolesNotCleared",
      "MintNotStarted",
      "MintEnded",
      "AlreadyClaimed",
      "IncorrectData",
      "WrongOrigin",
      "WrongSignature",
      "IncorrectMetadata",
      "MaxAttributesLimitReached",
      "WrongNamespace",
      "CollectionNotEmpty",
      "WitnessRequired"
    ]
  },
  /**
   * Lookup449: frame_system::extensions::check_non_zero_sender::CheckNonZeroSender<T>
   **/
  FrameSystemExtensionsCheckNonZeroSender: "Null",
  /**
   * Lookup450: frame_system::extensions::check_spec_version::CheckSpecVersion<T>
   **/
  FrameSystemExtensionsCheckSpecVersion: "Null",
  /**
   * Lookup451: frame_system::extensions::check_tx_version::CheckTxVersion<T>
   **/
  FrameSystemExtensionsCheckTxVersion: "Null",
  /**
   * Lookup452: frame_system::extensions::check_genesis::CheckGenesis<T>
   **/
  FrameSystemExtensionsCheckGenesis: "Null",
  /**
   * Lookup455: frame_system::extensions::check_nonce::CheckNonce<T>
   **/
  FrameSystemExtensionsCheckNonce: "Compact<u32>",
  /**
   * Lookup456: frame_system::extensions::check_weight::CheckWeight<T>
   **/
  FrameSystemExtensionsCheckWeight: "Null",
  /**
   * Lookup457: pallet_transaction_payment::ChargeTransactionPayment<T>
   **/
  PalletTransactionPaymentChargeTransactionPayment: "Compact<u128>",
  /**
   * Lookup458: cumulus_primitives_storage_weight_reclaim::StorageWeightReclaim<T>
   **/
  CumulusPrimitivesStorageWeightReclaimStorageWeightReclaim: "Null",
  /**
   * Lookup459: storage_hub_runtime::Runtime
   **/
  StorageHubRuntimeRuntime: "Null"
};
//# sourceMappingURL=lookup.js.map<|MERGE_RESOLUTION|>--- conflicted
+++ resolved
@@ -1463,18 +1463,9 @@
         fileKey: "H256",
         newRoot: "H256"
       },
-<<<<<<< HEAD
-      SpStopStoringInsolventUser: {
-        spId: "H256",
-        fileKey: "H256",
-        owner: "AccountId32",
-        location: "Bytes",
-        newRoot: "H256"
-=======
       PriorityChallengeForFileDeletionQueued: {
         user: "AccountId32",
         fileKey: "H256"
->>>>>>> bfcc5754
       },
       FailedToQueuePriorityChallenge: {
         user: "AccountId32",
@@ -1642,9 +1633,6 @@
         lastChargeablePriceIndex: "u128"
       },
       UserWithoutFunds: {
-        who: "AccountId32"
-      },
-      UserSolvent: {
         who: "AccountId32"
       }
     }
@@ -3112,18 +3100,6 @@
         fileKey: "H256",
         inclusionForestProof: "SpTrieStorageProofCompactProof"
       },
-      stop_storing_for_insolvent_user: {
-        _alias: {
-          size_: "size"
-        },
-        fileKey: "H256",
-        bucketId: "H256",
-        location: "Bytes",
-        owner: "AccountId32",
-        fingerprint: "H256",
-        size_: "u32",
-        inclusionForestProof: "SpTrieStorageProofCompactProof"
-      },
       delete_file: {
         _alias: {
           size_: "size"
@@ -3209,8 +3185,7 @@
       },
       charge_payment_streams: {
         userAccount: "AccountId32"
-      },
-      pay_outstanding_debt: "Null"
+      }
     }
   },
   /**
@@ -3900,7 +3875,6 @@
       "BspsRequiredExceedsMax",
       "NotABsp",
       "NotAMsp",
-      "NotASp",
       "BspNotVolunteered",
       "BspNotConfirmed",
       "BspAlreadyConfirmed",
@@ -3938,8 +3912,7 @@
       "BlockRangeToMaximumThresholdCannotBeZero",
       "PendingStopStoringRequestNotFound",
       "MinWaitForStopStoringNotReached",
-      "PendingStopStoringRequestAlreadyExists",
-      "UserNotInsolvent"
+      "PendingStopStoringRequestAlreadyExists"
     ]
   },
   /**
@@ -3976,8 +3949,7 @@
   PalletPaymentStreamsFixedRatePaymentStream: {
     rate: "u128",
     lastChargedTick: "u32",
-    userDeposit: "u128",
-    outOfFundsTick: "Option<u32>"
+    userDeposit: "u128"
   },
   /**
    * Lookup418: pallet_payment_streams::types::DynamicRatePaymentStream<T>
@@ -3985,8 +3957,7 @@
   PalletPaymentStreamsDynamicRatePaymentStream: {
     amountProvided: "u32",
     priceIndexWhenLastCharged: "u128",
-    userDeposit: "u128",
-    outOfFundsTick: "Option<u32>"
+    userDeposit: "u128"
   },
   /**
    * Lookup419: pallet_payment_streams::types::ProviderLastChargeableInfo<T>
@@ -4013,8 +3984,7 @@
       "InvalidLastChargeableBlockNumber",
       "InvalidLastChargeablePriceIndex",
       "ChargeOverflow",
-      "UserWithoutFunds",
-      "UserNotFlaggedAsWithoutFunds"
+      "UserWithoutFunds"
     ]
   },
   /**
