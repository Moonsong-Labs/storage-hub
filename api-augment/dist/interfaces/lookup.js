--- conflicted
+++ resolved
@@ -2239,11 +2239,7 @@
     totalBytes: "u32"
   },
   /**
-<<<<<<< HEAD
-   * Lookup197: polkadot_primitives::v7::UpgradeGoAhead
-=======
    * Lookup222: polkadot_primitives::v7::UpgradeGoAhead
->>>>>>> 8806cc21
    **/
   PolkadotPrimitivesV7UpgradeGoAhead: {
     _enum: ["Abort", "GoAhead"]
@@ -2257,11 +2253,7 @@
     consumedGoAheadSignal: "Option<PolkadotPrimitivesV7UpgradeGoAhead>"
   },
   /**
-<<<<<<< HEAD
-   * Lookup199: polkadot_primitives::v7::PersistedValidationData<primitive_types::H256, N>
-=======
    * Lookup224: polkadot_primitives::v7::PersistedValidationData<primitive_types::H256, N>
->>>>>>> 8806cc21
    **/
   PolkadotPrimitivesV7PersistedValidationData: {
     parentHead: "Bytes",
@@ -2270,11 +2262,7 @@
     maxPovSize: "u32"
   },
   /**
-<<<<<<< HEAD
-   * Lookup202: polkadot_primitives::v7::UpgradeRestriction
-=======
    * Lookup227: polkadot_primitives::v7::UpgradeRestriction
->>>>>>> 8806cc21
    **/
   PolkadotPrimitivesV7UpgradeRestriction: {
     _enum: ["Present"]
@@ -2303,11 +2291,7 @@
     remainingSize: "u32"
   },
   /**
-<<<<<<< HEAD
-   * Lookup209: polkadot_primitives::v7::AbridgedHrmpChannel
-=======
    * Lookup234: polkadot_primitives::v7::AbridgedHrmpChannel
->>>>>>> 8806cc21
    **/
   PolkadotPrimitivesV7AbridgedHrmpChannel: {
     maxCapacity: "u32",
@@ -2318,11 +2302,7 @@
     mqcHead: "Option<H256>"
   },
   /**
-<<<<<<< HEAD
-   * Lookup210: polkadot_primitives::v7::AbridgedHostConfiguration
-=======
    * Lookup235: polkadot_primitives::v7::AbridgedHostConfiguration
->>>>>>> 8806cc21
    **/
   PolkadotPrimitivesV7AbridgedHostConfiguration: {
     maxCodeSize: "u32",
@@ -2337,11 +2317,7 @@
     asyncBackingParams: "PolkadotPrimitivesV7AsyncBackingAsyncBackingParams"
   },
   /**
-<<<<<<< HEAD
-   * Lookup211: polkadot_primitives::v7::async_backing::AsyncBackingParams
-=======
    * Lookup236: polkadot_primitives::v7::async_backing::AsyncBackingParams
->>>>>>> 8806cc21
    **/
   PolkadotPrimitivesV7AsyncBackingAsyncBackingParams: {
     maxCandidateDepth: "u32",
@@ -2679,11 +2655,7 @@
    **/
   SpConsensusAuraSr25519AppSr25519Public: "[u8;32]",
   /**
-<<<<<<< HEAD
-   * Lookup259: cumulus_pallet_xcmp_queue::pallet::Call<T>
-=======
    * Lookup284: cumulus_pallet_xcmp_queue::pallet::Call<T>
->>>>>>> 8806cc21
    **/
   CumulusPalletXcmpQueueCall: {
     _enum: {
@@ -2711,11 +2683,7 @@
     }
   },
   /**
-<<<<<<< HEAD
-   * Lookup260: pallet_xcm::pallet::Call<T>
-=======
    * Lookup285: pallet_xcm::pallet::Call<T>
->>>>>>> 8806cc21
    **/
   PalletXcmCall: {
     _enum: {
@@ -2792,11 +2760,7 @@
     }
   },
   /**
-<<<<<<< HEAD
-   * Lookup261: xcm::VersionedXcm<RuntimeCall>
-=======
    * Lookup286: xcm::VersionedXcm<RuntimeCall>
->>>>>>> 8806cc21
    **/
   XcmVersionedXcm: {
     _enum: {
@@ -2808,19 +2772,11 @@
     }
   },
   /**
-<<<<<<< HEAD
-   * Lookup262: xcm::v2::Xcm<RuntimeCall>
+   * Lookup287: xcm::v2::Xcm<RuntimeCall>
    **/
   XcmV2Xcm: "Vec<XcmV2Instruction>",
   /**
-   * Lookup264: xcm::v2::Instruction<RuntimeCall>
-=======
-   * Lookup287: xcm::v2::Xcm<RuntimeCall>
-   **/
-  XcmV2Xcm: "Vec<XcmV2Instruction>",
-  /**
    * Lookup289: xcm::v2::Instruction<RuntimeCall>
->>>>>>> 8806cc21
    **/
   XcmV2Instruction: {
     _enum: {
@@ -2918,11 +2874,7 @@
     }
   },
   /**
-<<<<<<< HEAD
-   * Lookup265: xcm::v2::Response
-=======
    * Lookup290: xcm::v2::Response
->>>>>>> 8806cc21
    **/
   XcmV2Response: {
     _enum: {
@@ -2933,11 +2885,7 @@
     }
   },
   /**
-<<<<<<< HEAD
-   * Lookup268: xcm::v2::traits::Error
-=======
    * Lookup293: xcm::v2::traits::Error
->>>>>>> 8806cc21
    **/
   XcmV2TraitsError: {
     _enum: {
@@ -2970,17 +2918,7 @@
     }
   },
   /**
-<<<<<<< HEAD
-   * Lookup269: xcm::v2::OriginKind
-   **/
-  XcmV2OriginKind: {
-    _enum: ["Native", "SovereignAccount", "Superuser", "Xcm"]
-  },
-  /**
-   * Lookup270: xcm::v2::multiasset::MultiAssetFilter
-=======
    * Lookup294: xcm::v2::multiasset::MultiAssetFilter
->>>>>>> 8806cc21
    **/
   XcmV2MultiassetMultiAssetFilter: {
     _enum: {
@@ -3227,11 +3165,7 @@
     _enum: ["Fungible", "NonFungible"]
   },
   /**
-<<<<<<< HEAD
-   * Lookup298: staging_xcm_executor::traits::asset_transfer::TransferType
-=======
    * Lookup322: staging_xcm_executor::traits::asset_transfer::TransferType
->>>>>>> 8806cc21
    **/
   StagingXcmExecutorAssetTransferTransferType: {
     _enum: {
@@ -3242,11 +3176,7 @@
     }
   },
   /**
-<<<<<<< HEAD
-   * Lookup299: xcm::VersionedAssetId
-=======
    * Lookup323: xcm::VersionedAssetId
->>>>>>> 8806cc21
    **/
   XcmVersionedAssetId: {
     _enum: {
@@ -3258,19 +3188,11 @@
     }
   },
   /**
-<<<<<<< HEAD
-   * Lookup300: cumulus_pallet_xcm::pallet::Call<T>
+   * Lookup324: cumulus_pallet_xcm::pallet::Call<T>
    **/
   CumulusPalletXcmCall: "Null",
   /**
-   * Lookup301: pallet_message_queue::pallet::Call<T>
-=======
-   * Lookup324: cumulus_pallet_xcm::pallet::Call<T>
-   **/
-  CumulusPalletXcmCall: "Null",
-  /**
    * Lookup325: pallet_message_queue::pallet::Call<T>
->>>>>>> 8806cc21
    **/
   PalletMessageQueueCall: {
     _enum: {
@@ -3287,11 +3209,7 @@
     }
   },
   /**
-<<<<<<< HEAD
-   * Lookup302: pallet_storage_providers::pallet::Call<T>
-=======
    * Lookup326: pallet_storage_providers::pallet::Call<T>
->>>>>>> 8806cc21
    **/
   PalletStorageProvidersCall: {
     _enum: {
@@ -3340,11 +3258,7 @@
     }
   },
   /**
-<<<<<<< HEAD
-   * Lookup303: pallet_file_system::pallet::Call<T>
-=======
    * Lookup327: pallet_file_system::pallet::Call<T>
->>>>>>> 8806cc21
    **/
   PalletFileSystemCall: {
     _enum: {
@@ -3448,19 +3362,12 @@
     }
   },
   /**
-<<<<<<< HEAD
-   * Lookup304: pallet_file_system::types::BucketMoveRequestResponse
-=======
    * Lookup328: pallet_file_system::types::BucketMoveRequestResponse
->>>>>>> 8806cc21
    **/
   PalletFileSystemBucketMoveRequestResponse: {
     _enum: ["Accepted", "Rejected"]
   },
   /**
-<<<<<<< HEAD
-   * Lookup309: pallet_proofs_dealer::pallet::Call<T>
-=======
    * Lookup331: pallet_file_system::types::MspStorageRequestResponse<T>
    **/
   PalletFileSystemMspStorageRequestResponse: {
@@ -3476,7 +3383,6 @@
   },
   /**
    * Lookup340: pallet_proofs_dealer::pallet::Call<T>
->>>>>>> 8806cc21
    **/
   PalletProofsDealerCall: {
     _enum: {
@@ -3496,21 +3402,13 @@
     }
   },
   /**
-<<<<<<< HEAD
-   * Lookup310: pallet_randomness::pallet::Call<T>
-=======
    * Lookup341: pallet_randomness::pallet::Call<T>
->>>>>>> 8806cc21
    **/
   PalletRandomnessCall: {
     _enum: ["set_babe_randomness"]
   },
   /**
-<<<<<<< HEAD
-   * Lookup311: pallet_payment_streams::pallet::Call<T>
-=======
    * Lookup342: pallet_payment_streams::pallet::Call<T>
->>>>>>> 8806cc21
    **/
   PalletPaymentStreamsCall: {
     _enum: {
@@ -3550,11 +3448,7 @@
     }
   },
   /**
-<<<<<<< HEAD
-   * Lookup312: pallet_bucket_nfts::pallet::Call<T>
-=======
    * Lookup343: pallet_bucket_nfts::pallet::Call<T>
->>>>>>> 8806cc21
    **/
   PalletBucketNftsCall: {
     _enum: {
@@ -3572,11 +3466,7 @@
     }
   },
   /**
-<<<<<<< HEAD
-   * Lookup314: pallet_nfts::pallet::Call<T, I>
-=======
    * Lookup345: pallet_nfts::pallet::Call<T, I>
->>>>>>> 8806cc21
    **/
   PalletNftsCall: {
     _enum: {
@@ -3773,11 +3663,7 @@
     }
   },
   /**
-<<<<<<< HEAD
-   * Lookup315: pallet_nfts::types::CollectionConfig<Price, BlockNumber, CollectionId>
-=======
    * Lookup346: pallet_nfts::types::CollectionConfig<Price, BlockNumber, CollectionId>
->>>>>>> 8806cc21
    **/
   PalletNftsCollectionConfig: {
     settings: "u64",
@@ -3785,11 +3671,7 @@
     mintSettings: "PalletNftsMintSettings"
   },
   /**
-<<<<<<< HEAD
-   * Lookup317: pallet_nfts::types::CollectionSetting
-=======
    * Lookup348: pallet_nfts::types::CollectionSetting
->>>>>>> 8806cc21
    **/
   PalletNftsCollectionSetting: {
     _enum: [
@@ -3813,11 +3695,7 @@
     ]
   },
   /**
-<<<<<<< HEAD
-   * Lookup318: pallet_nfts::types::MintSettings<Price, BlockNumber, CollectionId>
-=======
    * Lookup349: pallet_nfts::types::MintSettings<Price, BlockNumber, CollectionId>
->>>>>>> 8806cc21
    **/
   PalletNftsMintSettings: {
     mintType: "PalletNftsMintType",
@@ -3827,11 +3705,7 @@
     defaultItemSettings: "u64"
   },
   /**
-<<<<<<< HEAD
-   * Lookup319: pallet_nfts::types::MintType<CollectionId>
-=======
    * Lookup350: pallet_nfts::types::MintType<CollectionId>
->>>>>>> 8806cc21
    **/
   PalletNftsMintType: {
     _enum: {
@@ -3841,21 +3715,13 @@
     }
   },
   /**
-<<<<<<< HEAD
-   * Lookup322: pallet_nfts::types::ItemSetting
-=======
    * Lookup353: pallet_nfts::types::ItemSetting
->>>>>>> 8806cc21
    **/
   PalletNftsItemSetting: {
     _enum: ["__Unused0", "Transferable", "UnlockedMetadata", "__Unused3", "UnlockedAttributes"]
   },
   /**
-<<<<<<< HEAD
-   * Lookup323: pallet_nfts::types::DestroyWitness
-=======
    * Lookup354: pallet_nfts::types::DestroyWitness
->>>>>>> 8806cc21
    **/
   PalletNftsDestroyWitness: {
     itemMetadatas: "Compact<u32>",
@@ -3863,42 +3729,26 @@
     attributes: "Compact<u32>"
   },
   /**
-<<<<<<< HEAD
-   * Lookup325: pallet_nfts::types::MintWitness<ItemId, Balance>
-=======
    * Lookup356: pallet_nfts::types::MintWitness<ItemId, Balance>
->>>>>>> 8806cc21
    **/
   PalletNftsMintWitness: {
     ownedItem: "Option<u32>",
     mintPrice: "Option<u128>"
   },
   /**
-<<<<<<< HEAD
-   * Lookup326: pallet_nfts::types::ItemConfig
-=======
    * Lookup357: pallet_nfts::types::ItemConfig
->>>>>>> 8806cc21
    **/
   PalletNftsItemConfig: {
     settings: "u64"
   },
   /**
-<<<<<<< HEAD
-   * Lookup328: pallet_nfts::types::CancelAttributesApprovalWitness
-=======
    * Lookup359: pallet_nfts::types::CancelAttributesApprovalWitness
->>>>>>> 8806cc21
    **/
   PalletNftsCancelAttributesApprovalWitness: {
     accountAttributes: "u32"
   },
   /**
-<<<<<<< HEAD
-   * Lookup330: pallet_nfts::types::ItemTip<CollectionId, ItemId, sp_core::crypto::AccountId32, Amount>
-=======
    * Lookup361: pallet_nfts::types::ItemTip<CollectionId, ItemId, sp_core::crypto::AccountId32, Amount>
->>>>>>> 8806cc21
    **/
   PalletNftsItemTip: {
     collection: "u32",
@@ -3907,11 +3757,7 @@
     amount: "u128"
   },
   /**
-<<<<<<< HEAD
-   * Lookup332: pallet_nfts::types::PreSignedMint<CollectionId, ItemId, sp_core::crypto::AccountId32, Deadline, Balance>
-=======
    * Lookup363: pallet_nfts::types::PreSignedMint<CollectionId, ItemId, sp_core::crypto::AccountId32, Deadline, Balance>
->>>>>>> 8806cc21
    **/
   PalletNftsPreSignedMint: {
     collection: "u32",
@@ -3923,11 +3769,7 @@
     mintPrice: "Option<u128>"
   },
   /**
-<<<<<<< HEAD
-   * Lookup333: sp_runtime::MultiSignature
-=======
    * Lookup364: sp_runtime::MultiSignature
->>>>>>> 8806cc21
    **/
   SpRuntimeMultiSignature: {
     _enum: {
@@ -3937,11 +3779,7 @@
     }
   },
   /**
-<<<<<<< HEAD
-   * Lookup336: pallet_nfts::types::PreSignedAttributes<CollectionId, ItemId, sp_core::crypto::AccountId32, Deadline>
-=======
    * Lookup367: pallet_nfts::types::PreSignedAttributes<CollectionId, ItemId, sp_core::crypto::AccountId32, Deadline>
->>>>>>> 8806cc21
    **/
   PalletNftsPreSignedAttributes: {
     collection: "u32",
@@ -3951,9 +3789,6 @@
     deadline: "u32"
   },
   /**
-<<<<<<< HEAD
-   * Lookup337: pallet_sudo::pallet::Error<T>
-=======
    * Lookup368: pallet_parameters::pallet::Call<T>
    **/
   PalletParametersCall: {
@@ -3988,28 +3823,19 @@
   },
   /**
    * Lookup371: pallet_sudo::pallet::Error<T>
->>>>>>> 8806cc21
    **/
   PalletSudoError: {
     _enum: ["RequireSudo"]
   },
   /**
-<<<<<<< HEAD
-   * Lookup340: pallet_collator_selection::pallet::CandidateInfo<sp_core::crypto::AccountId32, Balance>
-=======
    * Lookup374: pallet_collator_selection::pallet::CandidateInfo<sp_core::crypto::AccountId32, Balance>
->>>>>>> 8806cc21
    **/
   PalletCollatorSelectionCandidateInfo: {
     who: "AccountId32",
     deposit: "u128"
   },
   /**
-<<<<<<< HEAD
-   * Lookup342: pallet_collator_selection::pallet::Error<T>
-=======
    * Lookup376: pallet_collator_selection::pallet::Error<T>
->>>>>>> 8806cc21
    **/
   PalletCollatorSelectionError: {
     _enum: [
@@ -4033,29 +3859,17 @@
     ]
   },
   /**
-<<<<<<< HEAD
-   * Lookup346: sp_core::crypto::KeyTypeId
+   * Lookup380: sp_core::crypto::KeyTypeId
    **/
   SpCoreCryptoKeyTypeId: "[u8;4]",
   /**
-   * Lookup347: pallet_session::pallet::Error<T>
-=======
-   * Lookup380: sp_core::crypto::KeyTypeId
-   **/
-  SpCoreCryptoKeyTypeId: "[u8;4]",
-  /**
    * Lookup381: pallet_session::pallet::Error<T>
->>>>>>> 8806cc21
    **/
   PalletSessionError: {
     _enum: ["InvalidProof", "NoAssociatedValidatorId", "DuplicatedKey", "NoKeys", "NoAccount"]
   },
   /**
-<<<<<<< HEAD
-   * Lookup356: cumulus_pallet_xcmp_queue::OutboundChannelDetails
-=======
    * Lookup390: cumulus_pallet_xcmp_queue::OutboundChannelDetails
->>>>>>> 8806cc21
    **/
   CumulusPalletXcmpQueueOutboundChannelDetails: {
     recipient: "u32",
@@ -4065,21 +3879,13 @@
     lastIndex: "u16"
   },
   /**
-<<<<<<< HEAD
-   * Lookup357: cumulus_pallet_xcmp_queue::OutboundState
-=======
    * Lookup391: cumulus_pallet_xcmp_queue::OutboundState
->>>>>>> 8806cc21
    **/
   CumulusPalletXcmpQueueOutboundState: {
     _enum: ["Ok", "Suspended"]
   },
   /**
-<<<<<<< HEAD
-   * Lookup361: cumulus_pallet_xcmp_queue::QueueConfigData
-=======
    * Lookup393: cumulus_pallet_xcmp_queue::QueueConfigData
->>>>>>> 8806cc21
    **/
   CumulusPalletXcmpQueueQueueConfigData: {
     suspendThreshold: "u32",
@@ -4087,11 +3893,7 @@
     resumeThreshold: "u32"
   },
   /**
-<<<<<<< HEAD
-   * Lookup362: cumulus_pallet_xcmp_queue::pallet::Error<T>
-=======
    * Lookup394: cumulus_pallet_xcmp_queue::pallet::Error<T>
->>>>>>> 8806cc21
    **/
   CumulusPalletXcmpQueueError: {
     _enum: [
@@ -4103,11 +3905,7 @@
     ]
   },
   /**
-<<<<<<< HEAD
-   * Lookup363: pallet_xcm::pallet::QueryStatus<BlockNumber>
-=======
    * Lookup395: pallet_xcm::pallet::QueryStatus<BlockNumber>
->>>>>>> 8806cc21
    **/
   PalletXcmQueryStatus: {
     _enum: {
@@ -4128,11 +3926,7 @@
     }
   },
   /**
-<<<<<<< HEAD
-   * Lookup367: xcm::VersionedResponse
-=======
    * Lookup399: xcm::VersionedResponse
->>>>>>> 8806cc21
    **/
   XcmVersionedResponse: {
     _enum: {
@@ -4144,11 +3938,7 @@
     }
   },
   /**
-<<<<<<< HEAD
-   * Lookup373: pallet_xcm::pallet::VersionMigrationStage
-=======
    * Lookup405: pallet_xcm::pallet::VersionMigrationStage
->>>>>>> 8806cc21
    **/
   PalletXcmVersionMigrationStage: {
     _enum: {
@@ -4159,11 +3949,7 @@
     }
   },
   /**
-<<<<<<< HEAD
-   * Lookup376: pallet_xcm::pallet::RemoteLockedFungibleRecord<ConsumerIdentifier, MaxConsumers>
-=======
    * Lookup408: pallet_xcm::pallet::RemoteLockedFungibleRecord<ConsumerIdentifier, MaxConsumers>
->>>>>>> 8806cc21
    **/
   PalletXcmRemoteLockedFungibleRecord: {
     amount: "u128",
@@ -4692,31 +4478,19 @@
    **/
   CumulusPrimitivesStorageWeightReclaimStorageWeightReclaim: "Null",
   /**
-<<<<<<< HEAD
-   * Lookup467: frame_metadata_hash_extension::CheckMetadataHash<T>
-=======
    * Lookup499: frame_metadata_hash_extension::CheckMetadataHash<T>
->>>>>>> 8806cc21
    **/
   FrameMetadataHashExtensionCheckMetadataHash: {
     mode: "FrameMetadataHashExtensionMode"
   },
   /**
-<<<<<<< HEAD
-   * Lookup468: frame_metadata_hash_extension::Mode
-=======
    * Lookup500: frame_metadata_hash_extension::Mode
->>>>>>> 8806cc21
    **/
   FrameMetadataHashExtensionMode: {
     _enum: ["Disabled", "Enabled"]
   },
   /**
-<<<<<<< HEAD
-   * Lookup469: storage_hub_runtime::Runtime
-=======
    * Lookup501: storage_hub_runtime::Runtime
->>>>>>> 8806cc21
    **/
   StorageHubRuntimeRuntime: "Null"
 };
