// Auto-generated via `yarn polkadot-types-from-defs`, do not edit
/* eslint-disable */
/* eslint-disable sort-keys */
export default {
  /**
   * Lookup3: frame_system::AccountInfo<Nonce, pallet_balances::types::AccountData<Balance>>
   **/
  FrameSystemAccountInfo: {
    nonce: "u32",
    consumers: "u32",
    providers: "u32",
    sufficients: "u32",
    data: "PalletBalancesAccountData"
  },
  /**
   * Lookup5: pallet_balances::types::AccountData<Balance>
   **/
  PalletBalancesAccountData: {
    free: "u128",
    reserved: "u128",
    frozen: "u128",
    flags: "u128"
  },
  /**
   * Lookup9: frame_support::dispatch::PerDispatchClass<sp_weights::weight_v2::Weight>
   **/
  FrameSupportDispatchPerDispatchClassWeight: {
    normal: "SpWeightsWeightV2Weight",
    operational: "SpWeightsWeightV2Weight",
    mandatory: "SpWeightsWeightV2Weight"
  },
  /**
   * Lookup10: sp_weights::weight_v2::Weight
   **/
  SpWeightsWeightV2Weight: {
    refTime: "Compact<u64>",
    proofSize: "Compact<u64>"
  },
  /**
   * Lookup15: sp_runtime::generic::digest::Digest
   **/
  SpRuntimeDigest: {
    logs: "Vec<SpRuntimeDigestDigestItem>"
  },
  /**
   * Lookup17: sp_runtime::generic::digest::DigestItem
   **/
  SpRuntimeDigestDigestItem: {
    _enum: {
      Other: "Bytes",
      __Unused1: "Null",
      __Unused2: "Null",
      __Unused3: "Null",
      Consensus: "([u8;4],Bytes)",
      Seal: "([u8;4],Bytes)",
      PreRuntime: "([u8;4],Bytes)",
      __Unused7: "Null",
      RuntimeEnvironmentUpdated: "Null"
    }
  },
  /**
   * Lookup20: frame_system::EventRecord<storage_hub_runtime::RuntimeEvent, primitive_types::H256>
   **/
  FrameSystemEventRecord: {
    phase: "FrameSystemPhase",
    event: "Event",
    topics: "Vec<H256>"
  },
  /**
   * Lookup22: frame_system::pallet::Event<T>
   **/
  FrameSystemEvent: {
    _enum: {
      ExtrinsicSuccess: {
        dispatchInfo: "FrameSupportDispatchDispatchInfo"
      },
      ExtrinsicFailed: {
        dispatchError: "SpRuntimeDispatchError",
        dispatchInfo: "FrameSupportDispatchDispatchInfo"
      },
      CodeUpdated: "Null",
      NewAccount: {
        account: "AccountId32"
      },
      KilledAccount: {
        account: "AccountId32"
      },
      Remarked: {
        _alias: {
          hash_: "hash"
        },
        sender: "AccountId32",
        hash_: "H256"
      },
      UpgradeAuthorized: {
        codeHash: "H256",
        checkVersion: "bool"
      }
    }
  },
  /**
   * Lookup23: frame_support::dispatch::DispatchInfo
   **/
  FrameSupportDispatchDispatchInfo: {
    weight: "SpWeightsWeightV2Weight",
    class: "FrameSupportDispatchDispatchClass",
    paysFee: "FrameSupportDispatchPays"
  },
  /**
   * Lookup24: frame_support::dispatch::DispatchClass
   **/
  FrameSupportDispatchDispatchClass: {
    _enum: ["Normal", "Operational", "Mandatory"]
  },
  /**
   * Lookup25: frame_support::dispatch::Pays
   **/
  FrameSupportDispatchPays: {
    _enum: ["Yes", "No"]
  },
  /**
   * Lookup26: sp_runtime::DispatchError
   **/
  SpRuntimeDispatchError: {
    _enum: {
      Other: "Null",
      CannotLookup: "Null",
      BadOrigin: "Null",
      Module: "SpRuntimeModuleError",
      ConsumerRemaining: "Null",
      NoProviders: "Null",
      TooManyConsumers: "Null",
      Token: "SpRuntimeTokenError",
      Arithmetic: "SpArithmeticArithmeticError",
      Transactional: "SpRuntimeTransactionalError",
      Exhausted: "Null",
      Corruption: "Null",
      Unavailable: "Null",
      RootNotAllowed: "Null"
    }
  },
  /**
   * Lookup27: sp_runtime::ModuleError
   **/
  SpRuntimeModuleError: {
    index: "u8",
    error: "[u8;4]"
  },
  /**
   * Lookup28: sp_runtime::TokenError
   **/
  SpRuntimeTokenError: {
    _enum: [
      "FundsUnavailable",
      "OnlyProvider",
      "BelowMinimum",
      "CannotCreate",
      "UnknownAsset",
      "Frozen",
      "Unsupported",
      "CannotCreateHold",
      "NotExpendable",
      "Blocked"
    ]
  },
  /**
   * Lookup29: sp_arithmetic::ArithmeticError
   **/
  SpArithmeticArithmeticError: {
    _enum: ["Underflow", "Overflow", "DivisionByZero"]
  },
  /**
   * Lookup30: sp_runtime::TransactionalError
   **/
  SpRuntimeTransactionalError: {
    _enum: ["LimitReached", "NoLayer"]
  },
  /**
   * Lookup31: cumulus_pallet_parachain_system::pallet::Event<T>
   **/
  CumulusPalletParachainSystemEvent: {
    _enum: {
      ValidationFunctionStored: "Null",
      ValidationFunctionApplied: {
        relayChainBlockNum: "u32"
      },
      ValidationFunctionDiscarded: "Null",
      DownwardMessagesReceived: {
        count: "u32"
      },
      DownwardMessagesProcessed: {
        weightUsed: "SpWeightsWeightV2Weight",
        dmqHead: "H256"
      },
      UpwardMessageSent: {
        messageHash: "Option<[u8;32]>"
      }
    }
  },
  /**
   * Lookup33: pallet_balances::pallet::Event<T, I>
   **/
  PalletBalancesEvent: {
    _enum: {
      Endowed: {
        account: "AccountId32",
        freeBalance: "u128"
      },
      DustLost: {
        account: "AccountId32",
        amount: "u128"
      },
      Transfer: {
        from: "AccountId32",
        to: "AccountId32",
        amount: "u128"
      },
      BalanceSet: {
        who: "AccountId32",
        free: "u128"
      },
      Reserved: {
        who: "AccountId32",
        amount: "u128"
      },
      Unreserved: {
        who: "AccountId32",
        amount: "u128"
      },
      ReserveRepatriated: {
        from: "AccountId32",
        to: "AccountId32",
        amount: "u128",
        destinationStatus: "FrameSupportTokensMiscBalanceStatus"
      },
      Deposit: {
        who: "AccountId32",
        amount: "u128"
      },
      Withdraw: {
        who: "AccountId32",
        amount: "u128"
      },
      Slashed: {
        who: "AccountId32",
        amount: "u128"
      },
      Minted: {
        who: "AccountId32",
        amount: "u128"
      },
      Burned: {
        who: "AccountId32",
        amount: "u128"
      },
      Suspended: {
        who: "AccountId32",
        amount: "u128"
      },
      Restored: {
        who: "AccountId32",
        amount: "u128"
      },
      Upgraded: {
        who: "AccountId32"
      },
      Issued: {
        amount: "u128"
      },
      Rescinded: {
        amount: "u128"
      },
      Locked: {
        who: "AccountId32",
        amount: "u128"
      },
      Unlocked: {
        who: "AccountId32",
        amount: "u128"
      },
      Frozen: {
        who: "AccountId32",
        amount: "u128"
      },
      Thawed: {
        who: "AccountId32",
        amount: "u128"
      },
      TotalIssuanceForced: {
        _alias: {
          new_: "new"
        },
        old: "u128",
        new_: "u128"
      }
    }
  },
  /**
   * Lookup34: frame_support::traits::tokens::misc::BalanceStatus
   **/
  FrameSupportTokensMiscBalanceStatus: {
    _enum: ["Free", "Reserved"]
  },
  /**
   * Lookup35: pallet_transaction_payment::pallet::Event<T>
   **/
  PalletTransactionPaymentEvent: {
    _enum: {
      TransactionFeePaid: {
        who: "AccountId32",
        actualFee: "u128",
        tip: "u128"
      }
    }
  },
  /**
   * Lookup36: pallet_sudo::pallet::Event<T>
   **/
  PalletSudoEvent: {
    _enum: {
      Sudid: {
        sudoResult: "Result<Null, SpRuntimeDispatchError>"
      },
      KeyChanged: {
        _alias: {
          new_: "new"
        },
        old: "Option<AccountId32>",
        new_: "AccountId32"
      },
      KeyRemoved: "Null",
      SudoAsDone: {
        sudoResult: "Result<Null, SpRuntimeDispatchError>"
      }
    }
  },
  /**
   * Lookup40: pallet_collator_selection::pallet::Event<T>
   **/
  PalletCollatorSelectionEvent: {
    _enum: {
      NewInvulnerables: {
        invulnerables: "Vec<AccountId32>"
      },
      InvulnerableAdded: {
        accountId: "AccountId32"
      },
      InvulnerableRemoved: {
        accountId: "AccountId32"
      },
      NewDesiredCandidates: {
        desiredCandidates: "u32"
      },
      NewCandidacyBond: {
        bondAmount: "u128"
      },
      CandidateAdded: {
        accountId: "AccountId32",
        deposit: "u128"
      },
      CandidateBondUpdated: {
        accountId: "AccountId32",
        deposit: "u128"
      },
      CandidateRemoved: {
        accountId: "AccountId32"
      },
      CandidateReplaced: {
        _alias: {
          new_: "new"
        },
        old: "AccountId32",
        new_: "AccountId32",
        deposit: "u128"
      },
      InvalidInvulnerableSkipped: {
        accountId: "AccountId32"
      }
    }
  },
  /**
   * Lookup42: pallet_session::pallet::Event
   **/
  PalletSessionEvent: {
    _enum: {
      NewSession: {
        sessionIndex: "u32"
      }
    }
  },
  /**
   * Lookup43: cumulus_pallet_xcmp_queue::pallet::Event<T>
   **/
  CumulusPalletXcmpQueueEvent: {
    _enum: {
      XcmpMessageSent: {
        messageHash: "[u8;32]"
      }
    }
  },
  /**
   * Lookup44: pallet_xcm::pallet::Event<T>
   **/
  PalletXcmEvent: {
    _enum: {
      Attempted: {
        outcome: "StagingXcmV4TraitsOutcome"
      },
      Sent: {
        origin: "StagingXcmV4Location",
        destination: "StagingXcmV4Location",
        message: "StagingXcmV4Xcm",
        messageId: "[u8;32]"
      },
      UnexpectedResponse: {
        origin: "StagingXcmV4Location",
        queryId: "u64"
      },
      ResponseReady: {
        queryId: "u64",
        response: "StagingXcmV4Response"
      },
      Notified: {
        queryId: "u64",
        palletIndex: "u8",
        callIndex: "u8"
      },
      NotifyOverweight: {
        queryId: "u64",
        palletIndex: "u8",
        callIndex: "u8",
        actualWeight: "SpWeightsWeightV2Weight",
        maxBudgetedWeight: "SpWeightsWeightV2Weight"
      },
      NotifyDispatchError: {
        queryId: "u64",
        palletIndex: "u8",
        callIndex: "u8"
      },
      NotifyDecodeFailed: {
        queryId: "u64",
        palletIndex: "u8",
        callIndex: "u8"
      },
      InvalidResponder: {
        origin: "StagingXcmV4Location",
        queryId: "u64",
        expectedLocation: "Option<StagingXcmV4Location>"
      },
      InvalidResponderVersion: {
        origin: "StagingXcmV4Location",
        queryId: "u64"
      },
      ResponseTaken: {
        queryId: "u64"
      },
      AssetsTrapped: {
        _alias: {
          hash_: "hash"
        },
        hash_: "H256",
        origin: "StagingXcmV4Location",
        assets: "XcmVersionedAssets"
      },
      VersionChangeNotified: {
        destination: "StagingXcmV4Location",
        result: "u32",
        cost: "StagingXcmV4AssetAssets",
        messageId: "[u8;32]"
      },
      SupportedVersionChanged: {
        location: "StagingXcmV4Location",
        version: "u32"
      },
      NotifyTargetSendFail: {
        location: "StagingXcmV4Location",
        queryId: "u64",
        error: "XcmV3TraitsError"
      },
      NotifyTargetMigrationFail: {
        location: "XcmVersionedLocation",
        queryId: "u64"
      },
      InvalidQuerierVersion: {
        origin: "StagingXcmV4Location",
        queryId: "u64"
      },
      InvalidQuerier: {
        origin: "StagingXcmV4Location",
        queryId: "u64",
        expectedQuerier: "StagingXcmV4Location",
        maybeActualQuerier: "Option<StagingXcmV4Location>"
      },
      VersionNotifyStarted: {
        destination: "StagingXcmV4Location",
        cost: "StagingXcmV4AssetAssets",
        messageId: "[u8;32]"
      },
      VersionNotifyRequested: {
        destination: "StagingXcmV4Location",
        cost: "StagingXcmV4AssetAssets",
        messageId: "[u8;32]"
      },
      VersionNotifyUnrequested: {
        destination: "StagingXcmV4Location",
        cost: "StagingXcmV4AssetAssets",
        messageId: "[u8;32]"
      },
      FeesPaid: {
        paying: "StagingXcmV4Location",
        fees: "StagingXcmV4AssetAssets"
      },
      AssetsClaimed: {
        _alias: {
          hash_: "hash"
        },
        hash_: "H256",
        origin: "StagingXcmV4Location",
        assets: "XcmVersionedAssets"
      },
      VersionMigrationFinished: {
        version: "u32"
      }
    }
  },
  /**
   * Lookup45: staging_xcm::v4::traits::Outcome
   **/
  StagingXcmV4TraitsOutcome: {
    _enum: {
      Complete: {
        used: "SpWeightsWeightV2Weight"
      },
      Incomplete: {
        used: "SpWeightsWeightV2Weight",
        error: "XcmV3TraitsError"
      },
      Error: {
        error: "XcmV3TraitsError"
      }
    }
  },
  /**
   * Lookup46: xcm::v3::traits::Error
   **/
  XcmV3TraitsError: {
    _enum: {
      Overflow: "Null",
      Unimplemented: "Null",
      UntrustedReserveLocation: "Null",
      UntrustedTeleportLocation: "Null",
      LocationFull: "Null",
      LocationNotInvertible: "Null",
      BadOrigin: "Null",
      InvalidLocation: "Null",
      AssetNotFound: "Null",
      FailedToTransactAsset: "Null",
      NotWithdrawable: "Null",
      LocationCannotHold: "Null",
      ExceedsMaxMessageSize: "Null",
      DestinationUnsupported: "Null",
      Transport: "Null",
      Unroutable: "Null",
      UnknownClaim: "Null",
      FailedToDecode: "Null",
      MaxWeightInvalid: "Null",
      NotHoldingFees: "Null",
      TooExpensive: "Null",
      Trap: "u64",
      ExpectationFalse: "Null",
      PalletNotFound: "Null",
      NameMismatch: "Null",
      VersionIncompatible: "Null",
      HoldingWouldOverflow: "Null",
      ExportError: "Null",
      ReanchorFailed: "Null",
      NoDeal: "Null",
      FeesNotMet: "Null",
      LockError: "Null",
      NoPermission: "Null",
      Unanchored: "Null",
      NotDepositable: "Null",
      UnhandledXcmVersion: "Null",
      WeightLimitReached: "SpWeightsWeightV2Weight",
      Barrier: "Null",
      WeightNotComputable: "Null",
      ExceedsStackLimit: "Null"
    }
  },
  /**
   * Lookup47: staging_xcm::v4::location::Location
   **/
  StagingXcmV4Location: {
    parents: "u8",
    interior: "StagingXcmV4Junctions"
  },
  /**
   * Lookup48: staging_xcm::v4::junctions::Junctions
   **/
  StagingXcmV4Junctions: {
    _enum: {
      Here: "Null",
      X1: "[Lookup50;1]",
      X2: "[Lookup50;2]",
      X3: "[Lookup50;3]",
      X4: "[Lookup50;4]",
      X5: "[Lookup50;5]",
      X6: "[Lookup50;6]",
      X7: "[Lookup50;7]",
      X8: "[Lookup50;8]"
    }
  },
  /**
   * Lookup50: staging_xcm::v4::junction::Junction
   **/
  StagingXcmV4Junction: {
    _enum: {
      Parachain: "Compact<u32>",
      AccountId32: {
        network: "Option<StagingXcmV4JunctionNetworkId>",
        id: "[u8;32]"
      },
      AccountIndex64: {
        network: "Option<StagingXcmV4JunctionNetworkId>",
        index: "Compact<u64>"
      },
      AccountKey20: {
        network: "Option<StagingXcmV4JunctionNetworkId>",
        key: "[u8;20]"
      },
      PalletInstance: "u8",
      GeneralIndex: "Compact<u128>",
      GeneralKey: {
        length: "u8",
        data: "[u8;32]"
      },
      OnlyChild: "Null",
      Plurality: {
        id: "XcmV3JunctionBodyId",
        part: "XcmV3JunctionBodyPart"
      },
      GlobalConsensus: "StagingXcmV4JunctionNetworkId"
    }
  },
  /**
   * Lookup53: staging_xcm::v4::junction::NetworkId
   **/
  StagingXcmV4JunctionNetworkId: {
    _enum: {
      ByGenesis: "[u8;32]",
      ByFork: {
        blockNumber: "u64",
        blockHash: "[u8;32]"
      },
      Polkadot: "Null",
      Kusama: "Null",
      Westend: "Null",
      Rococo: "Null",
      Wococo: "Null",
      Ethereum: {
        chainId: "Compact<u64>"
      },
      BitcoinCore: "Null",
      BitcoinCash: "Null",
      PolkadotBulletin: "Null"
    }
  },
  /**
   * Lookup56: xcm::v3::junction::BodyId
   **/
  XcmV3JunctionBodyId: {
    _enum: {
      Unit: "Null",
      Moniker: "[u8;4]",
      Index: "Compact<u32>",
      Executive: "Null",
      Technical: "Null",
      Legislative: "Null",
      Judicial: "Null",
      Defense: "Null",
      Administration: "Null",
      Treasury: "Null"
    }
  },
  /**
   * Lookup57: xcm::v3::junction::BodyPart
   **/
  XcmV3JunctionBodyPart: {
    _enum: {
      Voice: "Null",
      Members: {
        count: "Compact<u32>"
      },
      Fraction: {
        nom: "Compact<u32>",
        denom: "Compact<u32>"
      },
      AtLeastProportion: {
        nom: "Compact<u32>",
        denom: "Compact<u32>"
      },
      MoreThanProportion: {
        nom: "Compact<u32>",
        denom: "Compact<u32>"
      }
    }
  },
  /**
   * Lookup65: staging_xcm::v4::Xcm<Call>
   **/
  StagingXcmV4Xcm: "Vec<StagingXcmV4Instruction>",
  /**
   * Lookup67: staging_xcm::v4::Instruction<Call>
   **/
  StagingXcmV4Instruction: {
    _enum: {
      WithdrawAsset: "StagingXcmV4AssetAssets",
      ReserveAssetDeposited: "StagingXcmV4AssetAssets",
      ReceiveTeleportedAsset: "StagingXcmV4AssetAssets",
      QueryResponse: {
        queryId: "Compact<u64>",
        response: "StagingXcmV4Response",
        maxWeight: "SpWeightsWeightV2Weight",
        querier: "Option<StagingXcmV4Location>"
      },
      TransferAsset: {
        assets: "StagingXcmV4AssetAssets",
        beneficiary: "StagingXcmV4Location"
      },
      TransferReserveAsset: {
        assets: "StagingXcmV4AssetAssets",
        dest: "StagingXcmV4Location",
        xcm: "StagingXcmV4Xcm"
      },
      Transact: {
        originKind: "XcmV3OriginKind",
        requireWeightAtMost: "SpWeightsWeightV2Weight",
        call: "XcmDoubleEncoded"
      },
      HrmpNewChannelOpenRequest: {
        sender: "Compact<u32>",
        maxMessageSize: "Compact<u32>",
        maxCapacity: "Compact<u32>"
      },
      HrmpChannelAccepted: {
        recipient: "Compact<u32>"
      },
      HrmpChannelClosing: {
        initiator: "Compact<u32>",
        sender: "Compact<u32>",
        recipient: "Compact<u32>"
      },
      ClearOrigin: "Null",
      DescendOrigin: "StagingXcmV4Junctions",
      ReportError: "StagingXcmV4QueryResponseInfo",
      DepositAsset: {
        assets: "StagingXcmV4AssetAssetFilter",
        beneficiary: "StagingXcmV4Location"
      },
      DepositReserveAsset: {
        assets: "StagingXcmV4AssetAssetFilter",
        dest: "StagingXcmV4Location",
        xcm: "StagingXcmV4Xcm"
      },
      ExchangeAsset: {
        give: "StagingXcmV4AssetAssetFilter",
        want: "StagingXcmV4AssetAssets",
        maximal: "bool"
      },
      InitiateReserveWithdraw: {
        assets: "StagingXcmV4AssetAssetFilter",
        reserve: "StagingXcmV4Location",
        xcm: "StagingXcmV4Xcm"
      },
      InitiateTeleport: {
        assets: "StagingXcmV4AssetAssetFilter",
        dest: "StagingXcmV4Location",
        xcm: "StagingXcmV4Xcm"
      },
      ReportHolding: {
        responseInfo: "StagingXcmV4QueryResponseInfo",
        assets: "StagingXcmV4AssetAssetFilter"
      },
      BuyExecution: {
        fees: "StagingXcmV4Asset",
        weightLimit: "XcmV3WeightLimit"
      },
      RefundSurplus: "Null",
      SetErrorHandler: "StagingXcmV4Xcm",
      SetAppendix: "StagingXcmV4Xcm",
      ClearError: "Null",
      ClaimAsset: {
        assets: "StagingXcmV4AssetAssets",
        ticket: "StagingXcmV4Location"
      },
      Trap: "Compact<u64>",
      SubscribeVersion: {
        queryId: "Compact<u64>",
        maxResponseWeight: "SpWeightsWeightV2Weight"
      },
      UnsubscribeVersion: "Null",
      BurnAsset: "StagingXcmV4AssetAssets",
      ExpectAsset: "StagingXcmV4AssetAssets",
      ExpectOrigin: "Option<StagingXcmV4Location>",
      ExpectError: "Option<(u32,XcmV3TraitsError)>",
      ExpectTransactStatus: "XcmV3MaybeErrorCode",
      QueryPallet: {
        moduleName: "Bytes",
        responseInfo: "StagingXcmV4QueryResponseInfo"
      },
      ExpectPallet: {
        index: "Compact<u32>",
        name: "Bytes",
        moduleName: "Bytes",
        crateMajor: "Compact<u32>",
        minCrateMinor: "Compact<u32>"
      },
      ReportTransactStatus: "StagingXcmV4QueryResponseInfo",
      ClearTransactStatus: "Null",
      UniversalOrigin: "StagingXcmV4Junction",
      ExportMessage: {
        network: "StagingXcmV4JunctionNetworkId",
        destination: "StagingXcmV4Junctions",
        xcm: "StagingXcmV4Xcm"
      },
      LockAsset: {
        asset: "StagingXcmV4Asset",
        unlocker: "StagingXcmV4Location"
      },
      UnlockAsset: {
        asset: "StagingXcmV4Asset",
        target: "StagingXcmV4Location"
      },
      NoteUnlockable: {
        asset: "StagingXcmV4Asset",
        owner: "StagingXcmV4Location"
      },
      RequestUnlock: {
        asset: "StagingXcmV4Asset",
        locker: "StagingXcmV4Location"
      },
      SetFeesMode: {
        jitWithdraw: "bool"
      },
      SetTopic: "[u8;32]",
      ClearTopic: "Null",
      AliasOrigin: "StagingXcmV4Location",
      UnpaidExecution: {
        weightLimit: "XcmV3WeightLimit",
        checkOrigin: "Option<StagingXcmV4Location>"
      }
    }
  },
  /**
   * Lookup68: staging_xcm::v4::asset::Assets
   **/
  StagingXcmV4AssetAssets: "Vec<StagingXcmV4Asset>",
  /**
   * Lookup70: staging_xcm::v4::asset::Asset
   **/
  StagingXcmV4Asset: {
    id: "StagingXcmV4AssetAssetId",
    fun: "StagingXcmV4AssetFungibility"
  },
  /**
   * Lookup71: staging_xcm::v4::asset::AssetId
   **/
  StagingXcmV4AssetAssetId: "StagingXcmV4Location",
  /**
   * Lookup72: staging_xcm::v4::asset::Fungibility
   **/
  StagingXcmV4AssetFungibility: {
    _enum: {
      Fungible: "Compact<u128>",
      NonFungible: "StagingXcmV4AssetAssetInstance"
    }
  },
  /**
   * Lookup73: staging_xcm::v4::asset::AssetInstance
   **/
  StagingXcmV4AssetAssetInstance: {
    _enum: {
      Undefined: "Null",
      Index: "Compact<u128>",
      Array4: "[u8;4]",
      Array8: "[u8;8]",
      Array16: "[u8;16]",
      Array32: "[u8;32]"
    }
  },
  /**
   * Lookup76: staging_xcm::v4::Response
   **/
  StagingXcmV4Response: {
    _enum: {
      Null: "Null",
      Assets: "StagingXcmV4AssetAssets",
      ExecutionResult: "Option<(u32,XcmV3TraitsError)>",
      Version: "u32",
      PalletsInfo: "Vec<StagingXcmV4PalletInfo>",
      DispatchResult: "XcmV3MaybeErrorCode"
    }
  },
  /**
   * Lookup80: staging_xcm::v4::PalletInfo
   **/
  StagingXcmV4PalletInfo: {
    index: "Compact<u32>",
    name: "Bytes",
    moduleName: "Bytes",
    major: "Compact<u32>",
    minor: "Compact<u32>",
    patch: "Compact<u32>"
  },
  /**
   * Lookup83: xcm::v3::MaybeErrorCode
   **/
  XcmV3MaybeErrorCode: {
    _enum: {
      Success: "Null",
      Error: "Bytes",
      TruncatedError: "Bytes"
    }
  },
  /**
   * Lookup86: xcm::v3::OriginKind
   **/
  XcmV3OriginKind: {
    _enum: ["Native", "SovereignAccount", "Superuser", "Xcm"]
  },
  /**
   * Lookup87: xcm::double_encoded::DoubleEncoded<T>
   **/
  XcmDoubleEncoded: {
    encoded: "Bytes"
  },
  /**
   * Lookup88: staging_xcm::v4::QueryResponseInfo
   **/
  StagingXcmV4QueryResponseInfo: {
    destination: "StagingXcmV4Location",
    queryId: "Compact<u64>",
    maxWeight: "SpWeightsWeightV2Weight"
  },
  /**
   * Lookup89: staging_xcm::v4::asset::AssetFilter
   **/
  StagingXcmV4AssetAssetFilter: {
    _enum: {
      Definite: "StagingXcmV4AssetAssets",
      Wild: "StagingXcmV4AssetWildAsset"
    }
  },
  /**
   * Lookup90: staging_xcm::v4::asset::WildAsset
   **/
  StagingXcmV4AssetWildAsset: {
    _enum: {
      All: "Null",
      AllOf: {
        id: "StagingXcmV4AssetAssetId",
        fun: "StagingXcmV4AssetWildFungibility"
      },
      AllCounted: "Compact<u32>",
      AllOfCounted: {
        id: "StagingXcmV4AssetAssetId",
        fun: "StagingXcmV4AssetWildFungibility",
        count: "Compact<u32>"
      }
    }
  },
  /**
   * Lookup91: staging_xcm::v4::asset::WildFungibility
   **/
  StagingXcmV4AssetWildFungibility: {
    _enum: ["Fungible", "NonFungible"]
  },
  /**
   * Lookup92: xcm::v3::WeightLimit
   **/
  XcmV3WeightLimit: {
    _enum: {
      Unlimited: "Null",
      Limited: "SpWeightsWeightV2Weight"
    }
  },
  /**
   * Lookup93: xcm::VersionedAssets
   **/
  XcmVersionedAssets: {
    _enum: {
      __Unused0: "Null",
      V2: "XcmV2MultiassetMultiAssets",
      __Unused2: "Null",
      V3: "XcmV3MultiassetMultiAssets",
      V4: "StagingXcmV4AssetAssets"
    }
  },
  /**
   * Lookup94: xcm::v2::multiasset::MultiAssets
   **/
  XcmV2MultiassetMultiAssets: "Vec<XcmV2MultiAsset>",
  /**
   * Lookup96: xcm::v2::multiasset::MultiAsset
   **/
  XcmV2MultiAsset: {
    id: "XcmV2MultiassetAssetId",
    fun: "XcmV2MultiassetFungibility"
  },
  /**
   * Lookup97: xcm::v2::multiasset::AssetId
   **/
  XcmV2MultiassetAssetId: {
    _enum: {
      Concrete: "XcmV2MultiLocation",
      Abstract: "Bytes"
    }
  },
  /**
   * Lookup98: xcm::v2::multilocation::MultiLocation
   **/
  XcmV2MultiLocation: {
    parents: "u8",
    interior: "XcmV2MultilocationJunctions"
  },
  /**
   * Lookup99: xcm::v2::multilocation::Junctions
   **/
  XcmV2MultilocationJunctions: {
    _enum: {
      Here: "Null",
      X1: "XcmV2Junction",
      X2: "(XcmV2Junction,XcmV2Junction)",
      X3: "(XcmV2Junction,XcmV2Junction,XcmV2Junction)",
      X4: "(XcmV2Junction,XcmV2Junction,XcmV2Junction,XcmV2Junction)",
      X5: "(XcmV2Junction,XcmV2Junction,XcmV2Junction,XcmV2Junction,XcmV2Junction)",
      X6: "(XcmV2Junction,XcmV2Junction,XcmV2Junction,XcmV2Junction,XcmV2Junction,XcmV2Junction)",
      X7: "(XcmV2Junction,XcmV2Junction,XcmV2Junction,XcmV2Junction,XcmV2Junction,XcmV2Junction,XcmV2Junction)",
      X8: "(XcmV2Junction,XcmV2Junction,XcmV2Junction,XcmV2Junction,XcmV2Junction,XcmV2Junction,XcmV2Junction,XcmV2Junction)"
    }
  },
  /**
   * Lookup100: xcm::v2::junction::Junction
   **/
  XcmV2Junction: {
    _enum: {
      Parachain: "Compact<u32>",
      AccountId32: {
        network: "XcmV2NetworkId",
        id: "[u8;32]"
      },
      AccountIndex64: {
        network: "XcmV2NetworkId",
        index: "Compact<u64>"
      },
      AccountKey20: {
        network: "XcmV2NetworkId",
        key: "[u8;20]"
      },
      PalletInstance: "u8",
      GeneralIndex: "Compact<u128>",
      GeneralKey: "Bytes",
      OnlyChild: "Null",
      Plurality: {
        id: "XcmV2BodyId",
        part: "XcmV2BodyPart"
      }
    }
  },
  /**
   * Lookup101: xcm::v2::NetworkId
   **/
  XcmV2NetworkId: {
    _enum: {
      Any: "Null",
      Named: "Bytes",
      Polkadot: "Null",
      Kusama: "Null"
    }
  },
  /**
   * Lookup103: xcm::v2::BodyId
   **/
  XcmV2BodyId: {
    _enum: {
      Unit: "Null",
      Named: "Bytes",
      Index: "Compact<u32>",
      Executive: "Null",
      Technical: "Null",
      Legislative: "Null",
      Judicial: "Null",
      Defense: "Null",
      Administration: "Null",
      Treasury: "Null"
    }
  },
  /**
   * Lookup104: xcm::v2::BodyPart
   **/
  XcmV2BodyPart: {
    _enum: {
      Voice: "Null",
      Members: {
        count: "Compact<u32>"
      },
      Fraction: {
        nom: "Compact<u32>",
        denom: "Compact<u32>"
      },
      AtLeastProportion: {
        nom: "Compact<u32>",
        denom: "Compact<u32>"
      },
      MoreThanProportion: {
        nom: "Compact<u32>",
        denom: "Compact<u32>"
      }
    }
  },
  /**
   * Lookup105: xcm::v2::multiasset::Fungibility
   **/
  XcmV2MultiassetFungibility: {
    _enum: {
      Fungible: "Compact<u128>",
      NonFungible: "XcmV2MultiassetAssetInstance"
    }
  },
  /**
   * Lookup106: xcm::v2::multiasset::AssetInstance
   **/
  XcmV2MultiassetAssetInstance: {
    _enum: {
      Undefined: "Null",
      Index: "Compact<u128>",
      Array4: "[u8;4]",
      Array8: "[u8;8]",
      Array16: "[u8;16]",
      Array32: "[u8;32]",
      Blob: "Bytes"
    }
  },
  /**
   * Lookup107: xcm::v3::multiasset::MultiAssets
   **/
  XcmV3MultiassetMultiAssets: "Vec<XcmV3MultiAsset>",
  /**
   * Lookup109: xcm::v3::multiasset::MultiAsset
   **/
  XcmV3MultiAsset: {
    id: "XcmV3MultiassetAssetId",
    fun: "XcmV3MultiassetFungibility"
  },
  /**
   * Lookup110: xcm::v3::multiasset::AssetId
   **/
  XcmV3MultiassetAssetId: {
    _enum: {
      Concrete: "StagingXcmV3MultiLocation",
      Abstract: "[u8;32]"
    }
  },
  /**
   * Lookup111: staging_xcm::v3::multilocation::MultiLocation
   **/
  StagingXcmV3MultiLocation: {
    parents: "u8",
    interior: "XcmV3Junctions"
  },
  /**
   * Lookup112: xcm::v3::junctions::Junctions
   **/
  XcmV3Junctions: {
    _enum: {
      Here: "Null",
      X1: "XcmV3Junction",
      X2: "(XcmV3Junction,XcmV3Junction)",
      X3: "(XcmV3Junction,XcmV3Junction,XcmV3Junction)",
      X4: "(XcmV3Junction,XcmV3Junction,XcmV3Junction,XcmV3Junction)",
      X5: "(XcmV3Junction,XcmV3Junction,XcmV3Junction,XcmV3Junction,XcmV3Junction)",
      X6: "(XcmV3Junction,XcmV3Junction,XcmV3Junction,XcmV3Junction,XcmV3Junction,XcmV3Junction)",
      X7: "(XcmV3Junction,XcmV3Junction,XcmV3Junction,XcmV3Junction,XcmV3Junction,XcmV3Junction,XcmV3Junction)",
      X8: "(XcmV3Junction,XcmV3Junction,XcmV3Junction,XcmV3Junction,XcmV3Junction,XcmV3Junction,XcmV3Junction,XcmV3Junction)"
    }
  },
  /**
   * Lookup113: xcm::v3::junction::Junction
   **/
  XcmV3Junction: {
    _enum: {
      Parachain: "Compact<u32>",
      AccountId32: {
        network: "Option<XcmV3JunctionNetworkId>",
        id: "[u8;32]"
      },
      AccountIndex64: {
        network: "Option<XcmV3JunctionNetworkId>",
        index: "Compact<u64>"
      },
      AccountKey20: {
        network: "Option<XcmV3JunctionNetworkId>",
        key: "[u8;20]"
      },
      PalletInstance: "u8",
      GeneralIndex: "Compact<u128>",
      GeneralKey: {
        length: "u8",
        data: "[u8;32]"
      },
      OnlyChild: "Null",
      Plurality: {
        id: "XcmV3JunctionBodyId",
        part: "XcmV3JunctionBodyPart"
      },
      GlobalConsensus: "XcmV3JunctionNetworkId"
    }
  },
  /**
   * Lookup115: xcm::v3::junction::NetworkId
   **/
  XcmV3JunctionNetworkId: {
    _enum: {
      ByGenesis: "[u8;32]",
      ByFork: {
        blockNumber: "u64",
        blockHash: "[u8;32]"
      },
      Polkadot: "Null",
      Kusama: "Null",
      Westend: "Null",
      Rococo: "Null",
      Wococo: "Null",
      Ethereum: {
        chainId: "Compact<u64>"
      },
      BitcoinCore: "Null",
      BitcoinCash: "Null",
      PolkadotBulletin: "Null"
    }
  },
  /**
   * Lookup116: xcm::v3::multiasset::Fungibility
   **/
  XcmV3MultiassetFungibility: {
    _enum: {
      Fungible: "Compact<u128>",
      NonFungible: "XcmV3MultiassetAssetInstance"
    }
  },
  /**
   * Lookup117: xcm::v3::multiasset::AssetInstance
   **/
  XcmV3MultiassetAssetInstance: {
    _enum: {
      Undefined: "Null",
      Index: "Compact<u128>",
      Array4: "[u8;4]",
      Array8: "[u8;8]",
      Array16: "[u8;16]",
      Array32: "[u8;32]"
    }
  },
  /**
   * Lookup118: xcm::VersionedLocation
   **/
  XcmVersionedLocation: {
    _enum: {
      __Unused0: "Null",
      V2: "XcmV2MultiLocation",
      __Unused2: "Null",
      V3: "StagingXcmV3MultiLocation",
      V4: "StagingXcmV4Location"
    }
  },
  /**
   * Lookup119: cumulus_pallet_xcm::pallet::Event<T>
   **/
  CumulusPalletXcmEvent: {
    _enum: {
      InvalidFormat: "[u8;32]",
      UnsupportedVersion: "[u8;32]",
      ExecutedDownward: "([u8;32],StagingXcmV4TraitsOutcome)"
    }
  },
  /**
   * Lookup120: pallet_message_queue::pallet::Event<T>
   **/
  PalletMessageQueueEvent: {
    _enum: {
      ProcessingFailed: {
        id: "H256",
        origin: "CumulusPrimitivesCoreAggregateMessageOrigin",
        error: "FrameSupportMessagesProcessMessageError"
      },
      Processed: {
        id: "H256",
        origin: "CumulusPrimitivesCoreAggregateMessageOrigin",
        weightUsed: "SpWeightsWeightV2Weight",
        success: "bool"
      },
      OverweightEnqueued: {
        id: "[u8;32]",
        origin: "CumulusPrimitivesCoreAggregateMessageOrigin",
        pageIndex: "u32",
        messageIndex: "u32"
      },
      PageReaped: {
        origin: "CumulusPrimitivesCoreAggregateMessageOrigin",
        index: "u32"
      }
    }
  },
  /**
   * Lookup121: cumulus_primitives_core::AggregateMessageOrigin
   **/
  CumulusPrimitivesCoreAggregateMessageOrigin: {
    _enum: {
      Here: "Null",
      Parent: "Null",
      Sibling: "u32"
    }
  },
  /**
   * Lookup123: frame_support::traits::messages::ProcessMessageError
   **/
  FrameSupportMessagesProcessMessageError: {
    _enum: {
      BadFormat: "Null",
      Corrupt: "Null",
      Unsupported: "Null",
      Overweight: "SpWeightsWeightV2Weight",
      Yield: "Null",
      StackLimitReached: "Null"
    }
  },
  /**
   * Lookup124: pallet_storage_providers::pallet::Event<T>
   **/
  PalletStorageProvidersEvent: {
    _enum: {
      MspRequestSignUpSuccess: {
        who: "AccountId32",
        multiaddresses: "Vec<Bytes>",
        capacity: "u64"
      },
      MspSignUpSuccess: {
        who: "AccountId32",
        mspId: "H256",
        multiaddresses: "Vec<Bytes>",
        capacity: "u64",
        valueProp: "PalletStorageProvidersValuePropositionWithId"
      },
      BspRequestSignUpSuccess: {
        who: "AccountId32",
        multiaddresses: "Vec<Bytes>",
        capacity: "u64"
      },
      BspSignUpSuccess: {
        who: "AccountId32",
        bspId: "H256",
        root: "H256",
        multiaddresses: "Vec<Bytes>",
        capacity: "u64"
      },
      SignUpRequestCanceled: {
        who: "AccountId32"
      },
      MspSignOffSuccess: {
        who: "AccountId32",
        mspId: "H256"
      },
      BspSignOffSuccess: {
        who: "AccountId32",
        bspId: "H256"
      },
      CapacityChanged: {
        who: "AccountId32",
        providerId: "PalletStorageProvidersStorageProviderId",
        oldCapacity: "u64",
        newCapacity: "u64",
        nextBlockWhenChangeAllowed: "u32"
      },
      Slashed: {
        providerId: "H256",
        amount: "u128"
      },
      AwaitingTopUp: {
        providerId: "H256",
        topUpMetadata: "PalletStorageProvidersTopUpMetadata"
      },
      TopUpFulfilled: {
        providerId: "H256",
        amount: "u128"
      },
      ProviderInsolvent: {
        providerId: "H256"
      },
      BucketRootChanged: {
        bucketId: "H256",
        oldRoot: "H256",
        newRoot: "H256"
      },
      MultiAddressAdded: {
        providerId: "H256",
        newMultiaddress: "Bytes"
      },
      MultiAddressRemoved: {
        providerId: "H256",
        removedMultiaddress: "Bytes"
      },
      ValuePropAdded: {
        mspId: "H256",
        valuePropId: "H256",
        valueProp: "PalletStorageProvidersValueProposition"
      },
      ValuePropUnavailable: {
        mspId: "H256",
        valuePropId: "H256"
      },
      MspDeleted: {
        providerId: "H256"
      },
      BspDeleted: {
        providerId: "H256"
      }
    }
  },
  /**
   * Lookup128: pallet_storage_providers::types::ValuePropositionWithId<T>
   **/
  PalletStorageProvidersValuePropositionWithId: {
    id: "H256",
    valueProp: "PalletStorageProvidersValueProposition"
  },
  /**
   * Lookup129: pallet_storage_providers::types::ValueProposition<T>
   **/
  PalletStorageProvidersValueProposition: {
    pricePerGigaUnitOfDataPerBlock: "u128",
    commitment: "Bytes",
    bucketDataLimit: "u64",
    available: "bool"
  },
  /**
   * Lookup131: pallet_storage_providers::types::StorageProviderId<T>
   **/
  PalletStorageProvidersStorageProviderId: {
    _enum: {
      BackupStorageProvider: "H256",
      MainStorageProvider: "H256"
    }
  },
  /**
   * Lookup132: pallet_storage_providers::types::TopUpMetadata<T>
   **/
  PalletStorageProvidersTopUpMetadata: {
    startedAt: "u32",
    endBlockGracePeriod: "u32"
  },
  /**
   * Lookup133: pallet_file_system::pallet::Event<T>
   **/
  PalletFileSystemEvent: {
    _enum: {
      NewBucket: {
        who: "AccountId32",
        mspId: "H256",
        bucketId: "H256",
        name: "Bytes",
        root: "H256",
        collectionId: "Option<u32>",
        private: "bool",
        valuePropId: "Option<H256>"
      },
      BucketDeleted: {
        who: "AccountId32",
        bucketId: "H256",
        maybeCollectionId: "Option<u32>"
      },
      MoveBucketRequested: {
        who: "AccountId32",
        bucketId: "H256",
        newMspId: "H256"
      },
      BucketPrivacyUpdated: {
        who: "AccountId32",
        bucketId: "H256",
        collectionId: "Option<u32>",
        private: "bool"
      },
      NewCollectionAndAssociation: {
        who: "AccountId32",
        bucketId: "H256",
        collectionId: "u32"
      },
      NewStorageRequest: {
        _alias: {
          size_: "size"
        },
        who: "AccountId32",
        fileKey: "H256",
        bucketId: "H256",
        location: "Bytes",
        fingerprint: "H256",
        size_: "u64",
        peerIds: "Vec<Bytes>",
        expiresAt: "u32"
      },
      MspAcceptedStorageRequest: {
        fileKey: "H256"
      },
      AcceptedBspVolunteer: {
        _alias: {
          size_: "size"
        },
        bspId: "H256",
        bucketId: "H256",
        location: "Bytes",
        fingerprint: "H256",
        multiaddresses: "Vec<Bytes>",
        owner: "AccountId32",
        size_: "u64"
      },
      BspConfirmedStoring: {
        who: "AccountId32",
        bspId: "H256",
        confirmedFileKeys: "Vec<H256>",
        skippedFileKeys: "Vec<H256>",
        newRoot: "H256"
      },
      StorageRequestFulfilled: {
        fileKey: "H256"
      },
      StorageRequestExpired: {
        fileKey: "H256"
      },
      StorageRequestRevoked: {
        fileKey: "H256"
      },
      StorageRequestRejected: {
        fileKey: "H256",
        reason: "PalletFileSystemRejectedStorageRequestReason"
      },
      BspRequestedToStopStoring: {
        bspId: "H256",
        fileKey: "H256",
        owner: "AccountId32",
        location: "Bytes"
      },
      BspConfirmStoppedStoring: {
        bspId: "H256",
        fileKey: "H256",
        newRoot: "H256"
      },
      PriorityChallengeForFileDeletionQueued: {
        issuer: "PalletFileSystemEitherAccountIdOrMspId",
        fileKey: "H256"
      },
      SpStopStoringInsolventUser: {
        spId: "H256",
        fileKey: "H256",
        owner: "AccountId32",
        location: "Bytes",
        newRoot: "H256"
      },
      FailedToQueuePriorityChallenge: {
        fileKey: "H256",
        error: "SpRuntimeDispatchError"
      },
      FileDeletionRequest: {
        user: "AccountId32",
        fileKey: "H256",
        bucketId: "H256",
        mspId: "Option<H256>",
        proofOfInclusion: "bool"
      },
      ProofSubmittedForPendingFileDeletionRequest: {
        mspId: "H256",
        user: "AccountId32",
        fileKey: "H256",
        bucketId: "H256",
        proofOfInclusion: "bool"
      },
      BspChallengeCycleInitialised: {
        who: "AccountId32",
        bspId: "H256"
      },
      MoveBucketRequestExpired: {
        mspId: "H256",
        bucketId: "H256"
      },
      MoveBucketAccepted: {
        bucketId: "H256",
        mspId: "H256"
      },
      MoveBucketRejected: {
        bucketId: "H256",
        mspId: "H256"
      },
      MspStoppedStoringBucket: {
        mspId: "H256",
        owner: "AccountId32",
        bucketId: "H256"
      },
      FailedToDecreaseBucketSize: {
        user: "AccountId32",
        bucketId: "H256",
        fileKey: "H256",
        fileSize: "u64",
        error: "SpRuntimeDispatchError"
      },
      FailedToGetMspOfBucket: {
        bucketId: "H256",
        error: "SpRuntimeDispatchError"
      },
      FailedToDecreaseMspUsedCapacity: {
        user: "AccountId32",
        mspId: "H256",
        fileKey: "H256",
        fileSize: "u64",
        error: "SpRuntimeDispatchError"
      },
      UsedCapacityShouldBeZero: {
        actualUsedCapacity: "u64"
      },
      FailedToReleaseStorageRequestCreationDeposit: {
        fileKey: "H256",
        owner: "AccountId32",
        amountToReturn: "u128",
        error: "SpRuntimeDispatchError"
      }
    }
  },
  /**
   * Lookup139: pallet_file_system::types::RejectedStorageRequestReason
   **/
  PalletFileSystemRejectedStorageRequestReason: {
    _enum: [
      "ReachedMaximumCapacity",
      "ReceivedInvalidProof",
      "FileKeyAlreadyStored",
      "RequestExpired",
      "InternalError"
    ]
  },
  /**
   * Lookup140: pallet_file_system::types::EitherAccountIdOrMspId<T>
   **/
  PalletFileSystemEitherAccountIdOrMspId: {
    _enum: {
      AccountId: "AccountId32",
      MspId: "H256"
    }
  },
  /**
   * Lookup141: pallet_proofs_dealer::pallet::Event<T>
   **/
  PalletProofsDealerEvent: {
    _enum: {
      NewChallenge: {
        who: "AccountId32",
        keyChallenged: "H256"
      },
      ProofAccepted: {
        providerId: "H256",
        proof: "PalletProofsDealerProof",
        lastTickProven: "u32"
      },
      NewChallengeSeed: {
        challengesTicker: "u32",
        seed: "H256"
      },
      NewCheckpointChallenge: {
        challengesTicker: "u32",
        challenges: "Vec<PalletProofsDealerCustomChallenge>"
      },
      SlashableProvider: {
        provider: "H256",
        nextChallengeDeadline: "u32"
      },
      NoRecordOfLastSubmittedProof: {
        provider: "H256"
      },
      NewChallengeCycleInitialised: {
        currentTick: "u32",
        nextChallengeDeadline: "u32",
        provider: "H256",
        maybeProviderAccount: "Option<AccountId32>"
      },
      MutationsApplied: {
        provider: "H256",
        mutations: "Vec<(H256,ShpTraitsTrieMutation)>",
        newRoot: "H256"
      },
      ChallengesTickerSet: {
        paused: "bool"
      }
    }
  },
  /**
   * Lookup142: pallet_proofs_dealer::types::Proof<T>
   **/
  PalletProofsDealerProof: {
    forestProof: "SpTrieStorageProofCompactProof",
    keyProofs: "BTreeMap<H256, PalletProofsDealerKeyProof>"
  },
  /**
   * Lookup143: sp_trie::storage_proof::CompactProof
   **/
  SpTrieStorageProofCompactProof: {
    encodedNodes: "Vec<Bytes>"
  },
  /**
   * Lookup146: pallet_proofs_dealer::types::KeyProof<T>
   **/
  PalletProofsDealerKeyProof: {
    proof: "ShpFileKeyVerifierFileKeyProof",
    challengeCount: "u32"
  },
  /**
   * Lookup147: shp_file_key_verifier::types::FileKeyProof
   **/
  ShpFileKeyVerifierFileKeyProof: {
    fileMetadata: "ShpFileMetadataFileMetadata",
    proof: "SpTrieStorageProofCompactProof"
  },
  /**
   * Lookup148: shp_file_metadata::FileMetadata
   **/
  ShpFileMetadataFileMetadata: {
    owner: "Bytes",
    bucketId: "Bytes",
    location: "Bytes",
    fileSize: "Compact<u64>",
    fingerprint: "ShpFileMetadataFingerprint"
  },
  /**
   * Lookup149: shp_file_metadata::Fingerprint
   **/
  ShpFileMetadataFingerprint: "[u8;32]",
  /**
   * Lookup153: pallet_proofs_dealer::types::CustomChallenge<T>
   **/
  PalletProofsDealerCustomChallenge: {
    key: "H256",
    shouldRemoveKey: "bool"
  },
  /**
   * Lookup157: shp_traits::TrieMutation
   **/
  ShpTraitsTrieMutation: {
    _enum: {
      Add: "ShpTraitsTrieAddMutation",
      Remove: "ShpTraitsTrieRemoveMutation"
    }
  },
  /**
   * Lookup158: shp_traits::TrieAddMutation
   **/
  ShpTraitsTrieAddMutation: {
    value: "Bytes"
  },
  /**
   * Lookup159: shp_traits::TrieRemoveMutation
   **/
  ShpTraitsTrieRemoveMutation: {
    maybeValue: "Option<Bytes>"
  },
  /**
   * Lookup161: pallet_randomness::pallet::Event<T>
   **/
  PalletRandomnessEvent: {
    _enum: {
      NewOneEpochAgoRandomnessAvailable: {
        randomnessSeed: "H256",
        fromEpoch: "u64",
        validUntilBlock: "u32"
      }
    }
  },
  /**
   * Lookup162: pallet_payment_streams::pallet::Event<T>
   **/
  PalletPaymentStreamsEvent: {
    _enum: {
      FixedRatePaymentStreamCreated: {
        userAccount: "AccountId32",
        providerId: "H256",
        rate: "u128"
      },
      FixedRatePaymentStreamUpdated: {
        userAccount: "AccountId32",
        providerId: "H256",
        newRate: "u128"
      },
      FixedRatePaymentStreamDeleted: {
        userAccount: "AccountId32",
        providerId: "H256"
      },
      DynamicRatePaymentStreamCreated: {
        userAccount: "AccountId32",
        providerId: "H256",
        amountProvided: "u64"
      },
      DynamicRatePaymentStreamUpdated: {
        userAccount: "AccountId32",
        providerId: "H256",
        newAmountProvided: "u64"
      },
      DynamicRatePaymentStreamDeleted: {
        userAccount: "AccountId32",
        providerId: "H256"
      },
      PaymentStreamCharged: {
        userAccount: "AccountId32",
        providerId: "H256",
        amount: "u128",
        lastTickCharged: "u32",
        chargedAtTick: "u32"
      },
      UsersCharged: {
        userAccounts: "Vec<AccountId32>",
        providerId: "H256",
        chargedAtTick: "u32"
      },
      LastChargeableInfoUpdated: {
        providerId: "H256",
        lastChargeableTick: "u32",
        lastChargeablePriceIndex: "u128"
      },
      UserWithoutFunds: {
        who: "AccountId32"
      },
      UserPaidAllDebts: {
        who: "AccountId32"
      },
      UserPaidSomeDebts: {
        who: "AccountId32"
      },
      UserSolvent: {
        who: "AccountId32"
      },
      InconsistentTickProcessing: {
        lastProcessedTick: "u32",
        tickToProcess: "u32"
      }
    }
  },
  /**
   * Lookup164: pallet_bucket_nfts::pallet::Event<T>
   **/
  PalletBucketNftsEvent: {
    _enum: {
      AccessShared: {
        issuer: "AccountId32",
        recipient: "AccountId32"
      },
      ItemReadAccessUpdated: {
        admin: "AccountId32",
        bucket: "H256",
        itemId: "u32"
      },
      ItemBurned: {
        account: "AccountId32",
        bucket: "H256",
        itemId: "u32"
      }
    }
  },
  /**
   * Lookup165: pallet_nfts::pallet::Event<T, I>
   **/
  PalletNftsEvent: {
    _enum: {
      Created: {
        collection: "u32",
        creator: "AccountId32",
        owner: "AccountId32"
      },
      ForceCreated: {
        collection: "u32",
        owner: "AccountId32"
      },
      Destroyed: {
        collection: "u32"
      },
      Issued: {
        collection: "u32",
        item: "u32",
        owner: "AccountId32"
      },
      Transferred: {
        collection: "u32",
        item: "u32",
        from: "AccountId32",
        to: "AccountId32"
      },
      Burned: {
        collection: "u32",
        item: "u32",
        owner: "AccountId32"
      },
      ItemTransferLocked: {
        collection: "u32",
        item: "u32"
      },
      ItemTransferUnlocked: {
        collection: "u32",
        item: "u32"
      },
      ItemPropertiesLocked: {
        collection: "u32",
        item: "u32",
        lockMetadata: "bool",
        lockAttributes: "bool"
      },
      CollectionLocked: {
        collection: "u32"
      },
      OwnerChanged: {
        collection: "u32",
        newOwner: "AccountId32"
      },
      TeamChanged: {
        collection: "u32",
        issuer: "Option<AccountId32>",
        admin: "Option<AccountId32>",
        freezer: "Option<AccountId32>"
      },
      TransferApproved: {
        collection: "u32",
        item: "u32",
        owner: "AccountId32",
        delegate: "AccountId32",
        deadline: "Option<u32>"
      },
      ApprovalCancelled: {
        collection: "u32",
        item: "u32",
        owner: "AccountId32",
        delegate: "AccountId32"
      },
      AllApprovalsCancelled: {
        collection: "u32",
        item: "u32",
        owner: "AccountId32"
      },
      CollectionConfigChanged: {
        collection: "u32"
      },
      CollectionMetadataSet: {
        collection: "u32",
        data: "Bytes"
      },
      CollectionMetadataCleared: {
        collection: "u32"
      },
      ItemMetadataSet: {
        collection: "u32",
        item: "u32",
        data: "Bytes"
      },
      ItemMetadataCleared: {
        collection: "u32",
        item: "u32"
      },
      Redeposited: {
        collection: "u32",
        successfulItems: "Vec<u32>"
      },
      AttributeSet: {
        collection: "u32",
        maybeItem: "Option<u32>",
        key: "Bytes",
        value: "Bytes",
        namespace: "PalletNftsAttributeNamespace"
      },
      AttributeCleared: {
        collection: "u32",
        maybeItem: "Option<u32>",
        key: "Bytes",
        namespace: "PalletNftsAttributeNamespace"
      },
      ItemAttributesApprovalAdded: {
        collection: "u32",
        item: "u32",
        delegate: "AccountId32"
      },
      ItemAttributesApprovalRemoved: {
        collection: "u32",
        item: "u32",
        delegate: "AccountId32"
      },
      OwnershipAcceptanceChanged: {
        who: "AccountId32",
        maybeCollection: "Option<u32>"
      },
      CollectionMaxSupplySet: {
        collection: "u32",
        maxSupply: "u32"
      },
      CollectionMintSettingsUpdated: {
        collection: "u32"
      },
      NextCollectionIdIncremented: {
        nextId: "Option<u32>"
      },
      ItemPriceSet: {
        collection: "u32",
        item: "u32",
        price: "u128",
        whitelistedBuyer: "Option<AccountId32>"
      },
      ItemPriceRemoved: {
        collection: "u32",
        item: "u32"
      },
      ItemBought: {
        collection: "u32",
        item: "u32",
        price: "u128",
        seller: "AccountId32",
        buyer: "AccountId32"
      },
      TipSent: {
        collection: "u32",
        item: "u32",
        sender: "AccountId32",
        receiver: "AccountId32",
        amount: "u128"
      },
      SwapCreated: {
        offeredCollection: "u32",
        offeredItem: "u32",
        desiredCollection: "u32",
        desiredItem: "Option<u32>",
        price: "Option<PalletNftsPriceWithDirection>",
        deadline: "u32"
      },
      SwapCancelled: {
        offeredCollection: "u32",
        offeredItem: "u32",
        desiredCollection: "u32",
        desiredItem: "Option<u32>",
        price: "Option<PalletNftsPriceWithDirection>",
        deadline: "u32"
      },
      SwapClaimed: {
        sentCollection: "u32",
        sentItem: "u32",
        sentItemOwner: "AccountId32",
        receivedCollection: "u32",
        receivedItem: "u32",
        receivedItemOwner: "AccountId32",
        price: "Option<PalletNftsPriceWithDirection>",
        deadline: "u32"
      },
      PreSignedAttributesSet: {
        collection: "u32",
        item: "u32",
        namespace: "PalletNftsAttributeNamespace"
      },
      PalletAttributeSet: {
        collection: "u32",
        item: "Option<u32>",
        attribute: "PalletNftsPalletAttributes",
        value: "Bytes"
      }
    }
  },
  /**
   * Lookup169: pallet_nfts::types::AttributeNamespace<sp_core::crypto::AccountId32>
   **/
  PalletNftsAttributeNamespace: {
    _enum: {
      Pallet: "Null",
      CollectionOwner: "Null",
      ItemOwner: "Null",
      Account: "AccountId32"
    }
  },
  /**
   * Lookup171: pallet_nfts::types::PriceWithDirection<Amount>
   **/
  PalletNftsPriceWithDirection: {
    amount: "u128",
    direction: "PalletNftsPriceDirection"
  },
  /**
   * Lookup172: pallet_nfts::types::PriceDirection
   **/
  PalletNftsPriceDirection: {
    _enum: ["Send", "Receive"]
  },
  /**
   * Lookup173: pallet_nfts::types::PalletAttributes<CollectionId>
   **/
  PalletNftsPalletAttributes: {
    _enum: {
      UsedToClaim: "u32",
      TransferDisabled: "Null"
    }
  },
  /**
   * Lookup174: pallet_parameters::pallet::Event<T>
   **/
  PalletParametersEvent: {
    _enum: {
      Updated: {
        key: "StorageHubRuntimeConfigsRuntimeParamsRuntimeParametersKey",
        oldValue: "Option<StorageHubRuntimeConfigsRuntimeParamsRuntimeParametersValue>",
        newValue: "Option<StorageHubRuntimeConfigsRuntimeParamsRuntimeParametersValue>"
      }
    }
  },
  /**
   * Lookup175: storage_hub_runtime::configs::runtime_params::RuntimeParametersKey
   **/
  StorageHubRuntimeConfigsRuntimeParamsRuntimeParametersKey: {
    _enum: {
      RuntimeConfig: "StorageHubRuntimeConfigsRuntimeParamsDynamicParamsRuntimeConfigParametersKey"
    }
  },
  /**
   * Lookup176: storage_hub_runtime::configs::runtime_params::dynamic_params::runtime_config::ParametersKey
   **/
  StorageHubRuntimeConfigsRuntimeParamsDynamicParamsRuntimeConfigParametersKey: {
    _enum: [
      "SlashAmountPerMaxFileSize",
      "StakeToChallengePeriod",
      "CheckpointChallengePeriod",
      "MinChallengePeriod",
      "SystemUtilisationLowerThresholdPercentage",
      "SystemUtilisationUpperThresholdPercentage",
      "MostlyStablePrice",
      "MaxPrice",
      "MinPrice",
      "UpperExponentFactor",
      "LowerExponentFactor",
      "ZeroSizeBucketFixedRate",
      "IdealUtilisationRate",
      "DecayRate",
      "MinimumTreasuryCut",
      "MaximumTreasuryCut",
      "BspStopStoringFilePenalty",
      "ProviderTopUpTtl",
      "DefaultReplicationTarget",
      "MinSeedPeriod",
      "StakeToSeedPeriod"
    ]
  },
  /**
   * Lookup177: storage_hub_runtime::configs::runtime_params::dynamic_params::runtime_config::SlashAmountPerMaxFileSize
   **/
  StorageHubRuntimeConfigsRuntimeParamsDynamicParamsRuntimeConfigSlashAmountPerMaxFileSize: "Null",
  /**
   * Lookup178: storage_hub_runtime::configs::runtime_params::dynamic_params::runtime_config::StakeToChallengePeriod
   **/
  StorageHubRuntimeConfigsRuntimeParamsDynamicParamsRuntimeConfigStakeToChallengePeriod: "Null",
  /**
   * Lookup179: storage_hub_runtime::configs::runtime_params::dynamic_params::runtime_config::CheckpointChallengePeriod
   **/
  StorageHubRuntimeConfigsRuntimeParamsDynamicParamsRuntimeConfigCheckpointChallengePeriod: "Null",
  /**
   * Lookup180: storage_hub_runtime::configs::runtime_params::dynamic_params::runtime_config::MinChallengePeriod
   **/
  StorageHubRuntimeConfigsRuntimeParamsDynamicParamsRuntimeConfigMinChallengePeriod: "Null",
  /**
   * Lookup181: storage_hub_runtime::configs::runtime_params::dynamic_params::runtime_config::SystemUtilisationLowerThresholdPercentage
   **/
  StorageHubRuntimeConfigsRuntimeParamsDynamicParamsRuntimeConfigSystemUtilisationLowerThresholdPercentage:
    "Null",
  /**
   * Lookup182: storage_hub_runtime::configs::runtime_params::dynamic_params::runtime_config::SystemUtilisationUpperThresholdPercentage
   **/
  StorageHubRuntimeConfigsRuntimeParamsDynamicParamsRuntimeConfigSystemUtilisationUpperThresholdPercentage:
    "Null",
  /**
   * Lookup183: storage_hub_runtime::configs::runtime_params::dynamic_params::runtime_config::MostlyStablePrice
   **/
  StorageHubRuntimeConfigsRuntimeParamsDynamicParamsRuntimeConfigMostlyStablePrice: "Null",
  /**
   * Lookup184: storage_hub_runtime::configs::runtime_params::dynamic_params::runtime_config::MaxPrice
   **/
  StorageHubRuntimeConfigsRuntimeParamsDynamicParamsRuntimeConfigMaxPrice: "Null",
  /**
   * Lookup185: storage_hub_runtime::configs::runtime_params::dynamic_params::runtime_config::MinPrice
   **/
  StorageHubRuntimeConfigsRuntimeParamsDynamicParamsRuntimeConfigMinPrice: "Null",
  /**
   * Lookup186: storage_hub_runtime::configs::runtime_params::dynamic_params::runtime_config::UpperExponentFactor
   **/
  StorageHubRuntimeConfigsRuntimeParamsDynamicParamsRuntimeConfigUpperExponentFactor: "Null",
  /**
   * Lookup187: storage_hub_runtime::configs::runtime_params::dynamic_params::runtime_config::LowerExponentFactor
   **/
  StorageHubRuntimeConfigsRuntimeParamsDynamicParamsRuntimeConfigLowerExponentFactor: "Null",
  /**
   * Lookup188: storage_hub_runtime::configs::runtime_params::dynamic_params::runtime_config::ZeroSizeBucketFixedRate
   **/
  StorageHubRuntimeConfigsRuntimeParamsDynamicParamsRuntimeConfigZeroSizeBucketFixedRate: "Null",
  /**
   * Lookup189: storage_hub_runtime::configs::runtime_params::dynamic_params::runtime_config::IdealUtilisationRate
   **/
  StorageHubRuntimeConfigsRuntimeParamsDynamicParamsRuntimeConfigIdealUtilisationRate: "Null",
  /**
   * Lookup190: storage_hub_runtime::configs::runtime_params::dynamic_params::runtime_config::DecayRate
   **/
  StorageHubRuntimeConfigsRuntimeParamsDynamicParamsRuntimeConfigDecayRate: "Null",
  /**
   * Lookup191: storage_hub_runtime::configs::runtime_params::dynamic_params::runtime_config::MinimumTreasuryCut
   **/
  StorageHubRuntimeConfigsRuntimeParamsDynamicParamsRuntimeConfigMinimumTreasuryCut: "Null",
  /**
   * Lookup192: storage_hub_runtime::configs::runtime_params::dynamic_params::runtime_config::MaximumTreasuryCut
   **/
  StorageHubRuntimeConfigsRuntimeParamsDynamicParamsRuntimeConfigMaximumTreasuryCut: "Null",
  /**
   * Lookup193: storage_hub_runtime::configs::runtime_params::dynamic_params::runtime_config::BspStopStoringFilePenalty
   **/
  StorageHubRuntimeConfigsRuntimeParamsDynamicParamsRuntimeConfigBspStopStoringFilePenalty: "Null",
  /**
   * Lookup194: storage_hub_runtime::configs::runtime_params::dynamic_params::runtime_config::ProviderTopUpTtl
   **/
  StorageHubRuntimeConfigsRuntimeParamsDynamicParamsRuntimeConfigProviderTopUpTtl: "Null",
  /**
   * Lookup195: storage_hub_runtime::configs::runtime_params::dynamic_params::runtime_config::DefaultReplicationTarget
   **/
  StorageHubRuntimeConfigsRuntimeParamsDynamicParamsRuntimeConfigDefaultReplicationTarget: "Null",
  /**
   * Lookup196: storage_hub_runtime::configs::runtime_params::dynamic_params::runtime_config::MinSeedPeriod
   **/
  StorageHubRuntimeConfigsRuntimeParamsDynamicParamsRuntimeConfigMinSeedPeriod: "Null",
  /**
   * Lookup197: storage_hub_runtime::configs::runtime_params::dynamic_params::runtime_config::StakeToSeedPeriod
   **/
  StorageHubRuntimeConfigsRuntimeParamsDynamicParamsRuntimeConfigStakeToSeedPeriod: "Null",
  /**
   * Lookup199: storage_hub_runtime::configs::runtime_params::RuntimeParametersValue
   **/
  StorageHubRuntimeConfigsRuntimeParamsRuntimeParametersValue: {
    _enum: {
      RuntimeConfig:
        "StorageHubRuntimeConfigsRuntimeParamsDynamicParamsRuntimeConfigParametersValue"
    }
  },
  /**
   * Lookup200: storage_hub_runtime::configs::runtime_params::dynamic_params::runtime_config::ParametersValue
   **/
  StorageHubRuntimeConfigsRuntimeParamsDynamicParamsRuntimeConfigParametersValue: {
    _enum: {
      SlashAmountPerMaxFileSize: "u128",
      StakeToChallengePeriod: "u128",
      CheckpointChallengePeriod: "u32",
      MinChallengePeriod: "u32",
      SystemUtilisationLowerThresholdPercentage: "Perbill",
      SystemUtilisationUpperThresholdPercentage: "Perbill",
      MostlyStablePrice: "u128",
      MaxPrice: "u128",
      MinPrice: "u128",
      UpperExponentFactor: "u32",
      LowerExponentFactor: "u32",
      ZeroSizeBucketFixedRate: "u128",
      IdealUtilisationRate: "Perbill",
      DecayRate: "Perbill",
      MinimumTreasuryCut: "Perbill",
      MaximumTreasuryCut: "Perbill",
      BspStopStoringFilePenalty: "u128",
      ProviderTopUpTtl: "u32",
      DefaultReplicationTarget: "u32",
      MinSeedPeriod: "u32",
      StakeToSeedPeriod: "u128"
    }
  },
  /**
   * Lookup202: frame_system::Phase
   **/
  FrameSystemPhase: {
    _enum: {
      ApplyExtrinsic: "u32",
      Finalization: "Null",
      Initialization: "Null"
    }
  },
  /**
   * Lookup205: frame_system::LastRuntimeUpgradeInfo
   **/
  FrameSystemLastRuntimeUpgradeInfo: {
    specVersion: "Compact<u32>",
    specName: "Text"
  },
  /**
   * Lookup207: frame_system::CodeUpgradeAuthorization<T>
   **/
  FrameSystemCodeUpgradeAuthorization: {
    codeHash: "H256",
    checkVersion: "bool"
  },
  /**
   * Lookup208: frame_system::pallet::Call<T>
   **/
  FrameSystemCall: {
    _enum: {
      remark: {
        remark: "Bytes"
      },
      set_heap_pages: {
        pages: "u64"
      },
      set_code: {
        code: "Bytes"
      },
      set_code_without_checks: {
        code: "Bytes"
      },
      set_storage: {
        items: "Vec<(Bytes,Bytes)>"
      },
      kill_storage: {
        _alias: {
          keys_: "keys"
        },
        keys_: "Vec<Bytes>"
      },
      kill_prefix: {
        prefix: "Bytes",
        subkeys: "u32"
      },
      remark_with_event: {
        remark: "Bytes"
      },
      __Unused8: "Null",
      authorize_upgrade: {
        codeHash: "H256"
      },
      authorize_upgrade_without_checks: {
        codeHash: "H256"
      },
      apply_authorized_upgrade: {
        code: "Bytes"
      }
    }
  },
  /**
   * Lookup211: frame_system::limits::BlockWeights
   **/
  FrameSystemLimitsBlockWeights: {
    baseBlock: "SpWeightsWeightV2Weight",
    maxBlock: "SpWeightsWeightV2Weight",
    perClass: "FrameSupportDispatchPerDispatchClassWeightsPerClass"
  },
  /**
   * Lookup212: frame_support::dispatch::PerDispatchClass<frame_system::limits::WeightsPerClass>
   **/
  FrameSupportDispatchPerDispatchClassWeightsPerClass: {
    normal: "FrameSystemLimitsWeightsPerClass",
    operational: "FrameSystemLimitsWeightsPerClass",
    mandatory: "FrameSystemLimitsWeightsPerClass"
  },
  /**
   * Lookup213: frame_system::limits::WeightsPerClass
   **/
  FrameSystemLimitsWeightsPerClass: {
    baseExtrinsic: "SpWeightsWeightV2Weight",
    maxExtrinsic: "Option<SpWeightsWeightV2Weight>",
    maxTotal: "Option<SpWeightsWeightV2Weight>",
    reserved: "Option<SpWeightsWeightV2Weight>"
  },
  /**
   * Lookup215: frame_system::limits::BlockLength
   **/
  FrameSystemLimitsBlockLength: {
    max: "FrameSupportDispatchPerDispatchClassU32"
  },
  /**
   * Lookup216: frame_support::dispatch::PerDispatchClass<T>
   **/
  FrameSupportDispatchPerDispatchClassU32: {
    normal: "u32",
    operational: "u32",
    mandatory: "u32"
  },
  /**
   * Lookup217: sp_weights::RuntimeDbWeight
   **/
  SpWeightsRuntimeDbWeight: {
    read: "u64",
    write: "u64"
  },
  /**
   * Lookup218: sp_version::RuntimeVersion
   **/
  SpVersionRuntimeVersion: {
    specName: "Text",
    implName: "Text",
    authoringVersion: "u32",
    specVersion: "u32",
    implVersion: "u32",
    apis: "Vec<([u8;8],u32)>",
    transactionVersion: "u32",
    stateVersion: "u8"
  },
  /**
   * Lookup223: frame_system::pallet::Error<T>
   **/
  FrameSystemError: {
    _enum: [
      "InvalidSpecName",
      "SpecVersionNeedsToIncrease",
      "FailedToExtractRuntimeVersion",
      "NonDefaultComposite",
      "NonZeroRefCount",
      "CallFiltered",
      "MultiBlockMigrationsOngoing",
      "NothingAuthorized",
      "Unauthorized"
    ]
  },
  /**
   * Lookup225: cumulus_pallet_parachain_system::unincluded_segment::Ancestor<primitive_types::H256>
   **/
  CumulusPalletParachainSystemUnincludedSegmentAncestor: {
    usedBandwidth: "CumulusPalletParachainSystemUnincludedSegmentUsedBandwidth",
    paraHeadHash: "Option<H256>",
    consumedGoAheadSignal: "Option<PolkadotPrimitivesV8UpgradeGoAhead>"
  },
  /**
   * Lookup226: cumulus_pallet_parachain_system::unincluded_segment::UsedBandwidth
   **/
  CumulusPalletParachainSystemUnincludedSegmentUsedBandwidth: {
    umpMsgCount: "u32",
    umpTotalBytes: "u32",
    hrmpOutgoing: "BTreeMap<u32, CumulusPalletParachainSystemUnincludedSegmentHrmpChannelUpdate>"
  },
  /**
   * Lookup228: cumulus_pallet_parachain_system::unincluded_segment::HrmpChannelUpdate
   **/
  CumulusPalletParachainSystemUnincludedSegmentHrmpChannelUpdate: {
    msgCount: "u32",
    totalBytes: "u32"
  },
  /**
   * Lookup232: polkadot_primitives::v8::UpgradeGoAhead
   **/
  PolkadotPrimitivesV8UpgradeGoAhead: {
    _enum: ["Abort", "GoAhead"]
  },
  /**
   * Lookup233: cumulus_pallet_parachain_system::unincluded_segment::SegmentTracker<primitive_types::H256>
   **/
  CumulusPalletParachainSystemUnincludedSegmentSegmentTracker: {
    usedBandwidth: "CumulusPalletParachainSystemUnincludedSegmentUsedBandwidth",
    hrmpWatermark: "Option<u32>",
    consumedGoAheadSignal: "Option<PolkadotPrimitivesV8UpgradeGoAhead>"
  },
  /**
   * Lookup234: polkadot_primitives::v8::PersistedValidationData<primitive_types::H256, N>
   **/
  PolkadotPrimitivesV8PersistedValidationData: {
    parentHead: "Bytes",
    relayParentNumber: "u32",
    relayParentStorageRoot: "H256",
    maxPovSize: "u32"
  },
  /**
   * Lookup237: polkadot_primitives::v8::UpgradeRestriction
   **/
  PolkadotPrimitivesV8UpgradeRestriction: {
    _enum: ["Present"]
  },
  /**
   * Lookup238: sp_trie::storage_proof::StorageProof
   **/
  SpTrieStorageProof: {
    trieNodes: "BTreeSet<Bytes>"
  },
  /**
   * Lookup240: cumulus_pallet_parachain_system::relay_state_snapshot::MessagingStateSnapshot
   **/
  CumulusPalletParachainSystemRelayStateSnapshotMessagingStateSnapshot: {
    dmqMqcHead: "H256",
    relayDispatchQueueRemainingCapacity:
      "CumulusPalletParachainSystemRelayStateSnapshotRelayDispatchQueueRemainingCapacity",
    ingressChannels: "Vec<(u32,PolkadotPrimitivesV8AbridgedHrmpChannel)>",
    egressChannels: "Vec<(u32,PolkadotPrimitivesV8AbridgedHrmpChannel)>"
  },
  /**
   * Lookup241: cumulus_pallet_parachain_system::relay_state_snapshot::RelayDispatchQueueRemainingCapacity
   **/
  CumulusPalletParachainSystemRelayStateSnapshotRelayDispatchQueueRemainingCapacity: {
    remainingCount: "u32",
    remainingSize: "u32"
  },
  /**
   * Lookup244: polkadot_primitives::v8::AbridgedHrmpChannel
   **/
  PolkadotPrimitivesV8AbridgedHrmpChannel: {
    maxCapacity: "u32",
    maxTotalSize: "u32",
    maxMessageSize: "u32",
    msgCount: "u32",
    totalSize: "u32",
    mqcHead: "Option<H256>"
  },
  /**
   * Lookup245: polkadot_primitives::v8::AbridgedHostConfiguration
   **/
  PolkadotPrimitivesV8AbridgedHostConfiguration: {
    maxCodeSize: "u32",
    maxHeadDataSize: "u32",
    maxUpwardQueueCount: "u32",
    maxUpwardQueueSize: "u32",
    maxUpwardMessageSize: "u32",
    maxUpwardMessageNumPerCandidate: "u32",
    hrmpMaxMessageNumPerCandidate: "u32",
    validationUpgradeCooldown: "u32",
    validationUpgradeDelay: "u32",
    asyncBackingParams: "PolkadotPrimitivesV8AsyncBackingAsyncBackingParams"
  },
  /**
   * Lookup246: polkadot_primitives::v8::async_backing::AsyncBackingParams
   **/
  PolkadotPrimitivesV8AsyncBackingAsyncBackingParams: {
    maxCandidateDepth: "u32",
    allowedAncestryLen: "u32"
  },
  /**
   * Lookup252: polkadot_core_primitives::OutboundHrmpMessage<polkadot_parachain_primitives::primitives::Id>
   **/
  PolkadotCorePrimitivesOutboundHrmpMessage: {
    recipient: "u32",
    data: "Bytes"
  },
  /**
   * Lookup254: cumulus_pallet_parachain_system::pallet::Call<T>
   **/
  CumulusPalletParachainSystemCall: {
    _enum: {
      set_validation_data: {
        data: "CumulusPrimitivesParachainInherentParachainInherentData"
      },
      sudo_send_upward_message: {
        message: "Bytes"
      }
    }
  },
  /**
   * Lookup255: cumulus_primitives_parachain_inherent::ParachainInherentData
   **/
  CumulusPrimitivesParachainInherentParachainInherentData: {
    validationData: "PolkadotPrimitivesV8PersistedValidationData",
    relayChainState: "SpTrieStorageProof",
    downwardMessages: "Vec<PolkadotCorePrimitivesInboundDownwardMessage>",
    horizontalMessages: "BTreeMap<u32, Vec<PolkadotCorePrimitivesInboundHrmpMessage>>"
  },
  /**
   * Lookup257: polkadot_core_primitives::InboundDownwardMessage<BlockNumber>
   **/
  PolkadotCorePrimitivesInboundDownwardMessage: {
    sentAt: "u32",
    msg: "Bytes"
  },
  /**
   * Lookup260: polkadot_core_primitives::InboundHrmpMessage<BlockNumber>
   **/
  PolkadotCorePrimitivesInboundHrmpMessage: {
    sentAt: "u32",
    data: "Bytes"
  },
  /**
   * Lookup263: cumulus_pallet_parachain_system::pallet::Error<T>
   **/
  CumulusPalletParachainSystemError: {
    _enum: [
      "OverlappingUpgrades",
      "ProhibitedByPolkadot",
      "TooBig",
      "ValidationDataNotAvailable",
      "HostConfigurationNotAvailable",
      "NotScheduled",
      "NothingAuthorized",
      "Unauthorized"
    ]
  },
  /**
   * Lookup264: pallet_timestamp::pallet::Call<T>
   **/
  PalletTimestampCall: {
    _enum: {
      set: {
        now: "Compact<u64>"
      }
    }
  },
  /**
   * Lookup265: staging_parachain_info::pallet::Call<T>
   **/
  StagingParachainInfoCall: "Null",
  /**
   * Lookup267: pallet_balances::types::BalanceLock<Balance>
   **/
  PalletBalancesBalanceLock: {
    id: "[u8;8]",
    amount: "u128",
    reasons: "PalletBalancesReasons"
  },
  /**
   * Lookup268: pallet_balances::types::Reasons
   **/
  PalletBalancesReasons: {
    _enum: ["Fee", "Misc", "All"]
  },
  /**
   * Lookup271: pallet_balances::types::ReserveData<ReserveIdentifier, Balance>
   **/
  PalletBalancesReserveData: {
    id: "[u8;8]",
    amount: "u128"
  },
  /**
   * Lookup275: storage_hub_runtime::RuntimeHoldReason
   **/
  StorageHubRuntimeRuntimeHoldReason: {
    _enum: {
      __Unused0: "Null",
      __Unused1: "Null",
      __Unused2: "Null",
      __Unused3: "Null",
      __Unused4: "Null",
      __Unused5: "Null",
      __Unused6: "Null",
      __Unused7: "Null",
      __Unused8: "Null",
      __Unused9: "Null",
      __Unused10: "Null",
      __Unused11: "Null",
      __Unused12: "Null",
      __Unused13: "Null",
      __Unused14: "Null",
      __Unused15: "Null",
      __Unused16: "Null",
      __Unused17: "Null",
      __Unused18: "Null",
      __Unused19: "Null",
      __Unused20: "Null",
      __Unused21: "Null",
      __Unused22: "Null",
      __Unused23: "Null",
      __Unused24: "Null",
      __Unused25: "Null",
      __Unused26: "Null",
      __Unused27: "Null",
      __Unused28: "Null",
      __Unused29: "Null",
      __Unused30: "Null",
      __Unused31: "Null",
      __Unused32: "Null",
      __Unused33: "Null",
      __Unused34: "Null",
      __Unused35: "Null",
      __Unused36: "Null",
      __Unused37: "Null",
      __Unused38: "Null",
      __Unused39: "Null",
      Providers: "PalletStorageProvidersHoldReason",
      FileSystem: "PalletFileSystemHoldReason",
      __Unused42: "Null",
      __Unused43: "Null",
      PaymentStreams: "PalletPaymentStreamsHoldReason"
    }
  },
  /**
   * Lookup276: pallet_storage_providers::pallet::HoldReason
   **/
  PalletStorageProvidersHoldReason: {
    _enum: ["StorageProviderDeposit", "BucketDeposit"]
  },
  /**
   * Lookup277: pallet_file_system::pallet::HoldReason
   **/
  PalletFileSystemHoldReason: {
    _enum: ["StorageRequestCreationHold"]
  },
  /**
   * Lookup278: pallet_payment_streams::pallet::HoldReason
   **/
  PalletPaymentStreamsHoldReason: {
    _enum: ["PaymentStreamDeposit"]
  },
  /**
   * Lookup281: frame_support::traits::tokens::misc::IdAmount<Id, Balance>
   **/
  FrameSupportTokensMiscIdAmount: {
    id: "Null",
    amount: "u128"
  },
  /**
   * Lookup283: pallet_balances::pallet::Call<T, I>
   **/
  PalletBalancesCall: {
    _enum: {
      transfer_allow_death: {
        dest: "MultiAddress",
        value: "Compact<u128>"
      },
      __Unused1: "Null",
      force_transfer: {
        source: "MultiAddress",
        dest: "MultiAddress",
        value: "Compact<u128>"
      },
      transfer_keep_alive: {
        dest: "MultiAddress",
        value: "Compact<u128>"
      },
      transfer_all: {
        dest: "MultiAddress",
        keepAlive: "bool"
      },
      force_unreserve: {
        who: "MultiAddress",
        amount: "u128"
      },
      upgrade_accounts: {
        who: "Vec<AccountId32>"
      },
      __Unused7: "Null",
      force_set_balance: {
        who: "MultiAddress",
        newFree: "Compact<u128>"
      },
      force_adjust_total_issuance: {
        direction: "PalletBalancesAdjustmentDirection",
        delta: "Compact<u128>"
      },
      burn: {
        value: "Compact<u128>",
        keepAlive: "bool"
      }
    }
  },
  /**
   * Lookup286: pallet_balances::types::AdjustmentDirection
   **/
  PalletBalancesAdjustmentDirection: {
    _enum: ["Increase", "Decrease"]
  },
  /**
   * Lookup287: pallet_balances::pallet::Error<T, I>
   **/
  PalletBalancesError: {
    _enum: [
      "VestingBalance",
      "LiquidityRestrictions",
      "InsufficientBalance",
      "ExistentialDeposit",
      "Expendability",
      "ExistingVestingSchedule",
      "DeadAccount",
      "TooManyReserves",
      "TooManyHolds",
      "TooManyFreezes",
      "IssuanceDeactivated",
      "DeltaZero"
    ]
  },
  /**
   * Lookup288: pallet_transaction_payment::Releases
   **/
  PalletTransactionPaymentReleases: {
    _enum: ["V1Ancient", "V2"]
  },
  /**
   * Lookup289: pallet_sudo::pallet::Call<T>
   **/
  PalletSudoCall: {
    _enum: {
      sudo: {
        call: "Call"
      },
      sudo_unchecked_weight: {
        call: "Call",
        weight: "SpWeightsWeightV2Weight"
      },
      set_key: {
        _alias: {
          new_: "new"
        },
        new_: "MultiAddress"
      },
      sudo_as: {
        who: "MultiAddress",
        call: "Call"
      },
      remove_key: "Null"
    }
  },
  /**
   * Lookup291: pallet_collator_selection::pallet::Call<T>
   **/
  PalletCollatorSelectionCall: {
    _enum: {
      set_invulnerables: {
        _alias: {
          new_: "new"
        },
        new_: "Vec<AccountId32>"
      },
      set_desired_candidates: {
        max: "u32"
      },
      set_candidacy_bond: {
        bond: "u128"
      },
      register_as_candidate: "Null",
      leave_intent: "Null",
      add_invulnerable: {
        who: "AccountId32"
      },
      remove_invulnerable: {
        who: "AccountId32"
      },
      update_bond: {
        newDeposit: "u128"
      },
      take_candidate_slot: {
        deposit: "u128",
        target: "AccountId32"
      }
    }
  },
  /**
   * Lookup292: pallet_session::pallet::Call<T>
   **/
  PalletSessionCall: {
    _enum: {
      set_keys: {
        _alias: {
          keys_: "keys"
        },
        keys_: "StorageHubRuntimeSessionKeys",
        proof: "Bytes"
      },
      purge_keys: "Null"
    }
  },
  /**
   * Lookup293: storage_hub_runtime::SessionKeys
   **/
  StorageHubRuntimeSessionKeys: {
    aura: "SpConsensusAuraSr25519AppSr25519Public"
  },
  /**
   * Lookup294: sp_consensus_aura::sr25519::app_sr25519::Public
   **/
  SpConsensusAuraSr25519AppSr25519Public: "[u8;32]",
  /**
   * Lookup295: cumulus_pallet_xcmp_queue::pallet::Call<T>
   **/
  CumulusPalletXcmpQueueCall: {
    _enum: {
      __Unused0: "Null",
      suspend_xcm_execution: "Null",
      resume_xcm_execution: "Null",
      update_suspend_threshold: {
        _alias: {
          new_: "new"
        },
        new_: "u32"
      },
      update_drop_threshold: {
        _alias: {
          new_: "new"
        },
        new_: "u32"
      },
      update_resume_threshold: {
        _alias: {
          new_: "new"
        },
        new_: "u32"
      }
    }
  },
  /**
   * Lookup296: pallet_xcm::pallet::Call<T>
   **/
  PalletXcmCall: {
    _enum: {
      send: {
        dest: "XcmVersionedLocation",
        message: "XcmVersionedXcm"
      },
      teleport_assets: {
        dest: "XcmVersionedLocation",
        beneficiary: "XcmVersionedLocation",
        assets: "XcmVersionedAssets",
        feeAssetItem: "u32"
      },
      reserve_transfer_assets: {
        dest: "XcmVersionedLocation",
        beneficiary: "XcmVersionedLocation",
        assets: "XcmVersionedAssets",
        feeAssetItem: "u32"
      },
      execute: {
        message: "XcmVersionedXcm",
        maxWeight: "SpWeightsWeightV2Weight"
      },
      force_xcm_version: {
        location: "StagingXcmV4Location",
        version: "u32"
      },
      force_default_xcm_version: {
        maybeXcmVersion: "Option<u32>"
      },
      force_subscribe_version_notify: {
        location: "XcmVersionedLocation"
      },
      force_unsubscribe_version_notify: {
        location: "XcmVersionedLocation"
      },
      limited_reserve_transfer_assets: {
        dest: "XcmVersionedLocation",
        beneficiary: "XcmVersionedLocation",
        assets: "XcmVersionedAssets",
        feeAssetItem: "u32",
        weightLimit: "XcmV3WeightLimit"
      },
      limited_teleport_assets: {
        dest: "XcmVersionedLocation",
        beneficiary: "XcmVersionedLocation",
        assets: "XcmVersionedAssets",
        feeAssetItem: "u32",
        weightLimit: "XcmV3WeightLimit"
      },
      force_suspension: {
        suspended: "bool"
      },
      transfer_assets: {
        dest: "XcmVersionedLocation",
        beneficiary: "XcmVersionedLocation",
        assets: "XcmVersionedAssets",
        feeAssetItem: "u32",
        weightLimit: "XcmV3WeightLimit"
      },
      claim_assets: {
        assets: "XcmVersionedAssets",
        beneficiary: "XcmVersionedLocation"
      },
      transfer_assets_using_type_and_then: {
        dest: "XcmVersionedLocation",
        assets: "XcmVersionedAssets",
        assetsTransferType: "StagingXcmExecutorAssetTransferTransferType",
        remoteFeesId: "XcmVersionedAssetId",
        feesTransferType: "StagingXcmExecutorAssetTransferTransferType",
        customXcmOnDest: "XcmVersionedXcm",
        weightLimit: "XcmV3WeightLimit"
      }
    }
  },
  /**
   * Lookup297: xcm::VersionedXcm<RuntimeCall>
   **/
  XcmVersionedXcm: {
    _enum: {
      __Unused0: "Null",
      __Unused1: "Null",
      V2: "XcmV2Xcm",
      V3: "XcmV3Xcm",
      V4: "StagingXcmV4Xcm"
    }
  },
  /**
   * Lookup298: xcm::v2::Xcm<RuntimeCall>
   **/
  XcmV2Xcm: "Vec<XcmV2Instruction>",
  /**
   * Lookup300: xcm::v2::Instruction<RuntimeCall>
   **/
  XcmV2Instruction: {
    _enum: {
      WithdrawAsset: "XcmV2MultiassetMultiAssets",
      ReserveAssetDeposited: "XcmV2MultiassetMultiAssets",
      ReceiveTeleportedAsset: "XcmV2MultiassetMultiAssets",
      QueryResponse: {
        queryId: "Compact<u64>",
        response: "XcmV2Response",
        maxWeight: "Compact<u64>"
      },
      TransferAsset: {
        assets: "XcmV2MultiassetMultiAssets",
        beneficiary: "XcmV2MultiLocation"
      },
      TransferReserveAsset: {
        assets: "XcmV2MultiassetMultiAssets",
        dest: "XcmV2MultiLocation",
        xcm: "XcmV2Xcm"
      },
      Transact: {
        originType: "XcmV2OriginKind",
        requireWeightAtMost: "Compact<u64>",
        call: "XcmDoubleEncoded"
      },
      HrmpNewChannelOpenRequest: {
        sender: "Compact<u32>",
        maxMessageSize: "Compact<u32>",
        maxCapacity: "Compact<u32>"
      },
      HrmpChannelAccepted: {
        recipient: "Compact<u32>"
      },
      HrmpChannelClosing: {
        initiator: "Compact<u32>",
        sender: "Compact<u32>",
        recipient: "Compact<u32>"
      },
      ClearOrigin: "Null",
      DescendOrigin: "XcmV2MultilocationJunctions",
      ReportError: {
        queryId: "Compact<u64>",
        dest: "XcmV2MultiLocation",
        maxResponseWeight: "Compact<u64>"
      },
      DepositAsset: {
        assets: "XcmV2MultiassetMultiAssetFilter",
        maxAssets: "Compact<u32>",
        beneficiary: "XcmV2MultiLocation"
      },
      DepositReserveAsset: {
        assets: "XcmV2MultiassetMultiAssetFilter",
        maxAssets: "Compact<u32>",
        dest: "XcmV2MultiLocation",
        xcm: "XcmV2Xcm"
      },
      ExchangeAsset: {
        give: "XcmV2MultiassetMultiAssetFilter",
        receive: "XcmV2MultiassetMultiAssets"
      },
      InitiateReserveWithdraw: {
        assets: "XcmV2MultiassetMultiAssetFilter",
        reserve: "XcmV2MultiLocation",
        xcm: "XcmV2Xcm"
      },
      InitiateTeleport: {
        assets: "XcmV2MultiassetMultiAssetFilter",
        dest: "XcmV2MultiLocation",
        xcm: "XcmV2Xcm"
      },
      QueryHolding: {
        queryId: "Compact<u64>",
        dest: "XcmV2MultiLocation",
        assets: "XcmV2MultiassetMultiAssetFilter",
        maxResponseWeight: "Compact<u64>"
      },
      BuyExecution: {
        fees: "XcmV2MultiAsset",
        weightLimit: "XcmV2WeightLimit"
      },
      RefundSurplus: "Null",
      SetErrorHandler: "XcmV2Xcm",
      SetAppendix: "XcmV2Xcm",
      ClearError: "Null",
      ClaimAsset: {
        assets: "XcmV2MultiassetMultiAssets",
        ticket: "XcmV2MultiLocation"
      },
      Trap: "Compact<u64>",
      SubscribeVersion: {
        queryId: "Compact<u64>",
        maxResponseWeight: "Compact<u64>"
      },
      UnsubscribeVersion: "Null"
    }
  },
  /**
   * Lookup301: xcm::v2::Response
   **/
  XcmV2Response: {
    _enum: {
      Null: "Null",
      Assets: "XcmV2MultiassetMultiAssets",
      ExecutionResult: "Option<(u32,XcmV2TraitsError)>",
      Version: "u32"
    }
  },
  /**
   * Lookup304: xcm::v2::traits::Error
   **/
  XcmV2TraitsError: {
    _enum: {
      Overflow: "Null",
      Unimplemented: "Null",
      UntrustedReserveLocation: "Null",
      UntrustedTeleportLocation: "Null",
      MultiLocationFull: "Null",
      MultiLocationNotInvertible: "Null",
      BadOrigin: "Null",
      InvalidLocation: "Null",
      AssetNotFound: "Null",
      FailedToTransactAsset: "Null",
      NotWithdrawable: "Null",
      LocationCannotHold: "Null",
      ExceedsMaxMessageSize: "Null",
      DestinationUnsupported: "Null",
      Transport: "Null",
      Unroutable: "Null",
      UnknownClaim: "Null",
      FailedToDecode: "Null",
      MaxWeightInvalid: "Null",
      NotHoldingFees: "Null",
      TooExpensive: "Null",
      Trap: "u64",
      UnhandledXcmVersion: "Null",
      WeightLimitReached: "u64",
      Barrier: "Null",
      WeightNotComputable: "Null"
    }
  },
  /**
   * Lookup305: xcm::v2::OriginKind
   **/
  XcmV2OriginKind: {
    _enum: ["Native", "SovereignAccount", "Superuser", "Xcm"]
  },
  /**
   * Lookup306: xcm::v2::multiasset::MultiAssetFilter
   **/
  XcmV2MultiassetMultiAssetFilter: {
    _enum: {
      Definite: "XcmV2MultiassetMultiAssets",
      Wild: "XcmV2MultiassetWildMultiAsset"
    }
  },
  /**
   * Lookup307: xcm::v2::multiasset::WildMultiAsset
   **/
  XcmV2MultiassetWildMultiAsset: {
    _enum: {
      All: "Null",
      AllOf: {
        id: "XcmV2MultiassetAssetId",
        fun: "XcmV2MultiassetWildFungibility"
      }
    }
  },
  /**
   * Lookup308: xcm::v2::multiasset::WildFungibility
   **/
  XcmV2MultiassetWildFungibility: {
    _enum: ["Fungible", "NonFungible"]
  },
  /**
   * Lookup309: xcm::v2::WeightLimit
   **/
  XcmV2WeightLimit: {
    _enum: {
      Unlimited: "Null",
      Limited: "Compact<u64>"
    }
  },
  /**
   * Lookup310: xcm::v3::Xcm<Call>
   **/
  XcmV3Xcm: "Vec<XcmV3Instruction>",
  /**
   * Lookup312: xcm::v3::Instruction<Call>
   **/
  XcmV3Instruction: {
    _enum: {
      WithdrawAsset: "XcmV3MultiassetMultiAssets",
      ReserveAssetDeposited: "XcmV3MultiassetMultiAssets",
      ReceiveTeleportedAsset: "XcmV3MultiassetMultiAssets",
      QueryResponse: {
        queryId: "Compact<u64>",
        response: "XcmV3Response",
        maxWeight: "SpWeightsWeightV2Weight",
        querier: "Option<StagingXcmV3MultiLocation>"
      },
      TransferAsset: {
        assets: "XcmV3MultiassetMultiAssets",
        beneficiary: "StagingXcmV3MultiLocation"
      },
      TransferReserveAsset: {
        assets: "XcmV3MultiassetMultiAssets",
        dest: "StagingXcmV3MultiLocation",
        xcm: "XcmV3Xcm"
      },
      Transact: {
        originKind: "XcmV3OriginKind",
        requireWeightAtMost: "SpWeightsWeightV2Weight",
        call: "XcmDoubleEncoded"
      },
      HrmpNewChannelOpenRequest: {
        sender: "Compact<u32>",
        maxMessageSize: "Compact<u32>",
        maxCapacity: "Compact<u32>"
      },
      HrmpChannelAccepted: {
        recipient: "Compact<u32>"
      },
      HrmpChannelClosing: {
        initiator: "Compact<u32>",
        sender: "Compact<u32>",
        recipient: "Compact<u32>"
      },
      ClearOrigin: "Null",
      DescendOrigin: "XcmV3Junctions",
      ReportError: "XcmV3QueryResponseInfo",
      DepositAsset: {
        assets: "XcmV3MultiassetMultiAssetFilter",
        beneficiary: "StagingXcmV3MultiLocation"
      },
      DepositReserveAsset: {
        assets: "XcmV3MultiassetMultiAssetFilter",
        dest: "StagingXcmV3MultiLocation",
        xcm: "XcmV3Xcm"
      },
      ExchangeAsset: {
        give: "XcmV3MultiassetMultiAssetFilter",
        want: "XcmV3MultiassetMultiAssets",
        maximal: "bool"
      },
      InitiateReserveWithdraw: {
        assets: "XcmV3MultiassetMultiAssetFilter",
        reserve: "StagingXcmV3MultiLocation",
        xcm: "XcmV3Xcm"
      },
      InitiateTeleport: {
        assets: "XcmV3MultiassetMultiAssetFilter",
        dest: "StagingXcmV3MultiLocation",
        xcm: "XcmV3Xcm"
      },
      ReportHolding: {
        responseInfo: "XcmV3QueryResponseInfo",
        assets: "XcmV3MultiassetMultiAssetFilter"
      },
      BuyExecution: {
        fees: "XcmV3MultiAsset",
        weightLimit: "XcmV3WeightLimit"
      },
      RefundSurplus: "Null",
      SetErrorHandler: "XcmV3Xcm",
      SetAppendix: "XcmV3Xcm",
      ClearError: "Null",
      ClaimAsset: {
        assets: "XcmV3MultiassetMultiAssets",
        ticket: "StagingXcmV3MultiLocation"
      },
      Trap: "Compact<u64>",
      SubscribeVersion: {
        queryId: "Compact<u64>",
        maxResponseWeight: "SpWeightsWeightV2Weight"
      },
      UnsubscribeVersion: "Null",
      BurnAsset: "XcmV3MultiassetMultiAssets",
      ExpectAsset: "XcmV3MultiassetMultiAssets",
      ExpectOrigin: "Option<StagingXcmV3MultiLocation>",
      ExpectError: "Option<(u32,XcmV3TraitsError)>",
      ExpectTransactStatus: "XcmV3MaybeErrorCode",
      QueryPallet: {
        moduleName: "Bytes",
        responseInfo: "XcmV3QueryResponseInfo"
      },
      ExpectPallet: {
        index: "Compact<u32>",
        name: "Bytes",
        moduleName: "Bytes",
        crateMajor: "Compact<u32>",
        minCrateMinor: "Compact<u32>"
      },
      ReportTransactStatus: "XcmV3QueryResponseInfo",
      ClearTransactStatus: "Null",
      UniversalOrigin: "XcmV3Junction",
      ExportMessage: {
        network: "XcmV3JunctionNetworkId",
        destination: "XcmV3Junctions",
        xcm: "XcmV3Xcm"
      },
      LockAsset: {
        asset: "XcmV3MultiAsset",
        unlocker: "StagingXcmV3MultiLocation"
      },
      UnlockAsset: {
        asset: "XcmV3MultiAsset",
        target: "StagingXcmV3MultiLocation"
      },
      NoteUnlockable: {
        asset: "XcmV3MultiAsset",
        owner: "StagingXcmV3MultiLocation"
      },
      RequestUnlock: {
        asset: "XcmV3MultiAsset",
        locker: "StagingXcmV3MultiLocation"
      },
      SetFeesMode: {
        jitWithdraw: "bool"
      },
      SetTopic: "[u8;32]",
      ClearTopic: "Null",
      AliasOrigin: "StagingXcmV3MultiLocation",
      UnpaidExecution: {
        weightLimit: "XcmV3WeightLimit",
        checkOrigin: "Option<StagingXcmV3MultiLocation>"
      }
    }
  },
  /**
   * Lookup313: xcm::v3::Response
   **/
  XcmV3Response: {
    _enum: {
      Null: "Null",
      Assets: "XcmV3MultiassetMultiAssets",
      ExecutionResult: "Option<(u32,XcmV3TraitsError)>",
      Version: "u32",
      PalletsInfo: "Vec<XcmV3PalletInfo>",
      DispatchResult: "XcmV3MaybeErrorCode"
    }
  },
  /**
   * Lookup315: xcm::v3::PalletInfo
   **/
  XcmV3PalletInfo: {
    index: "Compact<u32>",
    name: "Bytes",
    moduleName: "Bytes",
    major: "Compact<u32>",
    minor: "Compact<u32>",
    patch: "Compact<u32>"
  },
  /**
   * Lookup319: xcm::v3::QueryResponseInfo
   **/
  XcmV3QueryResponseInfo: {
    destination: "StagingXcmV3MultiLocation",
    queryId: "Compact<u64>",
    maxWeight: "SpWeightsWeightV2Weight"
  },
  /**
   * Lookup320: xcm::v3::multiasset::MultiAssetFilter
   **/
  XcmV3MultiassetMultiAssetFilter: {
    _enum: {
      Definite: "XcmV3MultiassetMultiAssets",
      Wild: "XcmV3MultiassetWildMultiAsset"
    }
  },
  /**
   * Lookup321: xcm::v3::multiasset::WildMultiAsset
   **/
  XcmV3MultiassetWildMultiAsset: {
    _enum: {
      All: "Null",
      AllOf: {
        id: "XcmV3MultiassetAssetId",
        fun: "XcmV3MultiassetWildFungibility"
      },
      AllCounted: "Compact<u32>",
      AllOfCounted: {
        id: "XcmV3MultiassetAssetId",
        fun: "XcmV3MultiassetWildFungibility",
        count: "Compact<u32>"
      }
    }
  },
  /**
   * Lookup322: xcm::v3::multiasset::WildFungibility
   **/
  XcmV3MultiassetWildFungibility: {
    _enum: ["Fungible", "NonFungible"]
  },
  /**
   * Lookup334: staging_xcm_executor::traits::asset_transfer::TransferType
   **/
  StagingXcmExecutorAssetTransferTransferType: {
    _enum: {
      Teleport: "Null",
      LocalReserve: "Null",
      DestinationReserve: "Null",
      RemoteReserve: "XcmVersionedLocation"
    }
  },
  /**
   * Lookup335: xcm::VersionedAssetId
   **/
  XcmVersionedAssetId: {
    _enum: {
      __Unused0: "Null",
      __Unused1: "Null",
      __Unused2: "Null",
      V3: "XcmV3MultiassetAssetId",
      V4: "StagingXcmV4AssetAssetId"
    }
  },
  /**
   * Lookup336: cumulus_pallet_xcm::pallet::Call<T>
   **/
  CumulusPalletXcmCall: "Null",
  /**
   * Lookup337: pallet_message_queue::pallet::Call<T>
   **/
  PalletMessageQueueCall: {
    _enum: {
      reap_page: {
        messageOrigin: "CumulusPrimitivesCoreAggregateMessageOrigin",
        pageIndex: "u32"
      },
      execute_overweight: {
        messageOrigin: "CumulusPrimitivesCoreAggregateMessageOrigin",
        page: "u32",
        index: "u32",
        weightLimit: "SpWeightsWeightV2Weight"
      }
    }
  },
  /**
   * Lookup338: pallet_storage_providers::pallet::Call<T>
   **/
  PalletStorageProvidersCall: {
    _enum: {
      request_msp_sign_up: {
        capacity: "u64",
        multiaddresses: "Vec<Bytes>",
        valuePropPricePerGigaUnitOfDataPerBlock: "u128",
        commitment: "Bytes",
        valuePropMaxDataLimit: "u64",
        paymentAccount: "AccountId32"
      },
      request_bsp_sign_up: {
        capacity: "u64",
        multiaddresses: "Vec<Bytes>",
        paymentAccount: "AccountId32"
      },
      confirm_sign_up: {
        providerAccount: "Option<AccountId32>"
      },
      cancel_sign_up: "Null",
      msp_sign_off: "Null",
      bsp_sign_off: "Null",
      change_capacity: {
        newCapacity: "u64"
      },
      add_value_prop: {
        pricePerGigaUnitOfDataPerBlock: "u128",
        commitment: "Bytes",
        bucketDataLimit: "u64"
      },
      make_value_prop_unavailable: {
        valuePropId: "H256"
      },
      add_multiaddress: {
        newMultiaddress: "Bytes"
      },
      remove_multiaddress: {
        multiaddress: "Bytes"
      },
      force_msp_sign_up: {
        who: "AccountId32",
        mspId: "H256",
        capacity: "u64",
        multiaddresses: "Vec<Bytes>",
        valuePropPricePerGigaUnitOfDataPerBlock: "u128",
        commitment: "Bytes",
        valuePropMaxDataLimit: "u64",
        paymentAccount: "AccountId32"
      },
      force_bsp_sign_up: {
        who: "AccountId32",
        bspId: "H256",
        capacity: "u64",
        multiaddresses: "Vec<Bytes>",
        paymentAccount: "AccountId32",
        weight: "Option<u32>"
      },
      slash: {
        providerId: "H256"
      },
      top_up_deposit: "Null",
      delete_provider: {
        providerId: "H256"
      }
    }
  },
  /**
   * Lookup339: pallet_file_system::pallet::Call<T>
   **/
  PalletFileSystemCall: {
    _enum: {
      create_bucket: {
        mspId: "H256",
        name: "Bytes",
        private: "bool",
        valuePropId: "Option<H256>"
      },
      request_move_bucket: {
        bucketId: "H256",
        newMspId: "H256"
      },
      msp_respond_move_bucket_request: {
        bucketId: "H256",
        response: "PalletFileSystemBucketMoveRequestResponse"
      },
      update_bucket_privacy: {
        bucketId: "H256",
        private: "bool"
      },
      create_and_associate_collection_with_bucket: {
        bucketId: "H256"
      },
      delete_bucket: {
        bucketId: "H256"
      },
      issue_storage_request: {
        _alias: {
          size_: "size"
        },
        bucketId: "H256",
        location: "Bytes",
        fingerprint: "H256",
        size_: "u64",
        mspId: "H256",
        peerIds: "Vec<Bytes>",
        replicationTarget: "Option<u32>"
      },
      revoke_storage_request: {
        fileKey: "H256"
      },
      msp_respond_storage_requests_multiple_buckets: {
        storageRequestMspResponse: "Vec<PalletFileSystemStorageRequestMspBucketResponse>"
      },
      msp_stop_storing_bucket: {
        bucketId: "H256"
      },
      bsp_volunteer: {
        fileKey: "H256"
      },
      bsp_confirm_storing: {
        nonInclusionForestProof: "SpTrieStorageProofCompactProof",
        fileKeysAndProofs: "Vec<PalletFileSystemFileKeyWithProof>"
      },
      bsp_request_stop_storing: {
        _alias: {
          size_: "size"
        },
        fileKey: "H256",
        bucketId: "H256",
        location: "Bytes",
        owner: "AccountId32",
        fingerprint: "H256",
        size_: "u64",
        canServe: "bool",
        inclusionForestProof: "SpTrieStorageProofCompactProof"
      },
      bsp_confirm_stop_storing: {
        fileKey: "H256",
        inclusionForestProof: "SpTrieStorageProofCompactProof"
      },
      stop_storing_for_insolvent_user: {
        _alias: {
          size_: "size"
        },
        fileKey: "H256",
        bucketId: "H256",
        location: "Bytes",
        owner: "AccountId32",
        fingerprint: "H256",
        size_: "u64",
        inclusionForestProof: "SpTrieStorageProofCompactProof"
      },
      delete_file: {
        _alias: {
          size_: "size"
        },
        bucketId: "H256",
        fileKey: "H256",
        location: "Bytes",
        size_: "u64",
        fingerprint: "H256",
        maybeInclusionForestProof: "Option<SpTrieStorageProofCompactProof>"
      },
      pending_file_deletion_request_submit_proof: {
        user: "AccountId32",
        fileKey: "H256",
        fileSize: "u64",
        bucketId: "H256",
        forestProof: "SpTrieStorageProofCompactProof"
      },
      set_global_parameters: {
        newMaxReplicationTarget: "Option<u32>",
        tickRangeToMaximumThreshold: "Option<u32>"
      }
    }
  },
  /**
   * Lookup340: pallet_file_system::types::BucketMoveRequestResponse
   **/
  PalletFileSystemBucketMoveRequestResponse: {
    _enum: ["Accepted", "Rejected"]
  },
  /**
   * Lookup342: pallet_file_system::types::StorageRequestMspBucketResponse<T>
   **/
  PalletFileSystemStorageRequestMspBucketResponse: {
    bucketId: "H256",
    accept: "Option<PalletFileSystemStorageRequestMspAcceptedFileKeys>",
    reject: "Vec<PalletFileSystemRejectedStorageRequest>"
  },
  /**
   * Lookup344: pallet_file_system::types::StorageRequestMspAcceptedFileKeys<T>
   **/
  PalletFileSystemStorageRequestMspAcceptedFileKeys: {
    fileKeysAndProofs: "Vec<PalletFileSystemFileKeyWithProof>",
    nonInclusionForestProof: "SpTrieStorageProofCompactProof"
  },
  /**
   * Lookup346: pallet_file_system::types::FileKeyWithProof<T>
   **/
  PalletFileSystemFileKeyWithProof: {
    fileKey: "H256",
    proof: "ShpFileKeyVerifierFileKeyProof"
  },
  /**
   * Lookup348: pallet_file_system::types::RejectedStorageRequest<T>
   **/
  PalletFileSystemRejectedStorageRequest: {
    fileKey: "H256",
    reason: "PalletFileSystemRejectedStorageRequestReason"
  },
  /**
<<<<<<< HEAD
   * Lookup353: pallet_proofs_dealer::pallet::Call<T>
=======
   * Lookup351: pallet_proofs_dealer::pallet::Call<T>
>>>>>>> 0047d10b
   **/
  PalletProofsDealerCall: {
    _enum: {
      challenge: {
        key: "H256"
      },
      submit_proof: {
        proof: "PalletProofsDealerProof",
        provider: "Option<H256>"
      },
      force_initialise_challenge_cycle: {
        provider: "H256"
      },
      set_paused: {
        paused: "bool"
      }
    }
  },
  /**
<<<<<<< HEAD
   * Lookup354: pallet_randomness::pallet::Call<T>
=======
   * Lookup352: pallet_randomness::pallet::Call<T>
>>>>>>> 0047d10b
   **/
  PalletRandomnessCall: {
    _enum: ["set_babe_randomness"]
  },
  /**
<<<<<<< HEAD
   * Lookup355: pallet_payment_streams::pallet::Call<T>
=======
   * Lookup353: pallet_payment_streams::pallet::Call<T>
>>>>>>> 0047d10b
   **/
  PalletPaymentStreamsCall: {
    _enum: {
      create_fixed_rate_payment_stream: {
        providerId: "H256",
        userAccount: "AccountId32",
        rate: "u128"
      },
      update_fixed_rate_payment_stream: {
        providerId: "H256",
        userAccount: "AccountId32",
        newRate: "u128"
      },
      delete_fixed_rate_payment_stream: {
        providerId: "H256",
        userAccount: "AccountId32"
      },
      create_dynamic_rate_payment_stream: {
        providerId: "H256",
        userAccount: "AccountId32",
        amountProvided: "u64"
      },
      update_dynamic_rate_payment_stream: {
        providerId: "H256",
        userAccount: "AccountId32",
        newAmountProvided: "u64"
      },
      delete_dynamic_rate_payment_stream: {
        providerId: "H256",
        userAccount: "AccountId32"
      },
      charge_payment_streams: {
        userAccount: "AccountId32"
      },
      charge_multiple_users_payment_streams: {
        userAccounts: "Vec<AccountId32>"
      },
      pay_outstanding_debt: {
        providers: "Vec<H256>"
      },
      clear_insolvent_flag: "Null"
    }
  },
  /**
<<<<<<< HEAD
   * Lookup356: pallet_bucket_nfts::pallet::Call<T>
=======
   * Lookup354: pallet_bucket_nfts::pallet::Call<T>
>>>>>>> 0047d10b
   **/
  PalletBucketNftsCall: {
    _enum: {
      share_access: {
        recipient: "MultiAddress",
        bucket: "H256",
        itemId: "u32",
        readAccessRegex: "Option<Bytes>"
      },
      update_read_access: {
        bucket: "H256",
        itemId: "u32",
        readAccessRegex: "Option<Bytes>"
      }
    }
  },
  /**
<<<<<<< HEAD
   * Lookup358: pallet_nfts::pallet::Call<T, I>
=======
   * Lookup356: pallet_nfts::pallet::Call<T, I>
>>>>>>> 0047d10b
   **/
  PalletNftsCall: {
    _enum: {
      create: {
        admin: "MultiAddress",
        config: "PalletNftsCollectionConfig"
      },
      force_create: {
        owner: "MultiAddress",
        config: "PalletNftsCollectionConfig"
      },
      destroy: {
        collection: "u32",
        witness: "PalletNftsDestroyWitness"
      },
      mint: {
        collection: "u32",
        item: "u32",
        mintTo: "MultiAddress",
        witnessData: "Option<PalletNftsMintWitness>"
      },
      force_mint: {
        collection: "u32",
        item: "u32",
        mintTo: "MultiAddress",
        itemConfig: "PalletNftsItemConfig"
      },
      burn: {
        collection: "u32",
        item: "u32"
      },
      transfer: {
        collection: "u32",
        item: "u32",
        dest: "MultiAddress"
      },
      redeposit: {
        collection: "u32",
        items: "Vec<u32>"
      },
      lock_item_transfer: {
        collection: "u32",
        item: "u32"
      },
      unlock_item_transfer: {
        collection: "u32",
        item: "u32"
      },
      lock_collection: {
        collection: "u32",
        lockSettings: "u64"
      },
      transfer_ownership: {
        collection: "u32",
        newOwner: "MultiAddress"
      },
      set_team: {
        collection: "u32",
        issuer: "Option<MultiAddress>",
        admin: "Option<MultiAddress>",
        freezer: "Option<MultiAddress>"
      },
      force_collection_owner: {
        collection: "u32",
        owner: "MultiAddress"
      },
      force_collection_config: {
        collection: "u32",
        config: "PalletNftsCollectionConfig"
      },
      approve_transfer: {
        collection: "u32",
        item: "u32",
        delegate: "MultiAddress",
        maybeDeadline: "Option<u32>"
      },
      cancel_approval: {
        collection: "u32",
        item: "u32",
        delegate: "MultiAddress"
      },
      clear_all_transfer_approvals: {
        collection: "u32",
        item: "u32"
      },
      lock_item_properties: {
        collection: "u32",
        item: "u32",
        lockMetadata: "bool",
        lockAttributes: "bool"
      },
      set_attribute: {
        collection: "u32",
        maybeItem: "Option<u32>",
        namespace: "PalletNftsAttributeNamespace",
        key: "Bytes",
        value: "Bytes"
      },
      force_set_attribute: {
        setAs: "Option<AccountId32>",
        collection: "u32",
        maybeItem: "Option<u32>",
        namespace: "PalletNftsAttributeNamespace",
        key: "Bytes",
        value: "Bytes"
      },
      clear_attribute: {
        collection: "u32",
        maybeItem: "Option<u32>",
        namespace: "PalletNftsAttributeNamespace",
        key: "Bytes"
      },
      approve_item_attributes: {
        collection: "u32",
        item: "u32",
        delegate: "MultiAddress"
      },
      cancel_item_attributes_approval: {
        collection: "u32",
        item: "u32",
        delegate: "MultiAddress",
        witness: "PalletNftsCancelAttributesApprovalWitness"
      },
      set_metadata: {
        collection: "u32",
        item: "u32",
        data: "Bytes"
      },
      clear_metadata: {
        collection: "u32",
        item: "u32"
      },
      set_collection_metadata: {
        collection: "u32",
        data: "Bytes"
      },
      clear_collection_metadata: {
        collection: "u32"
      },
      set_accept_ownership: {
        maybeCollection: "Option<u32>"
      },
      set_collection_max_supply: {
        collection: "u32",
        maxSupply: "u32"
      },
      update_mint_settings: {
        collection: "u32",
        mintSettings: "PalletNftsMintSettings"
      },
      set_price: {
        collection: "u32",
        item: "u32",
        price: "Option<u128>",
        whitelistedBuyer: "Option<MultiAddress>"
      },
      buy_item: {
        collection: "u32",
        item: "u32",
        bidPrice: "u128"
      },
      pay_tips: {
        tips: "Vec<PalletNftsItemTip>"
      },
      create_swap: {
        offeredCollection: "u32",
        offeredItem: "u32",
        desiredCollection: "u32",
        maybeDesiredItem: "Option<u32>",
        maybePrice: "Option<PalletNftsPriceWithDirection>",
        duration: "u32"
      },
      cancel_swap: {
        offeredCollection: "u32",
        offeredItem: "u32"
      },
      claim_swap: {
        sendCollection: "u32",
        sendItem: "u32",
        receiveCollection: "u32",
        receiveItem: "u32",
        witnessPrice: "Option<PalletNftsPriceWithDirection>"
      },
      mint_pre_signed: {
        mintData: "PalletNftsPreSignedMint",
        signature: "SpRuntimeMultiSignature",
        signer: "AccountId32"
      },
      set_attributes_pre_signed: {
        data: "PalletNftsPreSignedAttributes",
        signature: "SpRuntimeMultiSignature",
        signer: "AccountId32"
      }
    }
  },
  /**
<<<<<<< HEAD
   * Lookup359: pallet_nfts::types::CollectionConfig<Price, BlockNumber, CollectionId>
=======
   * Lookup357: pallet_nfts::types::CollectionConfig<Price, BlockNumber, CollectionId>
>>>>>>> 0047d10b
   **/
  PalletNftsCollectionConfig: {
    settings: "u64",
    maxSupply: "Option<u32>",
    mintSettings: "PalletNftsMintSettings"
  },
  /**
<<<<<<< HEAD
   * Lookup361: pallet_nfts::types::CollectionSetting
=======
   * Lookup359: pallet_nfts::types::CollectionSetting
>>>>>>> 0047d10b
   **/
  PalletNftsCollectionSetting: {
    _enum: [
      "__Unused0",
      "TransferableItems",
      "UnlockedMetadata",
      "__Unused3",
      "UnlockedAttributes",
      "__Unused5",
      "__Unused6",
      "__Unused7",
      "UnlockedMaxSupply",
      "__Unused9",
      "__Unused10",
      "__Unused11",
      "__Unused12",
      "__Unused13",
      "__Unused14",
      "__Unused15",
      "DepositRequired"
    ]
  },
  /**
<<<<<<< HEAD
   * Lookup362: pallet_nfts::types::MintSettings<Price, BlockNumber, CollectionId>
=======
   * Lookup360: pallet_nfts::types::MintSettings<Price, BlockNumber, CollectionId>
>>>>>>> 0047d10b
   **/
  PalletNftsMintSettings: {
    mintType: "PalletNftsMintType",
    price: "Option<u128>",
    startBlock: "Option<u32>",
    endBlock: "Option<u32>",
    defaultItemSettings: "u64"
  },
  /**
<<<<<<< HEAD
   * Lookup363: pallet_nfts::types::MintType<CollectionId>
=======
   * Lookup361: pallet_nfts::types::MintType<CollectionId>
>>>>>>> 0047d10b
   **/
  PalletNftsMintType: {
    _enum: {
      Issuer: "Null",
      Public: "Null",
      HolderOf: "u32"
    }
  },
  /**
<<<<<<< HEAD
   * Lookup366: pallet_nfts::types::ItemSetting
=======
   * Lookup364: pallet_nfts::types::ItemSetting
>>>>>>> 0047d10b
   **/
  PalletNftsItemSetting: {
    _enum: ["__Unused0", "Transferable", "UnlockedMetadata", "__Unused3", "UnlockedAttributes"]
  },
  /**
<<<<<<< HEAD
   * Lookup367: pallet_nfts::types::DestroyWitness
=======
   * Lookup365: pallet_nfts::types::DestroyWitness
>>>>>>> 0047d10b
   **/
  PalletNftsDestroyWitness: {
    itemMetadatas: "Compact<u32>",
    itemConfigs: "Compact<u32>",
    attributes: "Compact<u32>"
  },
  /**
<<<<<<< HEAD
   * Lookup369: pallet_nfts::types::MintWitness<ItemId, Balance>
=======
   * Lookup367: pallet_nfts::types::MintWitness<ItemId, Balance>
>>>>>>> 0047d10b
   **/
  PalletNftsMintWitness: {
    ownedItem: "Option<u32>",
    mintPrice: "Option<u128>"
  },
  /**
<<<<<<< HEAD
   * Lookup370: pallet_nfts::types::ItemConfig
=======
   * Lookup368: pallet_nfts::types::ItemConfig
>>>>>>> 0047d10b
   **/
  PalletNftsItemConfig: {
    settings: "u64"
  },
  /**
<<<<<<< HEAD
   * Lookup372: pallet_nfts::types::CancelAttributesApprovalWitness
=======
   * Lookup370: pallet_nfts::types::CancelAttributesApprovalWitness
>>>>>>> 0047d10b
   **/
  PalletNftsCancelAttributesApprovalWitness: {
    accountAttributes: "u32"
  },
  /**
<<<<<<< HEAD
   * Lookup374: pallet_nfts::types::ItemTip<CollectionId, ItemId, sp_core::crypto::AccountId32, Amount>
=======
   * Lookup372: pallet_nfts::types::ItemTip<CollectionId, ItemId, sp_core::crypto::AccountId32, Amount>
>>>>>>> 0047d10b
   **/
  PalletNftsItemTip: {
    collection: "u32",
    item: "u32",
    receiver: "AccountId32",
    amount: "u128"
  },
  /**
<<<<<<< HEAD
   * Lookup376: pallet_nfts::types::PreSignedMint<CollectionId, ItemId, sp_core::crypto::AccountId32, Deadline, Balance>
=======
   * Lookup374: pallet_nfts::types::PreSignedMint<CollectionId, ItemId, sp_core::crypto::AccountId32, Deadline, Balance>
>>>>>>> 0047d10b
   **/
  PalletNftsPreSignedMint: {
    collection: "u32",
    item: "u32",
    attributes: "Vec<(Bytes,Bytes)>",
    metadata: "Bytes",
    onlyAccount: "Option<AccountId32>",
    deadline: "u32",
    mintPrice: "Option<u128>"
  },
  /**
<<<<<<< HEAD
   * Lookup377: sp_runtime::MultiSignature
=======
   * Lookup375: sp_runtime::MultiSignature
>>>>>>> 0047d10b
   **/
  SpRuntimeMultiSignature: {
    _enum: {
      Ed25519: "[u8;64]",
      Sr25519: "[u8;64]",
      Ecdsa: "[u8;65]"
    }
  },
  /**
<<<<<<< HEAD
   * Lookup380: pallet_nfts::types::PreSignedAttributes<CollectionId, ItemId, sp_core::crypto::AccountId32, Deadline>
=======
   * Lookup378: pallet_nfts::types::PreSignedAttributes<CollectionId, ItemId, sp_core::crypto::AccountId32, Deadline>
>>>>>>> 0047d10b
   **/
  PalletNftsPreSignedAttributes: {
    collection: "u32",
    item: "u32",
    attributes: "Vec<(Bytes,Bytes)>",
    namespace: "PalletNftsAttributeNamespace",
    deadline: "u32"
  },
  /**
<<<<<<< HEAD
   * Lookup381: pallet_parameters::pallet::Call<T>
=======
   * Lookup379: pallet_parameters::pallet::Call<T>
>>>>>>> 0047d10b
   **/
  PalletParametersCall: {
    _enum: {
      set_parameter: {
        keyValue: "StorageHubRuntimeConfigsRuntimeParamsRuntimeParameters"
      }
    }
  },
  /**
<<<<<<< HEAD
   * Lookup382: storage_hub_runtime::configs::runtime_params::RuntimeParameters
=======
   * Lookup380: storage_hub_runtime::configs::runtime_params::RuntimeParameters
>>>>>>> 0047d10b
   **/
  StorageHubRuntimeConfigsRuntimeParamsRuntimeParameters: {
    _enum: {
      RuntimeConfig: "StorageHubRuntimeConfigsRuntimeParamsDynamicParamsRuntimeConfigParameters"
    }
  },
  /**
<<<<<<< HEAD
   * Lookup383: storage_hub_runtime::configs::runtime_params::dynamic_params::runtime_config::Parameters
=======
   * Lookup381: storage_hub_runtime::configs::runtime_params::dynamic_params::runtime_config::Parameters
>>>>>>> 0047d10b
   **/
  StorageHubRuntimeConfigsRuntimeParamsDynamicParamsRuntimeConfigParameters: {
    _enum: {
      SlashAmountPerMaxFileSize:
        "(StorageHubRuntimeConfigsRuntimeParamsDynamicParamsRuntimeConfigSlashAmountPerMaxFileSize,Option<u128>)",
      StakeToChallengePeriod:
        "(StorageHubRuntimeConfigsRuntimeParamsDynamicParamsRuntimeConfigStakeToChallengePeriod,Option<u128>)",
      CheckpointChallengePeriod:
        "(StorageHubRuntimeConfigsRuntimeParamsDynamicParamsRuntimeConfigCheckpointChallengePeriod,Option<u32>)",
      MinChallengePeriod:
        "(StorageHubRuntimeConfigsRuntimeParamsDynamicParamsRuntimeConfigMinChallengePeriod,Option<u32>)",
      SystemUtilisationLowerThresholdPercentage:
        "(StorageHubRuntimeConfigsRuntimeParamsDynamicParamsRuntimeConfigSystemUtilisationLowerThresholdPercentage,Option<Perbill>)",
      SystemUtilisationUpperThresholdPercentage:
        "(StorageHubRuntimeConfigsRuntimeParamsDynamicParamsRuntimeConfigSystemUtilisationUpperThresholdPercentage,Option<Perbill>)",
      MostlyStablePrice:
        "(StorageHubRuntimeConfigsRuntimeParamsDynamicParamsRuntimeConfigMostlyStablePrice,Option<u128>)",
      MaxPrice:
        "(StorageHubRuntimeConfigsRuntimeParamsDynamicParamsRuntimeConfigMaxPrice,Option<u128>)",
      MinPrice:
        "(StorageHubRuntimeConfigsRuntimeParamsDynamicParamsRuntimeConfigMinPrice,Option<u128>)",
      UpperExponentFactor:
        "(StorageHubRuntimeConfigsRuntimeParamsDynamicParamsRuntimeConfigUpperExponentFactor,Option<u32>)",
      LowerExponentFactor:
        "(StorageHubRuntimeConfigsRuntimeParamsDynamicParamsRuntimeConfigLowerExponentFactor,Option<u32>)",
      ZeroSizeBucketFixedRate:
        "(StorageHubRuntimeConfigsRuntimeParamsDynamicParamsRuntimeConfigZeroSizeBucketFixedRate,Option<u128>)",
      IdealUtilisationRate:
        "(StorageHubRuntimeConfigsRuntimeParamsDynamicParamsRuntimeConfigIdealUtilisationRate,Option<Perbill>)",
      DecayRate:
        "(StorageHubRuntimeConfigsRuntimeParamsDynamicParamsRuntimeConfigDecayRate,Option<Perbill>)",
      MinimumTreasuryCut:
        "(StorageHubRuntimeConfigsRuntimeParamsDynamicParamsRuntimeConfigMinimumTreasuryCut,Option<Perbill>)",
      MaximumTreasuryCut:
        "(StorageHubRuntimeConfigsRuntimeParamsDynamicParamsRuntimeConfigMaximumTreasuryCut,Option<Perbill>)",
      BspStopStoringFilePenalty:
        "(StorageHubRuntimeConfigsRuntimeParamsDynamicParamsRuntimeConfigBspStopStoringFilePenalty,Option<u128>)",
      ProviderTopUpTtl:
        "(StorageHubRuntimeConfigsRuntimeParamsDynamicParamsRuntimeConfigProviderTopUpTtl,Option<u32>)",
      DefaultReplicationTarget:
        "(StorageHubRuntimeConfigsRuntimeParamsDynamicParamsRuntimeConfigDefaultReplicationTarget,Option<u32>)",
      MinSeedPeriod:
        "(StorageHubRuntimeConfigsRuntimeParamsDynamicParamsRuntimeConfigMinSeedPeriod,Option<u32>)",
      StakeToSeedPeriod:
        "(StorageHubRuntimeConfigsRuntimeParamsDynamicParamsRuntimeConfigStakeToSeedPeriod,Option<u128>)"
    }
  },
  /**
<<<<<<< HEAD
   * Lookup385: pallet_sudo::pallet::Error<T>
=======
   * Lookup383: pallet_sudo::pallet::Error<T>
>>>>>>> 0047d10b
   **/
  PalletSudoError: {
    _enum: ["RequireSudo"]
  },
  /**
<<<<<<< HEAD
   * Lookup388: pallet_collator_selection::pallet::CandidateInfo<sp_core::crypto::AccountId32, Balance>
=======
   * Lookup386: pallet_collator_selection::pallet::CandidateInfo<sp_core::crypto::AccountId32, Balance>
>>>>>>> 0047d10b
   **/
  PalletCollatorSelectionCandidateInfo: {
    who: "AccountId32",
    deposit: "u128"
  },
  /**
<<<<<<< HEAD
   * Lookup390: pallet_collator_selection::pallet::Error<T>
=======
   * Lookup388: pallet_collator_selection::pallet::Error<T>
>>>>>>> 0047d10b
   **/
  PalletCollatorSelectionError: {
    _enum: [
      "TooManyCandidates",
      "TooFewEligibleCollators",
      "AlreadyCandidate",
      "NotCandidate",
      "TooManyInvulnerables",
      "AlreadyInvulnerable",
      "NotInvulnerable",
      "NoAssociatedValidatorId",
      "ValidatorNotRegistered",
      "InsertToCandidateListFailed",
      "RemoveFromCandidateListFailed",
      "DepositTooLow",
      "UpdateCandidateListFailed",
      "InsufficientBond",
      "TargetIsNotCandidate",
      "IdenticalDeposit",
      "InvalidUnreserve"
    ]
  },
  /**
<<<<<<< HEAD
   * Lookup394: sp_core::crypto::KeyTypeId
   **/
  SpCoreCryptoKeyTypeId: "[u8;4]",
  /**
   * Lookup395: pallet_session::pallet::Error<T>
=======
   * Lookup392: sp_core::crypto::KeyTypeId
   **/
  SpCoreCryptoKeyTypeId: "[u8;4]",
  /**
   * Lookup393: pallet_session::pallet::Error<T>
>>>>>>> 0047d10b
   **/
  PalletSessionError: {
    _enum: ["InvalidProof", "NoAssociatedValidatorId", "DuplicatedKey", "NoKeys", "NoAccount"]
  },
  /**
<<<<<<< HEAD
   * Lookup404: cumulus_pallet_xcmp_queue::OutboundChannelDetails
=======
   * Lookup402: cumulus_pallet_xcmp_queue::OutboundChannelDetails
>>>>>>> 0047d10b
   **/
  CumulusPalletXcmpQueueOutboundChannelDetails: {
    recipient: "u32",
    state: "CumulusPalletXcmpQueueOutboundState",
    signalsExist: "bool",
    firstIndex: "u16",
    lastIndex: "u16"
  },
  /**
<<<<<<< HEAD
   * Lookup405: cumulus_pallet_xcmp_queue::OutboundState
=======
   * Lookup403: cumulus_pallet_xcmp_queue::OutboundState
>>>>>>> 0047d10b
   **/
  CumulusPalletXcmpQueueOutboundState: {
    _enum: ["Ok", "Suspended"]
  },
  /**
<<<<<<< HEAD
   * Lookup409: cumulus_pallet_xcmp_queue::QueueConfigData
=======
   * Lookup407: cumulus_pallet_xcmp_queue::QueueConfigData
>>>>>>> 0047d10b
   **/
  CumulusPalletXcmpQueueQueueConfigData: {
    suspendThreshold: "u32",
    dropThreshold: "u32",
    resumeThreshold: "u32"
  },
  /**
<<<<<<< HEAD
   * Lookup410: cumulus_pallet_xcmp_queue::pallet::Error<T>
=======
   * Lookup408: cumulus_pallet_xcmp_queue::pallet::Error<T>
>>>>>>> 0047d10b
   **/
  CumulusPalletXcmpQueueError: {
    _enum: [
      "BadQueueConfig",
      "AlreadySuspended",
      "AlreadyResumed",
      "TooManyActiveOutboundChannels",
      "TooBig"
    ]
  },
  /**
<<<<<<< HEAD
   * Lookup411: pallet_xcm::pallet::QueryStatus<BlockNumber>
=======
   * Lookup409: pallet_xcm::pallet::QueryStatus<BlockNumber>
>>>>>>> 0047d10b
   **/
  PalletXcmQueryStatus: {
    _enum: {
      Pending: {
        responder: "XcmVersionedLocation",
        maybeMatchQuerier: "Option<XcmVersionedLocation>",
        maybeNotify: "Option<(u8,u8)>",
        timeout: "u32"
      },
      VersionNotifier: {
        origin: "XcmVersionedLocation",
        isActive: "bool"
      },
      Ready: {
        response: "XcmVersionedResponse",
        at: "u32"
      }
    }
  },
  /**
<<<<<<< HEAD
   * Lookup415: xcm::VersionedResponse
=======
   * Lookup413: xcm::VersionedResponse
>>>>>>> 0047d10b
   **/
  XcmVersionedResponse: {
    _enum: {
      __Unused0: "Null",
      __Unused1: "Null",
      V2: "XcmV2Response",
      V3: "XcmV3Response",
      V4: "StagingXcmV4Response"
    }
  },
  /**
<<<<<<< HEAD
   * Lookup421: pallet_xcm::pallet::VersionMigrationStage
=======
   * Lookup419: pallet_xcm::pallet::VersionMigrationStage
>>>>>>> 0047d10b
   **/
  PalletXcmVersionMigrationStage: {
    _enum: {
      MigrateSupportedVersion: "Null",
      MigrateVersionNotifiers: "Null",
      NotifyCurrentTargets: "Option<Bytes>",
      MigrateAndNotifyOldTargets: "Null"
    }
  },
  /**
<<<<<<< HEAD
   * Lookup423: pallet_xcm::pallet::RemoteLockedFungibleRecord<ConsumerIdentifier, MaxConsumers>
=======
   * Lookup421: pallet_xcm::pallet::RemoteLockedFungibleRecord<ConsumerIdentifier, MaxConsumers>
>>>>>>> 0047d10b
   **/
  PalletXcmRemoteLockedFungibleRecord: {
    amount: "u128",
    owner: "XcmVersionedLocation",
    locker: "XcmVersionedLocation",
    consumers: "Vec<(Null,u128)>"
  },
  /**
<<<<<<< HEAD
   * Lookup430: pallet_xcm::pallet::Error<T>
=======
   * Lookup428: pallet_xcm::pallet::Error<T>
>>>>>>> 0047d10b
   **/
  PalletXcmError: {
    _enum: [
      "Unreachable",
      "SendFailure",
      "Filtered",
      "UnweighableMessage",
      "DestinationNotInvertible",
      "Empty",
      "CannotReanchor",
      "TooManyAssets",
      "InvalidOrigin",
      "BadVersion",
      "BadLocation",
      "NoSubscription",
      "AlreadySubscribed",
      "CannotCheckOutTeleport",
      "LowBalance",
      "TooManyLocks",
      "AccountNotSovereign",
      "FeesNotMet",
      "LockNotFound",
      "InUse",
      "__Unused20",
      "InvalidAssetUnknownReserve",
      "InvalidAssetUnsupportedReserve",
      "TooManyReserves",
      "LocalExecutionIncomplete"
    ]
  },
  /**
<<<<<<< HEAD
   * Lookup431: pallet_message_queue::BookState<cumulus_primitives_core::AggregateMessageOrigin>
=======
   * Lookup429: pallet_message_queue::BookState<cumulus_primitives_core::AggregateMessageOrigin>
>>>>>>> 0047d10b
   **/
  PalletMessageQueueBookState: {
    _alias: {
      size_: "size"
    },
    begin: "u32",
    end: "u32",
    count: "u32",
    readyNeighbours: "Option<PalletMessageQueueNeighbours>",
    messageCount: "u64",
    size_: "u64"
  },
  /**
<<<<<<< HEAD
   * Lookup433: pallet_message_queue::Neighbours<cumulus_primitives_core::AggregateMessageOrigin>
=======
   * Lookup431: pallet_message_queue::Neighbours<cumulus_primitives_core::AggregateMessageOrigin>
>>>>>>> 0047d10b
   **/
  PalletMessageQueueNeighbours: {
    prev: "CumulusPrimitivesCoreAggregateMessageOrigin",
    next: "CumulusPrimitivesCoreAggregateMessageOrigin"
  },
  /**
<<<<<<< HEAD
   * Lookup435: pallet_message_queue::Page<Size, HeapSize>
=======
   * Lookup433: pallet_message_queue::Page<Size, HeapSize>
>>>>>>> 0047d10b
   **/
  PalletMessageQueuePage: {
    remaining: "u32",
    remainingSize: "u32",
    firstIndex: "u32",
    first: "u32",
    last: "u32",
    heap: "Bytes"
  },
  /**
<<<<<<< HEAD
   * Lookup437: pallet_message_queue::pallet::Error<T>
=======
   * Lookup435: pallet_message_queue::pallet::Error<T>
>>>>>>> 0047d10b
   **/
  PalletMessageQueueError: {
    _enum: [
      "NotReapable",
      "NoPage",
      "NoMessage",
      "AlreadyProcessed",
      "Queued",
      "InsufficientWeight",
      "TemporarilyUnprocessable",
      "QueuePaused",
      "RecursiveDisallowed"
    ]
  },
  /**
<<<<<<< HEAD
   * Lookup438: pallet_storage_providers::types::SignUpRequest<T>
=======
   * Lookup436: pallet_storage_providers::types::SignUpRequest<T>
>>>>>>> 0047d10b
   **/
  PalletStorageProvidersSignUpRequest: {
    spSignUpRequest: "PalletStorageProvidersSignUpRequestSpParams",
    at: "u32"
  },
  /**
<<<<<<< HEAD
   * Lookup439: pallet_storage_providers::types::SignUpRequestSpParams<T>
=======
   * Lookup437: pallet_storage_providers::types::SignUpRequestSpParams<T>
>>>>>>> 0047d10b
   **/
  PalletStorageProvidersSignUpRequestSpParams: {
    _enum: {
      BackupStorageProvider: "PalletStorageProvidersBackupStorageProvider",
      MainStorageProvider: "PalletStorageProvidersMainStorageProviderSignUpRequest"
    }
  },
  /**
<<<<<<< HEAD
   * Lookup440: pallet_storage_providers::types::BackupStorageProvider<T>
=======
   * Lookup438: pallet_storage_providers::types::BackupStorageProvider<T>
>>>>>>> 0047d10b
   **/
  PalletStorageProvidersBackupStorageProvider: {
    capacity: "u64",
    capacityUsed: "u64",
    multiaddresses: "Vec<Bytes>",
    root: "H256",
    lastCapacityChange: "u32",
    ownerAccount: "AccountId32",
    paymentAccount: "AccountId32",
    reputationWeight: "u32",
    signUpBlock: "u32"
  },
  /**
<<<<<<< HEAD
   * Lookup441: pallet_storage_providers::types::MainStorageProviderSignUpRequest<T>
=======
   * Lookup439: pallet_storage_providers::types::MainStorageProviderSignUpRequest<T>
>>>>>>> 0047d10b
   **/
  PalletStorageProvidersMainStorageProviderSignUpRequest: {
    mspInfo: "PalletStorageProvidersMainStorageProvider",
    valueProp: "PalletStorageProvidersValueProposition"
  },
  /**
<<<<<<< HEAD
   * Lookup442: pallet_storage_providers::types::MainStorageProvider<T>
=======
   * Lookup440: pallet_storage_providers::types::MainStorageProvider<T>
>>>>>>> 0047d10b
   **/
  PalletStorageProvidersMainStorageProvider: {
    capacity: "u64",
    capacityUsed: "u64",
    multiaddresses: "Vec<Bytes>",
    lastCapacityChange: "u32",
    ownerAccount: "AccountId32",
    paymentAccount: "AccountId32",
    signUpBlock: "u32"
  },
  /**
<<<<<<< HEAD
   * Lookup443: pallet_storage_providers::types::Bucket<T>
=======
   * Lookup441: pallet_storage_providers::types::Bucket<T>
>>>>>>> 0047d10b
   **/
  PalletStorageProvidersBucket: {
    _alias: {
      size_: "size"
    },
    root: "H256",
    userId: "AccountId32",
    mspId: "Option<H256>",
    private: "bool",
    readAccessGroupId: "Option<u32>",
    size_: "u64",
    valuePropId: "Option<H256>"
  },
  /**
<<<<<<< HEAD
   * Lookup447: pallet_storage_providers::pallet::Error<T>
=======
   * Lookup445: pallet_storage_providers::pallet::Error<T>
>>>>>>> 0047d10b
   **/
  PalletStorageProvidersError: {
    _enum: [
      "AlreadyRegistered",
      "SignUpNotRequested",
      "SignUpRequestPending",
      "NoMultiAddress",
      "InvalidMultiAddress",
      "StorageTooLow",
      "NotEnoughBalance",
      "CannotHoldDeposit",
      "StorageStillInUse",
      "SignOffPeriodNotPassed",
      "RandomnessNotValidYet",
      "SignUpRequestExpired",
      "NewCapacityLessThanUsedStorage",
      "NewCapacityEqualsCurrentCapacity",
      "NewCapacityCantBeZero",
      "NotEnoughTimePassed",
      "NewUsedCapacityExceedsStorageCapacity",
      "DepositTooLow",
      "NotRegistered",
      "NoUserId",
      "NoBucketId",
      "SpRegisteredButDataNotFound",
      "BucketNotFound",
      "BucketAlreadyExists",
      "BucketNotEmpty",
      "AppendBucketToMspFailed",
      "ProviderNotSlashable",
      "TopUpNotRequired",
      "BucketMustHaveMspForOperation",
      "MultiAddressesMaxAmountReached",
      "MultiAddressNotFound",
      "MultiAddressAlreadyExists",
      "LastMultiAddressCantBeRemoved",
      "ValuePropositionNotFound",
      "ValuePropositionAlreadyExists",
      "ValuePropositionNotAvailable",
      "FixedRatePaymentStreamNotFound",
      "MspAlreadyAssignedToBucket",
      "BucketSizeExceedsLimit",
      "BucketHasNoValueProposition",
      "MaxBlockNumberReached",
      "OperationNotAllowedForInsolventProvider",
      "DeleteProviderConditionsNotMet",
      "InvalidEncodedFileMetadata",
      "InvalidEncodedAccountId",
      "PaymentStreamNotFound"
    ]
  },
  /**
<<<<<<< HEAD
   * Lookup448: pallet_file_system::types::StorageRequestMetadata<T>
=======
   * Lookup446: pallet_file_system::types::StorageRequestMetadata<T>
>>>>>>> 0047d10b
   **/
  PalletFileSystemStorageRequestMetadata: {
    _alias: {
      size_: "size"
    },
    requestedAt: "u32",
    expiresAt: "u32",
    owner: "AccountId32",
    bucketId: "H256",
    location: "Bytes",
    fingerprint: "H256",
    size_: "u64",
    msp: "Option<(H256,bool)>",
    userPeerIds: "Vec<Bytes>",
    bspsRequired: "u32",
    bspsConfirmed: "u32",
    bspsVolunteered: "u32"
  },
  /**
<<<<<<< HEAD
   * Lookup451: pallet_file_system::types::StorageRequestBspsMetadata<T>
=======
   * Lookup449: pallet_file_system::types::StorageRequestBspsMetadata<T>
>>>>>>> 0047d10b
   **/
  PalletFileSystemStorageRequestBspsMetadata: {
    confirmed: "bool"
  },
  /**
<<<<<<< HEAD
   * Lookup454: pallet_file_system::types::PendingFileDeletionRequest<T>
=======
   * Lookup452: pallet_file_system::types::PendingFileDeletionRequest<T>
>>>>>>> 0047d10b
   **/
  PalletFileSystemPendingFileDeletionRequest: {
    user: "AccountId32",
    fileKey: "H256",
    bucketId: "H256",
    fileSize: "u64"
  },
  /**
<<<<<<< HEAD
   * Lookup459: pallet_file_system::types::PendingStopStoringRequest<T>
=======
   * Lookup457: pallet_file_system::types::PendingStopStoringRequest<T>
>>>>>>> 0047d10b
   **/
  PalletFileSystemPendingStopStoringRequest: {
    tickWhenRequested: "u32",
    fileOwner: "AccountId32",
    fileSize: "u64"
  },
  /**
<<<<<<< HEAD
   * Lookup460: pallet_file_system::types::MoveBucketRequestMetadata<T>
=======
   * Lookup458: pallet_file_system::types::MoveBucketRequestMetadata<T>
>>>>>>> 0047d10b
   **/
  PalletFileSystemMoveBucketRequestMetadata: {
    requester: "AccountId32"
  },
  /**
<<<<<<< HEAD
   * Lookup461: pallet_file_system::pallet::Error<T>
=======
   * Lookup459: pallet_file_system::pallet::Error<T>
>>>>>>> 0047d10b
   **/
  PalletFileSystemError: {
    _enum: [
      "StorageRequestAlreadyRegistered",
      "StorageRequestNotFound",
      "StorageRequestNotRevoked",
      "StorageRequestExists",
      "ReplicationTargetCannotBeZero",
      "ReplicationTargetExceedsMaximum",
      "MaxReplicationTargetSmallerThanDefault",
      "NotABsp",
      "NotAMsp",
      "NotASp",
      "BspNotVolunteered",
      "BspNotConfirmed",
      "BspAlreadyConfirmed",
      "StorageRequestBspsRequiredFulfilled",
      "BspAlreadyVolunteered",
      "InsufficientAvailableCapacity",
      "UnexpectedNumberOfRemovedVolunteeredBsps",
      "BspNotEligibleToVolunteer",
      "StorageRequestExpiredNoSlotAvailable",
      "StorageRequestNotAuthorized",
      "MaxBlockNumberReached",
      "FailedToEncodeBsp",
      "FailedToEncodeFingerprint",
      "FailedToDecodeThreshold",
      "AboveThreshold",
      "ThresholdArithmeticError",
      "FailedTypeConversion",
      "DividedByZero",
      "ImpossibleFailedToGetValue",
      "BucketIsNotPrivate",
      "BucketNotFound",
      "BucketNotEmpty",
      "NotBucketOwner",
      "CollectionNotFound",
      "ProviderRootNotFound",
      "ExpectedNonInclusionProof",
      "ExpectedInclusionProof",
      "InvalidFileKeyMetadata",
      "ThresholdBelowAsymptote",
      "NotFileOwner",
      "FileKeyAlreadyPendingDeletion",
      "MaxUserPendingDeletionRequestsReached",
      "MspNotStoringBucket",
      "FileKeyNotPendingDeletion",
      "FileSizeCannotBeZero",
      "NoGlobalReputationWeightSet",
      "MaximumThresholdCannotBeZero",
      "TickRangeToMaximumThresholdCannotBeZero",
      "PendingStopStoringRequestNotFound",
      "MinWaitForStopStoringNotReached",
      "PendingStopStoringRequestAlreadyExists",
      "UserNotInsolvent",
      "NotSelectedMsp",
      "MspAlreadyConfirmed",
      "RequestWithoutMsp",
      "MspAlreadyStoringBucket",
      "MoveBucketRequestNotFound",
      "BucketIsBeingMoved",
      "BspAlreadyDataServer",
      "BspDataServersExceeded",
      "FileMetadataProcessingQueueFull",
      "TooManyBatchResponses",
      "TooManyStorageRequestResponses",
      "InvalidBucketIdFileKeyPair",
      "InconsistentStateKeyAlreadyExists",
      "FixedRatePaymentStreamNotFound",
      "DynamicRatePaymentStreamNotFound",
      "CannotHoldDeposit",
      "FailedToQueryEarliestFileVolunteerTick",
      "FailedToGetOwnerAccount",
      "NoFileKeysToConfirm",
      "RootNotUpdated",
      "NoPrivacyChange",
      "OperationNotAllowedForInsolventProvider",
      "OperationNotAllowedWhileBucketIsNotStoredByMsp"
    ]
  },
  /**
<<<<<<< HEAD
   * Lookup463: pallet_proofs_dealer::types::ProofSubmissionRecord<T>
=======
   * Lookup461: pallet_proofs_dealer::types::ProofSubmissionRecord<T>
>>>>>>> 0047d10b
   **/
  PalletProofsDealerProofSubmissionRecord: {
    lastTickProven: "u32",
    nextTickToSubmitProofFor: "u32"
  },
  /**
<<<<<<< HEAD
   * Lookup468: pallet_proofs_dealer::pallet::Error<T>
=======
   * Lookup466: pallet_proofs_dealer::pallet::Error<T>
>>>>>>> 0047d10b
   **/
  PalletProofsDealerError: {
    _enum: [
      "NotProvider",
      "ChallengesQueueOverflow",
      "PriorityChallengesQueueOverflow",
      "FeeChargeFailed",
      "EmptyKeyProofs",
      "ProviderRootNotFound",
      "ZeroRoot",
      "NoRecordOfLastSubmittedProof",
      "ProviderStakeNotFound",
      "ZeroStake",
      "StakeCouldNotBeConverted",
      "ChallengesTickNotReached",
      "ChallengesTickTooOld",
      "ChallengesTickTooLate",
      "SeedNotFound",
      "CheckpointChallengesNotFound",
      "ForestProofVerificationFailed",
      "IncorrectNumberOfKeyProofs",
      "KeyProofNotFound",
      "KeyProofVerificationFailed",
      "FailedToApplyDelta",
      "UnexpectedNumberOfRemoveMutations",
      "FailedToUpdateProviderAfterKeyRemoval",
      "TooManyValidProofSubmitters"
    ]
  },
  /**
<<<<<<< HEAD
   * Lookup471: pallet_payment_streams::types::FixedRatePaymentStream<T>
=======
   * Lookup469: pallet_payment_streams::types::FixedRatePaymentStream<T>
>>>>>>> 0047d10b
   **/
  PalletPaymentStreamsFixedRatePaymentStream: {
    rate: "u128",
    lastChargedTick: "u32",
    userDeposit: "u128",
    outOfFundsTick: "Option<u32>"
  },
  /**
<<<<<<< HEAD
   * Lookup472: pallet_payment_streams::types::DynamicRatePaymentStream<T>
=======
   * Lookup470: pallet_payment_streams::types::DynamicRatePaymentStream<T>
>>>>>>> 0047d10b
   **/
  PalletPaymentStreamsDynamicRatePaymentStream: {
    amountProvided: "u64",
    priceIndexWhenLastCharged: "u128",
    userDeposit: "u128",
    outOfFundsTick: "Option<u32>"
  },
  /**
<<<<<<< HEAD
   * Lookup473: pallet_payment_streams::types::ProviderLastChargeableInfo<T>
=======
   * Lookup471: pallet_payment_streams::types::ProviderLastChargeableInfo<T>
>>>>>>> 0047d10b
   **/
  PalletPaymentStreamsProviderLastChargeableInfo: {
    lastChargeableTick: "u32",
    priceIndex: "u128"
  },
  /**
<<<<<<< HEAD
   * Lookup474: pallet_payment_streams::pallet::Error<T>
=======
   * Lookup472: pallet_payment_streams::pallet::Error<T>
>>>>>>> 0047d10b
   **/
  PalletPaymentStreamsError: {
    _enum: [
      "PaymentStreamAlreadyExists",
      "PaymentStreamNotFound",
      "NotAProvider",
      "ProviderInconsistencyError",
      "CannotHoldDeposit",
      "UpdateRateToSameRate",
      "UpdateAmountToSameAmount",
      "RateCantBeZero",
      "AmountProvidedCantBeZero",
      "LastChargedGreaterThanLastChargeable",
      "InvalidLastChargeableBlockNumber",
      "InvalidLastChargeablePriceIndex",
      "ChargeOverflow",
      "UserWithoutFunds",
      "UserNotFlaggedAsWithoutFunds",
      "CooldownPeriodNotPassed",
      "UserHasRemainingDebt",
      "ProviderInsolvent"
    ]
  },
  /**
<<<<<<< HEAD
   * Lookup475: pallet_bucket_nfts::pallet::Error<T>
=======
   * Lookup473: pallet_bucket_nfts::pallet::Error<T>
>>>>>>> 0047d10b
   **/
  PalletBucketNftsError: {
    _enum: [
      "BucketIsNotPrivate",
      "NotBucketOwner",
      "NoCorrespondingCollection",
      "ConvertBytesToBoundedVec"
    ]
  },
  /**
<<<<<<< HEAD
   * Lookup476: pallet_nfts::types::CollectionDetails<sp_core::crypto::AccountId32, DepositBalance>
=======
   * Lookup474: pallet_nfts::types::CollectionDetails<sp_core::crypto::AccountId32, DepositBalance>
>>>>>>> 0047d10b
   **/
  PalletNftsCollectionDetails: {
    owner: "AccountId32",
    ownerDeposit: "u128",
    items: "u32",
    itemMetadatas: "u32",
    itemConfigs: "u32",
    attributes: "u32"
  },
  /**
<<<<<<< HEAD
   * Lookup481: pallet_nfts::types::CollectionRole
=======
   * Lookup479: pallet_nfts::types::CollectionRole
>>>>>>> 0047d10b
   **/
  PalletNftsCollectionRole: {
    _enum: ["__Unused0", "Issuer", "Freezer", "__Unused3", "Admin"]
  },
  /**
<<<<<<< HEAD
   * Lookup482: pallet_nfts::types::ItemDetails<sp_core::crypto::AccountId32, pallet_nfts::types::ItemDeposit<DepositBalance, sp_core::crypto::AccountId32>, bounded_collections::bounded_btree_map::BoundedBTreeMap<sp_core::crypto::AccountId32, Option<T>, S>>
=======
   * Lookup480: pallet_nfts::types::ItemDetails<sp_core::crypto::AccountId32, pallet_nfts::types::ItemDeposit<DepositBalance, sp_core::crypto::AccountId32>, bounded_collections::bounded_btree_map::BoundedBTreeMap<sp_core::crypto::AccountId32, Option<T>, S>>
>>>>>>> 0047d10b
   **/
  PalletNftsItemDetails: {
    owner: "AccountId32",
    approvals: "BTreeMap<AccountId32, Option<u32>>",
    deposit: "PalletNftsItemDeposit"
  },
  /**
<<<<<<< HEAD
   * Lookup483: pallet_nfts::types::ItemDeposit<DepositBalance, sp_core::crypto::AccountId32>
=======
   * Lookup481: pallet_nfts::types::ItemDeposit<DepositBalance, sp_core::crypto::AccountId32>
>>>>>>> 0047d10b
   **/
  PalletNftsItemDeposit: {
    account: "AccountId32",
    amount: "u128"
  },
  /**
<<<<<<< HEAD
   * Lookup488: pallet_nfts::types::CollectionMetadata<Deposit, StringLimit>
=======
   * Lookup486: pallet_nfts::types::CollectionMetadata<Deposit, StringLimit>
>>>>>>> 0047d10b
   **/
  PalletNftsCollectionMetadata: {
    deposit: "u128",
    data: "Bytes"
  },
  /**
<<<<<<< HEAD
   * Lookup489: pallet_nfts::types::ItemMetadata<pallet_nfts::types::ItemMetadataDeposit<DepositBalance, sp_core::crypto::AccountId32>, StringLimit>
=======
   * Lookup487: pallet_nfts::types::ItemMetadata<pallet_nfts::types::ItemMetadataDeposit<DepositBalance, sp_core::crypto::AccountId32>, StringLimit>
>>>>>>> 0047d10b
   **/
  PalletNftsItemMetadata: {
    deposit: "PalletNftsItemMetadataDeposit",
    data: "Bytes"
  },
  /**
<<<<<<< HEAD
   * Lookup490: pallet_nfts::types::ItemMetadataDeposit<DepositBalance, sp_core::crypto::AccountId32>
=======
   * Lookup488: pallet_nfts::types::ItemMetadataDeposit<DepositBalance, sp_core::crypto::AccountId32>
>>>>>>> 0047d10b
   **/
  PalletNftsItemMetadataDeposit: {
    account: "Option<AccountId32>",
    amount: "u128"
  },
  /**
<<<<<<< HEAD
   * Lookup493: pallet_nfts::types::AttributeDeposit<DepositBalance, sp_core::crypto::AccountId32>
=======
   * Lookup491: pallet_nfts::types::AttributeDeposit<DepositBalance, sp_core::crypto::AccountId32>
>>>>>>> 0047d10b
   **/
  PalletNftsAttributeDeposit: {
    account: "Option<AccountId32>",
    amount: "u128"
  },
  /**
<<<<<<< HEAD
   * Lookup497: pallet_nfts::types::PendingSwap<CollectionId, ItemId, pallet_nfts::types::PriceWithDirection<Amount>, Deadline>
=======
   * Lookup495: pallet_nfts::types::PendingSwap<CollectionId, ItemId, pallet_nfts::types::PriceWithDirection<Amount>, Deadline>
>>>>>>> 0047d10b
   **/
  PalletNftsPendingSwap: {
    desiredCollection: "u32",
    desiredItem: "Option<u32>",
    price: "Option<PalletNftsPriceWithDirection>",
    deadline: "u32"
  },
  /**
<<<<<<< HEAD
   * Lookup499: pallet_nfts::types::PalletFeature
=======
   * Lookup497: pallet_nfts::types::PalletFeature
>>>>>>> 0047d10b
   **/
  PalletNftsPalletFeature: {
    _enum: [
      "__Unused0",
      "Trading",
      "Attributes",
      "__Unused3",
      "Approvals",
      "__Unused5",
      "__Unused6",
      "__Unused7",
      "Swaps"
    ]
  },
  /**
<<<<<<< HEAD
   * Lookup500: pallet_nfts::pallet::Error<T, I>
=======
   * Lookup498: pallet_nfts::pallet::Error<T, I>
>>>>>>> 0047d10b
   **/
  PalletNftsError: {
    _enum: [
      "NoPermission",
      "UnknownCollection",
      "AlreadyExists",
      "ApprovalExpired",
      "WrongOwner",
      "BadWitness",
      "CollectionIdInUse",
      "ItemsNonTransferable",
      "NotDelegate",
      "WrongDelegate",
      "Unapproved",
      "Unaccepted",
      "ItemLocked",
      "LockedItemAttributes",
      "LockedCollectionAttributes",
      "LockedItemMetadata",
      "LockedCollectionMetadata",
      "MaxSupplyReached",
      "MaxSupplyLocked",
      "MaxSupplyTooSmall",
      "UnknownItem",
      "UnknownSwap",
      "MetadataNotFound",
      "AttributeNotFound",
      "NotForSale",
      "BidTooLow",
      "ReachedApprovalLimit",
      "DeadlineExpired",
      "WrongDuration",
      "MethodDisabled",
      "WrongSetting",
      "InconsistentItemConfig",
      "NoConfig",
      "RolesNotCleared",
      "MintNotStarted",
      "MintEnded",
      "AlreadyClaimed",
      "IncorrectData",
      "WrongOrigin",
      "WrongSignature",
      "IncorrectMetadata",
      "MaxAttributesLimitReached",
      "WrongNamespace",
      "CollectionNotEmpty",
      "WitnessRequired"
    ]
  },
  /**
<<<<<<< HEAD
   * Lookup503: frame_system::extensions::check_non_zero_sender::CheckNonZeroSender<T>
   **/
  FrameSystemExtensionsCheckNonZeroSender: "Null",
  /**
   * Lookup504: frame_system::extensions::check_spec_version::CheckSpecVersion<T>
   **/
  FrameSystemExtensionsCheckSpecVersion: "Null",
  /**
   * Lookup505: frame_system::extensions::check_tx_version::CheckTxVersion<T>
   **/
  FrameSystemExtensionsCheckTxVersion: "Null",
  /**
   * Lookup506: frame_system::extensions::check_genesis::CheckGenesis<T>
   **/
  FrameSystemExtensionsCheckGenesis: "Null",
  /**
   * Lookup509: frame_system::extensions::check_nonce::CheckNonce<T>
   **/
  FrameSystemExtensionsCheckNonce: "Compact<u32>",
  /**
   * Lookup510: frame_system::extensions::check_weight::CheckWeight<T>
   **/
  FrameSystemExtensionsCheckWeight: "Null",
  /**
   * Lookup511: pallet_transaction_payment::ChargeTransactionPayment<T>
   **/
  PalletTransactionPaymentChargeTransactionPayment: "Compact<u128>",
  /**
   * Lookup512: cumulus_primitives_storage_weight_reclaim::StorageWeightReclaim<T>
   **/
  CumulusPrimitivesStorageWeightReclaimStorageWeightReclaim: "Null",
  /**
   * Lookup513: frame_metadata_hash_extension::CheckMetadataHash<T>
=======
   * Lookup501: frame_system::extensions::check_non_zero_sender::CheckNonZeroSender<T>
   **/
  FrameSystemExtensionsCheckNonZeroSender: "Null",
  /**
   * Lookup502: frame_system::extensions::check_spec_version::CheckSpecVersion<T>
   **/
  FrameSystemExtensionsCheckSpecVersion: "Null",
  /**
   * Lookup503: frame_system::extensions::check_tx_version::CheckTxVersion<T>
   **/
  FrameSystemExtensionsCheckTxVersion: "Null",
  /**
   * Lookup504: frame_system::extensions::check_genesis::CheckGenesis<T>
   **/
  FrameSystemExtensionsCheckGenesis: "Null",
  /**
   * Lookup507: frame_system::extensions::check_nonce::CheckNonce<T>
   **/
  FrameSystemExtensionsCheckNonce: "Compact<u32>",
  /**
   * Lookup508: frame_system::extensions::check_weight::CheckWeight<T>
   **/
  FrameSystemExtensionsCheckWeight: "Null",
  /**
   * Lookup509: pallet_transaction_payment::ChargeTransactionPayment<T>
   **/
  PalletTransactionPaymentChargeTransactionPayment: "Compact<u128>",
  /**
   * Lookup510: cumulus_primitives_storage_weight_reclaim::StorageWeightReclaim<T>
   **/
  CumulusPrimitivesStorageWeightReclaimStorageWeightReclaim: "Null",
  /**
   * Lookup511: frame_metadata_hash_extension::CheckMetadataHash<T>
>>>>>>> 0047d10b
   **/
  FrameMetadataHashExtensionCheckMetadataHash: {
    mode: "FrameMetadataHashExtensionMode"
  },
  /**
<<<<<<< HEAD
   * Lookup514: frame_metadata_hash_extension::Mode
=======
   * Lookup512: frame_metadata_hash_extension::Mode
>>>>>>> 0047d10b
   **/
  FrameMetadataHashExtensionMode: {
    _enum: ["Disabled", "Enabled"]
  },
  /**
<<<<<<< HEAD
   * Lookup515: storage_hub_runtime::Runtime
=======
   * Lookup513: storage_hub_runtime::Runtime
>>>>>>> 0047d10b
   **/
  StorageHubRuntimeRuntime: "Null"
};
//# sourceMappingURL=lookup.js.map<|MERGE_RESOLUTION|>--- conflicted
+++ resolved
@@ -3629,11 +3629,7 @@
     reason: "PalletFileSystemRejectedStorageRequestReason"
   },
   /**
-<<<<<<< HEAD
-   * Lookup353: pallet_proofs_dealer::pallet::Call<T>
-=======
    * Lookup351: pallet_proofs_dealer::pallet::Call<T>
->>>>>>> 0047d10b
    **/
   PalletProofsDealerCall: {
     _enum: {
@@ -3653,21 +3649,13 @@
     }
   },
   /**
-<<<<<<< HEAD
-   * Lookup354: pallet_randomness::pallet::Call<T>
-=======
    * Lookup352: pallet_randomness::pallet::Call<T>
->>>>>>> 0047d10b
    **/
   PalletRandomnessCall: {
     _enum: ["set_babe_randomness"]
   },
   /**
-<<<<<<< HEAD
-   * Lookup355: pallet_payment_streams::pallet::Call<T>
-=======
    * Lookup353: pallet_payment_streams::pallet::Call<T>
->>>>>>> 0047d10b
    **/
   PalletPaymentStreamsCall: {
     _enum: {
@@ -3712,11 +3700,7 @@
     }
   },
   /**
-<<<<<<< HEAD
-   * Lookup356: pallet_bucket_nfts::pallet::Call<T>
-=======
    * Lookup354: pallet_bucket_nfts::pallet::Call<T>
->>>>>>> 0047d10b
    **/
   PalletBucketNftsCall: {
     _enum: {
@@ -3734,11 +3718,7 @@
     }
   },
   /**
-<<<<<<< HEAD
-   * Lookup358: pallet_nfts::pallet::Call<T, I>
-=======
    * Lookup356: pallet_nfts::pallet::Call<T, I>
->>>>>>> 0047d10b
    **/
   PalletNftsCall: {
     _enum: {
@@ -3935,11 +3915,7 @@
     }
   },
   /**
-<<<<<<< HEAD
-   * Lookup359: pallet_nfts::types::CollectionConfig<Price, BlockNumber, CollectionId>
-=======
    * Lookup357: pallet_nfts::types::CollectionConfig<Price, BlockNumber, CollectionId>
->>>>>>> 0047d10b
    **/
   PalletNftsCollectionConfig: {
     settings: "u64",
@@ -3947,11 +3923,7 @@
     mintSettings: "PalletNftsMintSettings"
   },
   /**
-<<<<<<< HEAD
-   * Lookup361: pallet_nfts::types::CollectionSetting
-=======
    * Lookup359: pallet_nfts::types::CollectionSetting
->>>>>>> 0047d10b
    **/
   PalletNftsCollectionSetting: {
     _enum: [
@@ -3975,11 +3947,7 @@
     ]
   },
   /**
-<<<<<<< HEAD
-   * Lookup362: pallet_nfts::types::MintSettings<Price, BlockNumber, CollectionId>
-=======
    * Lookup360: pallet_nfts::types::MintSettings<Price, BlockNumber, CollectionId>
->>>>>>> 0047d10b
    **/
   PalletNftsMintSettings: {
     mintType: "PalletNftsMintType",
@@ -3989,11 +3957,7 @@
     defaultItemSettings: "u64"
   },
   /**
-<<<<<<< HEAD
-   * Lookup363: pallet_nfts::types::MintType<CollectionId>
-=======
    * Lookup361: pallet_nfts::types::MintType<CollectionId>
->>>>>>> 0047d10b
    **/
   PalletNftsMintType: {
     _enum: {
@@ -4003,21 +3967,13 @@
     }
   },
   /**
-<<<<<<< HEAD
-   * Lookup366: pallet_nfts::types::ItemSetting
-=======
    * Lookup364: pallet_nfts::types::ItemSetting
->>>>>>> 0047d10b
    **/
   PalletNftsItemSetting: {
     _enum: ["__Unused0", "Transferable", "UnlockedMetadata", "__Unused3", "UnlockedAttributes"]
   },
   /**
-<<<<<<< HEAD
-   * Lookup367: pallet_nfts::types::DestroyWitness
-=======
    * Lookup365: pallet_nfts::types::DestroyWitness
->>>>>>> 0047d10b
    **/
   PalletNftsDestroyWitness: {
     itemMetadatas: "Compact<u32>",
@@ -4025,42 +3981,26 @@
     attributes: "Compact<u32>"
   },
   /**
-<<<<<<< HEAD
-   * Lookup369: pallet_nfts::types::MintWitness<ItemId, Balance>
-=======
    * Lookup367: pallet_nfts::types::MintWitness<ItemId, Balance>
->>>>>>> 0047d10b
    **/
   PalletNftsMintWitness: {
     ownedItem: "Option<u32>",
     mintPrice: "Option<u128>"
   },
   /**
-<<<<<<< HEAD
-   * Lookup370: pallet_nfts::types::ItemConfig
-=======
    * Lookup368: pallet_nfts::types::ItemConfig
->>>>>>> 0047d10b
    **/
   PalletNftsItemConfig: {
     settings: "u64"
   },
   /**
-<<<<<<< HEAD
-   * Lookup372: pallet_nfts::types::CancelAttributesApprovalWitness
-=======
    * Lookup370: pallet_nfts::types::CancelAttributesApprovalWitness
->>>>>>> 0047d10b
    **/
   PalletNftsCancelAttributesApprovalWitness: {
     accountAttributes: "u32"
   },
   /**
-<<<<<<< HEAD
-   * Lookup374: pallet_nfts::types::ItemTip<CollectionId, ItemId, sp_core::crypto::AccountId32, Amount>
-=======
    * Lookup372: pallet_nfts::types::ItemTip<CollectionId, ItemId, sp_core::crypto::AccountId32, Amount>
->>>>>>> 0047d10b
    **/
   PalletNftsItemTip: {
     collection: "u32",
@@ -4069,11 +4009,7 @@
     amount: "u128"
   },
   /**
-<<<<<<< HEAD
-   * Lookup376: pallet_nfts::types::PreSignedMint<CollectionId, ItemId, sp_core::crypto::AccountId32, Deadline, Balance>
-=======
    * Lookup374: pallet_nfts::types::PreSignedMint<CollectionId, ItemId, sp_core::crypto::AccountId32, Deadline, Balance>
->>>>>>> 0047d10b
    **/
   PalletNftsPreSignedMint: {
     collection: "u32",
@@ -4085,11 +4021,7 @@
     mintPrice: "Option<u128>"
   },
   /**
-<<<<<<< HEAD
-   * Lookup377: sp_runtime::MultiSignature
-=======
    * Lookup375: sp_runtime::MultiSignature
->>>>>>> 0047d10b
    **/
   SpRuntimeMultiSignature: {
     _enum: {
@@ -4099,11 +4031,7 @@
     }
   },
   /**
-<<<<<<< HEAD
-   * Lookup380: pallet_nfts::types::PreSignedAttributes<CollectionId, ItemId, sp_core::crypto::AccountId32, Deadline>
-=======
    * Lookup378: pallet_nfts::types::PreSignedAttributes<CollectionId, ItemId, sp_core::crypto::AccountId32, Deadline>
->>>>>>> 0047d10b
    **/
   PalletNftsPreSignedAttributes: {
     collection: "u32",
@@ -4113,11 +4041,7 @@
     deadline: "u32"
   },
   /**
-<<<<<<< HEAD
-   * Lookup381: pallet_parameters::pallet::Call<T>
-=======
    * Lookup379: pallet_parameters::pallet::Call<T>
->>>>>>> 0047d10b
    **/
   PalletParametersCall: {
     _enum: {
@@ -4127,11 +4051,7 @@
     }
   },
   /**
-<<<<<<< HEAD
-   * Lookup382: storage_hub_runtime::configs::runtime_params::RuntimeParameters
-=======
    * Lookup380: storage_hub_runtime::configs::runtime_params::RuntimeParameters
->>>>>>> 0047d10b
    **/
   StorageHubRuntimeConfigsRuntimeParamsRuntimeParameters: {
     _enum: {
@@ -4139,11 +4059,7 @@
     }
   },
   /**
-<<<<<<< HEAD
-   * Lookup383: storage_hub_runtime::configs::runtime_params::dynamic_params::runtime_config::Parameters
-=======
    * Lookup381: storage_hub_runtime::configs::runtime_params::dynamic_params::runtime_config::Parameters
->>>>>>> 0047d10b
    **/
   StorageHubRuntimeConfigsRuntimeParamsDynamicParamsRuntimeConfigParameters: {
     _enum: {
@@ -4192,32 +4108,20 @@
     }
   },
   /**
-<<<<<<< HEAD
-   * Lookup385: pallet_sudo::pallet::Error<T>
-=======
    * Lookup383: pallet_sudo::pallet::Error<T>
->>>>>>> 0047d10b
    **/
   PalletSudoError: {
     _enum: ["RequireSudo"]
   },
   /**
-<<<<<<< HEAD
-   * Lookup388: pallet_collator_selection::pallet::CandidateInfo<sp_core::crypto::AccountId32, Balance>
-=======
    * Lookup386: pallet_collator_selection::pallet::CandidateInfo<sp_core::crypto::AccountId32, Balance>
->>>>>>> 0047d10b
    **/
   PalletCollatorSelectionCandidateInfo: {
     who: "AccountId32",
     deposit: "u128"
   },
   /**
-<<<<<<< HEAD
-   * Lookup390: pallet_collator_selection::pallet::Error<T>
-=======
    * Lookup388: pallet_collator_selection::pallet::Error<T>
->>>>>>> 0047d10b
    **/
   PalletCollatorSelectionError: {
     _enum: [
@@ -4241,29 +4145,17 @@
     ]
   },
   /**
-<<<<<<< HEAD
-   * Lookup394: sp_core::crypto::KeyTypeId
+   * Lookup392: sp_core::crypto::KeyTypeId
    **/
   SpCoreCryptoKeyTypeId: "[u8;4]",
   /**
-   * Lookup395: pallet_session::pallet::Error<T>
-=======
-   * Lookup392: sp_core::crypto::KeyTypeId
-   **/
-  SpCoreCryptoKeyTypeId: "[u8;4]",
-  /**
    * Lookup393: pallet_session::pallet::Error<T>
->>>>>>> 0047d10b
    **/
   PalletSessionError: {
     _enum: ["InvalidProof", "NoAssociatedValidatorId", "DuplicatedKey", "NoKeys", "NoAccount"]
   },
   /**
-<<<<<<< HEAD
-   * Lookup404: cumulus_pallet_xcmp_queue::OutboundChannelDetails
-=======
    * Lookup402: cumulus_pallet_xcmp_queue::OutboundChannelDetails
->>>>>>> 0047d10b
    **/
   CumulusPalletXcmpQueueOutboundChannelDetails: {
     recipient: "u32",
@@ -4273,21 +4165,13 @@
     lastIndex: "u16"
   },
   /**
-<<<<<<< HEAD
-   * Lookup405: cumulus_pallet_xcmp_queue::OutboundState
-=======
    * Lookup403: cumulus_pallet_xcmp_queue::OutboundState
->>>>>>> 0047d10b
    **/
   CumulusPalletXcmpQueueOutboundState: {
     _enum: ["Ok", "Suspended"]
   },
   /**
-<<<<<<< HEAD
-   * Lookup409: cumulus_pallet_xcmp_queue::QueueConfigData
-=======
    * Lookup407: cumulus_pallet_xcmp_queue::QueueConfigData
->>>>>>> 0047d10b
    **/
   CumulusPalletXcmpQueueQueueConfigData: {
     suspendThreshold: "u32",
@@ -4295,11 +4179,7 @@
     resumeThreshold: "u32"
   },
   /**
-<<<<<<< HEAD
-   * Lookup410: cumulus_pallet_xcmp_queue::pallet::Error<T>
-=======
    * Lookup408: cumulus_pallet_xcmp_queue::pallet::Error<T>
->>>>>>> 0047d10b
    **/
   CumulusPalletXcmpQueueError: {
     _enum: [
@@ -4311,11 +4191,7 @@
     ]
   },
   /**
-<<<<<<< HEAD
-   * Lookup411: pallet_xcm::pallet::QueryStatus<BlockNumber>
-=======
    * Lookup409: pallet_xcm::pallet::QueryStatus<BlockNumber>
->>>>>>> 0047d10b
    **/
   PalletXcmQueryStatus: {
     _enum: {
@@ -4336,11 +4212,7 @@
     }
   },
   /**
-<<<<<<< HEAD
-   * Lookup415: xcm::VersionedResponse
-=======
    * Lookup413: xcm::VersionedResponse
->>>>>>> 0047d10b
    **/
   XcmVersionedResponse: {
     _enum: {
@@ -4352,11 +4224,7 @@
     }
   },
   /**
-<<<<<<< HEAD
-   * Lookup421: pallet_xcm::pallet::VersionMigrationStage
-=======
    * Lookup419: pallet_xcm::pallet::VersionMigrationStage
->>>>>>> 0047d10b
    **/
   PalletXcmVersionMigrationStage: {
     _enum: {
@@ -4367,11 +4235,7 @@
     }
   },
   /**
-<<<<<<< HEAD
-   * Lookup423: pallet_xcm::pallet::RemoteLockedFungibleRecord<ConsumerIdentifier, MaxConsumers>
-=======
    * Lookup421: pallet_xcm::pallet::RemoteLockedFungibleRecord<ConsumerIdentifier, MaxConsumers>
->>>>>>> 0047d10b
    **/
   PalletXcmRemoteLockedFungibleRecord: {
     amount: "u128",
@@ -4380,11 +4244,7 @@
     consumers: "Vec<(Null,u128)>"
   },
   /**
-<<<<<<< HEAD
-   * Lookup430: pallet_xcm::pallet::Error<T>
-=======
    * Lookup428: pallet_xcm::pallet::Error<T>
->>>>>>> 0047d10b
    **/
   PalletXcmError: {
     _enum: [
@@ -4416,11 +4276,7 @@
     ]
   },
   /**
-<<<<<<< HEAD
-   * Lookup431: pallet_message_queue::BookState<cumulus_primitives_core::AggregateMessageOrigin>
-=======
    * Lookup429: pallet_message_queue::BookState<cumulus_primitives_core::AggregateMessageOrigin>
->>>>>>> 0047d10b
    **/
   PalletMessageQueueBookState: {
     _alias: {
@@ -4434,22 +4290,14 @@
     size_: "u64"
   },
   /**
-<<<<<<< HEAD
-   * Lookup433: pallet_message_queue::Neighbours<cumulus_primitives_core::AggregateMessageOrigin>
-=======
    * Lookup431: pallet_message_queue::Neighbours<cumulus_primitives_core::AggregateMessageOrigin>
->>>>>>> 0047d10b
    **/
   PalletMessageQueueNeighbours: {
     prev: "CumulusPrimitivesCoreAggregateMessageOrigin",
     next: "CumulusPrimitivesCoreAggregateMessageOrigin"
   },
   /**
-<<<<<<< HEAD
-   * Lookup435: pallet_message_queue::Page<Size, HeapSize>
-=======
    * Lookup433: pallet_message_queue::Page<Size, HeapSize>
->>>>>>> 0047d10b
    **/
   PalletMessageQueuePage: {
     remaining: "u32",
@@ -4460,11 +4308,7 @@
     heap: "Bytes"
   },
   /**
-<<<<<<< HEAD
-   * Lookup437: pallet_message_queue::pallet::Error<T>
-=======
    * Lookup435: pallet_message_queue::pallet::Error<T>
->>>>>>> 0047d10b
    **/
   PalletMessageQueueError: {
     _enum: [
@@ -4480,22 +4324,14 @@
     ]
   },
   /**
-<<<<<<< HEAD
-   * Lookup438: pallet_storage_providers::types::SignUpRequest<T>
-=======
    * Lookup436: pallet_storage_providers::types::SignUpRequest<T>
->>>>>>> 0047d10b
    **/
   PalletStorageProvidersSignUpRequest: {
     spSignUpRequest: "PalletStorageProvidersSignUpRequestSpParams",
     at: "u32"
   },
   /**
-<<<<<<< HEAD
-   * Lookup439: pallet_storage_providers::types::SignUpRequestSpParams<T>
-=======
    * Lookup437: pallet_storage_providers::types::SignUpRequestSpParams<T>
->>>>>>> 0047d10b
    **/
   PalletStorageProvidersSignUpRequestSpParams: {
     _enum: {
@@ -4504,11 +4340,7 @@
     }
   },
   /**
-<<<<<<< HEAD
-   * Lookup440: pallet_storage_providers::types::BackupStorageProvider<T>
-=======
    * Lookup438: pallet_storage_providers::types::BackupStorageProvider<T>
->>>>>>> 0047d10b
    **/
   PalletStorageProvidersBackupStorageProvider: {
     capacity: "u64",
@@ -4522,22 +4354,14 @@
     signUpBlock: "u32"
   },
   /**
-<<<<<<< HEAD
-   * Lookup441: pallet_storage_providers::types::MainStorageProviderSignUpRequest<T>
-=======
    * Lookup439: pallet_storage_providers::types::MainStorageProviderSignUpRequest<T>
->>>>>>> 0047d10b
    **/
   PalletStorageProvidersMainStorageProviderSignUpRequest: {
     mspInfo: "PalletStorageProvidersMainStorageProvider",
     valueProp: "PalletStorageProvidersValueProposition"
   },
   /**
-<<<<<<< HEAD
-   * Lookup442: pallet_storage_providers::types::MainStorageProvider<T>
-=======
    * Lookup440: pallet_storage_providers::types::MainStorageProvider<T>
->>>>>>> 0047d10b
    **/
   PalletStorageProvidersMainStorageProvider: {
     capacity: "u64",
@@ -4549,11 +4373,7 @@
     signUpBlock: "u32"
   },
   /**
-<<<<<<< HEAD
-   * Lookup443: pallet_storage_providers::types::Bucket<T>
-=======
    * Lookup441: pallet_storage_providers::types::Bucket<T>
->>>>>>> 0047d10b
    **/
   PalletStorageProvidersBucket: {
     _alias: {
@@ -4568,11 +4388,7 @@
     valuePropId: "Option<H256>"
   },
   /**
-<<<<<<< HEAD
-   * Lookup447: pallet_storage_providers::pallet::Error<T>
-=======
    * Lookup445: pallet_storage_providers::pallet::Error<T>
->>>>>>> 0047d10b
    **/
   PalletStorageProvidersError: {
     _enum: [
@@ -4625,11 +4441,7 @@
     ]
   },
   /**
-<<<<<<< HEAD
-   * Lookup448: pallet_file_system::types::StorageRequestMetadata<T>
-=======
    * Lookup446: pallet_file_system::types::StorageRequestMetadata<T>
->>>>>>> 0047d10b
    **/
   PalletFileSystemStorageRequestMetadata: {
     _alias: {
@@ -4649,21 +4461,13 @@
     bspsVolunteered: "u32"
   },
   /**
-<<<<<<< HEAD
-   * Lookup451: pallet_file_system::types::StorageRequestBspsMetadata<T>
-=======
    * Lookup449: pallet_file_system::types::StorageRequestBspsMetadata<T>
->>>>>>> 0047d10b
    **/
   PalletFileSystemStorageRequestBspsMetadata: {
     confirmed: "bool"
   },
   /**
-<<<<<<< HEAD
-   * Lookup454: pallet_file_system::types::PendingFileDeletionRequest<T>
-=======
    * Lookup452: pallet_file_system::types::PendingFileDeletionRequest<T>
->>>>>>> 0047d10b
    **/
   PalletFileSystemPendingFileDeletionRequest: {
     user: "AccountId32",
@@ -4672,11 +4476,7 @@
     fileSize: "u64"
   },
   /**
-<<<<<<< HEAD
-   * Lookup459: pallet_file_system::types::PendingStopStoringRequest<T>
-=======
    * Lookup457: pallet_file_system::types::PendingStopStoringRequest<T>
->>>>>>> 0047d10b
    **/
   PalletFileSystemPendingStopStoringRequest: {
     tickWhenRequested: "u32",
@@ -4684,21 +4484,13 @@
     fileSize: "u64"
   },
   /**
-<<<<<<< HEAD
-   * Lookup460: pallet_file_system::types::MoveBucketRequestMetadata<T>
-=======
    * Lookup458: pallet_file_system::types::MoveBucketRequestMetadata<T>
->>>>>>> 0047d10b
    **/
   PalletFileSystemMoveBucketRequestMetadata: {
     requester: "AccountId32"
   },
   /**
-<<<<<<< HEAD
-   * Lookup461: pallet_file_system::pallet::Error<T>
-=======
    * Lookup459: pallet_file_system::pallet::Error<T>
->>>>>>> 0047d10b
    **/
   PalletFileSystemError: {
     _enum: [
@@ -4780,22 +4572,14 @@
     ]
   },
   /**
-<<<<<<< HEAD
-   * Lookup463: pallet_proofs_dealer::types::ProofSubmissionRecord<T>
-=======
    * Lookup461: pallet_proofs_dealer::types::ProofSubmissionRecord<T>
->>>>>>> 0047d10b
    **/
   PalletProofsDealerProofSubmissionRecord: {
     lastTickProven: "u32",
     nextTickToSubmitProofFor: "u32"
   },
   /**
-<<<<<<< HEAD
-   * Lookup468: pallet_proofs_dealer::pallet::Error<T>
-=======
    * Lookup466: pallet_proofs_dealer::pallet::Error<T>
->>>>>>> 0047d10b
    **/
   PalletProofsDealerError: {
     _enum: [
@@ -4826,11 +4610,7 @@
     ]
   },
   /**
-<<<<<<< HEAD
-   * Lookup471: pallet_payment_streams::types::FixedRatePaymentStream<T>
-=======
    * Lookup469: pallet_payment_streams::types::FixedRatePaymentStream<T>
->>>>>>> 0047d10b
    **/
   PalletPaymentStreamsFixedRatePaymentStream: {
     rate: "u128",
@@ -4839,11 +4619,7 @@
     outOfFundsTick: "Option<u32>"
   },
   /**
-<<<<<<< HEAD
-   * Lookup472: pallet_payment_streams::types::DynamicRatePaymentStream<T>
-=======
    * Lookup470: pallet_payment_streams::types::DynamicRatePaymentStream<T>
->>>>>>> 0047d10b
    **/
   PalletPaymentStreamsDynamicRatePaymentStream: {
     amountProvided: "u64",
@@ -4852,22 +4628,14 @@
     outOfFundsTick: "Option<u32>"
   },
   /**
-<<<<<<< HEAD
-   * Lookup473: pallet_payment_streams::types::ProviderLastChargeableInfo<T>
-=======
    * Lookup471: pallet_payment_streams::types::ProviderLastChargeableInfo<T>
->>>>>>> 0047d10b
    **/
   PalletPaymentStreamsProviderLastChargeableInfo: {
     lastChargeableTick: "u32",
     priceIndex: "u128"
   },
   /**
-<<<<<<< HEAD
-   * Lookup474: pallet_payment_streams::pallet::Error<T>
-=======
    * Lookup472: pallet_payment_streams::pallet::Error<T>
->>>>>>> 0047d10b
    **/
   PalletPaymentStreamsError: {
     _enum: [
@@ -4892,11 +4660,7 @@
     ]
   },
   /**
-<<<<<<< HEAD
-   * Lookup475: pallet_bucket_nfts::pallet::Error<T>
-=======
    * Lookup473: pallet_bucket_nfts::pallet::Error<T>
->>>>>>> 0047d10b
    **/
   PalletBucketNftsError: {
     _enum: [
@@ -4907,11 +4671,7 @@
     ]
   },
   /**
-<<<<<<< HEAD
-   * Lookup476: pallet_nfts::types::CollectionDetails<sp_core::crypto::AccountId32, DepositBalance>
-=======
    * Lookup474: pallet_nfts::types::CollectionDetails<sp_core::crypto::AccountId32, DepositBalance>
->>>>>>> 0047d10b
    **/
   PalletNftsCollectionDetails: {
     owner: "AccountId32",
@@ -4922,21 +4682,13 @@
     attributes: "u32"
   },
   /**
-<<<<<<< HEAD
-   * Lookup481: pallet_nfts::types::CollectionRole
-=======
    * Lookup479: pallet_nfts::types::CollectionRole
->>>>>>> 0047d10b
    **/
   PalletNftsCollectionRole: {
     _enum: ["__Unused0", "Issuer", "Freezer", "__Unused3", "Admin"]
   },
   /**
-<<<<<<< HEAD
-   * Lookup482: pallet_nfts::types::ItemDetails<sp_core::crypto::AccountId32, pallet_nfts::types::ItemDeposit<DepositBalance, sp_core::crypto::AccountId32>, bounded_collections::bounded_btree_map::BoundedBTreeMap<sp_core::crypto::AccountId32, Option<T>, S>>
-=======
    * Lookup480: pallet_nfts::types::ItemDetails<sp_core::crypto::AccountId32, pallet_nfts::types::ItemDeposit<DepositBalance, sp_core::crypto::AccountId32>, bounded_collections::bounded_btree_map::BoundedBTreeMap<sp_core::crypto::AccountId32, Option<T>, S>>
->>>>>>> 0047d10b
    **/
   PalletNftsItemDetails: {
     owner: "AccountId32",
@@ -4944,66 +4696,42 @@
     deposit: "PalletNftsItemDeposit"
   },
   /**
-<<<<<<< HEAD
-   * Lookup483: pallet_nfts::types::ItemDeposit<DepositBalance, sp_core::crypto::AccountId32>
-=======
    * Lookup481: pallet_nfts::types::ItemDeposit<DepositBalance, sp_core::crypto::AccountId32>
->>>>>>> 0047d10b
    **/
   PalletNftsItemDeposit: {
     account: "AccountId32",
     amount: "u128"
   },
   /**
-<<<<<<< HEAD
-   * Lookup488: pallet_nfts::types::CollectionMetadata<Deposit, StringLimit>
-=======
    * Lookup486: pallet_nfts::types::CollectionMetadata<Deposit, StringLimit>
->>>>>>> 0047d10b
    **/
   PalletNftsCollectionMetadata: {
     deposit: "u128",
     data: "Bytes"
   },
   /**
-<<<<<<< HEAD
-   * Lookup489: pallet_nfts::types::ItemMetadata<pallet_nfts::types::ItemMetadataDeposit<DepositBalance, sp_core::crypto::AccountId32>, StringLimit>
-=======
    * Lookup487: pallet_nfts::types::ItemMetadata<pallet_nfts::types::ItemMetadataDeposit<DepositBalance, sp_core::crypto::AccountId32>, StringLimit>
->>>>>>> 0047d10b
    **/
   PalletNftsItemMetadata: {
     deposit: "PalletNftsItemMetadataDeposit",
     data: "Bytes"
   },
   /**
-<<<<<<< HEAD
-   * Lookup490: pallet_nfts::types::ItemMetadataDeposit<DepositBalance, sp_core::crypto::AccountId32>
-=======
    * Lookup488: pallet_nfts::types::ItemMetadataDeposit<DepositBalance, sp_core::crypto::AccountId32>
->>>>>>> 0047d10b
    **/
   PalletNftsItemMetadataDeposit: {
     account: "Option<AccountId32>",
     amount: "u128"
   },
   /**
-<<<<<<< HEAD
-   * Lookup493: pallet_nfts::types::AttributeDeposit<DepositBalance, sp_core::crypto::AccountId32>
-=======
    * Lookup491: pallet_nfts::types::AttributeDeposit<DepositBalance, sp_core::crypto::AccountId32>
->>>>>>> 0047d10b
    **/
   PalletNftsAttributeDeposit: {
     account: "Option<AccountId32>",
     amount: "u128"
   },
   /**
-<<<<<<< HEAD
-   * Lookup497: pallet_nfts::types::PendingSwap<CollectionId, ItemId, pallet_nfts::types::PriceWithDirection<Amount>, Deadline>
-=======
    * Lookup495: pallet_nfts::types::PendingSwap<CollectionId, ItemId, pallet_nfts::types::PriceWithDirection<Amount>, Deadline>
->>>>>>> 0047d10b
    **/
   PalletNftsPendingSwap: {
     desiredCollection: "u32",
@@ -5012,11 +4740,7 @@
     deadline: "u32"
   },
   /**
-<<<<<<< HEAD
-   * Lookup499: pallet_nfts::types::PalletFeature
-=======
    * Lookup497: pallet_nfts::types::PalletFeature
->>>>>>> 0047d10b
    **/
   PalletNftsPalletFeature: {
     _enum: [
@@ -5032,11 +4756,7 @@
     ]
   },
   /**
-<<<<<<< HEAD
-   * Lookup500: pallet_nfts::pallet::Error<T, I>
-=======
    * Lookup498: pallet_nfts::pallet::Error<T, I>
->>>>>>> 0047d10b
    **/
   PalletNftsError: {
     _enum: [
@@ -5088,95 +4808,51 @@
     ]
   },
   /**
-<<<<<<< HEAD
-   * Lookup503: frame_system::extensions::check_non_zero_sender::CheckNonZeroSender<T>
+   * Lookup501: frame_system::extensions::check_non_zero_sender::CheckNonZeroSender<T>
    **/
   FrameSystemExtensionsCheckNonZeroSender: "Null",
   /**
-   * Lookup504: frame_system::extensions::check_spec_version::CheckSpecVersion<T>
+   * Lookup502: frame_system::extensions::check_spec_version::CheckSpecVersion<T>
    **/
   FrameSystemExtensionsCheckSpecVersion: "Null",
   /**
-   * Lookup505: frame_system::extensions::check_tx_version::CheckTxVersion<T>
+   * Lookup503: frame_system::extensions::check_tx_version::CheckTxVersion<T>
    **/
   FrameSystemExtensionsCheckTxVersion: "Null",
   /**
-   * Lookup506: frame_system::extensions::check_genesis::CheckGenesis<T>
+   * Lookup504: frame_system::extensions::check_genesis::CheckGenesis<T>
    **/
   FrameSystemExtensionsCheckGenesis: "Null",
   /**
-   * Lookup509: frame_system::extensions::check_nonce::CheckNonce<T>
+   * Lookup507: frame_system::extensions::check_nonce::CheckNonce<T>
    **/
   FrameSystemExtensionsCheckNonce: "Compact<u32>",
   /**
-   * Lookup510: frame_system::extensions::check_weight::CheckWeight<T>
+   * Lookup508: frame_system::extensions::check_weight::CheckWeight<T>
    **/
   FrameSystemExtensionsCheckWeight: "Null",
   /**
-   * Lookup511: pallet_transaction_payment::ChargeTransactionPayment<T>
+   * Lookup509: pallet_transaction_payment::ChargeTransactionPayment<T>
    **/
   PalletTransactionPaymentChargeTransactionPayment: "Compact<u128>",
   /**
-   * Lookup512: cumulus_primitives_storage_weight_reclaim::StorageWeightReclaim<T>
+   * Lookup510: cumulus_primitives_storage_weight_reclaim::StorageWeightReclaim<T>
    **/
   CumulusPrimitivesStorageWeightReclaimStorageWeightReclaim: "Null",
   /**
-   * Lookup513: frame_metadata_hash_extension::CheckMetadataHash<T>
-=======
-   * Lookup501: frame_system::extensions::check_non_zero_sender::CheckNonZeroSender<T>
-   **/
-  FrameSystemExtensionsCheckNonZeroSender: "Null",
-  /**
-   * Lookup502: frame_system::extensions::check_spec_version::CheckSpecVersion<T>
-   **/
-  FrameSystemExtensionsCheckSpecVersion: "Null",
-  /**
-   * Lookup503: frame_system::extensions::check_tx_version::CheckTxVersion<T>
-   **/
-  FrameSystemExtensionsCheckTxVersion: "Null",
-  /**
-   * Lookup504: frame_system::extensions::check_genesis::CheckGenesis<T>
-   **/
-  FrameSystemExtensionsCheckGenesis: "Null",
-  /**
-   * Lookup507: frame_system::extensions::check_nonce::CheckNonce<T>
-   **/
-  FrameSystemExtensionsCheckNonce: "Compact<u32>",
-  /**
-   * Lookup508: frame_system::extensions::check_weight::CheckWeight<T>
-   **/
-  FrameSystemExtensionsCheckWeight: "Null",
-  /**
-   * Lookup509: pallet_transaction_payment::ChargeTransactionPayment<T>
-   **/
-  PalletTransactionPaymentChargeTransactionPayment: "Compact<u128>",
-  /**
-   * Lookup510: cumulus_primitives_storage_weight_reclaim::StorageWeightReclaim<T>
-   **/
-  CumulusPrimitivesStorageWeightReclaimStorageWeightReclaim: "Null",
-  /**
    * Lookup511: frame_metadata_hash_extension::CheckMetadataHash<T>
->>>>>>> 0047d10b
    **/
   FrameMetadataHashExtensionCheckMetadataHash: {
     mode: "FrameMetadataHashExtensionMode"
   },
   /**
-<<<<<<< HEAD
-   * Lookup514: frame_metadata_hash_extension::Mode
-=======
    * Lookup512: frame_metadata_hash_extension::Mode
->>>>>>> 0047d10b
    **/
   FrameMetadataHashExtensionMode: {
     _enum: ["Disabled", "Enabled"]
   },
   /**
-<<<<<<< HEAD
-   * Lookup515: storage_hub_runtime::Runtime
-=======
    * Lookup513: storage_hub_runtime::Runtime
->>>>>>> 0047d10b
    **/
   StorageHubRuntimeRuntime: "Null"
 };
