--- conflicted
+++ resolved
@@ -198,19 +198,11 @@
   readonly type: "StorageRequestNotFound" | "ConfirmChunks" | "InternalError";
 }
 
-<<<<<<< HEAD
-/** @name QueryBucketsForInsolventUserError */
-export interface QueryBucketsForInsolventUserError extends Enum {
-  readonly isNotAnMsp: boolean;
-  readonly isInternalError: boolean;
-  readonly type: "NotAnMsp" | "InternalError";
-=======
 /** @name QueryBucketsForMspError */
 export interface QueryBucketsForMspError extends Enum {
   readonly isProviderNotRegistered: boolean;
   readonly isInternalError: boolean;
   readonly type: "ProviderNotRegistered" | "InternalError";
->>>>>>> d43e13ef
 }
 
 /** @name QueryConfirmChunksToProveForFileError */
