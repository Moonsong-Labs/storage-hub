--- conflicted
+++ resolved
@@ -247,11 +247,7 @@
        **/
       ImpossibleFailedToGetValue: AugmentedError<ApiType>;
       /**
-<<<<<<< HEAD
        * BSP does not have enough storage capacity to store the file.
-=======
-       * SP does not have enough storage capacity to store the file.
->>>>>>> 1d415a96
        **/
       InsufficientAvailableCapacity: AugmentedError<ApiType>;
       /**
