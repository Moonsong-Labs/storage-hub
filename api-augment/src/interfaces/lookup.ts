--- conflicted
+++ resolved
@@ -4141,11 +4141,7 @@
     signUpBlock: "u32"
   },
   /**
-<<<<<<< HEAD
-   * Lookup430: pallet_storage_providers::types::MainStorageProvider<T>
-=======
-   * Lookup438: pallet_storage_providers::types::MainStorageProvider<T>
->>>>>>> 659259b6
+   * Lookup439: pallet_storage_providers::types::MainStorageProvider<T>
    **/
   PalletStorageProvidersMainStorageProvider: {
     buckets: "Vec<PalletStorageProvidersBucket>",
@@ -4158,11 +4154,7 @@
     signUpBlock: "u32"
   },
   /**
-<<<<<<< HEAD
-   * Lookup432: pallet_storage_providers::types::Bucket<T>
-=======
-   * Lookup440: pallet_storage_providers::types::Bucket<T>
->>>>>>> 659259b6
+   * Lookup441: pallet_storage_providers::types::Bucket<T>
    **/
   PalletStorageProvidersBucket: {
     _alias: {
@@ -4177,11 +4169,7 @@
     valuePropId: "H256"
   },
   /**
-<<<<<<< HEAD
-   * Lookup436: pallet_storage_providers::pallet::Error<T>
-=======
-   * Lookup443: pallet_storage_providers::pallet::Error<T>
->>>>>>> 659259b6
+   * Lookup445: pallet_storage_providers::pallet::Error<T>
    **/
   PalletStorageProvidersError: {
     _enum: [
@@ -4212,17 +4200,14 @@
       "ProviderNotSlashable",
       "ValuePropositionNotFound",
       "ValuePropositionAlreadyExists",
+      "ValuePropositionNotAvailable",
       "InvalidEncodedFileMetadata",
       "InvalidEncodedAccountId",
       "PaymentStreamNotFound"
     ]
   },
   /**
-<<<<<<< HEAD
-   * Lookup437: pallet_file_system::types::StorageRequestMetadata<T>
-=======
-   * Lookup444: pallet_file_system::types::StorageRequestMetadata<T>
->>>>>>> 659259b6
+   * Lookup446: pallet_file_system::types::StorageRequestMetadata<T>
    **/
   PalletFileSystemStorageRequestMetadata: {
     _alias: {
@@ -4242,31 +4227,19 @@
     bspsVolunteered: "u32"
   },
   /**
-<<<<<<< HEAD
-   * Lookup441: pallet_file_system::types::StorageRequestBspsMetadata<T>
-=======
-   * Lookup449: pallet_file_system::types::StorageRequestBspsMetadata<T>
->>>>>>> 659259b6
+   * Lookup450: pallet_file_system::types::StorageRequestBspsMetadata<T>
    **/
   PalletFileSystemStorageRequestBspsMetadata: {
     confirmed: "bool"
   },
   /**
-<<<<<<< HEAD
-   * Lookup450: pallet_file_system::types::MoveBucketRequestMetadata<T>
-=======
-   * Lookup458: pallet_file_system::types::MoveBucketRequestMetadata<T>
->>>>>>> 659259b6
+   * Lookup459: pallet_file_system::types::MoveBucketRequestMetadata<T>
    **/
   PalletFileSystemMoveBucketRequestMetadata: {
     requester: "AccountId32"
   },
   /**
-<<<<<<< HEAD
-   * Lookup451: pallet_file_system::pallet::Error<T>
-=======
-   * Lookup459: pallet_file_system::pallet::Error<T>
->>>>>>> 659259b6
+   * Lookup460: pallet_file_system::pallet::Error<T>
    **/
   PalletFileSystemError: {
     _enum: [
@@ -4334,11 +4307,7 @@
     ]
   },
   /**
-<<<<<<< HEAD
-   * Lookup458: pallet_proofs_dealer::pallet::Error<T>
-=======
-   * Lookup465: pallet_proofs_dealer::pallet::Error<T>
->>>>>>> 659259b6
+   * Lookup466: pallet_proofs_dealer::pallet::Error<T>
    **/
   PalletProofsDealerError: {
     _enum: [
@@ -4367,11 +4336,7 @@
     ]
   },
   /**
-<<<<<<< HEAD
-   * Lookup461: pallet_payment_streams::types::FixedRatePaymentStream<T>
-=======
-   * Lookup468: pallet_payment_streams::types::FixedRatePaymentStream<T>
->>>>>>> 659259b6
+   * Lookup469: pallet_payment_streams::types::FixedRatePaymentStream<T>
    **/
   PalletPaymentStreamsFixedRatePaymentStream: {
     rate: "u128",
@@ -4380,11 +4345,7 @@
     outOfFundsTick: "Option<u32>"
   },
   /**
-<<<<<<< HEAD
-   * Lookup462: pallet_payment_streams::types::DynamicRatePaymentStream<T>
-=======
-   * Lookup469: pallet_payment_streams::types::DynamicRatePaymentStream<T>
->>>>>>> 659259b6
+   * Lookup470: pallet_payment_streams::types::DynamicRatePaymentStream<T>
    **/
   PalletPaymentStreamsDynamicRatePaymentStream: {
     amountProvided: "u64",
@@ -4393,22 +4354,14 @@
     outOfFundsTick: "Option<u32>"
   },
   /**
-<<<<<<< HEAD
-   * Lookup463: pallet_payment_streams::types::ProviderLastChargeableInfo<T>
-=======
-   * Lookup470: pallet_payment_streams::types::ProviderLastChargeableInfo<T>
->>>>>>> 659259b6
+   * Lookup471: pallet_payment_streams::types::ProviderLastChargeableInfo<T>
    **/
   PalletPaymentStreamsProviderLastChargeableInfo: {
     lastChargeableTick: "u32",
     priceIndex: "u128"
   },
   /**
-<<<<<<< HEAD
-   * Lookup464: pallet_payment_streams::pallet::Error<T>
-=======
-   * Lookup471: pallet_payment_streams::pallet::Error<T>
->>>>>>> 659259b6
+   * Lookup472: pallet_payment_streams::pallet::Error<T>
    **/
   PalletPaymentStreamsError: {
     _enum: [
@@ -4431,11 +4384,7 @@
     ]
   },
   /**
-<<<<<<< HEAD
-   * Lookup465: pallet_bucket_nfts::pallet::Error<T>
-=======
-   * Lookup472: pallet_bucket_nfts::pallet::Error<T>
->>>>>>> 659259b6
+   * Lookup473: pallet_bucket_nfts::pallet::Error<T>
    **/
   PalletBucketNftsError: {
     _enum: [
@@ -4446,11 +4395,7 @@
     ]
   },
   /**
-<<<<<<< HEAD
-   * Lookup466: pallet_nfts::types::CollectionDetails<sp_core::crypto::AccountId32, DepositBalance>
-=======
-   * Lookup473: pallet_nfts::types::CollectionDetails<sp_core::crypto::AccountId32, DepositBalance>
->>>>>>> 659259b6
+   * Lookup474: pallet_nfts::types::CollectionDetails<sp_core::crypto::AccountId32, DepositBalance>
    **/
   PalletNftsCollectionDetails: {
     owner: "AccountId32",
@@ -4461,21 +4406,13 @@
     attributes: "u32"
   },
   /**
-<<<<<<< HEAD
-   * Lookup471: pallet_nfts::types::CollectionRole
-=======
-   * Lookup478: pallet_nfts::types::CollectionRole
->>>>>>> 659259b6
+   * Lookup479: pallet_nfts::types::CollectionRole
    **/
   PalletNftsCollectionRole: {
     _enum: ["__Unused0", "Issuer", "Freezer", "__Unused3", "Admin"]
   },
   /**
-<<<<<<< HEAD
-   * Lookup472: pallet_nfts::types::ItemDetails<sp_core::crypto::AccountId32, pallet_nfts::types::ItemDeposit<DepositBalance, sp_core::crypto::AccountId32>, bounded_collections::bounded_btree_map::BoundedBTreeMap<sp_core::crypto::AccountId32, Option<T>, S>>
-=======
-   * Lookup479: pallet_nfts::types::ItemDetails<sp_core::crypto::AccountId32, pallet_nfts::types::ItemDeposit<DepositBalance, sp_core::crypto::AccountId32>, bounded_collections::bounded_btree_map::BoundedBTreeMap<sp_core::crypto::AccountId32, Option<T>, S>>
->>>>>>> 659259b6
+   * Lookup480: pallet_nfts::types::ItemDetails<sp_core::crypto::AccountId32, pallet_nfts::types::ItemDeposit<DepositBalance, sp_core::crypto::AccountId32>, bounded_collections::bounded_btree_map::BoundedBTreeMap<sp_core::crypto::AccountId32, Option<T>, S>>
    **/
   PalletNftsItemDetails: {
     owner: "AccountId32",
@@ -4483,66 +4420,42 @@
     deposit: "PalletNftsItemDeposit"
   },
   /**
-<<<<<<< HEAD
-   * Lookup473: pallet_nfts::types::ItemDeposit<DepositBalance, sp_core::crypto::AccountId32>
-=======
-   * Lookup480: pallet_nfts::types::ItemDeposit<DepositBalance, sp_core::crypto::AccountId32>
->>>>>>> 659259b6
+   * Lookup481: pallet_nfts::types::ItemDeposit<DepositBalance, sp_core::crypto::AccountId32>
    **/
   PalletNftsItemDeposit: {
     account: "AccountId32",
     amount: "u128"
   },
   /**
-<<<<<<< HEAD
-   * Lookup478: pallet_nfts::types::CollectionMetadata<Deposit, StringLimit>
-=======
-   * Lookup485: pallet_nfts::types::CollectionMetadata<Deposit, StringLimit>
->>>>>>> 659259b6
+   * Lookup486: pallet_nfts::types::CollectionMetadata<Deposit, StringLimit>
    **/
   PalletNftsCollectionMetadata: {
     deposit: "u128",
     data: "Bytes"
   },
   /**
-<<<<<<< HEAD
-   * Lookup479: pallet_nfts::types::ItemMetadata<pallet_nfts::types::ItemMetadataDeposit<DepositBalance, sp_core::crypto::AccountId32>, StringLimit>
-=======
-   * Lookup486: pallet_nfts::types::ItemMetadata<pallet_nfts::types::ItemMetadataDeposit<DepositBalance, sp_core::crypto::AccountId32>, StringLimit>
->>>>>>> 659259b6
+   * Lookup487: pallet_nfts::types::ItemMetadata<pallet_nfts::types::ItemMetadataDeposit<DepositBalance, sp_core::crypto::AccountId32>, StringLimit>
    **/
   PalletNftsItemMetadata: {
     deposit: "PalletNftsItemMetadataDeposit",
     data: "Bytes"
   },
   /**
-<<<<<<< HEAD
-   * Lookup480: pallet_nfts::types::ItemMetadataDeposit<DepositBalance, sp_core::crypto::AccountId32>
-=======
-   * Lookup487: pallet_nfts::types::ItemMetadataDeposit<DepositBalance, sp_core::crypto::AccountId32>
->>>>>>> 659259b6
+   * Lookup488: pallet_nfts::types::ItemMetadataDeposit<DepositBalance, sp_core::crypto::AccountId32>
    **/
   PalletNftsItemMetadataDeposit: {
     account: "Option<AccountId32>",
     amount: "u128"
   },
   /**
-<<<<<<< HEAD
-   * Lookup483: pallet_nfts::types::AttributeDeposit<DepositBalance, sp_core::crypto::AccountId32>
-=======
-   * Lookup490: pallet_nfts::types::AttributeDeposit<DepositBalance, sp_core::crypto::AccountId32>
->>>>>>> 659259b6
+   * Lookup491: pallet_nfts::types::AttributeDeposit<DepositBalance, sp_core::crypto::AccountId32>
    **/
   PalletNftsAttributeDeposit: {
     account: "Option<AccountId32>",
     amount: "u128"
   },
   /**
-<<<<<<< HEAD
-   * Lookup487: pallet_nfts::types::PendingSwap<CollectionId, ItemId, pallet_nfts::types::PriceWithDirection<Amount>, Deadline>
-=======
-   * Lookup494: pallet_nfts::types::PendingSwap<CollectionId, ItemId, pallet_nfts::types::PriceWithDirection<Amount>, Deadline>
->>>>>>> 659259b6
+   * Lookup495: pallet_nfts::types::PendingSwap<CollectionId, ItemId, pallet_nfts::types::PriceWithDirection<Amount>, Deadline>
    **/
   PalletNftsPendingSwap: {
     desiredCollection: "u32",
@@ -4551,11 +4464,7 @@
     deadline: "u32"
   },
   /**
-<<<<<<< HEAD
-   * Lookup489: pallet_nfts::types::PalletFeature
-=======
-   * Lookup496: pallet_nfts::types::PalletFeature
->>>>>>> 659259b6
+   * Lookup497: pallet_nfts::types::PalletFeature
    **/
   PalletNftsPalletFeature: {
     _enum: [
@@ -4571,11 +4480,7 @@
     ]
   },
   /**
-<<<<<<< HEAD
-   * Lookup490: pallet_nfts::pallet::Error<T, I>
-=======
-   * Lookup497: pallet_nfts::pallet::Error<T, I>
->>>>>>> 659259b6
+   * Lookup498: pallet_nfts::pallet::Error<T, I>
    **/
   PalletNftsError: {
     _enum: [
@@ -4627,95 +4532,51 @@
     ]
   },
   /**
-<<<<<<< HEAD
-   * Lookup493: frame_system::extensions::check_non_zero_sender::CheckNonZeroSender<T>
+   * Lookup501: frame_system::extensions::check_non_zero_sender::CheckNonZeroSender<T>
    **/
   FrameSystemExtensionsCheckNonZeroSender: "Null",
   /**
-   * Lookup494: frame_system::extensions::check_spec_version::CheckSpecVersion<T>
+   * Lookup502: frame_system::extensions::check_spec_version::CheckSpecVersion<T>
    **/
   FrameSystemExtensionsCheckSpecVersion: "Null",
   /**
-   * Lookup495: frame_system::extensions::check_tx_version::CheckTxVersion<T>
+   * Lookup503: frame_system::extensions::check_tx_version::CheckTxVersion<T>
    **/
   FrameSystemExtensionsCheckTxVersion: "Null",
   /**
-   * Lookup496: frame_system::extensions::check_genesis::CheckGenesis<T>
+   * Lookup504: frame_system::extensions::check_genesis::CheckGenesis<T>
    **/
   FrameSystemExtensionsCheckGenesis: "Null",
   /**
-   * Lookup499: frame_system::extensions::check_nonce::CheckNonce<T>
+   * Lookup507: frame_system::extensions::check_nonce::CheckNonce<T>
    **/
   FrameSystemExtensionsCheckNonce: "Compact<u32>",
   /**
-   * Lookup500: frame_system::extensions::check_weight::CheckWeight<T>
+   * Lookup508: frame_system::extensions::check_weight::CheckWeight<T>
    **/
   FrameSystemExtensionsCheckWeight: "Null",
   /**
-   * Lookup501: pallet_transaction_payment::ChargeTransactionPayment<T>
+   * Lookup509: pallet_transaction_payment::ChargeTransactionPayment<T>
    **/
   PalletTransactionPaymentChargeTransactionPayment: "Compact<u128>",
   /**
-   * Lookup502: cumulus_primitives_storage_weight_reclaim::StorageWeightReclaim<T>
+   * Lookup510: cumulus_primitives_storage_weight_reclaim::StorageWeightReclaim<T>
    **/
   CumulusPrimitivesStorageWeightReclaimStorageWeightReclaim: "Null",
   /**
-   * Lookup503: frame_metadata_hash_extension::CheckMetadataHash<T>
-=======
-   * Lookup500: frame_system::extensions::check_non_zero_sender::CheckNonZeroSender<T>
-   **/
-  FrameSystemExtensionsCheckNonZeroSender: "Null",
-  /**
-   * Lookup501: frame_system::extensions::check_spec_version::CheckSpecVersion<T>
-   **/
-  FrameSystemExtensionsCheckSpecVersion: "Null",
-  /**
-   * Lookup502: frame_system::extensions::check_tx_version::CheckTxVersion<T>
-   **/
-  FrameSystemExtensionsCheckTxVersion: "Null",
-  /**
-   * Lookup503: frame_system::extensions::check_genesis::CheckGenesis<T>
-   **/
-  FrameSystemExtensionsCheckGenesis: "Null",
-  /**
-   * Lookup506: frame_system::extensions::check_nonce::CheckNonce<T>
-   **/
-  FrameSystemExtensionsCheckNonce: "Compact<u32>",
-  /**
-   * Lookup507: frame_system::extensions::check_weight::CheckWeight<T>
-   **/
-  FrameSystemExtensionsCheckWeight: "Null",
-  /**
-   * Lookup508: pallet_transaction_payment::ChargeTransactionPayment<T>
-   **/
-  PalletTransactionPaymentChargeTransactionPayment: "Compact<u128>",
-  /**
-   * Lookup509: cumulus_primitives_storage_weight_reclaim::StorageWeightReclaim<T>
-   **/
-  CumulusPrimitivesStorageWeightReclaimStorageWeightReclaim: "Null",
-  /**
-   * Lookup510: frame_metadata_hash_extension::CheckMetadataHash<T>
->>>>>>> 659259b6
+   * Lookup511: frame_metadata_hash_extension::CheckMetadataHash<T>
    **/
   FrameMetadataHashExtensionCheckMetadataHash: {
     mode: "FrameMetadataHashExtensionMode"
   },
   /**
-<<<<<<< HEAD
-   * Lookup504: frame_metadata_hash_extension::Mode
-=======
-   * Lookup511: frame_metadata_hash_extension::Mode
->>>>>>> 659259b6
+   * Lookup512: frame_metadata_hash_extension::Mode
    **/
   FrameMetadataHashExtensionMode: {
     _enum: ["Disabled", "Enabled"]
   },
   /**
-<<<<<<< HEAD
-   * Lookup505: storage_hub_runtime::Runtime
-=======
-   * Lookup512: storage_hub_runtime::Runtime
->>>>>>> 659259b6
+   * Lookup513: storage_hub_runtime::Runtime
    **/
   StorageHubRuntimeRuntime: "Null"
 };