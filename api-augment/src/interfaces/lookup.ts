// Auto-generated via `yarn polkadot-types-from-defs`, do not edit
/* eslint-disable */

/* eslint-disable sort-keys */

export default {
  /**
   * Lookup3: frame_system::AccountInfo<Nonce, pallet_balances::types::AccountData<Balance>>
   **/
  FrameSystemAccountInfo: {
    nonce: "u32",
    consumers: "u32",
    providers: "u32",
    sufficients: "u32",
    data: "PalletBalancesAccountData"
  },
  /**
   * Lookup5: pallet_balances::types::AccountData<Balance>
   **/
  PalletBalancesAccountData: {
    free: "u128",
    reserved: "u128",
    frozen: "u128",
    flags: "u128"
  },
  /**
   * Lookup9: frame_support::dispatch::PerDispatchClass<sp_weights::weight_v2::Weight>
   **/
  FrameSupportDispatchPerDispatchClassWeight: {
    normal: "SpWeightsWeightV2Weight",
    operational: "SpWeightsWeightV2Weight",
    mandatory: "SpWeightsWeightV2Weight"
  },
  /**
   * Lookup10: sp_weights::weight_v2::Weight
   **/
  SpWeightsWeightV2Weight: {
    refTime: "Compact<u64>",
    proofSize: "Compact<u64>"
  },
  /**
   * Lookup15: sp_runtime::generic::digest::Digest
   **/
  SpRuntimeDigest: {
    logs: "Vec<SpRuntimeDigestDigestItem>"
  },
  /**
   * Lookup17: sp_runtime::generic::digest::DigestItem
   **/
  SpRuntimeDigestDigestItem: {
    _enum: {
      Other: "Bytes",
      __Unused1: "Null",
      __Unused2: "Null",
      __Unused3: "Null",
      Consensus: "([u8;4],Bytes)",
      Seal: "([u8;4],Bytes)",
      PreRuntime: "([u8;4],Bytes)",
      __Unused7: "Null",
      RuntimeEnvironmentUpdated: "Null"
    }
  },
  /**
   * Lookup20: frame_system::EventRecord<storage_hub_runtime::RuntimeEvent, primitive_types::H256>
   **/
  FrameSystemEventRecord: {
    phase: "FrameSystemPhase",
    event: "Event",
    topics: "Vec<H256>"
  },
  /**
   * Lookup22: frame_system::pallet::Event<T>
   **/
  FrameSystemEvent: {
    _enum: {
      ExtrinsicSuccess: {
        dispatchInfo: "FrameSupportDispatchDispatchInfo"
      },
      ExtrinsicFailed: {
        dispatchError: "SpRuntimeDispatchError",
        dispatchInfo: "FrameSupportDispatchDispatchInfo"
      },
      CodeUpdated: "Null",
      NewAccount: {
        account: "AccountId32"
      },
      KilledAccount: {
        account: "AccountId32"
      },
      Remarked: {
        _alias: {
          hash_: "hash"
        },
        sender: "AccountId32",
        hash_: "H256"
      },
      UpgradeAuthorized: {
        codeHash: "H256",
        checkVersion: "bool"
      }
    }
  },
  /**
   * Lookup23: frame_support::dispatch::DispatchInfo
   **/
  FrameSupportDispatchDispatchInfo: {
    weight: "SpWeightsWeightV2Weight",
    class: "FrameSupportDispatchDispatchClass",
    paysFee: "FrameSupportDispatchPays"
  },
  /**
   * Lookup24: frame_support::dispatch::DispatchClass
   **/
  FrameSupportDispatchDispatchClass: {
    _enum: ["Normal", "Operational", "Mandatory"]
  },
  /**
   * Lookup25: frame_support::dispatch::Pays
   **/
  FrameSupportDispatchPays: {
    _enum: ["Yes", "No"]
  },
  /**
   * Lookup26: sp_runtime::DispatchError
   **/
  SpRuntimeDispatchError: {
    _enum: {
      Other: "Null",
      CannotLookup: "Null",
      BadOrigin: "Null",
      Module: "SpRuntimeModuleError",
      ConsumerRemaining: "Null",
      NoProviders: "Null",
      TooManyConsumers: "Null",
      Token: "SpRuntimeTokenError",
      Arithmetic: "SpArithmeticArithmeticError",
      Transactional: "SpRuntimeTransactionalError",
      Exhausted: "Null",
      Corruption: "Null",
      Unavailable: "Null",
      RootNotAllowed: "Null"
    }
  },
  /**
   * Lookup27: sp_runtime::ModuleError
   **/
  SpRuntimeModuleError: {
    index: "u8",
    error: "[u8;4]"
  },
  /**
   * Lookup28: sp_runtime::TokenError
   **/
  SpRuntimeTokenError: {
    _enum: [
      "FundsUnavailable",
      "OnlyProvider",
      "BelowMinimum",
      "CannotCreate",
      "UnknownAsset",
      "Frozen",
      "Unsupported",
      "CannotCreateHold",
      "NotExpendable",
      "Blocked"
    ]
  },
  /**
   * Lookup29: sp_arithmetic::ArithmeticError
   **/
  SpArithmeticArithmeticError: {
    _enum: ["Underflow", "Overflow", "DivisionByZero"]
  },
  /**
   * Lookup30: sp_runtime::TransactionalError
   **/
  SpRuntimeTransactionalError: {
    _enum: ["LimitReached", "NoLayer"]
  },
  /**
   * Lookup31: cumulus_pallet_parachain_system::pallet::Event<T>
   **/
  CumulusPalletParachainSystemEvent: {
    _enum: {
      ValidationFunctionStored: "Null",
      ValidationFunctionApplied: {
        relayChainBlockNum: "u32"
      },
      ValidationFunctionDiscarded: "Null",
      DownwardMessagesReceived: {
        count: "u32"
      },
      DownwardMessagesProcessed: {
        weightUsed: "SpWeightsWeightV2Weight",
        dmqHead: "H256"
      },
      UpwardMessageSent: {
        messageHash: "Option<[u8;32]>"
      }
    }
  },
  /**
   * Lookup33: pallet_balances::pallet::Event<T, I>
   **/
  PalletBalancesEvent: {
    _enum: {
      Endowed: {
        account: "AccountId32",
        freeBalance: "u128"
      },
      DustLost: {
        account: "AccountId32",
        amount: "u128"
      },
      Transfer: {
        from: "AccountId32",
        to: "AccountId32",
        amount: "u128"
      },
      BalanceSet: {
        who: "AccountId32",
        free: "u128"
      },
      Reserved: {
        who: "AccountId32",
        amount: "u128"
      },
      Unreserved: {
        who: "AccountId32",
        amount: "u128"
      },
      ReserveRepatriated: {
        from: "AccountId32",
        to: "AccountId32",
        amount: "u128",
        destinationStatus: "FrameSupportTokensMiscBalanceStatus"
      },
      Deposit: {
        who: "AccountId32",
        amount: "u128"
      },
      Withdraw: {
        who: "AccountId32",
        amount: "u128"
      },
      Slashed: {
        who: "AccountId32",
        amount: "u128"
      },
      Minted: {
        who: "AccountId32",
        amount: "u128"
      },
      Burned: {
        who: "AccountId32",
        amount: "u128"
      },
      Suspended: {
        who: "AccountId32",
        amount: "u128"
      },
      Restored: {
        who: "AccountId32",
        amount: "u128"
      },
      Upgraded: {
        who: "AccountId32"
      },
      Issued: {
        amount: "u128"
      },
      Rescinded: {
        amount: "u128"
      },
      Locked: {
        who: "AccountId32",
        amount: "u128"
      },
      Unlocked: {
        who: "AccountId32",
        amount: "u128"
      },
      Frozen: {
        who: "AccountId32",
        amount: "u128"
      },
      Thawed: {
        who: "AccountId32",
        amount: "u128"
      },
      TotalIssuanceForced: {
        _alias: {
          new_: "new"
        },
        old: "u128",
        new_: "u128"
      }
    }
  },
  /**
   * Lookup34: frame_support::traits::tokens::misc::BalanceStatus
   **/
  FrameSupportTokensMiscBalanceStatus: {
    _enum: ["Free", "Reserved"]
  },
  /**
   * Lookup35: pallet_transaction_payment::pallet::Event<T>
   **/
  PalletTransactionPaymentEvent: {
    _enum: {
      TransactionFeePaid: {
        who: "AccountId32",
        actualFee: "u128",
        tip: "u128"
      }
    }
  },
  /**
   * Lookup36: pallet_sudo::pallet::Event<T>
   **/
  PalletSudoEvent: {
    _enum: {
      Sudid: {
        sudoResult: "Result<Null, SpRuntimeDispatchError>"
      },
      KeyChanged: {
        _alias: {
          new_: "new"
        },
        old: "Option<AccountId32>",
        new_: "AccountId32"
      },
      KeyRemoved: "Null",
      SudoAsDone: {
        sudoResult: "Result<Null, SpRuntimeDispatchError>"
      }
    }
  },
  /**
   * Lookup40: pallet_collator_selection::pallet::Event<T>
   **/
  PalletCollatorSelectionEvent: {
    _enum: {
      NewInvulnerables: {
        invulnerables: "Vec<AccountId32>"
      },
      InvulnerableAdded: {
        accountId: "AccountId32"
      },
      InvulnerableRemoved: {
        accountId: "AccountId32"
      },
      NewDesiredCandidates: {
        desiredCandidates: "u32"
      },
      NewCandidacyBond: {
        bondAmount: "u128"
      },
      CandidateAdded: {
        accountId: "AccountId32",
        deposit: "u128"
      },
      CandidateBondUpdated: {
        accountId: "AccountId32",
        deposit: "u128"
      },
      CandidateRemoved: {
        accountId: "AccountId32"
      },
      CandidateReplaced: {
        _alias: {
          new_: "new"
        },
        old: "AccountId32",
        new_: "AccountId32",
        deposit: "u128"
      },
      InvalidInvulnerableSkipped: {
        accountId: "AccountId32"
      }
    }
  },
  /**
   * Lookup42: pallet_session::pallet::Event
   **/
  PalletSessionEvent: {
    _enum: {
      NewSession: {
        sessionIndex: "u32"
      }
    }
  },
  /**
   * Lookup43: cumulus_pallet_xcmp_queue::pallet::Event<T>
   **/
  CumulusPalletXcmpQueueEvent: {
    _enum: {
      XcmpMessageSent: {
        messageHash: "[u8;32]"
      }
    }
  },
  /**
   * Lookup44: pallet_xcm::pallet::Event<T>
   **/
  PalletXcmEvent: {
    _enum: {
      Attempted: {
        outcome: "StagingXcmV4TraitsOutcome"
      },
      Sent: {
        origin: "StagingXcmV4Location",
        destination: "StagingXcmV4Location",
        message: "StagingXcmV4Xcm",
        messageId: "[u8;32]"
      },
      UnexpectedResponse: {
        origin: "StagingXcmV4Location",
        queryId: "u64"
      },
      ResponseReady: {
        queryId: "u64",
        response: "StagingXcmV4Response"
      },
      Notified: {
        queryId: "u64",
        palletIndex: "u8",
        callIndex: "u8"
      },
      NotifyOverweight: {
        queryId: "u64",
        palletIndex: "u8",
        callIndex: "u8",
        actualWeight: "SpWeightsWeightV2Weight",
        maxBudgetedWeight: "SpWeightsWeightV2Weight"
      },
      NotifyDispatchError: {
        queryId: "u64",
        palletIndex: "u8",
        callIndex: "u8"
      },
      NotifyDecodeFailed: {
        queryId: "u64",
        palletIndex: "u8",
        callIndex: "u8"
      },
      InvalidResponder: {
        origin: "StagingXcmV4Location",
        queryId: "u64",
        expectedLocation: "Option<StagingXcmV4Location>"
      },
      InvalidResponderVersion: {
        origin: "StagingXcmV4Location",
        queryId: "u64"
      },
      ResponseTaken: {
        queryId: "u64"
      },
      AssetsTrapped: {
        _alias: {
          hash_: "hash"
        },
        hash_: "H256",
        origin: "StagingXcmV4Location",
        assets: "XcmVersionedAssets"
      },
      VersionChangeNotified: {
        destination: "StagingXcmV4Location",
        result: "u32",
        cost: "StagingXcmV4AssetAssets",
        messageId: "[u8;32]"
      },
      SupportedVersionChanged: {
        location: "StagingXcmV4Location",
        version: "u32"
      },
      NotifyTargetSendFail: {
        location: "StagingXcmV4Location",
        queryId: "u64",
        error: "XcmV3TraitsError"
      },
      NotifyTargetMigrationFail: {
        location: "XcmVersionedLocation",
        queryId: "u64"
      },
      InvalidQuerierVersion: {
        origin: "StagingXcmV4Location",
        queryId: "u64"
      },
      InvalidQuerier: {
        origin: "StagingXcmV4Location",
        queryId: "u64",
        expectedQuerier: "StagingXcmV4Location",
        maybeActualQuerier: "Option<StagingXcmV4Location>"
      },
      VersionNotifyStarted: {
        destination: "StagingXcmV4Location",
        cost: "StagingXcmV4AssetAssets",
        messageId: "[u8;32]"
      },
      VersionNotifyRequested: {
        destination: "StagingXcmV4Location",
        cost: "StagingXcmV4AssetAssets",
        messageId: "[u8;32]"
      },
      VersionNotifyUnrequested: {
        destination: "StagingXcmV4Location",
        cost: "StagingXcmV4AssetAssets",
        messageId: "[u8;32]"
      },
      FeesPaid: {
        paying: "StagingXcmV4Location",
        fees: "StagingXcmV4AssetAssets"
      },
      AssetsClaimed: {
        _alias: {
          hash_: "hash"
        },
        hash_: "H256",
        origin: "StagingXcmV4Location",
        assets: "XcmVersionedAssets"
      },
      VersionMigrationFinished: {
        version: "u32"
      }
    }
  },
  /**
   * Lookup45: staging_xcm::v4::traits::Outcome
   **/
  StagingXcmV4TraitsOutcome: {
    _enum: {
      Complete: {
        used: "SpWeightsWeightV2Weight"
      },
      Incomplete: {
        used: "SpWeightsWeightV2Weight",
        error: "XcmV3TraitsError"
      },
      Error: {
        error: "XcmV3TraitsError"
      }
    }
  },
  /**
   * Lookup46: xcm::v3::traits::Error
   **/
  XcmV3TraitsError: {
    _enum: {
      Overflow: "Null",
      Unimplemented: "Null",
      UntrustedReserveLocation: "Null",
      UntrustedTeleportLocation: "Null",
      LocationFull: "Null",
      LocationNotInvertible: "Null",
      BadOrigin: "Null",
      InvalidLocation: "Null",
      AssetNotFound: "Null",
      FailedToTransactAsset: "Null",
      NotWithdrawable: "Null",
      LocationCannotHold: "Null",
      ExceedsMaxMessageSize: "Null",
      DestinationUnsupported: "Null",
      Transport: "Null",
      Unroutable: "Null",
      UnknownClaim: "Null",
      FailedToDecode: "Null",
      MaxWeightInvalid: "Null",
      NotHoldingFees: "Null",
      TooExpensive: "Null",
      Trap: "u64",
      ExpectationFalse: "Null",
      PalletNotFound: "Null",
      NameMismatch: "Null",
      VersionIncompatible: "Null",
      HoldingWouldOverflow: "Null",
      ExportError: "Null",
      ReanchorFailed: "Null",
      NoDeal: "Null",
      FeesNotMet: "Null",
      LockError: "Null",
      NoPermission: "Null",
      Unanchored: "Null",
      NotDepositable: "Null",
      UnhandledXcmVersion: "Null",
      WeightLimitReached: "SpWeightsWeightV2Weight",
      Barrier: "Null",
      WeightNotComputable: "Null",
      ExceedsStackLimit: "Null"
    }
  },
  /**
   * Lookup47: staging_xcm::v4::location::Location
   **/
  StagingXcmV4Location: {
    parents: "u8",
    interior: "StagingXcmV4Junctions"
  },
  /**
   * Lookup48: staging_xcm::v4::junctions::Junctions
   **/
  StagingXcmV4Junctions: {
    _enum: {
      Here: "Null",
      X1: "[Lookup50;1]",
      X2: "[Lookup50;2]",
      X3: "[Lookup50;3]",
      X4: "[Lookup50;4]",
      X5: "[Lookup50;5]",
      X6: "[Lookup50;6]",
      X7: "[Lookup50;7]",
      X8: "[Lookup50;8]"
    }
  },
  /**
   * Lookup50: staging_xcm::v4::junction::Junction
   **/
  StagingXcmV4Junction: {
    _enum: {
      Parachain: "Compact<u32>",
      AccountId32: {
        network: "Option<StagingXcmV4JunctionNetworkId>",
        id: "[u8;32]"
      },
      AccountIndex64: {
        network: "Option<StagingXcmV4JunctionNetworkId>",
        index: "Compact<u64>"
      },
      AccountKey20: {
        network: "Option<StagingXcmV4JunctionNetworkId>",
        key: "[u8;20]"
      },
      PalletInstance: "u8",
      GeneralIndex: "Compact<u128>",
      GeneralKey: {
        length: "u8",
        data: "[u8;32]"
      },
      OnlyChild: "Null",
      Plurality: {
        id: "XcmV3JunctionBodyId",
        part: "XcmV3JunctionBodyPart"
      },
      GlobalConsensus: "StagingXcmV4JunctionNetworkId"
    }
  },
  /**
   * Lookup53: staging_xcm::v4::junction::NetworkId
   **/
  StagingXcmV4JunctionNetworkId: {
    _enum: {
      ByGenesis: "[u8;32]",
      ByFork: {
        blockNumber: "u64",
        blockHash: "[u8;32]"
      },
      Polkadot: "Null",
      Kusama: "Null",
      Westend: "Null",
      Rococo: "Null",
      Wococo: "Null",
      Ethereum: {
        chainId: "Compact<u64>"
      },
      BitcoinCore: "Null",
      BitcoinCash: "Null",
      PolkadotBulletin: "Null"
    }
  },
  /**
   * Lookup56: xcm::v3::junction::BodyId
   **/
  XcmV3JunctionBodyId: {
    _enum: {
      Unit: "Null",
      Moniker: "[u8;4]",
      Index: "Compact<u32>",
      Executive: "Null",
      Technical: "Null",
      Legislative: "Null",
      Judicial: "Null",
      Defense: "Null",
      Administration: "Null",
      Treasury: "Null"
    }
  },
  /**
   * Lookup57: xcm::v3::junction::BodyPart
   **/
  XcmV3JunctionBodyPart: {
    _enum: {
      Voice: "Null",
      Members: {
        count: "Compact<u32>"
      },
      Fraction: {
        nom: "Compact<u32>",
        denom: "Compact<u32>"
      },
      AtLeastProportion: {
        nom: "Compact<u32>",
        denom: "Compact<u32>"
      },
      MoreThanProportion: {
        nom: "Compact<u32>",
        denom: "Compact<u32>"
      }
    }
  },
  /**
   * Lookup65: staging_xcm::v4::Xcm<Call>
   **/
  StagingXcmV4Xcm: "Vec<StagingXcmV4Instruction>",
  /**
   * Lookup67: staging_xcm::v4::Instruction<Call>
   **/
  StagingXcmV4Instruction: {
    _enum: {
      WithdrawAsset: "StagingXcmV4AssetAssets",
      ReserveAssetDeposited: "StagingXcmV4AssetAssets",
      ReceiveTeleportedAsset: "StagingXcmV4AssetAssets",
      QueryResponse: {
        queryId: "Compact<u64>",
        response: "StagingXcmV4Response",
        maxWeight: "SpWeightsWeightV2Weight",
        querier: "Option<StagingXcmV4Location>"
      },
      TransferAsset: {
        assets: "StagingXcmV4AssetAssets",
        beneficiary: "StagingXcmV4Location"
      },
      TransferReserveAsset: {
        assets: "StagingXcmV4AssetAssets",
        dest: "StagingXcmV4Location",
        xcm: "StagingXcmV4Xcm"
      },
      Transact: {
        originKind: "XcmV3OriginKind",
        requireWeightAtMost: "SpWeightsWeightV2Weight",
        call: "XcmDoubleEncoded"
      },
      HrmpNewChannelOpenRequest: {
        sender: "Compact<u32>",
        maxMessageSize: "Compact<u32>",
        maxCapacity: "Compact<u32>"
      },
      HrmpChannelAccepted: {
        recipient: "Compact<u32>"
      },
      HrmpChannelClosing: {
        initiator: "Compact<u32>",
        sender: "Compact<u32>",
        recipient: "Compact<u32>"
      },
      ClearOrigin: "Null",
      DescendOrigin: "StagingXcmV4Junctions",
      ReportError: "StagingXcmV4QueryResponseInfo",
      DepositAsset: {
        assets: "StagingXcmV4AssetAssetFilter",
        beneficiary: "StagingXcmV4Location"
      },
      DepositReserveAsset: {
        assets: "StagingXcmV4AssetAssetFilter",
        dest: "StagingXcmV4Location",
        xcm: "StagingXcmV4Xcm"
      },
      ExchangeAsset: {
        give: "StagingXcmV4AssetAssetFilter",
        want: "StagingXcmV4AssetAssets",
        maximal: "bool"
      },
      InitiateReserveWithdraw: {
        assets: "StagingXcmV4AssetAssetFilter",
        reserve: "StagingXcmV4Location",
        xcm: "StagingXcmV4Xcm"
      },
      InitiateTeleport: {
        assets: "StagingXcmV4AssetAssetFilter",
        dest: "StagingXcmV4Location",
        xcm: "StagingXcmV4Xcm"
      },
      ReportHolding: {
        responseInfo: "StagingXcmV4QueryResponseInfo",
        assets: "StagingXcmV4AssetAssetFilter"
      },
      BuyExecution: {
        fees: "StagingXcmV4Asset",
        weightLimit: "XcmV3WeightLimit"
      },
      RefundSurplus: "Null",
      SetErrorHandler: "StagingXcmV4Xcm",
      SetAppendix: "StagingXcmV4Xcm",
      ClearError: "Null",
      ClaimAsset: {
        assets: "StagingXcmV4AssetAssets",
        ticket: "StagingXcmV4Location"
      },
      Trap: "Compact<u64>",
      SubscribeVersion: {
        queryId: "Compact<u64>",
        maxResponseWeight: "SpWeightsWeightV2Weight"
      },
      UnsubscribeVersion: "Null",
      BurnAsset: "StagingXcmV4AssetAssets",
      ExpectAsset: "StagingXcmV4AssetAssets",
      ExpectOrigin: "Option<StagingXcmV4Location>",
      ExpectError: "Option<(u32,XcmV3TraitsError)>",
      ExpectTransactStatus: "XcmV3MaybeErrorCode",
      QueryPallet: {
        moduleName: "Bytes",
        responseInfo: "StagingXcmV4QueryResponseInfo"
      },
      ExpectPallet: {
        index: "Compact<u32>",
        name: "Bytes",
        moduleName: "Bytes",
        crateMajor: "Compact<u32>",
        minCrateMinor: "Compact<u32>"
      },
      ReportTransactStatus: "StagingXcmV4QueryResponseInfo",
      ClearTransactStatus: "Null",
      UniversalOrigin: "StagingXcmV4Junction",
      ExportMessage: {
        network: "StagingXcmV4JunctionNetworkId",
        destination: "StagingXcmV4Junctions",
        xcm: "StagingXcmV4Xcm"
      },
      LockAsset: {
        asset: "StagingXcmV4Asset",
        unlocker: "StagingXcmV4Location"
      },
      UnlockAsset: {
        asset: "StagingXcmV4Asset",
        target: "StagingXcmV4Location"
      },
      NoteUnlockable: {
        asset: "StagingXcmV4Asset",
        owner: "StagingXcmV4Location"
      },
      RequestUnlock: {
        asset: "StagingXcmV4Asset",
        locker: "StagingXcmV4Location"
      },
      SetFeesMode: {
        jitWithdraw: "bool"
      },
      SetTopic: "[u8;32]",
      ClearTopic: "Null",
      AliasOrigin: "StagingXcmV4Location",
      UnpaidExecution: {
        weightLimit: "XcmV3WeightLimit",
        checkOrigin: "Option<StagingXcmV4Location>"
      }
    }
  },
  /**
   * Lookup68: staging_xcm::v4::asset::Assets
   **/
  StagingXcmV4AssetAssets: "Vec<StagingXcmV4Asset>",
  /**
   * Lookup70: staging_xcm::v4::asset::Asset
   **/
  StagingXcmV4Asset: {
    id: "StagingXcmV4AssetAssetId",
    fun: "StagingXcmV4AssetFungibility"
  },
  /**
   * Lookup71: staging_xcm::v4::asset::AssetId
   **/
  StagingXcmV4AssetAssetId: "StagingXcmV4Location",
  /**
   * Lookup72: staging_xcm::v4::asset::Fungibility
   **/
  StagingXcmV4AssetFungibility: {
    _enum: {
      Fungible: "Compact<u128>",
      NonFungible: "StagingXcmV4AssetAssetInstance"
    }
  },
  /**
   * Lookup73: staging_xcm::v4::asset::AssetInstance
   **/
  StagingXcmV4AssetAssetInstance: {
    _enum: {
      Undefined: "Null",
      Index: "Compact<u128>",
      Array4: "[u8;4]",
      Array8: "[u8;8]",
      Array16: "[u8;16]",
      Array32: "[u8;32]"
    }
  },
  /**
   * Lookup76: staging_xcm::v4::Response
   **/
  StagingXcmV4Response: {
    _enum: {
      Null: "Null",
      Assets: "StagingXcmV4AssetAssets",
      ExecutionResult: "Option<(u32,XcmV3TraitsError)>",
      Version: "u32",
      PalletsInfo: "Vec<StagingXcmV4PalletInfo>",
      DispatchResult: "XcmV3MaybeErrorCode"
    }
  },
  /**
   * Lookup80: staging_xcm::v4::PalletInfo
   **/
  StagingXcmV4PalletInfo: {
    index: "Compact<u32>",
    name: "Bytes",
    moduleName: "Bytes",
    major: "Compact<u32>",
    minor: "Compact<u32>",
    patch: "Compact<u32>"
  },
  /**
   * Lookup83: xcm::v3::MaybeErrorCode
   **/
  XcmV3MaybeErrorCode: {
    _enum: {
      Success: "Null",
      Error: "Bytes",
      TruncatedError: "Bytes"
    }
  },
  /**
   * Lookup86: xcm::v3::OriginKind
   **/
  XcmV3OriginKind: {
    _enum: ["Native", "SovereignAccount", "Superuser", "Xcm"]
  },
  /**
   * Lookup87: xcm::double_encoded::DoubleEncoded<T>
   **/
  XcmDoubleEncoded: {
    encoded: "Bytes"
  },
  /**
   * Lookup88: staging_xcm::v4::QueryResponseInfo
   **/
  StagingXcmV4QueryResponseInfo: {
    destination: "StagingXcmV4Location",
    queryId: "Compact<u64>",
    maxWeight: "SpWeightsWeightV2Weight"
  },
  /**
   * Lookup89: staging_xcm::v4::asset::AssetFilter
   **/
  StagingXcmV4AssetAssetFilter: {
    _enum: {
      Definite: "StagingXcmV4AssetAssets",
      Wild: "StagingXcmV4AssetWildAsset"
    }
  },
  /**
   * Lookup90: staging_xcm::v4::asset::WildAsset
   **/
  StagingXcmV4AssetWildAsset: {
    _enum: {
      All: "Null",
      AllOf: {
        id: "StagingXcmV4AssetAssetId",
        fun: "StagingXcmV4AssetWildFungibility"
      },
      AllCounted: "Compact<u32>",
      AllOfCounted: {
        id: "StagingXcmV4AssetAssetId",
        fun: "StagingXcmV4AssetWildFungibility",
        count: "Compact<u32>"
      }
    }
  },
  /**
   * Lookup91: staging_xcm::v4::asset::WildFungibility
   **/
  StagingXcmV4AssetWildFungibility: {
    _enum: ["Fungible", "NonFungible"]
  },
  /**
   * Lookup92: xcm::v3::WeightLimit
   **/
  XcmV3WeightLimit: {
    _enum: {
      Unlimited: "Null",
      Limited: "SpWeightsWeightV2Weight"
    }
  },
  /**
   * Lookup93: xcm::VersionedAssets
   **/
  XcmVersionedAssets: {
    _enum: {
      __Unused0: "Null",
      V2: "XcmV2MultiassetMultiAssets",
      __Unused2: "Null",
      V3: "XcmV3MultiassetMultiAssets",
      V4: "StagingXcmV4AssetAssets"
    }
  },
  /**
   * Lookup94: xcm::v2::multiasset::MultiAssets
   **/
  XcmV2MultiassetMultiAssets: "Vec<XcmV2MultiAsset>",
  /**
   * Lookup96: xcm::v2::multiasset::MultiAsset
   **/
  XcmV2MultiAsset: {
    id: "XcmV2MultiassetAssetId",
    fun: "XcmV2MultiassetFungibility"
  },
  /**
   * Lookup97: xcm::v2::multiasset::AssetId
   **/
  XcmV2MultiassetAssetId: {
    _enum: {
      Concrete: "XcmV2MultiLocation",
      Abstract: "Bytes"
    }
  },
  /**
   * Lookup98: xcm::v2::multilocation::MultiLocation
   **/
  XcmV2MultiLocation: {
    parents: "u8",
    interior: "XcmV2MultilocationJunctions"
  },
  /**
   * Lookup99: xcm::v2::multilocation::Junctions
   **/
  XcmV2MultilocationJunctions: {
    _enum: {
      Here: "Null",
      X1: "XcmV2Junction",
      X2: "(XcmV2Junction,XcmV2Junction)",
      X3: "(XcmV2Junction,XcmV2Junction,XcmV2Junction)",
      X4: "(XcmV2Junction,XcmV2Junction,XcmV2Junction,XcmV2Junction)",
      X5: "(XcmV2Junction,XcmV2Junction,XcmV2Junction,XcmV2Junction,XcmV2Junction)",
      X6: "(XcmV2Junction,XcmV2Junction,XcmV2Junction,XcmV2Junction,XcmV2Junction,XcmV2Junction)",
      X7: "(XcmV2Junction,XcmV2Junction,XcmV2Junction,XcmV2Junction,XcmV2Junction,XcmV2Junction,XcmV2Junction)",
      X8: "(XcmV2Junction,XcmV2Junction,XcmV2Junction,XcmV2Junction,XcmV2Junction,XcmV2Junction,XcmV2Junction,XcmV2Junction)"
    }
  },
  /**
   * Lookup100: xcm::v2::junction::Junction
   **/
  XcmV2Junction: {
    _enum: {
      Parachain: "Compact<u32>",
      AccountId32: {
        network: "XcmV2NetworkId",
        id: "[u8;32]"
      },
      AccountIndex64: {
        network: "XcmV2NetworkId",
        index: "Compact<u64>"
      },
      AccountKey20: {
        network: "XcmV2NetworkId",
        key: "[u8;20]"
      },
      PalletInstance: "u8",
      GeneralIndex: "Compact<u128>",
      GeneralKey: "Bytes",
      OnlyChild: "Null",
      Plurality: {
        id: "XcmV2BodyId",
        part: "XcmV2BodyPart"
      }
    }
  },
  /**
   * Lookup101: xcm::v2::NetworkId
   **/
  XcmV2NetworkId: {
    _enum: {
      Any: "Null",
      Named: "Bytes",
      Polkadot: "Null",
      Kusama: "Null"
    }
  },
  /**
   * Lookup103: xcm::v2::BodyId
   **/
  XcmV2BodyId: {
    _enum: {
      Unit: "Null",
      Named: "Bytes",
      Index: "Compact<u32>",
      Executive: "Null",
      Technical: "Null",
      Legislative: "Null",
      Judicial: "Null",
      Defense: "Null",
      Administration: "Null",
      Treasury: "Null"
    }
  },
  /**
   * Lookup104: xcm::v2::BodyPart
   **/
  XcmV2BodyPart: {
    _enum: {
      Voice: "Null",
      Members: {
        count: "Compact<u32>"
      },
      Fraction: {
        nom: "Compact<u32>",
        denom: "Compact<u32>"
      },
      AtLeastProportion: {
        nom: "Compact<u32>",
        denom: "Compact<u32>"
      },
      MoreThanProportion: {
        nom: "Compact<u32>",
        denom: "Compact<u32>"
      }
    }
  },
  /**
   * Lookup105: xcm::v2::multiasset::Fungibility
   **/
  XcmV2MultiassetFungibility: {
    _enum: {
      Fungible: "Compact<u128>",
      NonFungible: "XcmV2MultiassetAssetInstance"
    }
  },
  /**
   * Lookup106: xcm::v2::multiasset::AssetInstance
   **/
  XcmV2MultiassetAssetInstance: {
    _enum: {
      Undefined: "Null",
      Index: "Compact<u128>",
      Array4: "[u8;4]",
      Array8: "[u8;8]",
      Array16: "[u8;16]",
      Array32: "[u8;32]",
      Blob: "Bytes"
    }
  },
  /**
   * Lookup107: xcm::v3::multiasset::MultiAssets
   **/
  XcmV3MultiassetMultiAssets: "Vec<XcmV3MultiAsset>",
  /**
   * Lookup109: xcm::v3::multiasset::MultiAsset
   **/
  XcmV3MultiAsset: {
    id: "XcmV3MultiassetAssetId",
    fun: "XcmV3MultiassetFungibility"
  },
  /**
   * Lookup110: xcm::v3::multiasset::AssetId
   **/
  XcmV3MultiassetAssetId: {
    _enum: {
      Concrete: "StagingXcmV3MultiLocation",
      Abstract: "[u8;32]"
    }
  },
  /**
   * Lookup111: staging_xcm::v3::multilocation::MultiLocation
   **/
  StagingXcmV3MultiLocation: {
    parents: "u8",
    interior: "XcmV3Junctions"
  },
  /**
   * Lookup112: xcm::v3::junctions::Junctions
   **/
  XcmV3Junctions: {
    _enum: {
      Here: "Null",
      X1: "XcmV3Junction",
      X2: "(XcmV3Junction,XcmV3Junction)",
      X3: "(XcmV3Junction,XcmV3Junction,XcmV3Junction)",
      X4: "(XcmV3Junction,XcmV3Junction,XcmV3Junction,XcmV3Junction)",
      X5: "(XcmV3Junction,XcmV3Junction,XcmV3Junction,XcmV3Junction,XcmV3Junction)",
      X6: "(XcmV3Junction,XcmV3Junction,XcmV3Junction,XcmV3Junction,XcmV3Junction,XcmV3Junction)",
      X7: "(XcmV3Junction,XcmV3Junction,XcmV3Junction,XcmV3Junction,XcmV3Junction,XcmV3Junction,XcmV3Junction)",
      X8: "(XcmV3Junction,XcmV3Junction,XcmV3Junction,XcmV3Junction,XcmV3Junction,XcmV3Junction,XcmV3Junction,XcmV3Junction)"
    }
  },
  /**
   * Lookup113: xcm::v3::junction::Junction
   **/
  XcmV3Junction: {
    _enum: {
      Parachain: "Compact<u32>",
      AccountId32: {
        network: "Option<XcmV3JunctionNetworkId>",
        id: "[u8;32]"
      },
      AccountIndex64: {
        network: "Option<XcmV3JunctionNetworkId>",
        index: "Compact<u64>"
      },
      AccountKey20: {
        network: "Option<XcmV3JunctionNetworkId>",
        key: "[u8;20]"
      },
      PalletInstance: "u8",
      GeneralIndex: "Compact<u128>",
      GeneralKey: {
        length: "u8",
        data: "[u8;32]"
      },
      OnlyChild: "Null",
      Plurality: {
        id: "XcmV3JunctionBodyId",
        part: "XcmV3JunctionBodyPart"
      },
      GlobalConsensus: "XcmV3JunctionNetworkId"
    }
  },
  /**
   * Lookup115: xcm::v3::junction::NetworkId
   **/
  XcmV3JunctionNetworkId: {
    _enum: {
      ByGenesis: "[u8;32]",
      ByFork: {
        blockNumber: "u64",
        blockHash: "[u8;32]"
      },
      Polkadot: "Null",
      Kusama: "Null",
      Westend: "Null",
      Rococo: "Null",
      Wococo: "Null",
      Ethereum: {
        chainId: "Compact<u64>"
      },
      BitcoinCore: "Null",
      BitcoinCash: "Null",
      PolkadotBulletin: "Null"
    }
  },
  /**
   * Lookup116: xcm::v3::multiasset::Fungibility
   **/
  XcmV3MultiassetFungibility: {
    _enum: {
      Fungible: "Compact<u128>",
      NonFungible: "XcmV3MultiassetAssetInstance"
    }
  },
  /**
   * Lookup117: xcm::v3::multiasset::AssetInstance
   **/
  XcmV3MultiassetAssetInstance: {
    _enum: {
      Undefined: "Null",
      Index: "Compact<u128>",
      Array4: "[u8;4]",
      Array8: "[u8;8]",
      Array16: "[u8;16]",
      Array32: "[u8;32]"
    }
  },
  /**
   * Lookup118: xcm::VersionedLocation
   **/
  XcmVersionedLocation: {
    _enum: {
      __Unused0: "Null",
      V2: "XcmV2MultiLocation",
      __Unused2: "Null",
      V3: "StagingXcmV3MultiLocation",
      V4: "StagingXcmV4Location"
    }
  },
  /**
   * Lookup119: cumulus_pallet_xcm::pallet::Event<T>
   **/
  CumulusPalletXcmEvent: {
    _enum: {
      InvalidFormat: "[u8;32]",
      UnsupportedVersion: "[u8;32]",
      ExecutedDownward: "([u8;32],StagingXcmV4TraitsOutcome)"
    }
  },
  /**
   * Lookup120: pallet_message_queue::pallet::Event<T>
   **/
  PalletMessageQueueEvent: {
    _enum: {
      ProcessingFailed: {
        id: "H256",
        origin: "CumulusPrimitivesCoreAggregateMessageOrigin",
        error: "FrameSupportMessagesProcessMessageError"
      },
      Processed: {
        id: "H256",
        origin: "CumulusPrimitivesCoreAggregateMessageOrigin",
        weightUsed: "SpWeightsWeightV2Weight",
        success: "bool"
      },
      OverweightEnqueued: {
        id: "[u8;32]",
        origin: "CumulusPrimitivesCoreAggregateMessageOrigin",
        pageIndex: "u32",
        messageIndex: "u32"
      },
      PageReaped: {
        origin: "CumulusPrimitivesCoreAggregateMessageOrigin",
        index: "u32"
      }
    }
  },
  /**
   * Lookup121: cumulus_primitives_core::AggregateMessageOrigin
   **/
  CumulusPrimitivesCoreAggregateMessageOrigin: {
    _enum: {
      Here: "Null",
      Parent: "Null",
      Sibling: "u32"
    }
  },
  /**
   * Lookup123: frame_support::traits::messages::ProcessMessageError
   **/
  FrameSupportMessagesProcessMessageError: {
    _enum: {
      BadFormat: "Null",
      Corrupt: "Null",
      Unsupported: "Null",
      Overweight: "SpWeightsWeightV2Weight",
      Yield: "Null",
      StackLimitReached: "Null"
    }
  },
  /**
   * Lookup124: pallet_storage_providers::pallet::Event<T>
   **/
  PalletStorageProvidersEvent: {
    _enum: {
      MspRequestSignUpSuccess: {
        who: "AccountId32",
        multiaddresses: "Vec<Bytes>",
        capacity: "u64"
      },
      MspSignUpSuccess: {
        who: "AccountId32",
        mspId: "H256",
        multiaddresses: "Vec<Bytes>",
        capacity: "u64",
        valueProp: "PalletStorageProvidersValuePropositionWithId"
      },
      BspRequestSignUpSuccess: {
        who: "AccountId32",
        multiaddresses: "Vec<Bytes>",
        capacity: "u64"
      },
      BspSignUpSuccess: {
        who: "AccountId32",
        bspId: "H256",
        root: "H256",
        multiaddresses: "Vec<Bytes>",
        capacity: "u64"
      },
      SignUpRequestCanceled: {
        who: "AccountId32"
      },
      MspSignOffSuccess: {
        who: "AccountId32",
        mspId: "H256"
      },
      BspSignOffSuccess: {
        who: "AccountId32",
        bspId: "H256"
      },
      CapacityChanged: {
        who: "AccountId32",
        providerId: "PalletStorageProvidersStorageProviderId",
        oldCapacity: "u64",
        newCapacity: "u64",
        nextBlockWhenChangeAllowed: "u32"
      },
      Slashed: {
        providerId: "H256",
        amount: "u128"
      },
      AwaitingTopUp: {
        providerId: "H256",
        topUpMetadata: "PalletStorageProvidersTopUpMetadata"
      },
      TopUpFulfilled: {
        providerId: "H256",
        amount: "u128"
      },
      ProviderInsolvent: {
        providerId: "H256"
      },
      BucketRootChanged: {
        bucketId: "H256",
        oldRoot: "H256",
        newRoot: "H256"
      },
      MultiAddressAdded: {
        providerId: "H256",
        newMultiaddress: "Bytes"
      },
      MultiAddressRemoved: {
        providerId: "H256",
        removedMultiaddress: "Bytes"
      },
      ValuePropAdded: {
        mspId: "H256",
        valuePropId: "H256",
        valueProp: "PalletStorageProvidersValueProposition"
      },
      ValuePropUnavailable: {
        mspId: "H256",
        valuePropId: "H256"
      },
      MspDeleted: {
        providerId: "H256"
      },
      BspDeleted: {
        providerId: "H256"
      }
    }
  },
  /**
   * Lookup128: pallet_storage_providers::types::ValuePropositionWithId<T>
   **/
  PalletStorageProvidersValuePropositionWithId: {
    id: "H256",
    valueProp: "PalletStorageProvidersValueProposition"
  },
  /**
   * Lookup129: pallet_storage_providers::types::ValueProposition<T>
   **/
  PalletStorageProvidersValueProposition: {
    pricePerGigaUnitOfDataPerBlock: "u128",
    commitment: "Bytes",
    bucketDataLimit: "u64",
    available: "bool"
  },
  /**
   * Lookup131: pallet_storage_providers::types::StorageProviderId<T>
   **/
  PalletStorageProvidersStorageProviderId: {
    _enum: {
      BackupStorageProvider: "H256",
      MainStorageProvider: "H256"
    }
  },
  /**
   * Lookup132: pallet_storage_providers::types::TopUpMetadata<T>
   **/
  PalletStorageProvidersTopUpMetadata: {
    startedAt: "u32",
    endBlockGracePeriod: "u32"
  },
  /**
   * Lookup133: pallet_file_system::pallet::Event<T>
   **/
  PalletFileSystemEvent: {
    _enum: {
      NewBucket: {
        who: "AccountId32",
        mspId: "Option<H256>",
        bucketId: "H256",
        name: "Bytes",
        root: "H256",
        collectionId: "Option<u32>",
        private: "bool",
        valuePropId: "Option<H256>"
      },
      BucketDeleted: {
        who: "AccountId32",
        bucketId: "H256",
        maybeCollectionId: "Option<u32>"
      },
      MoveBucketRequested: {
        who: "AccountId32",
        bucketId: "H256",
        newMspId: "H256"
      },
      BucketPrivacyUpdated: {
        who: "AccountId32",
        bucketId: "H256",
        collectionId: "Option<u32>",
        private: "bool"
      },
      NewCollectionAndAssociation: {
        who: "AccountId32",
        bucketId: "H256",
        collectionId: "u32"
      },
      NewStorageRequest: {
        _alias: {
          size_: "size"
        },
        who: "AccountId32",
        fileKey: "H256",
        bucketId: "H256",
        location: "Bytes",
        fingerprint: "H256",
        size_: "u64",
        peerIds: "Vec<Bytes>"
      },
      MspAcceptedStorageRequest: {
        fileKey: "H256"
      },
      AcceptedBspVolunteer: {
        _alias: {
          size_: "size"
        },
        bspId: "H256",
        bucketId: "H256",
        location: "Bytes",
        fingerprint: "H256",
        multiaddresses: "Vec<Bytes>",
        owner: "AccountId32",
        size_: "u64"
      },
      BspConfirmedStoring: {
        who: "AccountId32",
        bspId: "H256",
        confirmedFileKeys: "Vec<H256>",
        skippedFileKeys: "Vec<H256>",
        newRoot: "H256"
      },
      StorageRequestFulfilled: {
        fileKey: "H256"
      },
      StorageRequestExpired: {
        fileKey: "H256"
      },
      StorageRequestRevoked: {
        fileKey: "H256"
      },
      StorageRequestRejected: {
        fileKey: "H256",
        reason: "PalletFileSystemRejectedStorageRequestReason"
      },
      BspRequestedToStopStoring: {
        bspId: "H256",
        fileKey: "H256",
        owner: "AccountId32",
        location: "Bytes"
      },
      BspConfirmStoppedStoring: {
        bspId: "H256",
        fileKey: "H256",
        newRoot: "H256"
      },
      PriorityChallengeForFileDeletionQueued: {
        issuer: "PalletFileSystemEitherAccountIdOrMspId",
        fileKey: "H256"
      },
      SpStopStoringInsolventUser: {
        spId: "H256",
        fileKey: "H256",
        owner: "AccountId32",
        location: "Bytes",
        newRoot: "H256"
      },
      FailedToQueuePriorityChallenge: {
        user: "AccountId32",
        fileKey: "H256"
      },
      FileDeletionRequest: {
        user: "AccountId32",
        fileKey: "H256",
        bucketId: "H256",
        mspId: "Option<H256>",
        proofOfInclusion: "bool"
      },
      ProofSubmittedForPendingFileDeletionRequest: {
        mspId: "H256",
        user: "AccountId32",
        fileKey: "H256",
        bucketId: "H256",
        proofOfInclusion: "bool"
      },
      BspChallengeCycleInitialised: {
        who: "AccountId32",
        bspId: "H256"
      },
      MoveBucketRequestExpired: {
        mspId: "H256",
        bucketId: "H256"
      },
      MoveBucketAccepted: {
        bucketId: "H256",
        mspId: "H256"
      },
      MoveBucketRejected: {
        bucketId: "H256",
        mspId: "H256"
      },
      MspStoppedStoringBucket: {
        mspId: "H256",
        owner: "AccountId32",
        bucketId: "H256"
<<<<<<< HEAD
=======
      },
      FailedToDecreaseBucketSize: {
        user: "AccountId32",
        bucketId: "H256",
        fileKey: "H256",
        fileSize: "u64",
        error: "SpRuntimeDispatchError"
      },
      FailedToGetMspOfBucket: {
        bucketId: "H256",
        error: "SpRuntimeDispatchError"
      },
      FailedToDecreaseMspUsedCapacity: {
        user: "AccountId32",
        mspId: "H256",
        fileKey: "H256",
        fileSize: "u64",
        error: "SpRuntimeDispatchError"
      },
      UsedCapacityShouldBeZero: {
        actualUsedCapacity: "u64"
>>>>>>> 41bd4cac
      }
    }
  },
  /**
   * Lookup139: pallet_file_system::types::RejectedStorageRequestReason
   **/
  PalletFileSystemRejectedStorageRequestReason: {
    _enum: [
      "ReachedMaximumCapacity",
      "ReceivedInvalidProof",
      "FileKeyAlreadyStored",
      "RequestExpired",
      "InternalError"
    ]
  },
  /**
   * Lookup140: pallet_file_system::types::EitherAccountIdOrMspId<T>
   **/
  PalletFileSystemEitherAccountIdOrMspId: {
    _enum: {
      AccountId: "AccountId32",
      MspId: "H256"
    }
  },
  /**
   * Lookup141: pallet_proofs_dealer::pallet::Event<T>
   **/
  PalletProofsDealerEvent: {
    _enum: {
      NewChallenge: {
        who: "AccountId32",
        keyChallenged: "H256"
      },
      ProofAccepted: {
        providerId: "H256",
        proof: "PalletProofsDealerProof",
        lastTickProven: "u32"
      },
      NewChallengeSeed: {
        challengesTicker: "u32",
        seed: "H256"
      },
      NewCheckpointChallenge: {
        challengesTicker: "u32",
        challenges: "Vec<PalletProofsDealerCustomChallenge>"
      },
      SlashableProvider: {
        provider: "H256",
        nextChallengeDeadline: "u32"
      },
      NoRecordOfLastSubmittedProof: {
        provider: "H256"
      },
      NewChallengeCycleInitialised: {
        currentTick: "u32",
        nextChallengeDeadline: "u32",
        provider: "H256",
        maybeProviderAccount: "Option<AccountId32>"
      },
      MutationsApplied: {
        provider: "H256",
        mutations: "Vec<(H256,ShpTraitsTrieMutation)>",
        newRoot: "H256"
      },
      ChallengesTickerSet: {
        paused: "bool"
      }
    }
  },
  /**
   * Lookup142: pallet_proofs_dealer::types::Proof<T>
   **/
  PalletProofsDealerProof: {
    forestProof: "SpTrieStorageProofCompactProof",
    keyProofs: "BTreeMap<H256, PalletProofsDealerKeyProof>"
  },
  /**
   * Lookup143: sp_trie::storage_proof::CompactProof
   **/
  SpTrieStorageProofCompactProof: {
    encodedNodes: "Vec<Bytes>"
  },
  /**
   * Lookup146: pallet_proofs_dealer::types::KeyProof<T>
   **/
  PalletProofsDealerKeyProof: {
    proof: "ShpFileKeyVerifierFileKeyProof",
    challengeCount: "u32"
  },
  /**
   * Lookup147: shp_file_key_verifier::types::FileKeyProof
   **/
  ShpFileKeyVerifierFileKeyProof: {
    fileMetadata: "ShpFileMetadataFileMetadata",
    proof: "SpTrieStorageProofCompactProof"
  },
  /**
   * Lookup148: shp_file_metadata::FileMetadata
   **/
  ShpFileMetadataFileMetadata: {
    owner: "Bytes",
    bucketId: "Bytes",
    location: "Bytes",
    fileSize: "Compact<u64>",
    fingerprint: "ShpFileMetadataFingerprint"
  },
  /**
   * Lookup149: shp_file_metadata::Fingerprint
   **/
  ShpFileMetadataFingerprint: "[u8;32]",
  /**
   * Lookup153: pallet_proofs_dealer::types::CustomChallenge<T>
   **/
  PalletProofsDealerCustomChallenge: {
    key: "H256",
    shouldRemoveKey: "bool"
  },
  /**
   * Lookup157: shp_traits::TrieMutation
   **/
  ShpTraitsTrieMutation: {
    _enum: {
      Add: "ShpTraitsTrieAddMutation",
      Remove: "ShpTraitsTrieRemoveMutation"
    }
  },
  /**
   * Lookup158: shp_traits::TrieAddMutation
   **/
  ShpTraitsTrieAddMutation: {
    value: "Bytes"
  },
  /**
   * Lookup159: shp_traits::TrieRemoveMutation
   **/
  ShpTraitsTrieRemoveMutation: {
    maybeValue: "Option<Bytes>"
  },
  /**
   * Lookup161: pallet_randomness::pallet::Event<T>
   **/
  PalletRandomnessEvent: {
    _enum: {
      NewOneEpochAgoRandomnessAvailable: {
        randomnessSeed: "H256",
        fromEpoch: "u64",
        validUntilBlock: "u32"
      }
    }
  },
  /**
   * Lookup162: pallet_payment_streams::pallet::Event<T>
   **/
  PalletPaymentStreamsEvent: {
    _enum: {
      FixedRatePaymentStreamCreated: {
        userAccount: "AccountId32",
        providerId: "H256",
        rate: "u128"
      },
      FixedRatePaymentStreamUpdated: {
        userAccount: "AccountId32",
        providerId: "H256",
        newRate: "u128"
      },
      FixedRatePaymentStreamDeleted: {
        userAccount: "AccountId32",
        providerId: "H256"
      },
      DynamicRatePaymentStreamCreated: {
        userAccount: "AccountId32",
        providerId: "H256",
        amountProvided: "u64"
      },
      DynamicRatePaymentStreamUpdated: {
        userAccount: "AccountId32",
        providerId: "H256",
        newAmountProvided: "u64"
      },
      DynamicRatePaymentStreamDeleted: {
        userAccount: "AccountId32",
        providerId: "H256"
      },
      PaymentStreamCharged: {
        userAccount: "AccountId32",
        providerId: "H256",
        amount: "u128",
        lastTickCharged: "u32",
        chargedAtTick: "u32"
      },
      UsersCharged: {
        userAccounts: "Vec<AccountId32>",
        providerId: "H256",
        chargedAtTick: "u32"
      },
      LastChargeableInfoUpdated: {
        providerId: "H256",
        lastChargeableTick: "u32",
        lastChargeablePriceIndex: "u128"
      },
      UserWithoutFunds: {
        who: "AccountId32"
      },
      UserPaidAllDebts: {
        who: "AccountId32"
      },
      UserPaidSomeDebts: {
        who: "AccountId32"
      },
      UserSolvent: {
        who: "AccountId32"
      },
      InconsistentTickProcessing: {
        lastProcessedTick: "u32",
        tickToProcess: "u32"
      }
    }
  },
  /**
   * Lookup164: pallet_bucket_nfts::pallet::Event<T>
   **/
  PalletBucketNftsEvent: {
    _enum: {
      AccessShared: {
        issuer: "AccountId32",
        recipient: "AccountId32"
      },
      ItemReadAccessUpdated: {
        admin: "AccountId32",
        bucket: "H256",
        itemId: "u32"
      },
      ItemBurned: {
        account: "AccountId32",
        bucket: "H256",
        itemId: "u32"
      }
    }
  },
  /**
   * Lookup165: pallet_nfts::pallet::Event<T, I>
   **/
  PalletNftsEvent: {
    _enum: {
      Created: {
        collection: "u32",
        creator: "AccountId32",
        owner: "AccountId32"
      },
      ForceCreated: {
        collection: "u32",
        owner: "AccountId32"
      },
      Destroyed: {
        collection: "u32"
      },
      Issued: {
        collection: "u32",
        item: "u32",
        owner: "AccountId32"
      },
      Transferred: {
        collection: "u32",
        item: "u32",
        from: "AccountId32",
        to: "AccountId32"
      },
      Burned: {
        collection: "u32",
        item: "u32",
        owner: "AccountId32"
      },
      ItemTransferLocked: {
        collection: "u32",
        item: "u32"
      },
      ItemTransferUnlocked: {
        collection: "u32",
        item: "u32"
      },
      ItemPropertiesLocked: {
        collection: "u32",
        item: "u32",
        lockMetadata: "bool",
        lockAttributes: "bool"
      },
      CollectionLocked: {
        collection: "u32"
      },
      OwnerChanged: {
        collection: "u32",
        newOwner: "AccountId32"
      },
      TeamChanged: {
        collection: "u32",
        issuer: "Option<AccountId32>",
        admin: "Option<AccountId32>",
        freezer: "Option<AccountId32>"
      },
      TransferApproved: {
        collection: "u32",
        item: "u32",
        owner: "AccountId32",
        delegate: "AccountId32",
        deadline: "Option<u32>"
      },
      ApprovalCancelled: {
        collection: "u32",
        item: "u32",
        owner: "AccountId32",
        delegate: "AccountId32"
      },
      AllApprovalsCancelled: {
        collection: "u32",
        item: "u32",
        owner: "AccountId32"
      },
      CollectionConfigChanged: {
        collection: "u32"
      },
      CollectionMetadataSet: {
        collection: "u32",
        data: "Bytes"
      },
      CollectionMetadataCleared: {
        collection: "u32"
      },
      ItemMetadataSet: {
        collection: "u32",
        item: "u32",
        data: "Bytes"
      },
      ItemMetadataCleared: {
        collection: "u32",
        item: "u32"
      },
      Redeposited: {
        collection: "u32",
        successfulItems: "Vec<u32>"
      },
      AttributeSet: {
        collection: "u32",
        maybeItem: "Option<u32>",
        key: "Bytes",
        value: "Bytes",
        namespace: "PalletNftsAttributeNamespace"
      },
      AttributeCleared: {
        collection: "u32",
        maybeItem: "Option<u32>",
        key: "Bytes",
        namespace: "PalletNftsAttributeNamespace"
      },
      ItemAttributesApprovalAdded: {
        collection: "u32",
        item: "u32",
        delegate: "AccountId32"
      },
      ItemAttributesApprovalRemoved: {
        collection: "u32",
        item: "u32",
        delegate: "AccountId32"
      },
      OwnershipAcceptanceChanged: {
        who: "AccountId32",
        maybeCollection: "Option<u32>"
      },
      CollectionMaxSupplySet: {
        collection: "u32",
        maxSupply: "u32"
      },
      CollectionMintSettingsUpdated: {
        collection: "u32"
      },
      NextCollectionIdIncremented: {
        nextId: "Option<u32>"
      },
      ItemPriceSet: {
        collection: "u32",
        item: "u32",
        price: "u128",
        whitelistedBuyer: "Option<AccountId32>"
      },
      ItemPriceRemoved: {
        collection: "u32",
        item: "u32"
      },
      ItemBought: {
        collection: "u32",
        item: "u32",
        price: "u128",
        seller: "AccountId32",
        buyer: "AccountId32"
      },
      TipSent: {
        collection: "u32",
        item: "u32",
        sender: "AccountId32",
        receiver: "AccountId32",
        amount: "u128"
      },
      SwapCreated: {
        offeredCollection: "u32",
        offeredItem: "u32",
        desiredCollection: "u32",
        desiredItem: "Option<u32>",
        price: "Option<PalletNftsPriceWithDirection>",
        deadline: "u32"
      },
      SwapCancelled: {
        offeredCollection: "u32",
        offeredItem: "u32",
        desiredCollection: "u32",
        desiredItem: "Option<u32>",
        price: "Option<PalletNftsPriceWithDirection>",
        deadline: "u32"
      },
      SwapClaimed: {
        sentCollection: "u32",
        sentItem: "u32",
        sentItemOwner: "AccountId32",
        receivedCollection: "u32",
        receivedItem: "u32",
        receivedItemOwner: "AccountId32",
        price: "Option<PalletNftsPriceWithDirection>",
        deadline: "u32"
      },
      PreSignedAttributesSet: {
        collection: "u32",
        item: "u32",
        namespace: "PalletNftsAttributeNamespace"
      },
      PalletAttributeSet: {
        collection: "u32",
        item: "Option<u32>",
        attribute: "PalletNftsPalletAttributes",
        value: "Bytes"
      }
    }
  },
  /**
   * Lookup169: pallet_nfts::types::AttributeNamespace<sp_core::crypto::AccountId32>
   **/
  PalletNftsAttributeNamespace: {
    _enum: {
      Pallet: "Null",
      CollectionOwner: "Null",
      ItemOwner: "Null",
      Account: "AccountId32"
    }
  },
  /**
   * Lookup171: pallet_nfts::types::PriceWithDirection<Amount>
   **/
  PalletNftsPriceWithDirection: {
    amount: "u128",
    direction: "PalletNftsPriceDirection"
  },
  /**
   * Lookup172: pallet_nfts::types::PriceDirection
   **/
  PalletNftsPriceDirection: {
    _enum: ["Send", "Receive"]
  },
  /**
   * Lookup173: pallet_nfts::types::PalletAttributes<CollectionId>
   **/
  PalletNftsPalletAttributes: {
    _enum: {
      UsedToClaim: "u32",
      TransferDisabled: "Null"
    }
  },
  /**
   * Lookup174: pallet_parameters::pallet::Event<T>
   **/
  PalletParametersEvent: {
    _enum: {
      Updated: {
        key: "StorageHubRuntimeConfigsRuntimeParamsRuntimeParametersKey",
        oldValue: "Option<StorageHubRuntimeConfigsRuntimeParamsRuntimeParametersValue>",
        newValue: "Option<StorageHubRuntimeConfigsRuntimeParamsRuntimeParametersValue>"
      }
    }
  },
  /**
   * Lookup175: storage_hub_runtime::configs::runtime_params::RuntimeParametersKey
   **/
  StorageHubRuntimeConfigsRuntimeParamsRuntimeParametersKey: {
    _enum: {
      RuntimeConfig: "StorageHubRuntimeConfigsRuntimeParamsDynamicParamsRuntimeConfigParametersKey"
    }
  },
  /**
   * Lookup176: storage_hub_runtime::configs::runtime_params::dynamic_params::runtime_config::ParametersKey
   **/
  StorageHubRuntimeConfigsRuntimeParamsDynamicParamsRuntimeConfigParametersKey: {
    _enum: [
      "SlashAmountPerMaxFileSize",
      "StakeToChallengePeriod",
      "CheckpointChallengePeriod",
      "MinChallengePeriod",
      "SystemUtilisationLowerThresholdPercentage",
      "SystemUtilisationUpperThresholdPercentage",
      "MostlyStablePrice",
      "MaxPrice",
      "MinPrice",
      "UpperExponentFactor",
      "LowerExponentFactor",
      "ZeroSizeBucketFixedRate",
      "IdealUtilisationRate",
      "DecayRate",
      "MinimumTreasuryCut",
      "MaximumTreasuryCut",
      "BspStopStoringFilePenalty",
      "ProviderTopUpTtl",
      "DefaultReplicationTarget",
      "MinSeedPeriod",
      "StakeToSeedPeriod"
    ]
  },
  /**
   * Lookup177: storage_hub_runtime::configs::runtime_params::dynamic_params::runtime_config::SlashAmountPerMaxFileSize
   **/
  StorageHubRuntimeConfigsRuntimeParamsDynamicParamsRuntimeConfigSlashAmountPerMaxFileSize: "Null",
  /**
   * Lookup178: storage_hub_runtime::configs::runtime_params::dynamic_params::runtime_config::StakeToChallengePeriod
   **/
  StorageHubRuntimeConfigsRuntimeParamsDynamicParamsRuntimeConfigStakeToChallengePeriod: "Null",
  /**
   * Lookup179: storage_hub_runtime::configs::runtime_params::dynamic_params::runtime_config::CheckpointChallengePeriod
   **/
  StorageHubRuntimeConfigsRuntimeParamsDynamicParamsRuntimeConfigCheckpointChallengePeriod: "Null",
  /**
   * Lookup180: storage_hub_runtime::configs::runtime_params::dynamic_params::runtime_config::MinChallengePeriod
   **/
  StorageHubRuntimeConfigsRuntimeParamsDynamicParamsRuntimeConfigMinChallengePeriod: "Null",
  /**
   * Lookup181: storage_hub_runtime::configs::runtime_params::dynamic_params::runtime_config::SystemUtilisationLowerThresholdPercentage
   **/
  StorageHubRuntimeConfigsRuntimeParamsDynamicParamsRuntimeConfigSystemUtilisationLowerThresholdPercentage:
    "Null",
  /**
   * Lookup182: storage_hub_runtime::configs::runtime_params::dynamic_params::runtime_config::SystemUtilisationUpperThresholdPercentage
   **/
  StorageHubRuntimeConfigsRuntimeParamsDynamicParamsRuntimeConfigSystemUtilisationUpperThresholdPercentage:
    "Null",
  /**
   * Lookup183: storage_hub_runtime::configs::runtime_params::dynamic_params::runtime_config::MostlyStablePrice
   **/
  StorageHubRuntimeConfigsRuntimeParamsDynamicParamsRuntimeConfigMostlyStablePrice: "Null",
  /**
   * Lookup184: storage_hub_runtime::configs::runtime_params::dynamic_params::runtime_config::MaxPrice
   **/
  StorageHubRuntimeConfigsRuntimeParamsDynamicParamsRuntimeConfigMaxPrice: "Null",
  /**
   * Lookup185: storage_hub_runtime::configs::runtime_params::dynamic_params::runtime_config::MinPrice
   **/
  StorageHubRuntimeConfigsRuntimeParamsDynamicParamsRuntimeConfigMinPrice: "Null",
  /**
   * Lookup186: storage_hub_runtime::configs::runtime_params::dynamic_params::runtime_config::UpperExponentFactor
   **/
  StorageHubRuntimeConfigsRuntimeParamsDynamicParamsRuntimeConfigUpperExponentFactor: "Null",
  /**
   * Lookup187: storage_hub_runtime::configs::runtime_params::dynamic_params::runtime_config::LowerExponentFactor
   **/
  StorageHubRuntimeConfigsRuntimeParamsDynamicParamsRuntimeConfigLowerExponentFactor: "Null",
  /**
   * Lookup188: storage_hub_runtime::configs::runtime_params::dynamic_params::runtime_config::ZeroSizeBucketFixedRate
   **/
  StorageHubRuntimeConfigsRuntimeParamsDynamicParamsRuntimeConfigZeroSizeBucketFixedRate: "Null",
  /**
   * Lookup189: storage_hub_runtime::configs::runtime_params::dynamic_params::runtime_config::IdealUtilisationRate
   **/
  StorageHubRuntimeConfigsRuntimeParamsDynamicParamsRuntimeConfigIdealUtilisationRate: "Null",
  /**
   * Lookup190: storage_hub_runtime::configs::runtime_params::dynamic_params::runtime_config::DecayRate
   **/
  StorageHubRuntimeConfigsRuntimeParamsDynamicParamsRuntimeConfigDecayRate: "Null",
  /**
   * Lookup191: storage_hub_runtime::configs::runtime_params::dynamic_params::runtime_config::MinimumTreasuryCut
   **/
  StorageHubRuntimeConfigsRuntimeParamsDynamicParamsRuntimeConfigMinimumTreasuryCut: "Null",
  /**
   * Lookup192: storage_hub_runtime::configs::runtime_params::dynamic_params::runtime_config::MaximumTreasuryCut
   **/
  StorageHubRuntimeConfigsRuntimeParamsDynamicParamsRuntimeConfigMaximumTreasuryCut: "Null",
  /**
   * Lookup193: storage_hub_runtime::configs::runtime_params::dynamic_params::runtime_config::BspStopStoringFilePenalty
   **/
  StorageHubRuntimeConfigsRuntimeParamsDynamicParamsRuntimeConfigBspStopStoringFilePenalty: "Null",
  /**
   * Lookup194: storage_hub_runtime::configs::runtime_params::dynamic_params::runtime_config::ProviderTopUpTtl
   **/
  StorageHubRuntimeConfigsRuntimeParamsDynamicParamsRuntimeConfigProviderTopUpTtl: "Null",
  /**
   * Lookup195: storage_hub_runtime::configs::runtime_params::dynamic_params::runtime_config::DefaultReplicationTarget
   **/
  StorageHubRuntimeConfigsRuntimeParamsDynamicParamsRuntimeConfigDefaultReplicationTarget: "Null",
  /**
   * Lookup196: storage_hub_runtime::configs::runtime_params::dynamic_params::runtime_config::MinSeedPeriod
   **/
  StorageHubRuntimeConfigsRuntimeParamsDynamicParamsRuntimeConfigMinSeedPeriod: "Null",
  /**
   * Lookup197: storage_hub_runtime::configs::runtime_params::dynamic_params::runtime_config::StakeToSeedPeriod
   **/
  StorageHubRuntimeConfigsRuntimeParamsDynamicParamsRuntimeConfigStakeToSeedPeriod: "Null",
  /**
   * Lookup199: storage_hub_runtime::configs::runtime_params::RuntimeParametersValue
   **/
  StorageHubRuntimeConfigsRuntimeParamsRuntimeParametersValue: {
    _enum: {
      RuntimeConfig:
        "StorageHubRuntimeConfigsRuntimeParamsDynamicParamsRuntimeConfigParametersValue"
    }
  },
  /**
   * Lookup200: storage_hub_runtime::configs::runtime_params::dynamic_params::runtime_config::ParametersValue
   **/
  StorageHubRuntimeConfigsRuntimeParamsDynamicParamsRuntimeConfigParametersValue: {
    _enum: {
      SlashAmountPerMaxFileSize: "u128",
      StakeToChallengePeriod: "u128",
      CheckpointChallengePeriod: "u32",
      MinChallengePeriod: "u32",
      SystemUtilisationLowerThresholdPercentage: "Perbill",
      SystemUtilisationUpperThresholdPercentage: "Perbill",
      MostlyStablePrice: "u128",
      MaxPrice: "u128",
      MinPrice: "u128",
      UpperExponentFactor: "u32",
      LowerExponentFactor: "u32",
      ZeroSizeBucketFixedRate: "u128",
      IdealUtilisationRate: "Perbill",
      DecayRate: "Perbill",
      MinimumTreasuryCut: "Perbill",
      MaximumTreasuryCut: "Perbill",
      BspStopStoringFilePenalty: "u128",
      ProviderTopUpTtl: "u32",
      DefaultReplicationTarget: "u32",
      MinSeedPeriod: "u32",
      StakeToSeedPeriod: "u128"
    }
  },
  /**
   * Lookup202: frame_system::Phase
   **/
  FrameSystemPhase: {
    _enum: {
      ApplyExtrinsic: "u32",
      Finalization: "Null",
      Initialization: "Null"
    }
  },
  /**
   * Lookup205: frame_system::LastRuntimeUpgradeInfo
   **/
  FrameSystemLastRuntimeUpgradeInfo: {
    specVersion: "Compact<u32>",
    specName: "Text"
  },
  /**
   * Lookup207: frame_system::CodeUpgradeAuthorization<T>
   **/
  FrameSystemCodeUpgradeAuthorization: {
    codeHash: "H256",
    checkVersion: "bool"
  },
  /**
   * Lookup208: frame_system::pallet::Call<T>
   **/
  FrameSystemCall: {
    _enum: {
      remark: {
        remark: "Bytes"
      },
      set_heap_pages: {
        pages: "u64"
      },
      set_code: {
        code: "Bytes"
      },
      set_code_without_checks: {
        code: "Bytes"
      },
      set_storage: {
        items: "Vec<(Bytes,Bytes)>"
      },
      kill_storage: {
        _alias: {
          keys_: "keys"
        },
        keys_: "Vec<Bytes>"
      },
      kill_prefix: {
        prefix: "Bytes",
        subkeys: "u32"
      },
      remark_with_event: {
        remark: "Bytes"
      },
      __Unused8: "Null",
      authorize_upgrade: {
        codeHash: "H256"
      },
      authorize_upgrade_without_checks: {
        codeHash: "H256"
      },
      apply_authorized_upgrade: {
        code: "Bytes"
      }
    }
  },
  /**
   * Lookup211: frame_system::limits::BlockWeights
   **/
  FrameSystemLimitsBlockWeights: {
    baseBlock: "SpWeightsWeightV2Weight",
    maxBlock: "SpWeightsWeightV2Weight",
    perClass: "FrameSupportDispatchPerDispatchClassWeightsPerClass"
  },
  /**
   * Lookup212: frame_support::dispatch::PerDispatchClass<frame_system::limits::WeightsPerClass>
   **/
  FrameSupportDispatchPerDispatchClassWeightsPerClass: {
    normal: "FrameSystemLimitsWeightsPerClass",
    operational: "FrameSystemLimitsWeightsPerClass",
    mandatory: "FrameSystemLimitsWeightsPerClass"
  },
  /**
   * Lookup213: frame_system::limits::WeightsPerClass
   **/
  FrameSystemLimitsWeightsPerClass: {
    baseExtrinsic: "SpWeightsWeightV2Weight",
    maxExtrinsic: "Option<SpWeightsWeightV2Weight>",
    maxTotal: "Option<SpWeightsWeightV2Weight>",
    reserved: "Option<SpWeightsWeightV2Weight>"
  },
  /**
   * Lookup215: frame_system::limits::BlockLength
   **/
  FrameSystemLimitsBlockLength: {
    max: "FrameSupportDispatchPerDispatchClassU32"
  },
  /**
   * Lookup216: frame_support::dispatch::PerDispatchClass<T>
   **/
  FrameSupportDispatchPerDispatchClassU32: {
    normal: "u32",
    operational: "u32",
    mandatory: "u32"
  },
  /**
   * Lookup217: sp_weights::RuntimeDbWeight
   **/
  SpWeightsRuntimeDbWeight: {
    read: "u64",
    write: "u64"
  },
  /**
   * Lookup218: sp_version::RuntimeVersion
   **/
  SpVersionRuntimeVersion: {
    specName: "Text",
    implName: "Text",
    authoringVersion: "u32",
    specVersion: "u32",
    implVersion: "u32",
    apis: "Vec<([u8;8],u32)>",
    transactionVersion: "u32",
    stateVersion: "u8"
  },
  /**
   * Lookup223: frame_system::pallet::Error<T>
   **/
  FrameSystemError: {
    _enum: [
      "InvalidSpecName",
      "SpecVersionNeedsToIncrease",
      "FailedToExtractRuntimeVersion",
      "NonDefaultComposite",
      "NonZeroRefCount",
      "CallFiltered",
      "MultiBlockMigrationsOngoing",
      "NothingAuthorized",
      "Unauthorized"
    ]
  },
  /**
   * Lookup225: cumulus_pallet_parachain_system::unincluded_segment::Ancestor<primitive_types::H256>
   **/
  CumulusPalletParachainSystemUnincludedSegmentAncestor: {
    usedBandwidth: "CumulusPalletParachainSystemUnincludedSegmentUsedBandwidth",
    paraHeadHash: "Option<H256>",
    consumedGoAheadSignal: "Option<PolkadotPrimitivesV8UpgradeGoAhead>"
  },
  /**
   * Lookup226: cumulus_pallet_parachain_system::unincluded_segment::UsedBandwidth
   **/
  CumulusPalletParachainSystemUnincludedSegmentUsedBandwidth: {
    umpMsgCount: "u32",
    umpTotalBytes: "u32",
    hrmpOutgoing: "BTreeMap<u32, CumulusPalletParachainSystemUnincludedSegmentHrmpChannelUpdate>"
  },
  /**
   * Lookup228: cumulus_pallet_parachain_system::unincluded_segment::HrmpChannelUpdate
   **/
  CumulusPalletParachainSystemUnincludedSegmentHrmpChannelUpdate: {
    msgCount: "u32",
    totalBytes: "u32"
  },
  /**
   * Lookup232: polkadot_primitives::v8::UpgradeGoAhead
   **/
  PolkadotPrimitivesV8UpgradeGoAhead: {
    _enum: ["Abort", "GoAhead"]
  },
  /**
   * Lookup233: cumulus_pallet_parachain_system::unincluded_segment::SegmentTracker<primitive_types::H256>
   **/
  CumulusPalletParachainSystemUnincludedSegmentSegmentTracker: {
    usedBandwidth: "CumulusPalletParachainSystemUnincludedSegmentUsedBandwidth",
    hrmpWatermark: "Option<u32>",
    consumedGoAheadSignal: "Option<PolkadotPrimitivesV8UpgradeGoAhead>"
  },
  /**
   * Lookup234: polkadot_primitives::v8::PersistedValidationData<primitive_types::H256, N>
   **/
  PolkadotPrimitivesV8PersistedValidationData: {
    parentHead: "Bytes",
    relayParentNumber: "u32",
    relayParentStorageRoot: "H256",
    maxPovSize: "u32"
  },
  /**
   * Lookup237: polkadot_primitives::v8::UpgradeRestriction
   **/
  PolkadotPrimitivesV8UpgradeRestriction: {
    _enum: ["Present"]
  },
  /**
   * Lookup238: sp_trie::storage_proof::StorageProof
   **/
  SpTrieStorageProof: {
    trieNodes: "BTreeSet<Bytes>"
  },
  /**
   * Lookup240: cumulus_pallet_parachain_system::relay_state_snapshot::MessagingStateSnapshot
   **/
  CumulusPalletParachainSystemRelayStateSnapshotMessagingStateSnapshot: {
    dmqMqcHead: "H256",
    relayDispatchQueueRemainingCapacity:
      "CumulusPalletParachainSystemRelayStateSnapshotRelayDispatchQueueRemainingCapacity",
    ingressChannels: "Vec<(u32,PolkadotPrimitivesV8AbridgedHrmpChannel)>",
    egressChannels: "Vec<(u32,PolkadotPrimitivesV8AbridgedHrmpChannel)>"
  },
  /**
   * Lookup241: cumulus_pallet_parachain_system::relay_state_snapshot::RelayDispatchQueueRemainingCapacity
   **/
  CumulusPalletParachainSystemRelayStateSnapshotRelayDispatchQueueRemainingCapacity: {
    remainingCount: "u32",
    remainingSize: "u32"
  },
  /**
   * Lookup244: polkadot_primitives::v8::AbridgedHrmpChannel
   **/
  PolkadotPrimitivesV8AbridgedHrmpChannel: {
    maxCapacity: "u32",
    maxTotalSize: "u32",
    maxMessageSize: "u32",
    msgCount: "u32",
    totalSize: "u32",
    mqcHead: "Option<H256>"
  },
  /**
   * Lookup245: polkadot_primitives::v8::AbridgedHostConfiguration
   **/
  PolkadotPrimitivesV8AbridgedHostConfiguration: {
    maxCodeSize: "u32",
    maxHeadDataSize: "u32",
    maxUpwardQueueCount: "u32",
    maxUpwardQueueSize: "u32",
    maxUpwardMessageSize: "u32",
    maxUpwardMessageNumPerCandidate: "u32",
    hrmpMaxMessageNumPerCandidate: "u32",
    validationUpgradeCooldown: "u32",
    validationUpgradeDelay: "u32",
    asyncBackingParams: "PolkadotPrimitivesV8AsyncBackingAsyncBackingParams"
  },
  /**
   * Lookup246: polkadot_primitives::v8::async_backing::AsyncBackingParams
   **/
  PolkadotPrimitivesV8AsyncBackingAsyncBackingParams: {
    maxCandidateDepth: "u32",
    allowedAncestryLen: "u32"
  },
  /**
   * Lookup252: polkadot_core_primitives::OutboundHrmpMessage<polkadot_parachain_primitives::primitives::Id>
   **/
  PolkadotCorePrimitivesOutboundHrmpMessage: {
    recipient: "u32",
    data: "Bytes"
  },
  /**
   * Lookup254: cumulus_pallet_parachain_system::pallet::Call<T>
   **/
  CumulusPalletParachainSystemCall: {
    _enum: {
      set_validation_data: {
        data: "CumulusPrimitivesParachainInherentParachainInherentData"
      },
      sudo_send_upward_message: {
        message: "Bytes"
      }
    }
  },
  /**
   * Lookup255: cumulus_primitives_parachain_inherent::ParachainInherentData
   **/
  CumulusPrimitivesParachainInherentParachainInherentData: {
    validationData: "PolkadotPrimitivesV8PersistedValidationData",
    relayChainState: "SpTrieStorageProof",
    downwardMessages: "Vec<PolkadotCorePrimitivesInboundDownwardMessage>",
    horizontalMessages: "BTreeMap<u32, Vec<PolkadotCorePrimitivesInboundHrmpMessage>>"
  },
  /**
   * Lookup257: polkadot_core_primitives::InboundDownwardMessage<BlockNumber>
   **/
  PolkadotCorePrimitivesInboundDownwardMessage: {
    sentAt: "u32",
    msg: "Bytes"
  },
  /**
   * Lookup260: polkadot_core_primitives::InboundHrmpMessage<BlockNumber>
   **/
  PolkadotCorePrimitivesInboundHrmpMessage: {
    sentAt: "u32",
    data: "Bytes"
  },
  /**
   * Lookup263: cumulus_pallet_parachain_system::pallet::Error<T>
   **/
  CumulusPalletParachainSystemError: {
    _enum: [
      "OverlappingUpgrades",
      "ProhibitedByPolkadot",
      "TooBig",
      "ValidationDataNotAvailable",
      "HostConfigurationNotAvailable",
      "NotScheduled",
      "NothingAuthorized",
      "Unauthorized"
    ]
  },
  /**
   * Lookup264: pallet_timestamp::pallet::Call<T>
   **/
  PalletTimestampCall: {
    _enum: {
      set: {
        now: "Compact<u64>"
      }
    }
  },
  /**
   * Lookup265: staging_parachain_info::pallet::Call<T>
   **/
  StagingParachainInfoCall: "Null",
  /**
   * Lookup267: pallet_balances::types::BalanceLock<Balance>
   **/
  PalletBalancesBalanceLock: {
    id: "[u8;8]",
    amount: "u128",
    reasons: "PalletBalancesReasons"
  },
  /**
   * Lookup268: pallet_balances::types::Reasons
   **/
  PalletBalancesReasons: {
    _enum: ["Fee", "Misc", "All"]
  },
  /**
   * Lookup271: pallet_balances::types::ReserveData<ReserveIdentifier, Balance>
   **/
  PalletBalancesReserveData: {
    id: "[u8;8]",
    amount: "u128"
  },
  /**
   * Lookup275: storage_hub_runtime::RuntimeHoldReason
   **/
  StorageHubRuntimeRuntimeHoldReason: {
    _enum: {
      __Unused0: "Null",
      __Unused1: "Null",
      __Unused2: "Null",
      __Unused3: "Null",
      __Unused4: "Null",
      __Unused5: "Null",
      __Unused6: "Null",
      __Unused7: "Null",
      __Unused8: "Null",
      __Unused9: "Null",
      __Unused10: "Null",
      __Unused11: "Null",
      __Unused12: "Null",
      __Unused13: "Null",
      __Unused14: "Null",
      __Unused15: "Null",
      __Unused16: "Null",
      __Unused17: "Null",
      __Unused18: "Null",
      __Unused19: "Null",
      __Unused20: "Null",
      __Unused21: "Null",
      __Unused22: "Null",
      __Unused23: "Null",
      __Unused24: "Null",
      __Unused25: "Null",
      __Unused26: "Null",
      __Unused27: "Null",
      __Unused28: "Null",
      __Unused29: "Null",
      __Unused30: "Null",
      __Unused31: "Null",
      __Unused32: "Null",
      __Unused33: "Null",
      __Unused34: "Null",
      __Unused35: "Null",
      __Unused36: "Null",
      __Unused37: "Null",
      __Unused38: "Null",
      __Unused39: "Null",
      Providers: "PalletStorageProvidersHoldReason",
      FileSystem: "PalletFileSystemHoldReason",
      __Unused42: "Null",
      __Unused43: "Null",
      PaymentStreams: "PalletPaymentStreamsHoldReason"
    }
  },
  /**
   * Lookup276: pallet_storage_providers::pallet::HoldReason
   **/
  PalletStorageProvidersHoldReason: {
    _enum: ["StorageProviderDeposit", "BucketDeposit"]
  },
  /**
   * Lookup277: pallet_file_system::pallet::HoldReason
   **/
  PalletFileSystemHoldReason: {
    _enum: ["StorageRequestCreationHold"]
  },
  /**
   * Lookup278: pallet_payment_streams::pallet::HoldReason
   **/
  PalletPaymentStreamsHoldReason: {
    _enum: ["PaymentStreamDeposit"]
  },
  /**
   * Lookup281: frame_support::traits::tokens::misc::IdAmount<Id, Balance>
   **/
  FrameSupportTokensMiscIdAmount: {
    id: "Null",
    amount: "u128"
  },
  /**
   * Lookup283: pallet_balances::pallet::Call<T, I>
   **/
  PalletBalancesCall: {
    _enum: {
      transfer_allow_death: {
        dest: "MultiAddress",
        value: "Compact<u128>"
      },
      __Unused1: "Null",
      force_transfer: {
        source: "MultiAddress",
        dest: "MultiAddress",
        value: "Compact<u128>"
      },
      transfer_keep_alive: {
        dest: "MultiAddress",
        value: "Compact<u128>"
      },
      transfer_all: {
        dest: "MultiAddress",
        keepAlive: "bool"
      },
      force_unreserve: {
        who: "MultiAddress",
        amount: "u128"
      },
      upgrade_accounts: {
        who: "Vec<AccountId32>"
      },
      __Unused7: "Null",
      force_set_balance: {
        who: "MultiAddress",
        newFree: "Compact<u128>"
      },
      force_adjust_total_issuance: {
        direction: "PalletBalancesAdjustmentDirection",
        delta: "Compact<u128>"
      },
      burn: {
        value: "Compact<u128>",
        keepAlive: "bool"
      }
    }
  },
  /**
   * Lookup286: pallet_balances::types::AdjustmentDirection
   **/
  PalletBalancesAdjustmentDirection: {
    _enum: ["Increase", "Decrease"]
  },
  /**
   * Lookup287: pallet_balances::pallet::Error<T, I>
   **/
  PalletBalancesError: {
    _enum: [
      "VestingBalance",
      "LiquidityRestrictions",
      "InsufficientBalance",
      "ExistentialDeposit",
      "Expendability",
      "ExistingVestingSchedule",
      "DeadAccount",
      "TooManyReserves",
      "TooManyHolds",
      "TooManyFreezes",
      "IssuanceDeactivated",
      "DeltaZero"
    ]
  },
  /**
   * Lookup288: pallet_transaction_payment::Releases
   **/
  PalletTransactionPaymentReleases: {
    _enum: ["V1Ancient", "V2"]
  },
  /**
   * Lookup289: pallet_sudo::pallet::Call<T>
   **/
  PalletSudoCall: {
    _enum: {
      sudo: {
        call: "Call"
      },
      sudo_unchecked_weight: {
        call: "Call",
        weight: "SpWeightsWeightV2Weight"
      },
      set_key: {
        _alias: {
          new_: "new"
        },
        new_: "MultiAddress"
      },
      sudo_as: {
        who: "MultiAddress",
        call: "Call"
      },
      remove_key: "Null"
    }
  },
  /**
   * Lookup291: pallet_collator_selection::pallet::Call<T>
   **/
  PalletCollatorSelectionCall: {
    _enum: {
      set_invulnerables: {
        _alias: {
          new_: "new"
        },
        new_: "Vec<AccountId32>"
      },
      set_desired_candidates: {
        max: "u32"
      },
      set_candidacy_bond: {
        bond: "u128"
      },
      register_as_candidate: "Null",
      leave_intent: "Null",
      add_invulnerable: {
        who: "AccountId32"
      },
      remove_invulnerable: {
        who: "AccountId32"
      },
      update_bond: {
        newDeposit: "u128"
      },
      take_candidate_slot: {
        deposit: "u128",
        target: "AccountId32"
      }
    }
  },
  /**
   * Lookup292: pallet_session::pallet::Call<T>
   **/
  PalletSessionCall: {
    _enum: {
      set_keys: {
        _alias: {
          keys_: "keys"
        },
        keys_: "StorageHubRuntimeSessionKeys",
        proof: "Bytes"
      },
      purge_keys: "Null"
    }
  },
  /**
   * Lookup293: storage_hub_runtime::SessionKeys
   **/
  StorageHubRuntimeSessionKeys: {
    aura: "SpConsensusAuraSr25519AppSr25519Public"
  },
  /**
   * Lookup294: sp_consensus_aura::sr25519::app_sr25519::Public
   **/
  SpConsensusAuraSr25519AppSr25519Public: "[u8;32]",
  /**
   * Lookup295: cumulus_pallet_xcmp_queue::pallet::Call<T>
   **/
  CumulusPalletXcmpQueueCall: {
    _enum: {
      __Unused0: "Null",
      suspend_xcm_execution: "Null",
      resume_xcm_execution: "Null",
      update_suspend_threshold: {
        _alias: {
          new_: "new"
        },
        new_: "u32"
      },
      update_drop_threshold: {
        _alias: {
          new_: "new"
        },
        new_: "u32"
      },
      update_resume_threshold: {
        _alias: {
          new_: "new"
        },
        new_: "u32"
      }
    }
  },
  /**
   * Lookup296: pallet_xcm::pallet::Call<T>
   **/
  PalletXcmCall: {
    _enum: {
      send: {
        dest: "XcmVersionedLocation",
        message: "XcmVersionedXcm"
      },
      teleport_assets: {
        dest: "XcmVersionedLocation",
        beneficiary: "XcmVersionedLocation",
        assets: "XcmVersionedAssets",
        feeAssetItem: "u32"
      },
      reserve_transfer_assets: {
        dest: "XcmVersionedLocation",
        beneficiary: "XcmVersionedLocation",
        assets: "XcmVersionedAssets",
        feeAssetItem: "u32"
      },
      execute: {
        message: "XcmVersionedXcm",
        maxWeight: "SpWeightsWeightV2Weight"
      },
      force_xcm_version: {
        location: "StagingXcmV4Location",
        version: "u32"
      },
      force_default_xcm_version: {
        maybeXcmVersion: "Option<u32>"
      },
      force_subscribe_version_notify: {
        location: "XcmVersionedLocation"
      },
      force_unsubscribe_version_notify: {
        location: "XcmVersionedLocation"
      },
      limited_reserve_transfer_assets: {
        dest: "XcmVersionedLocation",
        beneficiary: "XcmVersionedLocation",
        assets: "XcmVersionedAssets",
        feeAssetItem: "u32",
        weightLimit: "XcmV3WeightLimit"
      },
      limited_teleport_assets: {
        dest: "XcmVersionedLocation",
        beneficiary: "XcmVersionedLocation",
        assets: "XcmVersionedAssets",
        feeAssetItem: "u32",
        weightLimit: "XcmV3WeightLimit"
      },
      force_suspension: {
        suspended: "bool"
      },
      transfer_assets: {
        dest: "XcmVersionedLocation",
        beneficiary: "XcmVersionedLocation",
        assets: "XcmVersionedAssets",
        feeAssetItem: "u32",
        weightLimit: "XcmV3WeightLimit"
      },
      claim_assets: {
        assets: "XcmVersionedAssets",
        beneficiary: "XcmVersionedLocation"
      },
      transfer_assets_using_type_and_then: {
        dest: "XcmVersionedLocation",
        assets: "XcmVersionedAssets",
        assetsTransferType: "StagingXcmExecutorAssetTransferTransferType",
        remoteFeesId: "XcmVersionedAssetId",
        feesTransferType: "StagingXcmExecutorAssetTransferTransferType",
        customXcmOnDest: "XcmVersionedXcm",
        weightLimit: "XcmV3WeightLimit"
      }
    }
  },
  /**
   * Lookup297: xcm::VersionedXcm<RuntimeCall>
   **/
  XcmVersionedXcm: {
    _enum: {
      __Unused0: "Null",
      __Unused1: "Null",
      V2: "XcmV2Xcm",
      V3: "XcmV3Xcm",
      V4: "StagingXcmV4Xcm"
    }
  },
  /**
   * Lookup298: xcm::v2::Xcm<RuntimeCall>
   **/
  XcmV2Xcm: "Vec<XcmV2Instruction>",
  /**
   * Lookup300: xcm::v2::Instruction<RuntimeCall>
   **/
  XcmV2Instruction: {
    _enum: {
      WithdrawAsset: "XcmV2MultiassetMultiAssets",
      ReserveAssetDeposited: "XcmV2MultiassetMultiAssets",
      ReceiveTeleportedAsset: "XcmV2MultiassetMultiAssets",
      QueryResponse: {
        queryId: "Compact<u64>",
        response: "XcmV2Response",
        maxWeight: "Compact<u64>"
      },
      TransferAsset: {
        assets: "XcmV2MultiassetMultiAssets",
        beneficiary: "XcmV2MultiLocation"
      },
      TransferReserveAsset: {
        assets: "XcmV2MultiassetMultiAssets",
        dest: "XcmV2MultiLocation",
        xcm: "XcmV2Xcm"
      },
      Transact: {
        originType: "XcmV2OriginKind",
        requireWeightAtMost: "Compact<u64>",
        call: "XcmDoubleEncoded"
      },
      HrmpNewChannelOpenRequest: {
        sender: "Compact<u32>",
        maxMessageSize: "Compact<u32>",
        maxCapacity: "Compact<u32>"
      },
      HrmpChannelAccepted: {
        recipient: "Compact<u32>"
      },
      HrmpChannelClosing: {
        initiator: "Compact<u32>",
        sender: "Compact<u32>",
        recipient: "Compact<u32>"
      },
      ClearOrigin: "Null",
      DescendOrigin: "XcmV2MultilocationJunctions",
      ReportError: {
        queryId: "Compact<u64>",
        dest: "XcmV2MultiLocation",
        maxResponseWeight: "Compact<u64>"
      },
      DepositAsset: {
        assets: "XcmV2MultiassetMultiAssetFilter",
        maxAssets: "Compact<u32>",
        beneficiary: "XcmV2MultiLocation"
      },
      DepositReserveAsset: {
        assets: "XcmV2MultiassetMultiAssetFilter",
        maxAssets: "Compact<u32>",
        dest: "XcmV2MultiLocation",
        xcm: "XcmV2Xcm"
      },
      ExchangeAsset: {
        give: "XcmV2MultiassetMultiAssetFilter",
        receive: "XcmV2MultiassetMultiAssets"
      },
      InitiateReserveWithdraw: {
        assets: "XcmV2MultiassetMultiAssetFilter",
        reserve: "XcmV2MultiLocation",
        xcm: "XcmV2Xcm"
      },
      InitiateTeleport: {
        assets: "XcmV2MultiassetMultiAssetFilter",
        dest: "XcmV2MultiLocation",
        xcm: "XcmV2Xcm"
      },
      QueryHolding: {
        queryId: "Compact<u64>",
        dest: "XcmV2MultiLocation",
        assets: "XcmV2MultiassetMultiAssetFilter",
        maxResponseWeight: "Compact<u64>"
      },
      BuyExecution: {
        fees: "XcmV2MultiAsset",
        weightLimit: "XcmV2WeightLimit"
      },
      RefundSurplus: "Null",
      SetErrorHandler: "XcmV2Xcm",
      SetAppendix: "XcmV2Xcm",
      ClearError: "Null",
      ClaimAsset: {
        assets: "XcmV2MultiassetMultiAssets",
        ticket: "XcmV2MultiLocation"
      },
      Trap: "Compact<u64>",
      SubscribeVersion: {
        queryId: "Compact<u64>",
        maxResponseWeight: "Compact<u64>"
      },
      UnsubscribeVersion: "Null"
    }
  },
  /**
   * Lookup301: xcm::v2::Response
   **/
  XcmV2Response: {
    _enum: {
      Null: "Null",
      Assets: "XcmV2MultiassetMultiAssets",
      ExecutionResult: "Option<(u32,XcmV2TraitsError)>",
      Version: "u32"
    }
  },
  /**
   * Lookup304: xcm::v2::traits::Error
   **/
  XcmV2TraitsError: {
    _enum: {
      Overflow: "Null",
      Unimplemented: "Null",
      UntrustedReserveLocation: "Null",
      UntrustedTeleportLocation: "Null",
      MultiLocationFull: "Null",
      MultiLocationNotInvertible: "Null",
      BadOrigin: "Null",
      InvalidLocation: "Null",
      AssetNotFound: "Null",
      FailedToTransactAsset: "Null",
      NotWithdrawable: "Null",
      LocationCannotHold: "Null",
      ExceedsMaxMessageSize: "Null",
      DestinationUnsupported: "Null",
      Transport: "Null",
      Unroutable: "Null",
      UnknownClaim: "Null",
      FailedToDecode: "Null",
      MaxWeightInvalid: "Null",
      NotHoldingFees: "Null",
      TooExpensive: "Null",
      Trap: "u64",
      UnhandledXcmVersion: "Null",
      WeightLimitReached: "u64",
      Barrier: "Null",
      WeightNotComputable: "Null"
    }
  },
  /**
   * Lookup305: xcm::v2::OriginKind
   **/
  XcmV2OriginKind: {
    _enum: ["Native", "SovereignAccount", "Superuser", "Xcm"]
  },
  /**
   * Lookup306: xcm::v2::multiasset::MultiAssetFilter
   **/
  XcmV2MultiassetMultiAssetFilter: {
    _enum: {
      Definite: "XcmV2MultiassetMultiAssets",
      Wild: "XcmV2MultiassetWildMultiAsset"
    }
  },
  /**
   * Lookup307: xcm::v2::multiasset::WildMultiAsset
   **/
  XcmV2MultiassetWildMultiAsset: {
    _enum: {
      All: "Null",
      AllOf: {
        id: "XcmV2MultiassetAssetId",
        fun: "XcmV2MultiassetWildFungibility"
      }
    }
  },
  /**
   * Lookup308: xcm::v2::multiasset::WildFungibility
   **/
  XcmV2MultiassetWildFungibility: {
    _enum: ["Fungible", "NonFungible"]
  },
  /**
   * Lookup309: xcm::v2::WeightLimit
   **/
  XcmV2WeightLimit: {
    _enum: {
      Unlimited: "Null",
      Limited: "Compact<u64>"
    }
  },
  /**
   * Lookup310: xcm::v3::Xcm<Call>
   **/
  XcmV3Xcm: "Vec<XcmV3Instruction>",
  /**
   * Lookup312: xcm::v3::Instruction<Call>
   **/
  XcmV3Instruction: {
    _enum: {
      WithdrawAsset: "XcmV3MultiassetMultiAssets",
      ReserveAssetDeposited: "XcmV3MultiassetMultiAssets",
      ReceiveTeleportedAsset: "XcmV3MultiassetMultiAssets",
      QueryResponse: {
        queryId: "Compact<u64>",
        response: "XcmV3Response",
        maxWeight: "SpWeightsWeightV2Weight",
        querier: "Option<StagingXcmV3MultiLocation>"
      },
      TransferAsset: {
        assets: "XcmV3MultiassetMultiAssets",
        beneficiary: "StagingXcmV3MultiLocation"
      },
      TransferReserveAsset: {
        assets: "XcmV3MultiassetMultiAssets",
        dest: "StagingXcmV3MultiLocation",
        xcm: "XcmV3Xcm"
      },
      Transact: {
        originKind: "XcmV3OriginKind",
        requireWeightAtMost: "SpWeightsWeightV2Weight",
        call: "XcmDoubleEncoded"
      },
      HrmpNewChannelOpenRequest: {
        sender: "Compact<u32>",
        maxMessageSize: "Compact<u32>",
        maxCapacity: "Compact<u32>"
      },
      HrmpChannelAccepted: {
        recipient: "Compact<u32>"
      },
      HrmpChannelClosing: {
        initiator: "Compact<u32>",
        sender: "Compact<u32>",
        recipient: "Compact<u32>"
      },
      ClearOrigin: "Null",
      DescendOrigin: "XcmV3Junctions",
      ReportError: "XcmV3QueryResponseInfo",
      DepositAsset: {
        assets: "XcmV3MultiassetMultiAssetFilter",
        beneficiary: "StagingXcmV3MultiLocation"
      },
      DepositReserveAsset: {
        assets: "XcmV3MultiassetMultiAssetFilter",
        dest: "StagingXcmV3MultiLocation",
        xcm: "XcmV3Xcm"
      },
      ExchangeAsset: {
        give: "XcmV3MultiassetMultiAssetFilter",
        want: "XcmV3MultiassetMultiAssets",
        maximal: "bool"
      },
      InitiateReserveWithdraw: {
        assets: "XcmV3MultiassetMultiAssetFilter",
        reserve: "StagingXcmV3MultiLocation",
        xcm: "XcmV3Xcm"
      },
      InitiateTeleport: {
        assets: "XcmV3MultiassetMultiAssetFilter",
        dest: "StagingXcmV3MultiLocation",
        xcm: "XcmV3Xcm"
      },
      ReportHolding: {
        responseInfo: "XcmV3QueryResponseInfo",
        assets: "XcmV3MultiassetMultiAssetFilter"
      },
      BuyExecution: {
        fees: "XcmV3MultiAsset",
        weightLimit: "XcmV3WeightLimit"
      },
      RefundSurplus: "Null",
      SetErrorHandler: "XcmV3Xcm",
      SetAppendix: "XcmV3Xcm",
      ClearError: "Null",
      ClaimAsset: {
        assets: "XcmV3MultiassetMultiAssets",
        ticket: "StagingXcmV3MultiLocation"
      },
      Trap: "Compact<u64>",
      SubscribeVersion: {
        queryId: "Compact<u64>",
        maxResponseWeight: "SpWeightsWeightV2Weight"
      },
      UnsubscribeVersion: "Null",
      BurnAsset: "XcmV3MultiassetMultiAssets",
      ExpectAsset: "XcmV3MultiassetMultiAssets",
      ExpectOrigin: "Option<StagingXcmV3MultiLocation>",
      ExpectError: "Option<(u32,XcmV3TraitsError)>",
      ExpectTransactStatus: "XcmV3MaybeErrorCode",
      QueryPallet: {
        moduleName: "Bytes",
        responseInfo: "XcmV3QueryResponseInfo"
      },
      ExpectPallet: {
        index: "Compact<u32>",
        name: "Bytes",
        moduleName: "Bytes",
        crateMajor: "Compact<u32>",
        minCrateMinor: "Compact<u32>"
      },
      ReportTransactStatus: "XcmV3QueryResponseInfo",
      ClearTransactStatus: "Null",
      UniversalOrigin: "XcmV3Junction",
      ExportMessage: {
        network: "XcmV3JunctionNetworkId",
        destination: "XcmV3Junctions",
        xcm: "XcmV3Xcm"
      },
      LockAsset: {
        asset: "XcmV3MultiAsset",
        unlocker: "StagingXcmV3MultiLocation"
      },
      UnlockAsset: {
        asset: "XcmV3MultiAsset",
        target: "StagingXcmV3MultiLocation"
      },
      NoteUnlockable: {
        asset: "XcmV3MultiAsset",
        owner: "StagingXcmV3MultiLocation"
      },
      RequestUnlock: {
        asset: "XcmV3MultiAsset",
        locker: "StagingXcmV3MultiLocation"
      },
      SetFeesMode: {
        jitWithdraw: "bool"
      },
      SetTopic: "[u8;32]",
      ClearTopic: "Null",
      AliasOrigin: "StagingXcmV3MultiLocation",
      UnpaidExecution: {
        weightLimit: "XcmV3WeightLimit",
        checkOrigin: "Option<StagingXcmV3MultiLocation>"
      }
    }
  },
  /**
   * Lookup313: xcm::v3::Response
   **/
  XcmV3Response: {
    _enum: {
      Null: "Null",
      Assets: "XcmV3MultiassetMultiAssets",
      ExecutionResult: "Option<(u32,XcmV3TraitsError)>",
      Version: "u32",
      PalletsInfo: "Vec<XcmV3PalletInfo>",
      DispatchResult: "XcmV3MaybeErrorCode"
    }
  },
  /**
   * Lookup315: xcm::v3::PalletInfo
   **/
  XcmV3PalletInfo: {
    index: "Compact<u32>",
    name: "Bytes",
    moduleName: "Bytes",
    major: "Compact<u32>",
    minor: "Compact<u32>",
    patch: "Compact<u32>"
  },
  /**
   * Lookup319: xcm::v3::QueryResponseInfo
   **/
  XcmV3QueryResponseInfo: {
    destination: "StagingXcmV3MultiLocation",
    queryId: "Compact<u64>",
    maxWeight: "SpWeightsWeightV2Weight"
  },
  /**
   * Lookup320: xcm::v3::multiasset::MultiAssetFilter
   **/
  XcmV3MultiassetMultiAssetFilter: {
    _enum: {
      Definite: "XcmV3MultiassetMultiAssets",
      Wild: "XcmV3MultiassetWildMultiAsset"
    }
  },
  /**
   * Lookup321: xcm::v3::multiasset::WildMultiAsset
   **/
  XcmV3MultiassetWildMultiAsset: {
    _enum: {
      All: "Null",
      AllOf: {
        id: "XcmV3MultiassetAssetId",
        fun: "XcmV3MultiassetWildFungibility"
      },
      AllCounted: "Compact<u32>",
      AllOfCounted: {
        id: "XcmV3MultiassetAssetId",
        fun: "XcmV3MultiassetWildFungibility",
        count: "Compact<u32>"
      }
    }
  },
  /**
   * Lookup322: xcm::v3::multiasset::WildFungibility
   **/
  XcmV3MultiassetWildFungibility: {
    _enum: ["Fungible", "NonFungible"]
  },
  /**
   * Lookup334: staging_xcm_executor::traits::asset_transfer::TransferType
   **/
  StagingXcmExecutorAssetTransferTransferType: {
    _enum: {
      Teleport: "Null",
      LocalReserve: "Null",
      DestinationReserve: "Null",
      RemoteReserve: "XcmVersionedLocation"
    }
  },
  /**
   * Lookup335: xcm::VersionedAssetId
   **/
  XcmVersionedAssetId: {
    _enum: {
      __Unused0: "Null",
      __Unused1: "Null",
      __Unused2: "Null",
      V3: "XcmV3MultiassetAssetId",
      V4: "StagingXcmV4AssetAssetId"
    }
  },
  /**
   * Lookup336: cumulus_pallet_xcm::pallet::Call<T>
   **/
  CumulusPalletXcmCall: "Null",
  /**
   * Lookup337: pallet_message_queue::pallet::Call<T>
   **/
  PalletMessageQueueCall: {
    _enum: {
      reap_page: {
        messageOrigin: "CumulusPrimitivesCoreAggregateMessageOrigin",
        pageIndex: "u32"
      },
      execute_overweight: {
        messageOrigin: "CumulusPrimitivesCoreAggregateMessageOrigin",
        page: "u32",
        index: "u32",
        weightLimit: "SpWeightsWeightV2Weight"
      }
    }
  },
  /**
   * Lookup338: pallet_storage_providers::pallet::Call<T>
   **/
  PalletStorageProvidersCall: {
    _enum: {
      request_msp_sign_up: {
        capacity: "u64",
        multiaddresses: "Vec<Bytes>",
        valuePropPricePerGigaUnitOfDataPerBlock: "u128",
        commitment: "Bytes",
        valuePropMaxDataLimit: "u64",
        paymentAccount: "AccountId32"
      },
      request_bsp_sign_up: {
        capacity: "u64",
        multiaddresses: "Vec<Bytes>",
        paymentAccount: "AccountId32"
      },
      confirm_sign_up: {
        providerAccount: "Option<AccountId32>"
      },
      cancel_sign_up: "Null",
      msp_sign_off: "Null",
      bsp_sign_off: "Null",
      change_capacity: {
        newCapacity: "u64"
      },
      add_value_prop: {
        pricePerGigaUnitOfDataPerBlock: "u128",
        commitment: "Bytes",
        bucketDataLimit: "u64"
      },
      make_value_prop_unavailable: {
        valuePropId: "H256"
      },
      add_multiaddress: {
        newMultiaddress: "Bytes"
      },
      remove_multiaddress: {
        multiaddress: "Bytes"
      },
      force_msp_sign_up: {
        who: "AccountId32",
        mspId: "H256",
        capacity: "u64",
        multiaddresses: "Vec<Bytes>",
        valuePropPricePerGigaUnitOfDataPerBlock: "u128",
        commitment: "Bytes",
        valuePropMaxDataLimit: "u64",
        paymentAccount: "AccountId32"
      },
      force_bsp_sign_up: {
        who: "AccountId32",
        bspId: "H256",
        capacity: "u64",
        multiaddresses: "Vec<Bytes>",
        paymentAccount: "AccountId32",
        weight: "Option<u32>"
      },
      slash: {
        providerId: "H256"
      },
      top_up_deposit: "Null",
      delete_provider: {
        providerId: "H256"
      }
    }
  },
  /**
   * Lookup339: pallet_file_system::pallet::Call<T>
   **/
  PalletFileSystemCall: {
    _enum: {
      create_bucket: {
        mspId: "Option<H256>",
        name: "Bytes",
        private: "bool",
        valuePropId: "Option<H256>"
      },
      request_move_bucket: {
        bucketId: "H256",
        newMspId: "H256"
      },
      msp_respond_move_bucket_request: {
        bucketId: "H256",
        response: "PalletFileSystemBucketMoveRequestResponse"
      },
      update_bucket_privacy: {
        bucketId: "H256",
        private: "bool"
      },
      create_and_associate_collection_with_bucket: {
        bucketId: "H256"
      },
      delete_bucket: {
        bucketId: "H256"
      },
      issue_storage_request: {
        _alias: {
          size_: "size"
        },
        bucketId: "H256",
        location: "Bytes",
        fingerprint: "H256",
        size_: "u64",
        mspId: "Option<H256>",
        peerIds: "Vec<Bytes>",
        replicationTarget: "Option<u32>"
      },
      revoke_storage_request: {
        fileKey: "H256"
      },
      msp_respond_storage_requests_multiple_buckets: {
        storageRequestMspResponse: "Vec<PalletFileSystemStorageRequestMspBucketResponse>"
      },
      msp_stop_storing_bucket: {
        bucketId: "H256"
      },
      bsp_volunteer: {
        fileKey: "H256"
      },
      bsp_confirm_storing: {
        nonInclusionForestProof: "SpTrieStorageProofCompactProof",
        fileKeysAndProofs: "Vec<PalletFileSystemFileKeyWithProof>"
      },
      bsp_request_stop_storing: {
        _alias: {
          size_: "size"
        },
        fileKey: "H256",
        bucketId: "H256",
        location: "Bytes",
        owner: "AccountId32",
        fingerprint: "H256",
        size_: "u64",
        canServe: "bool",
        inclusionForestProof: "SpTrieStorageProofCompactProof"
      },
      bsp_confirm_stop_storing: {
        fileKey: "H256",
        inclusionForestProof: "SpTrieStorageProofCompactProof"
      },
      stop_storing_for_insolvent_user: {
        _alias: {
          size_: "size"
        },
        fileKey: "H256",
        bucketId: "H256",
        location: "Bytes",
        owner: "AccountId32",
        fingerprint: "H256",
        size_: "u64",
        inclusionForestProof: "SpTrieStorageProofCompactProof"
      },
      delete_file: {
        _alias: {
          size_: "size"
        },
        bucketId: "H256",
        fileKey: "H256",
        location: "Bytes",
        size_: "u64",
        fingerprint: "H256",
        maybeInclusionForestProof: "Option<SpTrieStorageProofCompactProof>"
      },
      pending_file_deletion_request_submit_proof: {
        user: "AccountId32",
        fileKey: "H256",
        fileSize: "u64",
        bucketId: "H256",
        forestProof: "SpTrieStorageProofCompactProof"
      },
      set_global_parameters: {
        newMaxReplicationTarget: "Option<u32>",
        tickRangeToMaximumThreshold: "Option<u32>"
      }
    }
  },
  /**
   * Lookup340: pallet_file_system::types::BucketMoveRequestResponse
   **/
  PalletFileSystemBucketMoveRequestResponse: {
    _enum: ["Accepted", "Rejected"]
  },
  /**
   * Lookup342: pallet_file_system::types::StorageRequestMspBucketResponse<T>
   **/
  PalletFileSystemStorageRequestMspBucketResponse: {
    bucketId: "H256",
    accept: "Option<PalletFileSystemStorageRequestMspAcceptedFileKeys>",
    reject: "Vec<PalletFileSystemRejectedStorageRequest>"
  },
  /**
   * Lookup344: pallet_file_system::types::StorageRequestMspAcceptedFileKeys<T>
   **/
  PalletFileSystemStorageRequestMspAcceptedFileKeys: {
    fileKeysAndProofs: "Vec<PalletFileSystemFileKeyWithProof>",
    nonInclusionForestProof: "SpTrieStorageProofCompactProof"
  },
  /**
   * Lookup346: pallet_file_system::types::FileKeyWithProof<T>
   **/
  PalletFileSystemFileKeyWithProof: {
    fileKey: "H256",
    proof: "ShpFileKeyVerifierFileKeyProof"
  },
  /**
   * Lookup349: pallet_file_system::types::RejectedStorageRequest<T>
   **/
  PalletFileSystemRejectedStorageRequest: {
    fileKey: "H256",
    reason: "PalletFileSystemRejectedStorageRequestReason"
  },
  /**
   * Lookup353: pallet_proofs_dealer::pallet::Call<T>
   **/
  PalletProofsDealerCall: {
    _enum: {
      challenge: {
        key: "H256"
      },
      submit_proof: {
        proof: "PalletProofsDealerProof",
        provider: "Option<H256>"
      },
      force_initialise_challenge_cycle: {
        provider: "H256"
      },
      set_paused: {
        paused: "bool"
      }
    }
  },
  /**
   * Lookup354: pallet_randomness::pallet::Call<T>
   **/
  PalletRandomnessCall: {
    _enum: ["set_babe_randomness"]
  },
  /**
   * Lookup355: pallet_payment_streams::pallet::Call<T>
   **/
  PalletPaymentStreamsCall: {
    _enum: {
      create_fixed_rate_payment_stream: {
        providerId: "H256",
        userAccount: "AccountId32",
        rate: "u128"
      },
      update_fixed_rate_payment_stream: {
        providerId: "H256",
        userAccount: "AccountId32",
        newRate: "u128"
      },
      delete_fixed_rate_payment_stream: {
        providerId: "H256",
        userAccount: "AccountId32"
      },
      create_dynamic_rate_payment_stream: {
        providerId: "H256",
        userAccount: "AccountId32",
        amountProvided: "u64"
      },
      update_dynamic_rate_payment_stream: {
        providerId: "H256",
        userAccount: "AccountId32",
        newAmountProvided: "u64"
      },
      delete_dynamic_rate_payment_stream: {
        providerId: "H256",
        userAccount: "AccountId32"
      },
      charge_payment_streams: {
        userAccount: "AccountId32"
      },
      charge_multiple_users_payment_streams: {
        userAccounts: "Vec<AccountId32>"
      },
      pay_outstanding_debt: {
        providers: "Vec<H256>"
      },
      clear_insolvent_flag: "Null"
    }
  },
  /**
   * Lookup356: pallet_bucket_nfts::pallet::Call<T>
   **/
  PalletBucketNftsCall: {
    _enum: {
      share_access: {
        recipient: "MultiAddress",
        bucket: "H256",
        itemId: "u32",
        readAccessRegex: "Option<Bytes>"
      },
      update_read_access: {
        bucket: "H256",
        itemId: "u32",
        readAccessRegex: "Option<Bytes>"
      }
    }
  },
  /**
   * Lookup358: pallet_nfts::pallet::Call<T, I>
   **/
  PalletNftsCall: {
    _enum: {
      create: {
        admin: "MultiAddress",
        config: "PalletNftsCollectionConfig"
      },
      force_create: {
        owner: "MultiAddress",
        config: "PalletNftsCollectionConfig"
      },
      destroy: {
        collection: "u32",
        witness: "PalletNftsDestroyWitness"
      },
      mint: {
        collection: "u32",
        item: "u32",
        mintTo: "MultiAddress",
        witnessData: "Option<PalletNftsMintWitness>"
      },
      force_mint: {
        collection: "u32",
        item: "u32",
        mintTo: "MultiAddress",
        itemConfig: "PalletNftsItemConfig"
      },
      burn: {
        collection: "u32",
        item: "u32"
      },
      transfer: {
        collection: "u32",
        item: "u32",
        dest: "MultiAddress"
      },
      redeposit: {
        collection: "u32",
        items: "Vec<u32>"
      },
      lock_item_transfer: {
        collection: "u32",
        item: "u32"
      },
      unlock_item_transfer: {
        collection: "u32",
        item: "u32"
      },
      lock_collection: {
        collection: "u32",
        lockSettings: "u64"
      },
      transfer_ownership: {
        collection: "u32",
        newOwner: "MultiAddress"
      },
      set_team: {
        collection: "u32",
        issuer: "Option<MultiAddress>",
        admin: "Option<MultiAddress>",
        freezer: "Option<MultiAddress>"
      },
      force_collection_owner: {
        collection: "u32",
        owner: "MultiAddress"
      },
      force_collection_config: {
        collection: "u32",
        config: "PalletNftsCollectionConfig"
      },
      approve_transfer: {
        collection: "u32",
        item: "u32",
        delegate: "MultiAddress",
        maybeDeadline: "Option<u32>"
      },
      cancel_approval: {
        collection: "u32",
        item: "u32",
        delegate: "MultiAddress"
      },
      clear_all_transfer_approvals: {
        collection: "u32",
        item: "u32"
      },
      lock_item_properties: {
        collection: "u32",
        item: "u32",
        lockMetadata: "bool",
        lockAttributes: "bool"
      },
      set_attribute: {
        collection: "u32",
        maybeItem: "Option<u32>",
        namespace: "PalletNftsAttributeNamespace",
        key: "Bytes",
        value: "Bytes"
      },
      force_set_attribute: {
        setAs: "Option<AccountId32>",
        collection: "u32",
        maybeItem: "Option<u32>",
        namespace: "PalletNftsAttributeNamespace",
        key: "Bytes",
        value: "Bytes"
      },
      clear_attribute: {
        collection: "u32",
        maybeItem: "Option<u32>",
        namespace: "PalletNftsAttributeNamespace",
        key: "Bytes"
      },
      approve_item_attributes: {
        collection: "u32",
        item: "u32",
        delegate: "MultiAddress"
      },
      cancel_item_attributes_approval: {
        collection: "u32",
        item: "u32",
        delegate: "MultiAddress",
        witness: "PalletNftsCancelAttributesApprovalWitness"
      },
      set_metadata: {
        collection: "u32",
        item: "u32",
        data: "Bytes"
      },
      clear_metadata: {
        collection: "u32",
        item: "u32"
      },
      set_collection_metadata: {
        collection: "u32",
        data: "Bytes"
      },
      clear_collection_metadata: {
        collection: "u32"
      },
      set_accept_ownership: {
        maybeCollection: "Option<u32>"
      },
      set_collection_max_supply: {
        collection: "u32",
        maxSupply: "u32"
      },
      update_mint_settings: {
        collection: "u32",
        mintSettings: "PalletNftsMintSettings"
      },
      set_price: {
        collection: "u32",
        item: "u32",
        price: "Option<u128>",
        whitelistedBuyer: "Option<MultiAddress>"
      },
      buy_item: {
        collection: "u32",
        item: "u32",
        bidPrice: "u128"
      },
      pay_tips: {
        tips: "Vec<PalletNftsItemTip>"
      },
      create_swap: {
        offeredCollection: "u32",
        offeredItem: "u32",
        desiredCollection: "u32",
        maybeDesiredItem: "Option<u32>",
        maybePrice: "Option<PalletNftsPriceWithDirection>",
        duration: "u32"
      },
      cancel_swap: {
        offeredCollection: "u32",
        offeredItem: "u32"
      },
      claim_swap: {
        sendCollection: "u32",
        sendItem: "u32",
        receiveCollection: "u32",
        receiveItem: "u32",
        witnessPrice: "Option<PalletNftsPriceWithDirection>"
      },
      mint_pre_signed: {
        mintData: "PalletNftsPreSignedMint",
        signature: "SpRuntimeMultiSignature",
        signer: "AccountId32"
      },
      set_attributes_pre_signed: {
        data: "PalletNftsPreSignedAttributes",
        signature: "SpRuntimeMultiSignature",
        signer: "AccountId32"
      }
    }
  },
  /**
   * Lookup359: pallet_nfts::types::CollectionConfig<Price, BlockNumber, CollectionId>
   **/
  PalletNftsCollectionConfig: {
    settings: "u64",
    maxSupply: "Option<u32>",
    mintSettings: "PalletNftsMintSettings"
  },
  /**
   * Lookup361: pallet_nfts::types::CollectionSetting
   **/
  PalletNftsCollectionSetting: {
    _enum: [
      "__Unused0",
      "TransferableItems",
      "UnlockedMetadata",
      "__Unused3",
      "UnlockedAttributes",
      "__Unused5",
      "__Unused6",
      "__Unused7",
      "UnlockedMaxSupply",
      "__Unused9",
      "__Unused10",
      "__Unused11",
      "__Unused12",
      "__Unused13",
      "__Unused14",
      "__Unused15",
      "DepositRequired"
    ]
  },
  /**
   * Lookup362: pallet_nfts::types::MintSettings<Price, BlockNumber, CollectionId>
   **/
  PalletNftsMintSettings: {
    mintType: "PalletNftsMintType",
    price: "Option<u128>",
    startBlock: "Option<u32>",
    endBlock: "Option<u32>",
    defaultItemSettings: "u64"
  },
  /**
   * Lookup363: pallet_nfts::types::MintType<CollectionId>
   **/
  PalletNftsMintType: {
    _enum: {
      Issuer: "Null",
      Public: "Null",
      HolderOf: "u32"
    }
  },
  /**
   * Lookup366: pallet_nfts::types::ItemSetting
   **/
  PalletNftsItemSetting: {
    _enum: ["__Unused0", "Transferable", "UnlockedMetadata", "__Unused3", "UnlockedAttributes"]
  },
  /**
   * Lookup367: pallet_nfts::types::DestroyWitness
   **/
  PalletNftsDestroyWitness: {
    itemMetadatas: "Compact<u32>",
    itemConfigs: "Compact<u32>",
    attributes: "Compact<u32>"
  },
  /**
   * Lookup369: pallet_nfts::types::MintWitness<ItemId, Balance>
   **/
  PalletNftsMintWitness: {
    ownedItem: "Option<u32>",
    mintPrice: "Option<u128>"
  },
  /**
   * Lookup370: pallet_nfts::types::ItemConfig
   **/
  PalletNftsItemConfig: {
    settings: "u64"
  },
  /**
   * Lookup372: pallet_nfts::types::CancelAttributesApprovalWitness
   **/
  PalletNftsCancelAttributesApprovalWitness: {
    accountAttributes: "u32"
  },
  /**
   * Lookup374: pallet_nfts::types::ItemTip<CollectionId, ItemId, sp_core::crypto::AccountId32, Amount>
   **/
  PalletNftsItemTip: {
    collection: "u32",
    item: "u32",
    receiver: "AccountId32",
    amount: "u128"
  },
  /**
   * Lookup376: pallet_nfts::types::PreSignedMint<CollectionId, ItemId, sp_core::crypto::AccountId32, Deadline, Balance>
   **/
  PalletNftsPreSignedMint: {
    collection: "u32",
    item: "u32",
    attributes: "Vec<(Bytes,Bytes)>",
    metadata: "Bytes",
    onlyAccount: "Option<AccountId32>",
    deadline: "u32",
    mintPrice: "Option<u128>"
  },
  /**
   * Lookup377: sp_runtime::MultiSignature
   **/
  SpRuntimeMultiSignature: {
    _enum: {
      Ed25519: "[u8;64]",
      Sr25519: "[u8;64]",
      Ecdsa: "[u8;65]"
    }
  },
  /**
   * Lookup380: pallet_nfts::types::PreSignedAttributes<CollectionId, ItemId, sp_core::crypto::AccountId32, Deadline>
   **/
  PalletNftsPreSignedAttributes: {
    collection: "u32",
    item: "u32",
    attributes: "Vec<(Bytes,Bytes)>",
    namespace: "PalletNftsAttributeNamespace",
    deadline: "u32"
  },
  /**
   * Lookup381: pallet_parameters::pallet::Call<T>
   **/
  PalletParametersCall: {
    _enum: {
      set_parameter: {
        keyValue: "StorageHubRuntimeConfigsRuntimeParamsRuntimeParameters"
      }
    }
  },
  /**
   * Lookup382: storage_hub_runtime::configs::runtime_params::RuntimeParameters
   **/
  StorageHubRuntimeConfigsRuntimeParamsRuntimeParameters: {
    _enum: {
      RuntimeConfig: "StorageHubRuntimeConfigsRuntimeParamsDynamicParamsRuntimeConfigParameters"
    }
  },
  /**
   * Lookup383: storage_hub_runtime::configs::runtime_params::dynamic_params::runtime_config::Parameters
   **/
  StorageHubRuntimeConfigsRuntimeParamsDynamicParamsRuntimeConfigParameters: {
    _enum: {
      SlashAmountPerMaxFileSize:
        "(StorageHubRuntimeConfigsRuntimeParamsDynamicParamsRuntimeConfigSlashAmountPerMaxFileSize,Option<u128>)",
      StakeToChallengePeriod:
        "(StorageHubRuntimeConfigsRuntimeParamsDynamicParamsRuntimeConfigStakeToChallengePeriod,Option<u128>)",
      CheckpointChallengePeriod:
        "(StorageHubRuntimeConfigsRuntimeParamsDynamicParamsRuntimeConfigCheckpointChallengePeriod,Option<u32>)",
      MinChallengePeriod:
        "(StorageHubRuntimeConfigsRuntimeParamsDynamicParamsRuntimeConfigMinChallengePeriod,Option<u32>)",
      SystemUtilisationLowerThresholdPercentage:
        "(StorageHubRuntimeConfigsRuntimeParamsDynamicParamsRuntimeConfigSystemUtilisationLowerThresholdPercentage,Option<Perbill>)",
      SystemUtilisationUpperThresholdPercentage:
        "(StorageHubRuntimeConfigsRuntimeParamsDynamicParamsRuntimeConfigSystemUtilisationUpperThresholdPercentage,Option<Perbill>)",
      MostlyStablePrice:
        "(StorageHubRuntimeConfigsRuntimeParamsDynamicParamsRuntimeConfigMostlyStablePrice,Option<u128>)",
      MaxPrice:
        "(StorageHubRuntimeConfigsRuntimeParamsDynamicParamsRuntimeConfigMaxPrice,Option<u128>)",
      MinPrice:
        "(StorageHubRuntimeConfigsRuntimeParamsDynamicParamsRuntimeConfigMinPrice,Option<u128>)",
      UpperExponentFactor:
        "(StorageHubRuntimeConfigsRuntimeParamsDynamicParamsRuntimeConfigUpperExponentFactor,Option<u32>)",
      LowerExponentFactor:
        "(StorageHubRuntimeConfigsRuntimeParamsDynamicParamsRuntimeConfigLowerExponentFactor,Option<u32>)",
      ZeroSizeBucketFixedRate:
        "(StorageHubRuntimeConfigsRuntimeParamsDynamicParamsRuntimeConfigZeroSizeBucketFixedRate,Option<u128>)",
      IdealUtilisationRate:
        "(StorageHubRuntimeConfigsRuntimeParamsDynamicParamsRuntimeConfigIdealUtilisationRate,Option<Perbill>)",
      DecayRate:
        "(StorageHubRuntimeConfigsRuntimeParamsDynamicParamsRuntimeConfigDecayRate,Option<Perbill>)",
      MinimumTreasuryCut:
        "(StorageHubRuntimeConfigsRuntimeParamsDynamicParamsRuntimeConfigMinimumTreasuryCut,Option<Perbill>)",
      MaximumTreasuryCut:
        "(StorageHubRuntimeConfigsRuntimeParamsDynamicParamsRuntimeConfigMaximumTreasuryCut,Option<Perbill>)",
      BspStopStoringFilePenalty:
        "(StorageHubRuntimeConfigsRuntimeParamsDynamicParamsRuntimeConfigBspStopStoringFilePenalty,Option<u128>)",
      ProviderTopUpTtl:
        "(StorageHubRuntimeConfigsRuntimeParamsDynamicParamsRuntimeConfigProviderTopUpTtl,Option<u32>)",
      DefaultReplicationTarget:
        "(StorageHubRuntimeConfigsRuntimeParamsDynamicParamsRuntimeConfigDefaultReplicationTarget,Option<u32>)",
      MinSeedPeriod:
        "(StorageHubRuntimeConfigsRuntimeParamsDynamicParamsRuntimeConfigMinSeedPeriod,Option<u32>)",
      StakeToSeedPeriod:
        "(StorageHubRuntimeConfigsRuntimeParamsDynamicParamsRuntimeConfigStakeToSeedPeriod,Option<u128>)"
    }
  },
  /**
   * Lookup385: pallet_sudo::pallet::Error<T>
   **/
  PalletSudoError: {
    _enum: ["RequireSudo"]
  },
  /**
   * Lookup388: pallet_collator_selection::pallet::CandidateInfo<sp_core::crypto::AccountId32, Balance>
   **/
  PalletCollatorSelectionCandidateInfo: {
    who: "AccountId32",
    deposit: "u128"
  },
  /**
   * Lookup390: pallet_collator_selection::pallet::Error<T>
   **/
  PalletCollatorSelectionError: {
    _enum: [
      "TooManyCandidates",
      "TooFewEligibleCollators",
      "AlreadyCandidate",
      "NotCandidate",
      "TooManyInvulnerables",
      "AlreadyInvulnerable",
      "NotInvulnerable",
      "NoAssociatedValidatorId",
      "ValidatorNotRegistered",
      "InsertToCandidateListFailed",
      "RemoveFromCandidateListFailed",
      "DepositTooLow",
      "UpdateCandidateListFailed",
      "InsufficientBond",
      "TargetIsNotCandidate",
      "IdenticalDeposit",
      "InvalidUnreserve"
    ]
  },
  /**
   * Lookup394: sp_core::crypto::KeyTypeId
   **/
  SpCoreCryptoKeyTypeId: "[u8;4]",
  /**
   * Lookup395: pallet_session::pallet::Error<T>
   **/
  PalletSessionError: {
    _enum: ["InvalidProof", "NoAssociatedValidatorId", "DuplicatedKey", "NoKeys", "NoAccount"]
  },
  /**
   * Lookup404: cumulus_pallet_xcmp_queue::OutboundChannelDetails
   **/
  CumulusPalletXcmpQueueOutboundChannelDetails: {
    recipient: "u32",
    state: "CumulusPalletXcmpQueueOutboundState",
    signalsExist: "bool",
    firstIndex: "u16",
    lastIndex: "u16"
  },
  /**
   * Lookup405: cumulus_pallet_xcmp_queue::OutboundState
   **/
  CumulusPalletXcmpQueueOutboundState: {
    _enum: ["Ok", "Suspended"]
  },
  /**
   * Lookup409: cumulus_pallet_xcmp_queue::QueueConfigData
   **/
  CumulusPalletXcmpQueueQueueConfigData: {
    suspendThreshold: "u32",
    dropThreshold: "u32",
    resumeThreshold: "u32"
  },
  /**
   * Lookup410: cumulus_pallet_xcmp_queue::pallet::Error<T>
   **/
  CumulusPalletXcmpQueueError: {
    _enum: [
      "BadQueueConfig",
      "AlreadySuspended",
      "AlreadyResumed",
      "TooManyActiveOutboundChannels",
      "TooBig"
    ]
  },
  /**
   * Lookup411: pallet_xcm::pallet::QueryStatus<BlockNumber>
   **/
  PalletXcmQueryStatus: {
    _enum: {
      Pending: {
        responder: "XcmVersionedLocation",
        maybeMatchQuerier: "Option<XcmVersionedLocation>",
        maybeNotify: "Option<(u8,u8)>",
        timeout: "u32"
      },
      VersionNotifier: {
        origin: "XcmVersionedLocation",
        isActive: "bool"
      },
      Ready: {
        response: "XcmVersionedResponse",
        at: "u32"
      }
    }
  },
  /**
   * Lookup415: xcm::VersionedResponse
   **/
  XcmVersionedResponse: {
    _enum: {
      __Unused0: "Null",
      __Unused1: "Null",
      V2: "XcmV2Response",
      V3: "XcmV3Response",
      V4: "StagingXcmV4Response"
    }
  },
  /**
   * Lookup421: pallet_xcm::pallet::VersionMigrationStage
   **/
  PalletXcmVersionMigrationStage: {
    _enum: {
      MigrateSupportedVersion: "Null",
      MigrateVersionNotifiers: "Null",
      NotifyCurrentTargets: "Option<Bytes>",
      MigrateAndNotifyOldTargets: "Null"
    }
  },
  /**
   * Lookup423: pallet_xcm::pallet::RemoteLockedFungibleRecord<ConsumerIdentifier, MaxConsumers>
   **/
  PalletXcmRemoteLockedFungibleRecord: {
    amount: "u128",
    owner: "XcmVersionedLocation",
    locker: "XcmVersionedLocation",
    consumers: "Vec<(Null,u128)>"
  },
  /**
   * Lookup430: pallet_xcm::pallet::Error<T>
   **/
  PalletXcmError: {
    _enum: [
      "Unreachable",
      "SendFailure",
      "Filtered",
      "UnweighableMessage",
      "DestinationNotInvertible",
      "Empty",
      "CannotReanchor",
      "TooManyAssets",
      "InvalidOrigin",
      "BadVersion",
      "BadLocation",
      "NoSubscription",
      "AlreadySubscribed",
      "CannotCheckOutTeleport",
      "LowBalance",
      "TooManyLocks",
      "AccountNotSovereign",
      "FeesNotMet",
      "LockNotFound",
      "InUse",
      "__Unused20",
      "InvalidAssetUnknownReserve",
      "InvalidAssetUnsupportedReserve",
      "TooManyReserves",
      "LocalExecutionIncomplete"
    ]
  },
  /**
   * Lookup431: pallet_message_queue::BookState<cumulus_primitives_core::AggregateMessageOrigin>
   **/
  PalletMessageQueueBookState: {
    _alias: {
      size_: "size"
    },
    begin: "u32",
    end: "u32",
    count: "u32",
    readyNeighbours: "Option<PalletMessageQueueNeighbours>",
    messageCount: "u64",
    size_: "u64"
  },
  /**
   * Lookup433: pallet_message_queue::Neighbours<cumulus_primitives_core::AggregateMessageOrigin>
   **/
  PalletMessageQueueNeighbours: {
    prev: "CumulusPrimitivesCoreAggregateMessageOrigin",
    next: "CumulusPrimitivesCoreAggregateMessageOrigin"
  },
  /**
   * Lookup435: pallet_message_queue::Page<Size, HeapSize>
   **/
  PalletMessageQueuePage: {
    remaining: "u32",
    remainingSize: "u32",
    firstIndex: "u32",
    first: "u32",
    last: "u32",
    heap: "Bytes"
  },
  /**
   * Lookup437: pallet_message_queue::pallet::Error<T>
   **/
  PalletMessageQueueError: {
    _enum: [
      "NotReapable",
      "NoPage",
      "NoMessage",
      "AlreadyProcessed",
      "Queued",
      "InsufficientWeight",
      "TemporarilyUnprocessable",
      "QueuePaused",
      "RecursiveDisallowed"
    ]
  },
  /**
   * Lookup438: pallet_storage_providers::types::SignUpRequest<T>
   **/
  PalletStorageProvidersSignUpRequest: {
    spSignUpRequest: "PalletStorageProvidersSignUpRequestSpParams",
    at: "u32"
  },
  /**
   * Lookup439: pallet_storage_providers::types::SignUpRequestSpParams<T>
   **/
  PalletStorageProvidersSignUpRequestSpParams: {
    _enum: {
      BackupStorageProvider: "PalletStorageProvidersBackupStorageProvider",
      MainStorageProvider: "PalletStorageProvidersMainStorageProviderSignUpRequest"
    }
  },
  /**
   * Lookup440: pallet_storage_providers::types::BackupStorageProvider<T>
   **/
  PalletStorageProvidersBackupStorageProvider: {
    capacity: "u64",
    capacityUsed: "u64",
    multiaddresses: "Vec<Bytes>",
    root: "H256",
    lastCapacityChange: "u32",
    ownerAccount: "AccountId32",
    paymentAccount: "AccountId32",
    reputationWeight: "u32",
    signUpBlock: "u32"
  },
  /**
   * Lookup441: pallet_storage_providers::types::MainStorageProviderSignUpRequest<T>
   **/
  PalletStorageProvidersMainStorageProviderSignUpRequest: {
    mspInfo: "PalletStorageProvidersMainStorageProvider",
    valueProp: "PalletStorageProvidersValueProposition"
  },
  /**
   * Lookup442: pallet_storage_providers::types::MainStorageProvider<T>
   **/
  PalletStorageProvidersMainStorageProvider: {
    capacity: "u64",
    capacityUsed: "u64",
    multiaddresses: "Vec<Bytes>",
    lastCapacityChange: "u32",
    ownerAccount: "AccountId32",
    paymentAccount: "AccountId32",
    signUpBlock: "u32"
  },
  /**
   * Lookup443: pallet_storage_providers::types::Bucket<T>
   **/
  PalletStorageProvidersBucket: {
    _alias: {
      size_: "size"
    },
    root: "H256",
    userId: "AccountId32",
    mspId: "Option<H256>",
    private: "bool",
    readAccessGroupId: "Option<u32>",
    size_: "u64",
    valuePropId: "Option<H256>"
  },
  /**
   * Lookup447: pallet_storage_providers::pallet::Error<T>
   **/
  PalletStorageProvidersError: {
    _enum: [
      "AlreadyRegistered",
      "SignUpNotRequested",
      "SignUpRequestPending",
      "NoMultiAddress",
      "InvalidMultiAddress",
      "StorageTooLow",
      "NotEnoughBalance",
      "CannotHoldDeposit",
      "StorageStillInUse",
      "SignOffPeriodNotPassed",
      "RandomnessNotValidYet",
      "SignUpRequestExpired",
      "NewCapacityLessThanUsedStorage",
      "NewCapacityEqualsCurrentCapacity",
      "NewCapacityCantBeZero",
      "NotEnoughTimePassed",
      "NewUsedCapacityExceedsStorageCapacity",
      "DepositTooLow",
      "NotRegistered",
      "NoUserId",
      "NoBucketId",
      "SpRegisteredButDataNotFound",
      "BucketNotFound",
      "BucketAlreadyExists",
      "BucketNotEmpty",
      "AppendBucketToMspFailed",
      "ProviderNotSlashable",
      "TopUpNotRequired",
      "BucketMustHaveMspForOperation",
      "MultiAddressesMaxAmountReached",
      "MultiAddressNotFound",
      "MultiAddressAlreadyExists",
      "LastMultiAddressCantBeRemoved",
      "ValuePropositionNotFound",
      "ValuePropositionAlreadyExists",
      "ValuePropositionNotAvailable",
      "FixedRatePaymentStreamNotFound",
      "MspAlreadyAssignedToBucket",
      "BucketSizeExceedsLimit",
      "BucketHasNoValueProposition",
      "MaxBlockNumberReached",
      "OperationNotAllowedForInsolventProvider",
      "DeleteProviderConditionsNotMet",
      "InvalidEncodedFileMetadata",
      "InvalidEncodedAccountId",
      "PaymentStreamNotFound"
    ]
  },
  /**
   * Lookup448: pallet_file_system::types::StorageRequestMetadata<T>
   **/
  PalletFileSystemStorageRequestMetadata: {
    _alias: {
      size_: "size"
    },
    requestedAt: "u32",
    owner: "AccountId32",
    bucketId: "H256",
    location: "Bytes",
    fingerprint: "H256",
    size_: "u64",
    msp: "Option<(H256,bool)>",
    userPeerIds: "Vec<Bytes>",
    bspsRequired: "u32",
    bspsConfirmed: "u32",
    bspsVolunteered: "u32"
  },
  /**
   * Lookup451: pallet_file_system::types::StorageRequestBspsMetadata<T>
   **/
  PalletFileSystemStorageRequestBspsMetadata: {
    confirmed: "bool"
  },
  /**
<<<<<<< HEAD
   * Lookup457: pallet_file_system::types::PendingFileDeletionRequest<T>
=======
   * Lookup454: pallet_file_system::types::PendingFileDeletionRequest<T>
>>>>>>> 41bd4cac
   **/
  PalletFileSystemPendingFileDeletionRequest: {
    user: "AccountId32",
    fileKey: "H256",
    bucketId: "H256",
    fileSize: "u64"
  },
  /**
   * Lookup459: pallet_file_system::types::PendingStopStoringRequest<T>
   **/
  PalletFileSystemPendingStopStoringRequest: {
    tickWhenRequested: "u32",
    fileOwner: "AccountId32",
    fileSize: "u64"
  },
  /**
   * Lookup460: pallet_file_system::types::MoveBucketRequestMetadata<T>
   **/
  PalletFileSystemMoveBucketRequestMetadata: {
    requester: "AccountId32"
  },
  /**
   * Lookup461: pallet_file_system::pallet::Error<T>
   **/
  PalletFileSystemError: {
    _enum: [
      "StorageRequestAlreadyRegistered",
      "StorageRequestNotFound",
      "StorageRequestNotRevoked",
      "StorageRequestExists",
      "ReplicationTargetCannotBeZero",
      "ReplicationTargetExceedsMaximum",
      "MaxReplicationTargetSmallerThanDefault",
      "NotABsp",
      "NotAMsp",
      "NotASp",
      "BspNotVolunteered",
      "BspNotConfirmed",
      "BspAlreadyConfirmed",
      "StorageRequestBspsRequiredFulfilled",
      "BspAlreadyVolunteered",
      "InsufficientAvailableCapacity",
      "UnexpectedNumberOfRemovedVolunteeredBsps",
      "BspNotEligibleToVolunteer",
      "StorageRequestExpiredNoSlotAvailable",
      "StorageRequestNotAuthorized",
      "MaxBlockNumberReached",
      "FailedToEncodeBsp",
      "FailedToEncodeFingerprint",
      "FailedToDecodeThreshold",
      "AboveThreshold",
      "ThresholdArithmeticError",
      "FailedTypeConversion",
      "DividedByZero",
      "ImpossibleFailedToGetValue",
      "BucketIsNotPrivate",
      "BucketNotFound",
      "BucketNotEmpty",
      "NotBucketOwner",
      "CollectionNotFound",
      "ProviderRootNotFound",
      "ExpectedNonInclusionProof",
      "ExpectedInclusionProof",
      "InvalidFileKeyMetadata",
      "ThresholdBelowAsymptote",
      "NotFileOwner",
      "FileKeyAlreadyPendingDeletion",
      "MaxUserPendingDeletionRequestsReached",
      "MspNotStoringBucket",
      "FileKeyNotPendingDeletion",
      "FileSizeCannotBeZero",
      "NoGlobalReputationWeightSet",
      "MaximumThresholdCannotBeZero",
      "TickRangeToMaximumThresholdCannotBeZero",
      "PendingStopStoringRequestNotFound",
      "MinWaitForStopStoringNotReached",
      "PendingStopStoringRequestAlreadyExists",
      "UserNotInsolvent",
      "NotSelectedMsp",
      "MspAlreadyConfirmed",
      "RequestWithoutMsp",
      "MspAlreadyStoringBucket",
      "MoveBucketRequestNotFound",
      "BucketIsBeingMoved",
      "BspAlreadyDataServer",
      "BspDataServersExceeded",
      "FileMetadataProcessingQueueFull",
      "TooManyBatchResponses",
      "TooManyStorageRequestResponses",
      "InvalidBucketIdFileKeyPair",
      "InconsistentStateKeyAlreadyExists",
      "FixedRatePaymentStreamNotFound",
      "DynamicRatePaymentStreamNotFound",
      "CannotHoldDeposit",
      "FailedToQueryEarliestFileVolunteerTick",
      "FailedToGetOwnerAccount",
      "NoFileKeysToConfirm",
      "RootNotUpdated",
      "NoPrivacyChange",
      "OperationNotAllowedForInsolventProvider"
    ]
  },
  /**
   * Lookup463: pallet_proofs_dealer::types::ProofSubmissionRecord<T>
   **/
  PalletProofsDealerProofSubmissionRecord: {
    lastTickProven: "u32",
    nextTickToSubmitProofFor: "u32"
  },
  /**
   * Lookup468: pallet_proofs_dealer::pallet::Error<T>
   **/
  PalletProofsDealerError: {
    _enum: [
      "NotProvider",
      "ChallengesQueueOverflow",
      "PriorityChallengesQueueOverflow",
      "FeeChargeFailed",
      "EmptyKeyProofs",
      "ProviderRootNotFound",
      "ZeroRoot",
      "NoRecordOfLastSubmittedProof",
      "ProviderStakeNotFound",
      "ZeroStake",
      "StakeCouldNotBeConverted",
      "ChallengesTickNotReached",
      "ChallengesTickTooOld",
      "ChallengesTickTooLate",
      "SeedNotFound",
      "CheckpointChallengesNotFound",
      "ForestProofVerificationFailed",
      "IncorrectNumberOfKeyProofs",
      "KeyProofNotFound",
      "KeyProofVerificationFailed",
      "FailedToApplyDelta",
      "UnexpectedNumberOfRemoveMutations",
      "FailedToUpdateProviderAfterKeyRemoval",
      "TooManyValidProofSubmitters"
    ]
  },
  /**
   * Lookup471: pallet_payment_streams::types::FixedRatePaymentStream<T>
   **/
  PalletPaymentStreamsFixedRatePaymentStream: {
    rate: "u128",
    lastChargedTick: "u32",
    userDeposit: "u128",
    outOfFundsTick: "Option<u32>"
  },
  /**
   * Lookup472: pallet_payment_streams::types::DynamicRatePaymentStream<T>
   **/
  PalletPaymentStreamsDynamicRatePaymentStream: {
    amountProvided: "u64",
    priceIndexWhenLastCharged: "u128",
    userDeposit: "u128",
    outOfFundsTick: "Option<u32>"
  },
  /**
   * Lookup473: pallet_payment_streams::types::ProviderLastChargeableInfo<T>
   **/
  PalletPaymentStreamsProviderLastChargeableInfo: {
    lastChargeableTick: "u32",
    priceIndex: "u128"
  },
  /**
   * Lookup474: pallet_payment_streams::pallet::Error<T>
   **/
  PalletPaymentStreamsError: {
    _enum: [
      "PaymentStreamAlreadyExists",
      "PaymentStreamNotFound",
      "NotAProvider",
      "ProviderInconsistencyError",
      "CannotHoldDeposit",
      "UpdateRateToSameRate",
      "UpdateAmountToSameAmount",
      "RateCantBeZero",
      "AmountProvidedCantBeZero",
      "LastChargedGreaterThanLastChargeable",
      "InvalidLastChargeableBlockNumber",
      "InvalidLastChargeablePriceIndex",
      "ChargeOverflow",
      "UserWithoutFunds",
      "UserNotFlaggedAsWithoutFunds",
      "CooldownPeriodNotPassed",
      "UserHasRemainingDebt",
      "ProviderInsolvent"
    ]
  },
  /**
   * Lookup475: pallet_bucket_nfts::pallet::Error<T>
   **/
  PalletBucketNftsError: {
    _enum: [
      "BucketIsNotPrivate",
      "NotBucketOwner",
      "NoCorrespondingCollection",
      "ConvertBytesToBoundedVec"
    ]
  },
  /**
   * Lookup476: pallet_nfts::types::CollectionDetails<sp_core::crypto::AccountId32, DepositBalance>
   **/
  PalletNftsCollectionDetails: {
    owner: "AccountId32",
    ownerDeposit: "u128",
    items: "u32",
    itemMetadatas: "u32",
    itemConfigs: "u32",
    attributes: "u32"
  },
  /**
   * Lookup481: pallet_nfts::types::CollectionRole
   **/
  PalletNftsCollectionRole: {
    _enum: ["__Unused0", "Issuer", "Freezer", "__Unused3", "Admin"]
  },
  /**
   * Lookup482: pallet_nfts::types::ItemDetails<sp_core::crypto::AccountId32, pallet_nfts::types::ItemDeposit<DepositBalance, sp_core::crypto::AccountId32>, bounded_collections::bounded_btree_map::BoundedBTreeMap<sp_core::crypto::AccountId32, Option<T>, S>>
   **/
  PalletNftsItemDetails: {
    owner: "AccountId32",
    approvals: "BTreeMap<AccountId32, Option<u32>>",
    deposit: "PalletNftsItemDeposit"
  },
  /**
   * Lookup483: pallet_nfts::types::ItemDeposit<DepositBalance, sp_core::crypto::AccountId32>
   **/
  PalletNftsItemDeposit: {
    account: "AccountId32",
    amount: "u128"
  },
  /**
   * Lookup488: pallet_nfts::types::CollectionMetadata<Deposit, StringLimit>
   **/
  PalletNftsCollectionMetadata: {
    deposit: "u128",
    data: "Bytes"
  },
  /**
   * Lookup489: pallet_nfts::types::ItemMetadata<pallet_nfts::types::ItemMetadataDeposit<DepositBalance, sp_core::crypto::AccountId32>, StringLimit>
   **/
  PalletNftsItemMetadata: {
    deposit: "PalletNftsItemMetadataDeposit",
    data: "Bytes"
  },
  /**
   * Lookup490: pallet_nfts::types::ItemMetadataDeposit<DepositBalance, sp_core::crypto::AccountId32>
   **/
  PalletNftsItemMetadataDeposit: {
    account: "Option<AccountId32>",
    amount: "u128"
  },
  /**
   * Lookup493: pallet_nfts::types::AttributeDeposit<DepositBalance, sp_core::crypto::AccountId32>
   **/
  PalletNftsAttributeDeposit: {
    account: "Option<AccountId32>",
    amount: "u128"
  },
  /**
   * Lookup497: pallet_nfts::types::PendingSwap<CollectionId, ItemId, pallet_nfts::types::PriceWithDirection<Amount>, Deadline>
   **/
  PalletNftsPendingSwap: {
    desiredCollection: "u32",
    desiredItem: "Option<u32>",
    price: "Option<PalletNftsPriceWithDirection>",
    deadline: "u32"
  },
  /**
   * Lookup499: pallet_nfts::types::PalletFeature
   **/
  PalletNftsPalletFeature: {
    _enum: [
      "__Unused0",
      "Trading",
      "Attributes",
      "__Unused3",
      "Approvals",
      "__Unused5",
      "__Unused6",
      "__Unused7",
      "Swaps"
    ]
  },
  /**
   * Lookup500: pallet_nfts::pallet::Error<T, I>
   **/
  PalletNftsError: {
    _enum: [
      "NoPermission",
      "UnknownCollection",
      "AlreadyExists",
      "ApprovalExpired",
      "WrongOwner",
      "BadWitness",
      "CollectionIdInUse",
      "ItemsNonTransferable",
      "NotDelegate",
      "WrongDelegate",
      "Unapproved",
      "Unaccepted",
      "ItemLocked",
      "LockedItemAttributes",
      "LockedCollectionAttributes",
      "LockedItemMetadata",
      "LockedCollectionMetadata",
      "MaxSupplyReached",
      "MaxSupplyLocked",
      "MaxSupplyTooSmall",
      "UnknownItem",
      "UnknownSwap",
      "MetadataNotFound",
      "AttributeNotFound",
      "NotForSale",
      "BidTooLow",
      "ReachedApprovalLimit",
      "DeadlineExpired",
      "WrongDuration",
      "MethodDisabled",
      "WrongSetting",
      "InconsistentItemConfig",
      "NoConfig",
      "RolesNotCleared",
      "MintNotStarted",
      "MintEnded",
      "AlreadyClaimed",
      "IncorrectData",
      "WrongOrigin",
      "WrongSignature",
      "IncorrectMetadata",
      "MaxAttributesLimitReached",
      "WrongNamespace",
      "CollectionNotEmpty",
      "WitnessRequired"
    ]
  },
  /**
   * Lookup503: frame_system::extensions::check_non_zero_sender::CheckNonZeroSender<T>
   **/
  FrameSystemExtensionsCheckNonZeroSender: "Null",
  /**
   * Lookup504: frame_system::extensions::check_spec_version::CheckSpecVersion<T>
   **/
  FrameSystemExtensionsCheckSpecVersion: "Null",
  /**
   * Lookup505: frame_system::extensions::check_tx_version::CheckTxVersion<T>
   **/
  FrameSystemExtensionsCheckTxVersion: "Null",
  /**
   * Lookup506: frame_system::extensions::check_genesis::CheckGenesis<T>
   **/
  FrameSystemExtensionsCheckGenesis: "Null",
  /**
   * Lookup509: frame_system::extensions::check_nonce::CheckNonce<T>
   **/
  FrameSystemExtensionsCheckNonce: "Compact<u32>",
  /**
   * Lookup510: frame_system::extensions::check_weight::CheckWeight<T>
   **/
  FrameSystemExtensionsCheckWeight: "Null",
  /**
   * Lookup511: pallet_transaction_payment::ChargeTransactionPayment<T>
   **/
  PalletTransactionPaymentChargeTransactionPayment: "Compact<u128>",
  /**
   * Lookup512: cumulus_primitives_storage_weight_reclaim::StorageWeightReclaim<T>
   **/
  CumulusPrimitivesStorageWeightReclaimStorageWeightReclaim: "Null",
  /**
   * Lookup513: frame_metadata_hash_extension::CheckMetadataHash<T>
   **/
  FrameMetadataHashExtensionCheckMetadataHash: {
    mode: "FrameMetadataHashExtensionMode"
  },
  /**
   * Lookup514: frame_metadata_hash_extension::Mode
   **/
  FrameMetadataHashExtensionMode: {
    _enum: ["Disabled", "Enabled"]
  },
  /**
   * Lookup515: storage_hub_runtime::Runtime
   **/
  StorageHubRuntimeRuntime: "Null"
};<|MERGE_RESOLUTION|>--- conflicted
+++ resolved
@@ -1603,8 +1603,6 @@
         mspId: "H256",
         owner: "AccountId32",
         bucketId: "H256"
-<<<<<<< HEAD
-=======
       },
       FailedToDecreaseBucketSize: {
         user: "AccountId32",
@@ -1626,7 +1624,6 @@
       },
       UsedCapacityShouldBeZero: {
         actualUsedCapacity: "u64"
->>>>>>> 41bd4cac
       }
     }
   },
@@ -4464,11 +4461,7 @@
     confirmed: "bool"
   },
   /**
-<<<<<<< HEAD
-   * Lookup457: pallet_file_system::types::PendingFileDeletionRequest<T>
-=======
    * Lookup454: pallet_file_system::types::PendingFileDeletionRequest<T>
->>>>>>> 41bd4cac
    **/
   PalletFileSystemPendingFileDeletionRequest: {
     user: "AccountId32",
