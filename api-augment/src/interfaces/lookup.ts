--- conflicted
+++ resolved
@@ -1692,14 +1692,6 @@
       },
       MutationsAppliedForProvider: {
         providerId: "H256",
-<<<<<<< HEAD
-=======
-        mutations: "Vec<(H256,ShpTraitsTrieMutation)>",
-        oldRoot: "H256",
-        newRoot: "H256"
-      },
-      MutationsApplied: {
->>>>>>> 7a7a7be3
         mutations: "Vec<(H256,ShpTraitsTrieMutation)>",
         oldRoot: "H256",
         newRoot: "H256"
