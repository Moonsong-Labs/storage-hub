// Auto-generated via `yarn polkadot-types-from-defs`, do not edit
/* eslint-disable */

/* eslint-disable sort-keys */

export default {
  /**
   * Lookup3: frame_system::AccountInfo<Nonce, pallet_balances::types::AccountData<Balance>>
   **/
  FrameSystemAccountInfo: {
    nonce: "u32",
    consumers: "u32",
    providers: "u32",
    sufficients: "u32",
    data: "PalletBalancesAccountData"
  },
  /**
   * Lookup5: pallet_balances::types::AccountData<Balance>
   **/
  PalletBalancesAccountData: {
    free: "u128",
    reserved: "u128",
    frozen: "u128",
    flags: "u128"
  },
  /**
   * Lookup9: frame_support::dispatch::PerDispatchClass<sp_weights::weight_v2::Weight>
   **/
  FrameSupportDispatchPerDispatchClassWeight: {
    normal: "SpWeightsWeightV2Weight",
    operational: "SpWeightsWeightV2Weight",
    mandatory: "SpWeightsWeightV2Weight"
  },
  /**
   * Lookup10: sp_weights::weight_v2::Weight
   **/
  SpWeightsWeightV2Weight: {
    refTime: "Compact<u64>",
    proofSize: "Compact<u64>"
  },
  /**
   * Lookup15: sp_runtime::generic::digest::Digest
   **/
  SpRuntimeDigest: {
    logs: "Vec<SpRuntimeDigestDigestItem>"
  },
  /**
   * Lookup17: sp_runtime::generic::digest::DigestItem
   **/
  SpRuntimeDigestDigestItem: {
    _enum: {
      Other: "Bytes",
      __Unused1: "Null",
      __Unused2: "Null",
      __Unused3: "Null",
      Consensus: "([u8;4],Bytes)",
      Seal: "([u8;4],Bytes)",
      PreRuntime: "([u8;4],Bytes)",
      __Unused7: "Null",
      RuntimeEnvironmentUpdated: "Null"
    }
  },
  /**
   * Lookup20: frame_system::EventRecord<storage_hub_runtime::RuntimeEvent, primitive_types::H256>
   **/
  FrameSystemEventRecord: {
    phase: "FrameSystemPhase",
    event: "Event",
    topics: "Vec<H256>"
  },
  /**
   * Lookup22: frame_system::pallet::Event<T>
   **/
  FrameSystemEvent: {
    _enum: {
      ExtrinsicSuccess: {
        dispatchInfo: "FrameSupportDispatchDispatchInfo"
      },
      ExtrinsicFailed: {
        dispatchError: "SpRuntimeDispatchError",
        dispatchInfo: "FrameSupportDispatchDispatchInfo"
      },
      CodeUpdated: "Null",
      NewAccount: {
        account: "AccountId32"
      },
      KilledAccount: {
        account: "AccountId32"
      },
      Remarked: {
        _alias: {
          hash_: "hash"
        },
        sender: "AccountId32",
        hash_: "H256"
      },
      UpgradeAuthorized: {
        codeHash: "H256",
        checkVersion: "bool"
      }
    }
  },
  /**
   * Lookup23: frame_support::dispatch::DispatchInfo
   **/
  FrameSupportDispatchDispatchInfo: {
    weight: "SpWeightsWeightV2Weight",
    class: "FrameSupportDispatchDispatchClass",
    paysFee: "FrameSupportDispatchPays"
  },
  /**
   * Lookup24: frame_support::dispatch::DispatchClass
   **/
  FrameSupportDispatchDispatchClass: {
    _enum: ["Normal", "Operational", "Mandatory"]
  },
  /**
   * Lookup25: frame_support::dispatch::Pays
   **/
  FrameSupportDispatchPays: {
    _enum: ["Yes", "No"]
  },
  /**
   * Lookup26: sp_runtime::DispatchError
   **/
  SpRuntimeDispatchError: {
    _enum: {
      Other: "Null",
      CannotLookup: "Null",
      BadOrigin: "Null",
      Module: "SpRuntimeModuleError",
      ConsumerRemaining: "Null",
      NoProviders: "Null",
      TooManyConsumers: "Null",
      Token: "SpRuntimeTokenError",
      Arithmetic: "SpArithmeticArithmeticError",
      Transactional: "SpRuntimeTransactionalError",
      Exhausted: "Null",
      Corruption: "Null",
      Unavailable: "Null",
      RootNotAllowed: "Null"
    }
  },
  /**
   * Lookup27: sp_runtime::ModuleError
   **/
  SpRuntimeModuleError: {
    index: "u8",
    error: "[u8;4]"
  },
  /**
   * Lookup28: sp_runtime::TokenError
   **/
  SpRuntimeTokenError: {
    _enum: [
      "FundsUnavailable",
      "OnlyProvider",
      "BelowMinimum",
      "CannotCreate",
      "UnknownAsset",
      "Frozen",
      "Unsupported",
      "CannotCreateHold",
      "NotExpendable",
      "Blocked"
    ]
  },
  /**
   * Lookup29: sp_arithmetic::ArithmeticError
   **/
  SpArithmeticArithmeticError: {
    _enum: ["Underflow", "Overflow", "DivisionByZero"]
  },
  /**
   * Lookup30: sp_runtime::TransactionalError
   **/
  SpRuntimeTransactionalError: {
    _enum: ["LimitReached", "NoLayer"]
  },
  /**
   * Lookup31: cumulus_pallet_parachain_system::pallet::Event<T>
   **/
  CumulusPalletParachainSystemEvent: {
    _enum: {
      ValidationFunctionStored: "Null",
      ValidationFunctionApplied: {
        relayChainBlockNum: "u32"
      },
      ValidationFunctionDiscarded: "Null",
      DownwardMessagesReceived: {
        count: "u32"
      },
      DownwardMessagesProcessed: {
        weightUsed: "SpWeightsWeightV2Weight",
        dmqHead: "H256"
      },
      UpwardMessageSent: {
        messageHash: "Option<[u8;32]>"
      }
    }
  },
  /**
   * Lookup33: pallet_balances::pallet::Event<T, I>
   **/
  PalletBalancesEvent: {
    _enum: {
      Endowed: {
        account: "AccountId32",
        freeBalance: "u128"
      },
      DustLost: {
        account: "AccountId32",
        amount: "u128"
      },
      Transfer: {
        from: "AccountId32",
        to: "AccountId32",
        amount: "u128"
      },
      BalanceSet: {
        who: "AccountId32",
        free: "u128"
      },
      Reserved: {
        who: "AccountId32",
        amount: "u128"
      },
      Unreserved: {
        who: "AccountId32",
        amount: "u128"
      },
      ReserveRepatriated: {
        from: "AccountId32",
        to: "AccountId32",
        amount: "u128",
        destinationStatus: "FrameSupportTokensMiscBalanceStatus"
      },
      Deposit: {
        who: "AccountId32",
        amount: "u128"
      },
      Withdraw: {
        who: "AccountId32",
        amount: "u128"
      },
      Slashed: {
        who: "AccountId32",
        amount: "u128"
      },
      Minted: {
        who: "AccountId32",
        amount: "u128"
      },
      Burned: {
        who: "AccountId32",
        amount: "u128"
      },
      Suspended: {
        who: "AccountId32",
        amount: "u128"
      },
      Restored: {
        who: "AccountId32",
        amount: "u128"
      },
      Upgraded: {
        who: "AccountId32"
      },
      Issued: {
        amount: "u128"
      },
      Rescinded: {
        amount: "u128"
      },
      Locked: {
        who: "AccountId32",
        amount: "u128"
      },
      Unlocked: {
        who: "AccountId32",
        amount: "u128"
      },
      Frozen: {
        who: "AccountId32",
        amount: "u128"
      },
      Thawed: {
        who: "AccountId32",
        amount: "u128"
      },
      TotalIssuanceForced: {
        _alias: {
          new_: "new"
        },
        old: "u128",
        new_: "u128"
      }
    }
  },
  /**
   * Lookup34: frame_support::traits::tokens::misc::BalanceStatus
   **/
  FrameSupportTokensMiscBalanceStatus: {
    _enum: ["Free", "Reserved"]
  },
  /**
   * Lookup35: pallet_transaction_payment::pallet::Event<T>
   **/
  PalletTransactionPaymentEvent: {
    _enum: {
      TransactionFeePaid: {
        who: "AccountId32",
        actualFee: "u128",
        tip: "u128"
      }
    }
  },
  /**
   * Lookup36: pallet_sudo::pallet::Event<T>
   **/
  PalletSudoEvent: {
    _enum: {
      Sudid: {
        sudoResult: "Result<Null, SpRuntimeDispatchError>"
      },
      KeyChanged: {
        _alias: {
          new_: "new"
        },
        old: "Option<AccountId32>",
        new_: "AccountId32"
      },
      KeyRemoved: "Null",
      SudoAsDone: {
        sudoResult: "Result<Null, SpRuntimeDispatchError>"
      }
    }
  },
  /**
   * Lookup40: pallet_collator_selection::pallet::Event<T>
   **/
  PalletCollatorSelectionEvent: {
    _enum: {
      NewInvulnerables: {
        invulnerables: "Vec<AccountId32>"
      },
      InvulnerableAdded: {
        accountId: "AccountId32"
      },
      InvulnerableRemoved: {
        accountId: "AccountId32"
      },
      NewDesiredCandidates: {
        desiredCandidates: "u32"
      },
      NewCandidacyBond: {
        bondAmount: "u128"
      },
      CandidateAdded: {
        accountId: "AccountId32",
        deposit: "u128"
      },
      CandidateBondUpdated: {
        accountId: "AccountId32",
        deposit: "u128"
      },
      CandidateRemoved: {
        accountId: "AccountId32"
      },
      CandidateReplaced: {
        _alias: {
          new_: "new"
        },
        old: "AccountId32",
        new_: "AccountId32",
        deposit: "u128"
      },
      InvalidInvulnerableSkipped: {
        accountId: "AccountId32"
      }
    }
  },
  /**
   * Lookup42: pallet_session::pallet::Event
   **/
  PalletSessionEvent: {
    _enum: {
      NewSession: {
        sessionIndex: "u32"
      }
    }
  },
  /**
   * Lookup43: cumulus_pallet_xcmp_queue::pallet::Event<T>
   **/
  CumulusPalletXcmpQueueEvent: {
    _enum: {
      XcmpMessageSent: {
        messageHash: "[u8;32]"
      }
    }
  },
  /**
   * Lookup44: pallet_xcm::pallet::Event<T>
   **/
  PalletXcmEvent: {
    _enum: {
      Attempted: {
        outcome: "StagingXcmV4TraitsOutcome"
      },
      Sent: {
        origin: "StagingXcmV4Location",
        destination: "StagingXcmV4Location",
        message: "StagingXcmV4Xcm",
        messageId: "[u8;32]"
      },
      UnexpectedResponse: {
        origin: "StagingXcmV4Location",
        queryId: "u64"
      },
      ResponseReady: {
        queryId: "u64",
        response: "StagingXcmV4Response"
      },
      Notified: {
        queryId: "u64",
        palletIndex: "u8",
        callIndex: "u8"
      },
      NotifyOverweight: {
        queryId: "u64",
        palletIndex: "u8",
        callIndex: "u8",
        actualWeight: "SpWeightsWeightV2Weight",
        maxBudgetedWeight: "SpWeightsWeightV2Weight"
      },
      NotifyDispatchError: {
        queryId: "u64",
        palletIndex: "u8",
        callIndex: "u8"
      },
      NotifyDecodeFailed: {
        queryId: "u64",
        palletIndex: "u8",
        callIndex: "u8"
      },
      InvalidResponder: {
        origin: "StagingXcmV4Location",
        queryId: "u64",
        expectedLocation: "Option<StagingXcmV4Location>"
      },
      InvalidResponderVersion: {
        origin: "StagingXcmV4Location",
        queryId: "u64"
      },
      ResponseTaken: {
        queryId: "u64"
      },
      AssetsTrapped: {
        _alias: {
          hash_: "hash"
        },
        hash_: "H256",
        origin: "StagingXcmV4Location",
        assets: "XcmVersionedAssets"
      },
      VersionChangeNotified: {
        destination: "StagingXcmV4Location",
        result: "u32",
        cost: "StagingXcmV4AssetAssets",
        messageId: "[u8;32]"
      },
      SupportedVersionChanged: {
        location: "StagingXcmV4Location",
        version: "u32"
      },
      NotifyTargetSendFail: {
        location: "StagingXcmV4Location",
        queryId: "u64",
        error: "XcmV3TraitsError"
      },
      NotifyTargetMigrationFail: {
        location: "XcmVersionedLocation",
        queryId: "u64"
      },
      InvalidQuerierVersion: {
        origin: "StagingXcmV4Location",
        queryId: "u64"
      },
      InvalidQuerier: {
        origin: "StagingXcmV4Location",
        queryId: "u64",
        expectedQuerier: "StagingXcmV4Location",
        maybeActualQuerier: "Option<StagingXcmV4Location>"
      },
      VersionNotifyStarted: {
        destination: "StagingXcmV4Location",
        cost: "StagingXcmV4AssetAssets",
        messageId: "[u8;32]"
      },
      VersionNotifyRequested: {
        destination: "StagingXcmV4Location",
        cost: "StagingXcmV4AssetAssets",
        messageId: "[u8;32]"
      },
      VersionNotifyUnrequested: {
        destination: "StagingXcmV4Location",
        cost: "StagingXcmV4AssetAssets",
        messageId: "[u8;32]"
      },
      FeesPaid: {
        paying: "StagingXcmV4Location",
        fees: "StagingXcmV4AssetAssets"
      },
      AssetsClaimed: {
        _alias: {
          hash_: "hash"
        },
        hash_: "H256",
        origin: "StagingXcmV4Location",
        assets: "XcmVersionedAssets"
      },
      VersionMigrationFinished: {
        version: "u32"
      }
    }
  },
  /**
   * Lookup45: staging_xcm::v4::traits::Outcome
   **/
  StagingXcmV4TraitsOutcome: {
    _enum: {
      Complete: {
        used: "SpWeightsWeightV2Weight"
      },
      Incomplete: {
        used: "SpWeightsWeightV2Weight",
        error: "XcmV3TraitsError"
      },
      Error: {
        error: "XcmV3TraitsError"
      }
    }
  },
  /**
   * Lookup46: xcm::v3::traits::Error
   **/
  XcmV3TraitsError: {
    _enum: {
      Overflow: "Null",
      Unimplemented: "Null",
      UntrustedReserveLocation: "Null",
      UntrustedTeleportLocation: "Null",
      LocationFull: "Null",
      LocationNotInvertible: "Null",
      BadOrigin: "Null",
      InvalidLocation: "Null",
      AssetNotFound: "Null",
      FailedToTransactAsset: "Null",
      NotWithdrawable: "Null",
      LocationCannotHold: "Null",
      ExceedsMaxMessageSize: "Null",
      DestinationUnsupported: "Null",
      Transport: "Null",
      Unroutable: "Null",
      UnknownClaim: "Null",
      FailedToDecode: "Null",
      MaxWeightInvalid: "Null",
      NotHoldingFees: "Null",
      TooExpensive: "Null",
      Trap: "u64",
      ExpectationFalse: "Null",
      PalletNotFound: "Null",
      NameMismatch: "Null",
      VersionIncompatible: "Null",
      HoldingWouldOverflow: "Null",
      ExportError: "Null",
      ReanchorFailed: "Null",
      NoDeal: "Null",
      FeesNotMet: "Null",
      LockError: "Null",
      NoPermission: "Null",
      Unanchored: "Null",
      NotDepositable: "Null",
      UnhandledXcmVersion: "Null",
      WeightLimitReached: "SpWeightsWeightV2Weight",
      Barrier: "Null",
      WeightNotComputable: "Null",
      ExceedsStackLimit: "Null"
    }
  },
  /**
   * Lookup47: staging_xcm::v4::location::Location
   **/
  StagingXcmV4Location: {
    parents: "u8",
    interior: "StagingXcmV4Junctions"
  },
  /**
   * Lookup48: staging_xcm::v4::junctions::Junctions
   **/
  StagingXcmV4Junctions: {
    _enum: {
      Here: "Null",
      X1: "[Lookup50;1]",
      X2: "[Lookup50;2]",
      X3: "[Lookup50;3]",
      X4: "[Lookup50;4]",
      X5: "[Lookup50;5]",
      X6: "[Lookup50;6]",
      X7: "[Lookup50;7]",
      X8: "[Lookup50;8]"
    }
  },
  /**
   * Lookup50: staging_xcm::v4::junction::Junction
   **/
  StagingXcmV4Junction: {
    _enum: {
      Parachain: "Compact<u32>",
      AccountId32: {
        network: "Option<StagingXcmV4JunctionNetworkId>",
        id: "[u8;32]"
      },
      AccountIndex64: {
        network: "Option<StagingXcmV4JunctionNetworkId>",
        index: "Compact<u64>"
      },
      AccountKey20: {
        network: "Option<StagingXcmV4JunctionNetworkId>",
        key: "[u8;20]"
      },
      PalletInstance: "u8",
      GeneralIndex: "Compact<u128>",
      GeneralKey: {
        length: "u8",
        data: "[u8;32]"
      },
      OnlyChild: "Null",
      Plurality: {
        id: "XcmV3JunctionBodyId",
        part: "XcmV3JunctionBodyPart"
      },
      GlobalConsensus: "StagingXcmV4JunctionNetworkId"
    }
  },
  /**
   * Lookup53: staging_xcm::v4::junction::NetworkId
   **/
  StagingXcmV4JunctionNetworkId: {
    _enum: {
      ByGenesis: "[u8;32]",
      ByFork: {
        blockNumber: "u64",
        blockHash: "[u8;32]"
      },
      Polkadot: "Null",
      Kusama: "Null",
      Westend: "Null",
      Rococo: "Null",
      Wococo: "Null",
      Ethereum: {
        chainId: "Compact<u64>"
      },
      BitcoinCore: "Null",
      BitcoinCash: "Null",
      PolkadotBulletin: "Null"
    }
  },
  /**
   * Lookup56: xcm::v3::junction::BodyId
   **/
  XcmV3JunctionBodyId: {
    _enum: {
      Unit: "Null",
      Moniker: "[u8;4]",
      Index: "Compact<u32>",
      Executive: "Null",
      Technical: "Null",
      Legislative: "Null",
      Judicial: "Null",
      Defense: "Null",
      Administration: "Null",
      Treasury: "Null"
    }
  },
  /**
   * Lookup57: xcm::v3::junction::BodyPart
   **/
  XcmV3JunctionBodyPart: {
    _enum: {
      Voice: "Null",
      Members: {
        count: "Compact<u32>"
      },
      Fraction: {
        nom: "Compact<u32>",
        denom: "Compact<u32>"
      },
      AtLeastProportion: {
        nom: "Compact<u32>",
        denom: "Compact<u32>"
      },
      MoreThanProportion: {
        nom: "Compact<u32>",
        denom: "Compact<u32>"
      }
    }
  },
  /**
   * Lookup65: staging_xcm::v4::Xcm<Call>
   **/
  StagingXcmV4Xcm: "Vec<StagingXcmV4Instruction>",
  /**
   * Lookup67: staging_xcm::v4::Instruction<Call>
   **/
  StagingXcmV4Instruction: {
    _enum: {
      WithdrawAsset: "StagingXcmV4AssetAssets",
      ReserveAssetDeposited: "StagingXcmV4AssetAssets",
      ReceiveTeleportedAsset: "StagingXcmV4AssetAssets",
      QueryResponse: {
        queryId: "Compact<u64>",
        response: "StagingXcmV4Response",
        maxWeight: "SpWeightsWeightV2Weight",
        querier: "Option<StagingXcmV4Location>"
      },
      TransferAsset: {
        assets: "StagingXcmV4AssetAssets",
        beneficiary: "StagingXcmV4Location"
      },
      TransferReserveAsset: {
        assets: "StagingXcmV4AssetAssets",
        dest: "StagingXcmV4Location",
        xcm: "StagingXcmV4Xcm"
      },
      Transact: {
        originKind: "XcmV2OriginKind",
        requireWeightAtMost: "SpWeightsWeightV2Weight",
        call: "XcmDoubleEncoded"
      },
      HrmpNewChannelOpenRequest: {
        sender: "Compact<u32>",
        maxMessageSize: "Compact<u32>",
        maxCapacity: "Compact<u32>"
      },
      HrmpChannelAccepted: {
        recipient: "Compact<u32>"
      },
      HrmpChannelClosing: {
        initiator: "Compact<u32>",
        sender: "Compact<u32>",
        recipient: "Compact<u32>"
      },
      ClearOrigin: "Null",
      DescendOrigin: "StagingXcmV4Junctions",
      ReportError: "StagingXcmV4QueryResponseInfo",
      DepositAsset: {
        assets: "StagingXcmV4AssetAssetFilter",
        beneficiary: "StagingXcmV4Location"
      },
      DepositReserveAsset: {
        assets: "StagingXcmV4AssetAssetFilter",
        dest: "StagingXcmV4Location",
        xcm: "StagingXcmV4Xcm"
      },
      ExchangeAsset: {
        give: "StagingXcmV4AssetAssetFilter",
        want: "StagingXcmV4AssetAssets",
        maximal: "bool"
      },
      InitiateReserveWithdraw: {
        assets: "StagingXcmV4AssetAssetFilter",
        reserve: "StagingXcmV4Location",
        xcm: "StagingXcmV4Xcm"
      },
      InitiateTeleport: {
        assets: "StagingXcmV4AssetAssetFilter",
        dest: "StagingXcmV4Location",
        xcm: "StagingXcmV4Xcm"
      },
      ReportHolding: {
        responseInfo: "StagingXcmV4QueryResponseInfo",
        assets: "StagingXcmV4AssetAssetFilter"
      },
      BuyExecution: {
        fees: "StagingXcmV4Asset",
        weightLimit: "XcmV3WeightLimit"
      },
      RefundSurplus: "Null",
      SetErrorHandler: "StagingXcmV4Xcm",
      SetAppendix: "StagingXcmV4Xcm",
      ClearError: "Null",
      ClaimAsset: {
        assets: "StagingXcmV4AssetAssets",
        ticket: "StagingXcmV4Location"
      },
      Trap: "Compact<u64>",
      SubscribeVersion: {
        queryId: "Compact<u64>",
        maxResponseWeight: "SpWeightsWeightV2Weight"
      },
      UnsubscribeVersion: "Null",
      BurnAsset: "StagingXcmV4AssetAssets",
      ExpectAsset: "StagingXcmV4AssetAssets",
      ExpectOrigin: "Option<StagingXcmV4Location>",
      ExpectError: "Option<(u32,XcmV3TraitsError)>",
      ExpectTransactStatus: "XcmV3MaybeErrorCode",
      QueryPallet: {
        moduleName: "Bytes",
        responseInfo: "StagingXcmV4QueryResponseInfo"
      },
      ExpectPallet: {
        index: "Compact<u32>",
        name: "Bytes",
        moduleName: "Bytes",
        crateMajor: "Compact<u32>",
        minCrateMinor: "Compact<u32>"
      },
      ReportTransactStatus: "StagingXcmV4QueryResponseInfo",
      ClearTransactStatus: "Null",
      UniversalOrigin: "StagingXcmV4Junction",
      ExportMessage: {
        network: "StagingXcmV4JunctionNetworkId",
        destination: "StagingXcmV4Junctions",
        xcm: "StagingXcmV4Xcm"
      },
      LockAsset: {
        asset: "StagingXcmV4Asset",
        unlocker: "StagingXcmV4Location"
      },
      UnlockAsset: {
        asset: "StagingXcmV4Asset",
        target: "StagingXcmV4Location"
      },
      NoteUnlockable: {
        asset: "StagingXcmV4Asset",
        owner: "StagingXcmV4Location"
      },
      RequestUnlock: {
        asset: "StagingXcmV4Asset",
        locker: "StagingXcmV4Location"
      },
      SetFeesMode: {
        jitWithdraw: "bool"
      },
      SetTopic: "[u8;32]",
      ClearTopic: "Null",
      AliasOrigin: "StagingXcmV4Location",
      UnpaidExecution: {
        weightLimit: "XcmV3WeightLimit",
        checkOrigin: "Option<StagingXcmV4Location>"
      }
    }
  },
  /**
   * Lookup68: staging_xcm::v4::asset::Assets
   **/
  StagingXcmV4AssetAssets: "Vec<StagingXcmV4Asset>",
  /**
   * Lookup70: staging_xcm::v4::asset::Asset
   **/
  StagingXcmV4Asset: {
    id: "StagingXcmV4AssetAssetId",
    fun: "StagingXcmV4AssetFungibility"
  },
  /**
   * Lookup71: staging_xcm::v4::asset::AssetId
   **/
  StagingXcmV4AssetAssetId: "StagingXcmV4Location",
  /**
   * Lookup72: staging_xcm::v4::asset::Fungibility
   **/
  StagingXcmV4AssetFungibility: {
    _enum: {
      Fungible: "Compact<u128>",
      NonFungible: "StagingXcmV4AssetAssetInstance"
    }
  },
  /**
   * Lookup73: staging_xcm::v4::asset::AssetInstance
   **/
  StagingXcmV4AssetAssetInstance: {
    _enum: {
      Undefined: "Null",
      Index: "Compact<u128>",
      Array4: "[u8;4]",
      Array8: "[u8;8]",
      Array16: "[u8;16]",
      Array32: "[u8;32]"
    }
  },
  /**
   * Lookup76: staging_xcm::v4::Response
   **/
  StagingXcmV4Response: {
    _enum: {
      Null: "Null",
      Assets: "StagingXcmV4AssetAssets",
      ExecutionResult: "Option<(u32,XcmV3TraitsError)>",
      Version: "u32",
      PalletsInfo: "Vec<StagingXcmV4PalletInfo>",
      DispatchResult: "XcmV3MaybeErrorCode"
    }
  },
  /**
   * Lookup80: staging_xcm::v4::PalletInfo
   **/
  StagingXcmV4PalletInfo: {
    index: "Compact<u32>",
    name: "Bytes",
    moduleName: "Bytes",
    major: "Compact<u32>",
    minor: "Compact<u32>",
    patch: "Compact<u32>"
  },
  /**
   * Lookup83: xcm::v3::MaybeErrorCode
   **/
  XcmV3MaybeErrorCode: {
    _enum: {
      Success: "Null",
      Error: "Bytes",
      TruncatedError: "Bytes"
    }
  },
  /**
   * Lookup86: xcm::v2::OriginKind
   **/
  XcmV2OriginKind: {
    _enum: ["Native", "SovereignAccount", "Superuser", "Xcm"]
  },
  /**
   * Lookup87: xcm::double_encoded::DoubleEncoded<T>
   **/
  XcmDoubleEncoded: {
    encoded: "Bytes"
  },
  /**
   * Lookup88: staging_xcm::v4::QueryResponseInfo
   **/
  StagingXcmV4QueryResponseInfo: {
    destination: "StagingXcmV4Location",
    queryId: "Compact<u64>",
    maxWeight: "SpWeightsWeightV2Weight"
  },
  /**
   * Lookup89: staging_xcm::v4::asset::AssetFilter
   **/
  StagingXcmV4AssetAssetFilter: {
    _enum: {
      Definite: "StagingXcmV4AssetAssets",
      Wild: "StagingXcmV4AssetWildAsset"
    }
  },
  /**
   * Lookup90: staging_xcm::v4::asset::WildAsset
   **/
  StagingXcmV4AssetWildAsset: {
    _enum: {
      All: "Null",
      AllOf: {
        id: "StagingXcmV4AssetAssetId",
        fun: "StagingXcmV4AssetWildFungibility"
      },
      AllCounted: "Compact<u32>",
      AllOfCounted: {
        id: "StagingXcmV4AssetAssetId",
        fun: "StagingXcmV4AssetWildFungibility",
        count: "Compact<u32>"
      }
    }
  },
  /**
   * Lookup91: staging_xcm::v4::asset::WildFungibility
   **/
  StagingXcmV4AssetWildFungibility: {
    _enum: ["Fungible", "NonFungible"]
  },
  /**
   * Lookup92: xcm::v3::WeightLimit
   **/
  XcmV3WeightLimit: {
    _enum: {
      Unlimited: "Null",
      Limited: "SpWeightsWeightV2Weight"
    }
  },
  /**
   * Lookup93: xcm::VersionedAssets
   **/
  XcmVersionedAssets: {
    _enum: {
      __Unused0: "Null",
      V2: "XcmV2MultiassetMultiAssets",
      __Unused2: "Null",
      V3: "XcmV3MultiassetMultiAssets",
      V4: "StagingXcmV4AssetAssets"
    }
  },
  /**
   * Lookup94: xcm::v2::multiasset::MultiAssets
   **/
  XcmV2MultiassetMultiAssets: "Vec<XcmV2MultiAsset>",
  /**
   * Lookup96: xcm::v2::multiasset::MultiAsset
   **/
  XcmV2MultiAsset: {
    id: "XcmV2MultiassetAssetId",
    fun: "XcmV2MultiassetFungibility"
  },
  /**
   * Lookup97: xcm::v2::multiasset::AssetId
   **/
  XcmV2MultiassetAssetId: {
    _enum: {
      Concrete: "XcmV2MultiLocation",
      Abstract: "Bytes"
    }
  },
  /**
   * Lookup98: xcm::v2::multilocation::MultiLocation
   **/
  XcmV2MultiLocation: {
    parents: "u8",
    interior: "XcmV2MultilocationJunctions"
  },
  /**
   * Lookup99: xcm::v2::multilocation::Junctions
   **/
  XcmV2MultilocationJunctions: {
    _enum: {
      Here: "Null",
      X1: "XcmV2Junction",
      X2: "(XcmV2Junction,XcmV2Junction)",
      X3: "(XcmV2Junction,XcmV2Junction,XcmV2Junction)",
      X4: "(XcmV2Junction,XcmV2Junction,XcmV2Junction,XcmV2Junction)",
      X5: "(XcmV2Junction,XcmV2Junction,XcmV2Junction,XcmV2Junction,XcmV2Junction)",
      X6: "(XcmV2Junction,XcmV2Junction,XcmV2Junction,XcmV2Junction,XcmV2Junction,XcmV2Junction)",
      X7: "(XcmV2Junction,XcmV2Junction,XcmV2Junction,XcmV2Junction,XcmV2Junction,XcmV2Junction,XcmV2Junction)",
      X8: "(XcmV2Junction,XcmV2Junction,XcmV2Junction,XcmV2Junction,XcmV2Junction,XcmV2Junction,XcmV2Junction,XcmV2Junction)"
    }
  },
  /**
   * Lookup100: xcm::v2::junction::Junction
   **/
  XcmV2Junction: {
    _enum: {
      Parachain: "Compact<u32>",
      AccountId32: {
        network: "XcmV2NetworkId",
        id: "[u8;32]"
      },
      AccountIndex64: {
        network: "XcmV2NetworkId",
        index: "Compact<u64>"
      },
      AccountKey20: {
        network: "XcmV2NetworkId",
        key: "[u8;20]"
      },
      PalletInstance: "u8",
      GeneralIndex: "Compact<u128>",
      GeneralKey: "Bytes",
      OnlyChild: "Null",
      Plurality: {
        id: "XcmV2BodyId",
        part: "XcmV2BodyPart"
      }
    }
  },
  /**
   * Lookup101: xcm::v2::NetworkId
   **/
  XcmV2NetworkId: {
    _enum: {
      Any: "Null",
      Named: "Bytes",
      Polkadot: "Null",
      Kusama: "Null"
    }
  },
  /**
   * Lookup103: xcm::v2::BodyId
   **/
  XcmV2BodyId: {
    _enum: {
      Unit: "Null",
      Named: "Bytes",
      Index: "Compact<u32>",
      Executive: "Null",
      Technical: "Null",
      Legislative: "Null",
      Judicial: "Null",
      Defense: "Null",
      Administration: "Null",
      Treasury: "Null"
    }
  },
  /**
   * Lookup104: xcm::v2::BodyPart
   **/
  XcmV2BodyPart: {
    _enum: {
      Voice: "Null",
      Members: {
        count: "Compact<u32>"
      },
      Fraction: {
        nom: "Compact<u32>",
        denom: "Compact<u32>"
      },
      AtLeastProportion: {
        nom: "Compact<u32>",
        denom: "Compact<u32>"
      },
      MoreThanProportion: {
        nom: "Compact<u32>",
        denom: "Compact<u32>"
      }
    }
  },
  /**
   * Lookup105: xcm::v2::multiasset::Fungibility
   **/
  XcmV2MultiassetFungibility: {
    _enum: {
      Fungible: "Compact<u128>",
      NonFungible: "XcmV2MultiassetAssetInstance"
    }
  },
  /**
   * Lookup106: xcm::v2::multiasset::AssetInstance
   **/
  XcmV2MultiassetAssetInstance: {
    _enum: {
      Undefined: "Null",
      Index: "Compact<u128>",
      Array4: "[u8;4]",
      Array8: "[u8;8]",
      Array16: "[u8;16]",
      Array32: "[u8;32]",
      Blob: "Bytes"
    }
  },
  /**
   * Lookup107: xcm::v3::multiasset::MultiAssets
   **/
  XcmV3MultiassetMultiAssets: "Vec<XcmV3MultiAsset>",
  /**
   * Lookup109: xcm::v3::multiasset::MultiAsset
   **/
  XcmV3MultiAsset: {
    id: "XcmV3MultiassetAssetId",
    fun: "XcmV3MultiassetFungibility"
  },
  /**
   * Lookup110: xcm::v3::multiasset::AssetId
   **/
  XcmV3MultiassetAssetId: {
    _enum: {
      Concrete: "StagingXcmV3MultiLocation",
      Abstract: "[u8;32]"
    }
  },
  /**
   * Lookup111: staging_xcm::v3::multilocation::MultiLocation
   **/
  StagingXcmV3MultiLocation: {
    parents: "u8",
    interior: "XcmV3Junctions"
  },
  /**
   * Lookup112: xcm::v3::junctions::Junctions
   **/
  XcmV3Junctions: {
    _enum: {
      Here: "Null",
      X1: "XcmV3Junction",
      X2: "(XcmV3Junction,XcmV3Junction)",
      X3: "(XcmV3Junction,XcmV3Junction,XcmV3Junction)",
      X4: "(XcmV3Junction,XcmV3Junction,XcmV3Junction,XcmV3Junction)",
      X5: "(XcmV3Junction,XcmV3Junction,XcmV3Junction,XcmV3Junction,XcmV3Junction)",
      X6: "(XcmV3Junction,XcmV3Junction,XcmV3Junction,XcmV3Junction,XcmV3Junction,XcmV3Junction)",
      X7: "(XcmV3Junction,XcmV3Junction,XcmV3Junction,XcmV3Junction,XcmV3Junction,XcmV3Junction,XcmV3Junction)",
      X8: "(XcmV3Junction,XcmV3Junction,XcmV3Junction,XcmV3Junction,XcmV3Junction,XcmV3Junction,XcmV3Junction,XcmV3Junction)"
    }
  },
  /**
   * Lookup113: xcm::v3::junction::Junction
   **/
  XcmV3Junction: {
    _enum: {
      Parachain: "Compact<u32>",
      AccountId32: {
        network: "Option<XcmV3JunctionNetworkId>",
        id: "[u8;32]"
      },
      AccountIndex64: {
        network: "Option<XcmV3JunctionNetworkId>",
        index: "Compact<u64>"
      },
      AccountKey20: {
        network: "Option<XcmV3JunctionNetworkId>",
        key: "[u8;20]"
      },
      PalletInstance: "u8",
      GeneralIndex: "Compact<u128>",
      GeneralKey: {
        length: "u8",
        data: "[u8;32]"
      },
      OnlyChild: "Null",
      Plurality: {
        id: "XcmV3JunctionBodyId",
        part: "XcmV3JunctionBodyPart"
      },
      GlobalConsensus: "XcmV3JunctionNetworkId"
    }
  },
  /**
   * Lookup115: xcm::v3::junction::NetworkId
   **/
  XcmV3JunctionNetworkId: {
    _enum: {
      ByGenesis: "[u8;32]",
      ByFork: {
        blockNumber: "u64",
        blockHash: "[u8;32]"
      },
      Polkadot: "Null",
      Kusama: "Null",
      Westend: "Null",
      Rococo: "Null",
      Wococo: "Null",
      Ethereum: {
        chainId: "Compact<u64>"
      },
      BitcoinCore: "Null",
      BitcoinCash: "Null",
      PolkadotBulletin: "Null"
    }
  },
  /**
   * Lookup116: xcm::v3::multiasset::Fungibility
   **/
  XcmV3MultiassetFungibility: {
    _enum: {
      Fungible: "Compact<u128>",
      NonFungible: "XcmV3MultiassetAssetInstance"
    }
  },
  /**
   * Lookup117: xcm::v3::multiasset::AssetInstance
   **/
  XcmV3MultiassetAssetInstance: {
    _enum: {
      Undefined: "Null",
      Index: "Compact<u128>",
      Array4: "[u8;4]",
      Array8: "[u8;8]",
      Array16: "[u8;16]",
      Array32: "[u8;32]"
    }
  },
  /**
   * Lookup118: xcm::VersionedLocation
   **/
  XcmVersionedLocation: {
    _enum: {
      __Unused0: "Null",
      V2: "XcmV2MultiLocation",
      __Unused2: "Null",
      V3: "StagingXcmV3MultiLocation",
      V4: "StagingXcmV4Location"
    }
  },
  /**
   * Lookup119: cumulus_pallet_xcm::pallet::Event<T>
   **/
  CumulusPalletXcmEvent: {
    _enum: {
      InvalidFormat: "[u8;32]",
      UnsupportedVersion: "[u8;32]",
      ExecutedDownward: "([u8;32],StagingXcmV4TraitsOutcome)"
    }
  },
  /**
   * Lookup120: pallet_message_queue::pallet::Event<T>
   **/
  PalletMessageQueueEvent: {
    _enum: {
      ProcessingFailed: {
        id: "H256",
        origin: "CumulusPrimitivesCoreAggregateMessageOrigin",
        error: "FrameSupportMessagesProcessMessageError"
      },
      Processed: {
        id: "H256",
        origin: "CumulusPrimitivesCoreAggregateMessageOrigin",
        weightUsed: "SpWeightsWeightV2Weight",
        success: "bool"
      },
      OverweightEnqueued: {
        id: "[u8;32]",
        origin: "CumulusPrimitivesCoreAggregateMessageOrigin",
        pageIndex: "u32",
        messageIndex: "u32"
      },
      PageReaped: {
        origin: "CumulusPrimitivesCoreAggregateMessageOrigin",
        index: "u32"
      }
    }
  },
  /**
   * Lookup121: cumulus_primitives_core::AggregateMessageOrigin
   **/
  CumulusPrimitivesCoreAggregateMessageOrigin: {
    _enum: {
      Here: "Null",
      Parent: "Null",
      Sibling: "u32"
    }
  },
  /**
   * Lookup123: frame_support::traits::messages::ProcessMessageError
   **/
  FrameSupportMessagesProcessMessageError: {
    _enum: {
      BadFormat: "Null",
      Corrupt: "Null",
      Unsupported: "Null",
      Overweight: "SpWeightsWeightV2Weight",
      Yield: "Null"
    }
  },
  /**
   * Lookup124: pallet_storage_providers::pallet::Event<T>
   **/
  PalletStorageProvidersEvent: {
    _enum: {
      MspRequestSignUpSuccess: {
        who: "AccountId32",
        multiaddresses: "Vec<Bytes>",
        capacity: "u32",
        valueProp: "PalletStorageProvidersValueProposition"
      },
      MspSignUpSuccess: {
        who: "AccountId32",
        multiaddresses: "Vec<Bytes>",
        capacity: "u32",
        valueProp: "PalletStorageProvidersValueProposition"
      },
      BspRequestSignUpSuccess: {
        who: "AccountId32",
        multiaddresses: "Vec<Bytes>",
        capacity: "u32"
      },
      BspSignUpSuccess: {
        who: "AccountId32",
        multiaddresses: "Vec<Bytes>",
        capacity: "u32"
      },
      SignUpRequestCanceled: {
        who: "AccountId32"
      },
      MspSignOffSuccess: {
        who: "AccountId32"
      },
      BspSignOffSuccess: {
        who: "AccountId32"
      },
      CapacityChanged: {
        who: "AccountId32",
        oldCapacity: "u32",
        newCapacity: "u32",
        nextBlockWhenChangeAllowed: "u32"
      }
    }
  },
  /**
   * Lookup128: pallet_storage_providers::types::ValueProposition<T>
   **/
  PalletStorageProvidersValueProposition: {
    identifier: "H256",
    dataLimit: "u32",
    protocols: "Vec<Bytes>"
  },
  /**
   * Lookup130: pallet_file_system::pallet::Event<T>
   **/
  PalletFileSystemEvent: {
    _enum: {
      NewBucket: {
        who: "AccountId32",
        mspId: "H256",
        bucketId: "H256",
        name: "Bytes",
        collectionId: "Option<u32>",
        private: "bool"
      },
      BucketPrivacyUpdated: {
        who: "AccountId32",
        bucketId: "H256",
        collectionId: "Option<u32>",
        private: "bool"
      },
      NewCollectionAndAssociation: {
        who: "AccountId32",
        bucketId: "H256",
        collectionId: "u32"
      },
      NewStorageRequest: {
        _alias: {
          size_: "size"
        },
        who: "AccountId32",
        fileKey: "H256",
        bucketId: "H256",
        location: "Bytes",
        fingerprint: "H256",
        size_: "u32",
        peerIds: "Vec<Bytes>"
      },
      AcceptedBspVolunteer: {
        _alias: {
          size_: "size"
        },
        bspId: "H256",
        bucketId: "H256",
        location: "Bytes",
        fingerprint: "H256",
        multiaddresses: "Vec<Bytes>",
        owner: "AccountId32",
        size_: "u32"
      },
      BspConfirmedStoring: {
        bspId: "H256",
        fileKey: "H256",
        newRoot: "H256"
      },
      StorageRequestExpired: {
        fileKey: "H256"
      },
      StorageRequestRevoked: {
        fileKey: "H256"
      },
      BspStoppedStoring: {
        bspId: "H256",
        fileKey: "H256",
        newRoot: "H256",
        owner: "AccountId32",
        location: "Bytes"
      },
<<<<<<< HEAD
      BspChallengeCycleInitialised: {
        who: "AccountId32",
        bspId: "H256",
        fileKey: "H256"
=======
      FailedToQueuePriorityChallenge: {
        user: "AccountId32",
        fileKey: "H256"
      },
      FileDeletionRequest: {
        user: "AccountId32",
        fileKey: "H256",
        bucketId: "H256",
        mspId: "H256",
        proofOfInclusion: "bool"
      },
      ProofSubmittedForPendingFileDeletionRequest: {
        mspId: "H256",
        user: "AccountId32",
        fileKey: "H256",
        bucketId: "H256",
        proofOfInclusion: "bool"
>>>>>>> e9abeefc
      }
    }
  },
  /**
   * Lookup133: pallet_proofs_dealer::pallet::Event<T>
   **/
  PalletProofsDealerEvent: {
    _enum: {
      NewChallenge: {
        who: "AccountId32",
        keyChallenged: "H256"
      },
      ProofAccepted: {
        provider: "H256",
        proof: "PalletProofsDealerProof"
      },
      NewChallengeSeed: {
        challengesTicker: "u32",
        seed: "H256"
      },
      NewCheckpointChallenge: {
        challengesTicker: "u32",
        challenges: "Vec<(H256,Option<ShpTraitsTrieRemoveMutation>)>"
      },
      SlashableProvider: {
        provider: "H256"
      },
      NewChallengeCycleInitialised: {
        currentTick: "u32",
        provider: "H256",
        maybeProviderAccount: "Option<AccountId32>"
      }
    }
  },
  /**
   * Lookup134: pallet_proofs_dealer::types::Proof<T>
   **/
  PalletProofsDealerProof: {
    forestProof: "SpTrieStorageProofCompactProof",
    keyProofs: "BTreeMap<H256, PalletProofsDealerKeyProof>"
  },
  /**
   * Lookup135: sp_trie::storage_proof::CompactProof
   **/
  SpTrieStorageProofCompactProof: {
    encodedNodes: "Vec<Bytes>"
  },
  /**
   * Lookup138: pallet_proofs_dealer::types::KeyProof<T>
   **/
  PalletProofsDealerKeyProof: {
    proof: "ShpFileKeyVerifierFileKeyProof",
    challengeCount: "u32"
  },
  /**
   * Lookup139: shp_file_key_verifier::types::FileKeyProof
   **/
  ShpFileKeyVerifierFileKeyProof: {
    fileMetadata: "ShpFileKeyVerifierFileMetadata",
    proof: "SpTrieStorageProofCompactProof"
  },
  /**
   * Lookup140: shp_file_key_verifier::types::FileMetadata
   **/
  ShpFileKeyVerifierFileMetadata: {
    _alias: {
      size_: "size"
    },
    owner: "Bytes",
    bucketId: "Bytes",
    location: "Bytes",
    size_: "Compact<u64>",
    fingerprint: "ShpFileKeyVerifierFingerprint"
  },
  /**
   * Lookup141: shp_file_key_verifier::types::Fingerprint
   **/
  ShpFileKeyVerifierFingerprint: "[u8;32]",
  /**
   * Lookup147: shp_traits::TrieRemoveMutation
   **/
  ShpTraitsTrieRemoveMutation: "Null",
  /**
   * Lookup149: pallet_randomness::pallet::Event<T>
   **/
  PalletRandomnessEvent: {
    _enum: {
      NewOneEpochAgoRandomnessAvailable: {
        randomnessSeed: "H256",
        fromEpoch: "u64",
        validUntilBlock: "u32"
      }
    }
  },
  /**
   * Lookup150: pallet_payment_streams::pallet::Event<T>
   **/
  PalletPaymentStreamsEvent: {
    _enum: {
      FixedRatePaymentStreamCreated: {
        userAccount: "AccountId32",
        providerId: "H256",
        rate: "u128"
      },
      FixedRatePaymentStreamUpdated: {
        userAccount: "AccountId32",
        providerId: "H256",
        newRate: "u128"
      },
      FixedRatePaymentStreamDeleted: {
        userAccount: "AccountId32",
        providerId: "H256"
      },
      DynamicRatePaymentStreamCreated: {
        userAccount: "AccountId32",
        providerId: "H256",
        amountProvided: "u32"
      },
      DynamicRatePaymentStreamUpdated: {
        userAccount: "AccountId32",
        providerId: "H256",
        newAmountProvided: "u32"
      },
      DynamicRatePaymentStreamDeleted: {
        userAccount: "AccountId32",
        providerId: "H256"
      },
      PaymentStreamCharged: {
        userAccount: "AccountId32",
        providerId: "H256",
        amount: "u128"
      },
      LastChargeableBlockUpdated: {
        userAccount: "AccountId32",
        providerId: "H256",
        lastChargeableBlock: "u32"
      },
      UserWithoutFunds: {
        who: "AccountId32"
      }
    }
  },
  /**
   * Lookup151: pallet_bucket_nfts::pallet::Event<T>
   **/
  PalletBucketNftsEvent: {
    _enum: {
      AccessShared: {
        issuer: "AccountId32",
        recipient: "AccountId32"
      },
      ItemReadAccessUpdated: {
        admin: "AccountId32",
        bucket: "H256",
        itemId: "u32"
      },
      ItemBurned: {
        account: "AccountId32",
        bucket: "H256",
        itemId: "u32"
      }
    }
  },
  /**
   * Lookup152: pallet_nfts::pallet::Event<T, I>
   **/
  PalletNftsEvent: {
    _enum: {
      Created: {
        collection: "u32",
        creator: "AccountId32",
        owner: "AccountId32"
      },
      ForceCreated: {
        collection: "u32",
        owner: "AccountId32"
      },
      Destroyed: {
        collection: "u32"
      },
      Issued: {
        collection: "u32",
        item: "u32",
        owner: "AccountId32"
      },
      Transferred: {
        collection: "u32",
        item: "u32",
        from: "AccountId32",
        to: "AccountId32"
      },
      Burned: {
        collection: "u32",
        item: "u32",
        owner: "AccountId32"
      },
      ItemTransferLocked: {
        collection: "u32",
        item: "u32"
      },
      ItemTransferUnlocked: {
        collection: "u32",
        item: "u32"
      },
      ItemPropertiesLocked: {
        collection: "u32",
        item: "u32",
        lockMetadata: "bool",
        lockAttributes: "bool"
      },
      CollectionLocked: {
        collection: "u32"
      },
      OwnerChanged: {
        collection: "u32",
        newOwner: "AccountId32"
      },
      TeamChanged: {
        collection: "u32",
        issuer: "Option<AccountId32>",
        admin: "Option<AccountId32>",
        freezer: "Option<AccountId32>"
      },
      TransferApproved: {
        collection: "u32",
        item: "u32",
        owner: "AccountId32",
        delegate: "AccountId32",
        deadline: "Option<u32>"
      },
      ApprovalCancelled: {
        collection: "u32",
        item: "u32",
        owner: "AccountId32",
        delegate: "AccountId32"
      },
      AllApprovalsCancelled: {
        collection: "u32",
        item: "u32",
        owner: "AccountId32"
      },
      CollectionConfigChanged: {
        collection: "u32"
      },
      CollectionMetadataSet: {
        collection: "u32",
        data: "Bytes"
      },
      CollectionMetadataCleared: {
        collection: "u32"
      },
      ItemMetadataSet: {
        collection: "u32",
        item: "u32",
        data: "Bytes"
      },
      ItemMetadataCleared: {
        collection: "u32",
        item: "u32"
      },
      Redeposited: {
        collection: "u32",
        successfulItems: "Vec<u32>"
      },
      AttributeSet: {
        collection: "u32",
        maybeItem: "Option<u32>",
        key: "Bytes",
        value: "Bytes",
        namespace: "PalletNftsAttributeNamespace"
      },
      AttributeCleared: {
        collection: "u32",
        maybeItem: "Option<u32>",
        key: "Bytes",
        namespace: "PalletNftsAttributeNamespace"
      },
      ItemAttributesApprovalAdded: {
        collection: "u32",
        item: "u32",
        delegate: "AccountId32"
      },
      ItemAttributesApprovalRemoved: {
        collection: "u32",
        item: "u32",
        delegate: "AccountId32"
      },
      OwnershipAcceptanceChanged: {
        who: "AccountId32",
        maybeCollection: "Option<u32>"
      },
      CollectionMaxSupplySet: {
        collection: "u32",
        maxSupply: "u32"
      },
      CollectionMintSettingsUpdated: {
        collection: "u32"
      },
      NextCollectionIdIncremented: {
        nextId: "Option<u32>"
      },
      ItemPriceSet: {
        collection: "u32",
        item: "u32",
        price: "u128",
        whitelistedBuyer: "Option<AccountId32>"
      },
      ItemPriceRemoved: {
        collection: "u32",
        item: "u32"
      },
      ItemBought: {
        collection: "u32",
        item: "u32",
        price: "u128",
        seller: "AccountId32",
        buyer: "AccountId32"
      },
      TipSent: {
        collection: "u32",
        item: "u32",
        sender: "AccountId32",
        receiver: "AccountId32",
        amount: "u128"
      },
      SwapCreated: {
        offeredCollection: "u32",
        offeredItem: "u32",
        desiredCollection: "u32",
        desiredItem: "Option<u32>",
        price: "Option<PalletNftsPriceWithDirection>",
        deadline: "u32"
      },
      SwapCancelled: {
        offeredCollection: "u32",
        offeredItem: "u32",
        desiredCollection: "u32",
        desiredItem: "Option<u32>",
        price: "Option<PalletNftsPriceWithDirection>",
        deadline: "u32"
      },
      SwapClaimed: {
        sentCollection: "u32",
        sentItem: "u32",
        sentItemOwner: "AccountId32",
        receivedCollection: "u32",
        receivedItem: "u32",
        receivedItemOwner: "AccountId32",
        price: "Option<PalletNftsPriceWithDirection>",
        deadline: "u32"
      },
      PreSignedAttributesSet: {
        collection: "u32",
        item: "u32",
        namespace: "PalletNftsAttributeNamespace"
      },
      PalletAttributeSet: {
        collection: "u32",
        item: "Option<u32>",
        attribute: "PalletNftsPalletAttributes",
        value: "Bytes"
      }
    }
  },
  /**
   * Lookup156: pallet_nfts::types::AttributeNamespace<sp_core::crypto::AccountId32>
   **/
  PalletNftsAttributeNamespace: {
    _enum: {
      Pallet: "Null",
      CollectionOwner: "Null",
      ItemOwner: "Null",
      Account: "AccountId32"
    }
  },
  /**
   * Lookup158: pallet_nfts::types::PriceWithDirection<Amount>
   **/
  PalletNftsPriceWithDirection: {
    amount: "u128",
    direction: "PalletNftsPriceDirection"
  },
  /**
   * Lookup159: pallet_nfts::types::PriceDirection
   **/
  PalletNftsPriceDirection: {
    _enum: ["Send", "Receive"]
  },
  /**
   * Lookup160: pallet_nfts::types::PalletAttributes<CollectionId>
   **/
  PalletNftsPalletAttributes: {
    _enum: {
      UsedToClaim: "u32",
      TransferDisabled: "Null"
    }
  },
  /**
   * Lookup161: frame_system::Phase
   **/
  FrameSystemPhase: {
    _enum: {
      ApplyExtrinsic: "u32",
      Finalization: "Null",
      Initialization: "Null"
    }
  },
  /**
   * Lookup165: frame_system::LastRuntimeUpgradeInfo
   **/
  FrameSystemLastRuntimeUpgradeInfo: {
    specVersion: "Compact<u32>",
    specName: "Text"
  },
  /**
   * Lookup167: frame_system::CodeUpgradeAuthorization<T>
   **/
  FrameSystemCodeUpgradeAuthorization: {
    codeHash: "H256",
    checkVersion: "bool"
  },
  /**
   * Lookup168: frame_system::pallet::Call<T>
   **/
  FrameSystemCall: {
    _enum: {
      remark: {
        remark: "Bytes"
      },
      set_heap_pages: {
        pages: "u64"
      },
      set_code: {
        code: "Bytes"
      },
      set_code_without_checks: {
        code: "Bytes"
      },
      set_storage: {
        items: "Vec<(Bytes,Bytes)>"
      },
      kill_storage: {
        _alias: {
          keys_: "keys"
        },
        keys_: "Vec<Bytes>"
      },
      kill_prefix: {
        prefix: "Bytes",
        subkeys: "u32"
      },
      remark_with_event: {
        remark: "Bytes"
      },
      __Unused8: "Null",
      authorize_upgrade: {
        codeHash: "H256"
      },
      authorize_upgrade_without_checks: {
        codeHash: "H256"
      },
      apply_authorized_upgrade: {
        code: "Bytes"
      }
    }
  },
  /**
   * Lookup171: frame_system::limits::BlockWeights
   **/
  FrameSystemLimitsBlockWeights: {
    baseBlock: "SpWeightsWeightV2Weight",
    maxBlock: "SpWeightsWeightV2Weight",
    perClass: "FrameSupportDispatchPerDispatchClassWeightsPerClass"
  },
  /**
   * Lookup172: frame_support::dispatch::PerDispatchClass<frame_system::limits::WeightsPerClass>
   **/
  FrameSupportDispatchPerDispatchClassWeightsPerClass: {
    normal: "FrameSystemLimitsWeightsPerClass",
    operational: "FrameSystemLimitsWeightsPerClass",
    mandatory: "FrameSystemLimitsWeightsPerClass"
  },
  /**
   * Lookup173: frame_system::limits::WeightsPerClass
   **/
  FrameSystemLimitsWeightsPerClass: {
    baseExtrinsic: "SpWeightsWeightV2Weight",
    maxExtrinsic: "Option<SpWeightsWeightV2Weight>",
    maxTotal: "Option<SpWeightsWeightV2Weight>",
    reserved: "Option<SpWeightsWeightV2Weight>"
  },
  /**
   * Lookup175: frame_system::limits::BlockLength
   **/
  FrameSystemLimitsBlockLength: {
    max: "FrameSupportDispatchPerDispatchClassU32"
  },
  /**
   * Lookup176: frame_support::dispatch::PerDispatchClass<T>
   **/
  FrameSupportDispatchPerDispatchClassU32: {
    normal: "u32",
    operational: "u32",
    mandatory: "u32"
  },
  /**
   * Lookup177: sp_weights::RuntimeDbWeight
   **/
  SpWeightsRuntimeDbWeight: {
    read: "u64",
    write: "u64"
  },
  /**
   * Lookup178: sp_version::RuntimeVersion
   **/
  SpVersionRuntimeVersion: {
    specName: "Text",
    implName: "Text",
    authoringVersion: "u32",
    specVersion: "u32",
    implVersion: "u32",
    apis: "Vec<([u8;8],u32)>",
    transactionVersion: "u32",
    stateVersion: "u8"
  },
  /**
   * Lookup183: frame_system::pallet::Error<T>
   **/
  FrameSystemError: {
    _enum: [
      "InvalidSpecName",
      "SpecVersionNeedsToIncrease",
      "FailedToExtractRuntimeVersion",
      "NonDefaultComposite",
      "NonZeroRefCount",
      "CallFiltered",
      "MultiBlockMigrationsOngoing",
      "NothingAuthorized",
      "Unauthorized"
    ]
  },
  /**
   * Lookup185: cumulus_pallet_parachain_system::unincluded_segment::Ancestor<primitive_types::H256>
   **/
  CumulusPalletParachainSystemUnincludedSegmentAncestor: {
    usedBandwidth: "CumulusPalletParachainSystemUnincludedSegmentUsedBandwidth",
    paraHeadHash: "Option<H256>",
    consumedGoAheadSignal: "Option<PolkadotPrimitivesV6UpgradeGoAhead>"
  },
  /**
   * Lookup186: cumulus_pallet_parachain_system::unincluded_segment::UsedBandwidth
   **/
  CumulusPalletParachainSystemUnincludedSegmentUsedBandwidth: {
    umpMsgCount: "u32",
    umpTotalBytes: "u32",
    hrmpOutgoing: "BTreeMap<u32, CumulusPalletParachainSystemUnincludedSegmentHrmpChannelUpdate>"
  },
  /**
   * Lookup188: cumulus_pallet_parachain_system::unincluded_segment::HrmpChannelUpdate
   **/
  CumulusPalletParachainSystemUnincludedSegmentHrmpChannelUpdate: {
    msgCount: "u32",
    totalBytes: "u32"
  },
  /**
   * Lookup193: polkadot_primitives::v6::UpgradeGoAhead
   **/
  PolkadotPrimitivesV6UpgradeGoAhead: {
    _enum: ["Abort", "GoAhead"]
  },
  /**
   * Lookup194: cumulus_pallet_parachain_system::unincluded_segment::SegmentTracker<primitive_types::H256>
   **/
  CumulusPalletParachainSystemUnincludedSegmentSegmentTracker: {
    usedBandwidth: "CumulusPalletParachainSystemUnincludedSegmentUsedBandwidth",
    hrmpWatermark: "Option<u32>",
    consumedGoAheadSignal: "Option<PolkadotPrimitivesV6UpgradeGoAhead>"
  },
  /**
   * Lookup195: polkadot_primitives::v6::PersistedValidationData<primitive_types::H256, N>
   **/
  PolkadotPrimitivesV6PersistedValidationData: {
    parentHead: "Bytes",
    relayParentNumber: "u32",
    relayParentStorageRoot: "H256",
    maxPovSize: "u32"
  },
  /**
   * Lookup198: polkadot_primitives::v6::UpgradeRestriction
   **/
  PolkadotPrimitivesV6UpgradeRestriction: {
    _enum: ["Present"]
  },
  /**
   * Lookup199: sp_trie::storage_proof::StorageProof
   **/
  SpTrieStorageProof: {
    trieNodes: "BTreeSet<Bytes>"
  },
  /**
   * Lookup201: cumulus_pallet_parachain_system::relay_state_snapshot::MessagingStateSnapshot
   **/
  CumulusPalletParachainSystemRelayStateSnapshotMessagingStateSnapshot: {
    dmqMqcHead: "H256",
    relayDispatchQueueRemainingCapacity:
      "CumulusPalletParachainSystemRelayStateSnapshotRelayDispatchQueueRemainingCapacity",
    ingressChannels: "Vec<(u32,PolkadotPrimitivesV6AbridgedHrmpChannel)>",
    egressChannels: "Vec<(u32,PolkadotPrimitivesV6AbridgedHrmpChannel)>"
  },
  /**
   * Lookup202: cumulus_pallet_parachain_system::relay_state_snapshot::RelayDispatchQueueRemainingCapacity
   **/
  CumulusPalletParachainSystemRelayStateSnapshotRelayDispatchQueueRemainingCapacity: {
    remainingCount: "u32",
    remainingSize: "u32"
  },
  /**
   * Lookup205: polkadot_primitives::v6::AbridgedHrmpChannel
   **/
  PolkadotPrimitivesV6AbridgedHrmpChannel: {
    maxCapacity: "u32",
    maxTotalSize: "u32",
    maxMessageSize: "u32",
    msgCount: "u32",
    totalSize: "u32",
    mqcHead: "Option<H256>"
  },
  /**
   * Lookup206: polkadot_primitives::v6::AbridgedHostConfiguration
   **/
  PolkadotPrimitivesV6AbridgedHostConfiguration: {
    maxCodeSize: "u32",
    maxHeadDataSize: "u32",
    maxUpwardQueueCount: "u32",
    maxUpwardQueueSize: "u32",
    maxUpwardMessageSize: "u32",
    maxUpwardMessageNumPerCandidate: "u32",
    hrmpMaxMessageNumPerCandidate: "u32",
    validationUpgradeCooldown: "u32",
    validationUpgradeDelay: "u32",
    asyncBackingParams: "PolkadotPrimitivesV6AsyncBackingAsyncBackingParams"
  },
  /**
   * Lookup207: polkadot_primitives::v6::async_backing::AsyncBackingParams
   **/
  PolkadotPrimitivesV6AsyncBackingAsyncBackingParams: {
    maxCandidateDepth: "u32",
    allowedAncestryLen: "u32"
  },
  /**
   * Lookup213: polkadot_core_primitives::OutboundHrmpMessage<polkadot_parachain_primitives::primitives::Id>
   **/
  PolkadotCorePrimitivesOutboundHrmpMessage: {
    recipient: "u32",
    data: "Bytes"
  },
  /**
   * Lookup215: cumulus_pallet_parachain_system::pallet::Call<T>
   **/
  CumulusPalletParachainSystemCall: {
    _enum: {
      set_validation_data: {
        data: "CumulusPrimitivesParachainInherentParachainInherentData"
      },
      sudo_send_upward_message: {
        message: "Bytes"
      },
      authorize_upgrade: {
        codeHash: "H256",
        checkVersion: "bool"
      },
      enact_authorized_upgrade: {
        code: "Bytes"
      }
    }
  },
  /**
   * Lookup216: cumulus_primitives_parachain_inherent::ParachainInherentData
   **/
  CumulusPrimitivesParachainInherentParachainInherentData: {
    validationData: "PolkadotPrimitivesV6PersistedValidationData",
    relayChainState: "SpTrieStorageProof",
    downwardMessages: "Vec<PolkadotCorePrimitivesInboundDownwardMessage>",
    horizontalMessages: "BTreeMap<u32, Vec<PolkadotCorePrimitivesInboundHrmpMessage>>"
  },
  /**
   * Lookup218: polkadot_core_primitives::InboundDownwardMessage<BlockNumber>
   **/
  PolkadotCorePrimitivesInboundDownwardMessage: {
    sentAt: "u32",
    msg: "Bytes"
  },
  /**
   * Lookup221: polkadot_core_primitives::InboundHrmpMessage<BlockNumber>
   **/
  PolkadotCorePrimitivesInboundHrmpMessage: {
    sentAt: "u32",
    data: "Bytes"
  },
  /**
   * Lookup224: cumulus_pallet_parachain_system::pallet::Error<T>
   **/
  CumulusPalletParachainSystemError: {
    _enum: [
      "OverlappingUpgrades",
      "ProhibitedByPolkadot",
      "TooBig",
      "ValidationDataNotAvailable",
      "HostConfigurationNotAvailable",
      "NotScheduled",
      "NothingAuthorized",
      "Unauthorized"
    ]
  },
  /**
   * Lookup225: pallet_timestamp::pallet::Call<T>
   **/
  PalletTimestampCall: {
    _enum: {
      set: {
        now: "Compact<u64>"
      }
    }
  },
  /**
   * Lookup226: staging_parachain_info::pallet::Call<T>
   **/
  StagingParachainInfoCall: "Null",
  /**
   * Lookup228: pallet_balances::types::BalanceLock<Balance>
   **/
  PalletBalancesBalanceLock: {
    id: "[u8;8]",
    amount: "u128",
    reasons: "PalletBalancesReasons"
  },
  /**
   * Lookup229: pallet_balances::types::Reasons
   **/
  PalletBalancesReasons: {
    _enum: ["Fee", "Misc", "All"]
  },
  /**
   * Lookup232: pallet_balances::types::ReserveData<ReserveIdentifier, Balance>
   **/
  PalletBalancesReserveData: {
    id: "[u8;8]",
    amount: "u128"
  },
  /**
   * Lookup236: storage_hub_runtime::RuntimeHoldReason
   **/
  StorageHubRuntimeRuntimeHoldReason: {
    _enum: {
      __Unused0: "Null",
      __Unused1: "Null",
      __Unused2: "Null",
      __Unused3: "Null",
      __Unused4: "Null",
      __Unused5: "Null",
      __Unused6: "Null",
      __Unused7: "Null",
      __Unused8: "Null",
      __Unused9: "Null",
      __Unused10: "Null",
      __Unused11: "Null",
      __Unused12: "Null",
      __Unused13: "Null",
      __Unused14: "Null",
      __Unused15: "Null",
      __Unused16: "Null",
      __Unused17: "Null",
      __Unused18: "Null",
      __Unused19: "Null",
      __Unused20: "Null",
      __Unused21: "Null",
      __Unused22: "Null",
      __Unused23: "Null",
      __Unused24: "Null",
      __Unused25: "Null",
      __Unused26: "Null",
      __Unused27: "Null",
      __Unused28: "Null",
      __Unused29: "Null",
      __Unused30: "Null",
      __Unused31: "Null",
      __Unused32: "Null",
      __Unused33: "Null",
      __Unused34: "Null",
      __Unused35: "Null",
      __Unused36: "Null",
      __Unused37: "Null",
      __Unused38: "Null",
      __Unused39: "Null",
      Providers: "PalletStorageProvidersHoldReason",
      __Unused41: "Null",
      __Unused42: "Null",
      __Unused43: "Null",
      PaymentStreams: "PalletPaymentStreamsHoldReason"
    }
  },
  /**
   * Lookup237: pallet_storage_providers::pallet::HoldReason
   **/
  PalletStorageProvidersHoldReason: {
    _enum: ["StorageProviderDeposit"]
  },
  /**
   * Lookup238: pallet_payment_streams::pallet::HoldReason
   **/
  PalletPaymentStreamsHoldReason: {
    _enum: ["PaymentStreamDeposit"]
  },
  /**
   * Lookup241: pallet_balances::types::IdAmount<Id, Balance>
   **/
  PalletBalancesIdAmount: {
    id: "Null",
    amount: "u128"
  },
  /**
   * Lookup243: pallet_balances::pallet::Call<T, I>
   **/
  PalletBalancesCall: {
    _enum: {
      transfer_allow_death: {
        dest: "MultiAddress",
        value: "Compact<u128>"
      },
      __Unused1: "Null",
      force_transfer: {
        source: "MultiAddress",
        dest: "MultiAddress",
        value: "Compact<u128>"
      },
      transfer_keep_alive: {
        dest: "MultiAddress",
        value: "Compact<u128>"
      },
      transfer_all: {
        dest: "MultiAddress",
        keepAlive: "bool"
      },
      force_unreserve: {
        who: "MultiAddress",
        amount: "u128"
      },
      upgrade_accounts: {
        who: "Vec<AccountId32>"
      },
      __Unused7: "Null",
      force_set_balance: {
        who: "MultiAddress",
        newFree: "Compact<u128>"
      },
      force_adjust_total_issuance: {
        direction: "PalletBalancesAdjustmentDirection",
        delta: "Compact<u128>"
      }
    }
  },
  /**
   * Lookup246: pallet_balances::types::AdjustmentDirection
   **/
  PalletBalancesAdjustmentDirection: {
    _enum: ["Increase", "Decrease"]
  },
  /**
   * Lookup247: pallet_balances::pallet::Error<T, I>
   **/
  PalletBalancesError: {
    _enum: [
      "VestingBalance",
      "LiquidityRestrictions",
      "InsufficientBalance",
      "ExistentialDeposit",
      "Expendability",
      "ExistingVestingSchedule",
      "DeadAccount",
      "TooManyReserves",
      "TooManyHolds",
      "TooManyFreezes",
      "IssuanceDeactivated",
      "DeltaZero"
    ]
  },
  /**
   * Lookup248: pallet_transaction_payment::Releases
   **/
  PalletTransactionPaymentReleases: {
    _enum: ["V1Ancient", "V2"]
  },
  /**
   * Lookup249: pallet_sudo::pallet::Call<T>
   **/
  PalletSudoCall: {
    _enum: {
      sudo: {
        call: "Call"
      },
      sudo_unchecked_weight: {
        call: "Call",
        weight: "SpWeightsWeightV2Weight"
      },
      set_key: {
        _alias: {
          new_: "new"
        },
        new_: "MultiAddress"
      },
      sudo_as: {
        who: "MultiAddress",
        call: "Call"
      },
      remove_key: "Null"
    }
  },
  /**
   * Lookup251: pallet_collator_selection::pallet::Call<T>
   **/
  PalletCollatorSelectionCall: {
    _enum: {
      set_invulnerables: {
        _alias: {
          new_: "new"
        },
        new_: "Vec<AccountId32>"
      },
      set_desired_candidates: {
        max: "u32"
      },
      set_candidacy_bond: {
        bond: "u128"
      },
      register_as_candidate: "Null",
      leave_intent: "Null",
      add_invulnerable: {
        who: "AccountId32"
      },
      remove_invulnerable: {
        who: "AccountId32"
      },
      update_bond: {
        newDeposit: "u128"
      },
      take_candidate_slot: {
        deposit: "u128",
        target: "AccountId32"
      }
    }
  },
  /**
   * Lookup252: pallet_session::pallet::Call<T>
   **/
  PalletSessionCall: {
    _enum: {
      set_keys: {
        _alias: {
          keys_: "keys"
        },
        keys_: "StorageHubRuntimeSessionKeys",
        proof: "Bytes"
      },
      purge_keys: "Null"
    }
  },
  /**
   * Lookup253: storage_hub_runtime::SessionKeys
   **/
  StorageHubRuntimeSessionKeys: {
    aura: "SpConsensusAuraSr25519AppSr25519Public"
  },
  /**
   * Lookup254: sp_consensus_aura::sr25519::app_sr25519::Public
   **/
  SpConsensusAuraSr25519AppSr25519Public: "SpCoreSr25519Public",
  /**
   * Lookup255: sp_core::sr25519::Public
   **/
  SpCoreSr25519Public: "[u8;32]",
  /**
   * Lookup256: cumulus_pallet_xcmp_queue::pallet::Call<T>
   **/
  CumulusPalletXcmpQueueCall: {
    _enum: {
      __Unused0: "Null",
      suspend_xcm_execution: "Null",
      resume_xcm_execution: "Null",
      update_suspend_threshold: {
        _alias: {
          new_: "new"
        },
        new_: "u32"
      },
      update_drop_threshold: {
        _alias: {
          new_: "new"
        },
        new_: "u32"
      },
      update_resume_threshold: {
        _alias: {
          new_: "new"
        },
        new_: "u32"
      }
    }
  },
  /**
   * Lookup257: pallet_xcm::pallet::Call<T>
   **/
  PalletXcmCall: {
    _enum: {
      send: {
        dest: "XcmVersionedLocation",
        message: "XcmVersionedXcm"
      },
      teleport_assets: {
        dest: "XcmVersionedLocation",
        beneficiary: "XcmVersionedLocation",
        assets: "XcmVersionedAssets",
        feeAssetItem: "u32"
      },
      reserve_transfer_assets: {
        dest: "XcmVersionedLocation",
        beneficiary: "XcmVersionedLocation",
        assets: "XcmVersionedAssets",
        feeAssetItem: "u32"
      },
      execute: {
        message: "XcmVersionedXcm",
        maxWeight: "SpWeightsWeightV2Weight"
      },
      force_xcm_version: {
        location: "StagingXcmV4Location",
        version: "u32"
      },
      force_default_xcm_version: {
        maybeXcmVersion: "Option<u32>"
      },
      force_subscribe_version_notify: {
        location: "XcmVersionedLocation"
      },
      force_unsubscribe_version_notify: {
        location: "XcmVersionedLocation"
      },
      limited_reserve_transfer_assets: {
        dest: "XcmVersionedLocation",
        beneficiary: "XcmVersionedLocation",
        assets: "XcmVersionedAssets",
        feeAssetItem: "u32",
        weightLimit: "XcmV3WeightLimit"
      },
      limited_teleport_assets: {
        dest: "XcmVersionedLocation",
        beneficiary: "XcmVersionedLocation",
        assets: "XcmVersionedAssets",
        feeAssetItem: "u32",
        weightLimit: "XcmV3WeightLimit"
      },
      force_suspension: {
        suspended: "bool"
      },
      transfer_assets: {
        dest: "XcmVersionedLocation",
        beneficiary: "XcmVersionedLocation",
        assets: "XcmVersionedAssets",
        feeAssetItem: "u32",
        weightLimit: "XcmV3WeightLimit"
      },
      claim_assets: {
        assets: "XcmVersionedAssets",
        beneficiary: "XcmVersionedLocation"
      }
    }
  },
  /**
   * Lookup258: xcm::VersionedXcm<RuntimeCall>
   **/
  XcmVersionedXcm: {
    _enum: {
      __Unused0: "Null",
      __Unused1: "Null",
      V2: "XcmV2Xcm",
      V3: "XcmV3Xcm",
      V4: "StagingXcmV4Xcm"
    }
  },
  /**
   * Lookup259: xcm::v2::Xcm<RuntimeCall>
   **/
  XcmV2Xcm: "Vec<XcmV2Instruction>",
  /**
   * Lookup261: xcm::v2::Instruction<RuntimeCall>
   **/
  XcmV2Instruction: {
    _enum: {
      WithdrawAsset: "XcmV2MultiassetMultiAssets",
      ReserveAssetDeposited: "XcmV2MultiassetMultiAssets",
      ReceiveTeleportedAsset: "XcmV2MultiassetMultiAssets",
      QueryResponse: {
        queryId: "Compact<u64>",
        response: "XcmV2Response",
        maxWeight: "Compact<u64>"
      },
      TransferAsset: {
        assets: "XcmV2MultiassetMultiAssets",
        beneficiary: "XcmV2MultiLocation"
      },
      TransferReserveAsset: {
        assets: "XcmV2MultiassetMultiAssets",
        dest: "XcmV2MultiLocation",
        xcm: "XcmV2Xcm"
      },
      Transact: {
        originType: "XcmV2OriginKind",
        requireWeightAtMost: "Compact<u64>",
        call: "XcmDoubleEncoded"
      },
      HrmpNewChannelOpenRequest: {
        sender: "Compact<u32>",
        maxMessageSize: "Compact<u32>",
        maxCapacity: "Compact<u32>"
      },
      HrmpChannelAccepted: {
        recipient: "Compact<u32>"
      },
      HrmpChannelClosing: {
        initiator: "Compact<u32>",
        sender: "Compact<u32>",
        recipient: "Compact<u32>"
      },
      ClearOrigin: "Null",
      DescendOrigin: "XcmV2MultilocationJunctions",
      ReportError: {
        queryId: "Compact<u64>",
        dest: "XcmV2MultiLocation",
        maxResponseWeight: "Compact<u64>"
      },
      DepositAsset: {
        assets: "XcmV2MultiassetMultiAssetFilter",
        maxAssets: "Compact<u32>",
        beneficiary: "XcmV2MultiLocation"
      },
      DepositReserveAsset: {
        assets: "XcmV2MultiassetMultiAssetFilter",
        maxAssets: "Compact<u32>",
        dest: "XcmV2MultiLocation",
        xcm: "XcmV2Xcm"
      },
      ExchangeAsset: {
        give: "XcmV2MultiassetMultiAssetFilter",
        receive: "XcmV2MultiassetMultiAssets"
      },
      InitiateReserveWithdraw: {
        assets: "XcmV2MultiassetMultiAssetFilter",
        reserve: "XcmV2MultiLocation",
        xcm: "XcmV2Xcm"
      },
      InitiateTeleport: {
        assets: "XcmV2MultiassetMultiAssetFilter",
        dest: "XcmV2MultiLocation",
        xcm: "XcmV2Xcm"
      },
      QueryHolding: {
        queryId: "Compact<u64>",
        dest: "XcmV2MultiLocation",
        assets: "XcmV2MultiassetMultiAssetFilter",
        maxResponseWeight: "Compact<u64>"
      },
      BuyExecution: {
        fees: "XcmV2MultiAsset",
        weightLimit: "XcmV2WeightLimit"
      },
      RefundSurplus: "Null",
      SetErrorHandler: "XcmV2Xcm",
      SetAppendix: "XcmV2Xcm",
      ClearError: "Null",
      ClaimAsset: {
        assets: "XcmV2MultiassetMultiAssets",
        ticket: "XcmV2MultiLocation"
      },
      Trap: "Compact<u64>",
      SubscribeVersion: {
        queryId: "Compact<u64>",
        maxResponseWeight: "Compact<u64>"
      },
      UnsubscribeVersion: "Null"
    }
  },
  /**
   * Lookup262: xcm::v2::Response
   **/
  XcmV2Response: {
    _enum: {
      Null: "Null",
      Assets: "XcmV2MultiassetMultiAssets",
      ExecutionResult: "Option<(u32,XcmV2TraitsError)>",
      Version: "u32"
    }
  },
  /**
   * Lookup265: xcm::v2::traits::Error
   **/
  XcmV2TraitsError: {
    _enum: {
      Overflow: "Null",
      Unimplemented: "Null",
      UntrustedReserveLocation: "Null",
      UntrustedTeleportLocation: "Null",
      MultiLocationFull: "Null",
      MultiLocationNotInvertible: "Null",
      BadOrigin: "Null",
      InvalidLocation: "Null",
      AssetNotFound: "Null",
      FailedToTransactAsset: "Null",
      NotWithdrawable: "Null",
      LocationCannotHold: "Null",
      ExceedsMaxMessageSize: "Null",
      DestinationUnsupported: "Null",
      Transport: "Null",
      Unroutable: "Null",
      UnknownClaim: "Null",
      FailedToDecode: "Null",
      MaxWeightInvalid: "Null",
      NotHoldingFees: "Null",
      TooExpensive: "Null",
      Trap: "u64",
      UnhandledXcmVersion: "Null",
      WeightLimitReached: "u64",
      Barrier: "Null",
      WeightNotComputable: "Null"
    }
  },
  /**
   * Lookup266: xcm::v2::multiasset::MultiAssetFilter
   **/
  XcmV2MultiassetMultiAssetFilter: {
    _enum: {
      Definite: "XcmV2MultiassetMultiAssets",
      Wild: "XcmV2MultiassetWildMultiAsset"
    }
  },
  /**
   * Lookup267: xcm::v2::multiasset::WildMultiAsset
   **/
  XcmV2MultiassetWildMultiAsset: {
    _enum: {
      All: "Null",
      AllOf: {
        id: "XcmV2MultiassetAssetId",
        fun: "XcmV2MultiassetWildFungibility"
      }
    }
  },
  /**
   * Lookup268: xcm::v2::multiasset::WildFungibility
   **/
  XcmV2MultiassetWildFungibility: {
    _enum: ["Fungible", "NonFungible"]
  },
  /**
   * Lookup269: xcm::v2::WeightLimit
   **/
  XcmV2WeightLimit: {
    _enum: {
      Unlimited: "Null",
      Limited: "Compact<u64>"
    }
  },
  /**
   * Lookup270: xcm::v3::Xcm<Call>
   **/
  XcmV3Xcm: "Vec<XcmV3Instruction>",
  /**
   * Lookup272: xcm::v3::Instruction<Call>
   **/
  XcmV3Instruction: {
    _enum: {
      WithdrawAsset: "XcmV3MultiassetMultiAssets",
      ReserveAssetDeposited: "XcmV3MultiassetMultiAssets",
      ReceiveTeleportedAsset: "XcmV3MultiassetMultiAssets",
      QueryResponse: {
        queryId: "Compact<u64>",
        response: "XcmV3Response",
        maxWeight: "SpWeightsWeightV2Weight",
        querier: "Option<StagingXcmV3MultiLocation>"
      },
      TransferAsset: {
        assets: "XcmV3MultiassetMultiAssets",
        beneficiary: "StagingXcmV3MultiLocation"
      },
      TransferReserveAsset: {
        assets: "XcmV3MultiassetMultiAssets",
        dest: "StagingXcmV3MultiLocation",
        xcm: "XcmV3Xcm"
      },
      Transact: {
        originKind: "XcmV2OriginKind",
        requireWeightAtMost: "SpWeightsWeightV2Weight",
        call: "XcmDoubleEncoded"
      },
      HrmpNewChannelOpenRequest: {
        sender: "Compact<u32>",
        maxMessageSize: "Compact<u32>",
        maxCapacity: "Compact<u32>"
      },
      HrmpChannelAccepted: {
        recipient: "Compact<u32>"
      },
      HrmpChannelClosing: {
        initiator: "Compact<u32>",
        sender: "Compact<u32>",
        recipient: "Compact<u32>"
      },
      ClearOrigin: "Null",
      DescendOrigin: "XcmV3Junctions",
      ReportError: "XcmV3QueryResponseInfo",
      DepositAsset: {
        assets: "XcmV3MultiassetMultiAssetFilter",
        beneficiary: "StagingXcmV3MultiLocation"
      },
      DepositReserveAsset: {
        assets: "XcmV3MultiassetMultiAssetFilter",
        dest: "StagingXcmV3MultiLocation",
        xcm: "XcmV3Xcm"
      },
      ExchangeAsset: {
        give: "XcmV3MultiassetMultiAssetFilter",
        want: "XcmV3MultiassetMultiAssets",
        maximal: "bool"
      },
      InitiateReserveWithdraw: {
        assets: "XcmV3MultiassetMultiAssetFilter",
        reserve: "StagingXcmV3MultiLocation",
        xcm: "XcmV3Xcm"
      },
      InitiateTeleport: {
        assets: "XcmV3MultiassetMultiAssetFilter",
        dest: "StagingXcmV3MultiLocation",
        xcm: "XcmV3Xcm"
      },
      ReportHolding: {
        responseInfo: "XcmV3QueryResponseInfo",
        assets: "XcmV3MultiassetMultiAssetFilter"
      },
      BuyExecution: {
        fees: "XcmV3MultiAsset",
        weightLimit: "XcmV3WeightLimit"
      },
      RefundSurplus: "Null",
      SetErrorHandler: "XcmV3Xcm",
      SetAppendix: "XcmV3Xcm",
      ClearError: "Null",
      ClaimAsset: {
        assets: "XcmV3MultiassetMultiAssets",
        ticket: "StagingXcmV3MultiLocation"
      },
      Trap: "Compact<u64>",
      SubscribeVersion: {
        queryId: "Compact<u64>",
        maxResponseWeight: "SpWeightsWeightV2Weight"
      },
      UnsubscribeVersion: "Null",
      BurnAsset: "XcmV3MultiassetMultiAssets",
      ExpectAsset: "XcmV3MultiassetMultiAssets",
      ExpectOrigin: "Option<StagingXcmV3MultiLocation>",
      ExpectError: "Option<(u32,XcmV3TraitsError)>",
      ExpectTransactStatus: "XcmV3MaybeErrorCode",
      QueryPallet: {
        moduleName: "Bytes",
        responseInfo: "XcmV3QueryResponseInfo"
      },
      ExpectPallet: {
        index: "Compact<u32>",
        name: "Bytes",
        moduleName: "Bytes",
        crateMajor: "Compact<u32>",
        minCrateMinor: "Compact<u32>"
      },
      ReportTransactStatus: "XcmV3QueryResponseInfo",
      ClearTransactStatus: "Null",
      UniversalOrigin: "XcmV3Junction",
      ExportMessage: {
        network: "XcmV3JunctionNetworkId",
        destination: "XcmV3Junctions",
        xcm: "XcmV3Xcm"
      },
      LockAsset: {
        asset: "XcmV3MultiAsset",
        unlocker: "StagingXcmV3MultiLocation"
      },
      UnlockAsset: {
        asset: "XcmV3MultiAsset",
        target: "StagingXcmV3MultiLocation"
      },
      NoteUnlockable: {
        asset: "XcmV3MultiAsset",
        owner: "StagingXcmV3MultiLocation"
      },
      RequestUnlock: {
        asset: "XcmV3MultiAsset",
        locker: "StagingXcmV3MultiLocation"
      },
      SetFeesMode: {
        jitWithdraw: "bool"
      },
      SetTopic: "[u8;32]",
      ClearTopic: "Null",
      AliasOrigin: "StagingXcmV3MultiLocation",
      UnpaidExecution: {
        weightLimit: "XcmV3WeightLimit",
        checkOrigin: "Option<StagingXcmV3MultiLocation>"
      }
    }
  },
  /**
   * Lookup273: xcm::v3::Response
   **/
  XcmV3Response: {
    _enum: {
      Null: "Null",
      Assets: "XcmV3MultiassetMultiAssets",
      ExecutionResult: "Option<(u32,XcmV3TraitsError)>",
      Version: "u32",
      PalletsInfo: "Vec<XcmV3PalletInfo>",
      DispatchResult: "XcmV3MaybeErrorCode"
    }
  },
  /**
   * Lookup275: xcm::v3::PalletInfo
   **/
  XcmV3PalletInfo: {
    index: "Compact<u32>",
    name: "Bytes",
    moduleName: "Bytes",
    major: "Compact<u32>",
    minor: "Compact<u32>",
    patch: "Compact<u32>"
  },
  /**
   * Lookup279: xcm::v3::QueryResponseInfo
   **/
  XcmV3QueryResponseInfo: {
    destination: "StagingXcmV3MultiLocation",
    queryId: "Compact<u64>",
    maxWeight: "SpWeightsWeightV2Weight"
  },
  /**
   * Lookup280: xcm::v3::multiasset::MultiAssetFilter
   **/
  XcmV3MultiassetMultiAssetFilter: {
    _enum: {
      Definite: "XcmV3MultiassetMultiAssets",
      Wild: "XcmV3MultiassetWildMultiAsset"
    }
  },
  /**
   * Lookup281: xcm::v3::multiasset::WildMultiAsset
   **/
  XcmV3MultiassetWildMultiAsset: {
    _enum: {
      All: "Null",
      AllOf: {
        id: "XcmV3MultiassetAssetId",
        fun: "XcmV3MultiassetWildFungibility"
      },
      AllCounted: "Compact<u32>",
      AllOfCounted: {
        id: "XcmV3MultiassetAssetId",
        fun: "XcmV3MultiassetWildFungibility",
        count: "Compact<u32>"
      }
    }
  },
  /**
   * Lookup282: xcm::v3::multiasset::WildFungibility
   **/
  XcmV3MultiassetWildFungibility: {
    _enum: ["Fungible", "NonFungible"]
  },
  /**
   * Lookup294: cumulus_pallet_xcm::pallet::Call<T>
   **/
  CumulusPalletXcmCall: "Null",
  /**
   * Lookup295: pallet_message_queue::pallet::Call<T>
   **/
  PalletMessageQueueCall: {
    _enum: {
      reap_page: {
        messageOrigin: "CumulusPrimitivesCoreAggregateMessageOrigin",
        pageIndex: "u32"
      },
      execute_overweight: {
        messageOrigin: "CumulusPrimitivesCoreAggregateMessageOrigin",
        page: "u32",
        index: "u32",
        weightLimit: "SpWeightsWeightV2Weight"
      }
    }
  },
  /**
   * Lookup296: pallet_storage_providers::pallet::Call<T>
   **/
  PalletStorageProvidersCall: {
    _enum: {
      request_msp_sign_up: {
        capacity: "u32",
        multiaddresses: "Vec<Bytes>",
        valueProp: "PalletStorageProvidersValueProposition",
        paymentAccount: "AccountId32"
      },
      request_bsp_sign_up: {
        capacity: "u32",
        multiaddresses: "Vec<Bytes>",
        paymentAccount: "AccountId32"
      },
      confirm_sign_up: {
        providerAccount: "Option<AccountId32>"
      },
      cancel_sign_up: "Null",
      msp_sign_off: "Null",
      bsp_sign_off: "Null",
      change_capacity: {
        newCapacity: "u32"
      },
      add_value_prop: {
        newValueProp: "PalletStorageProvidersValueProposition"
      },
      force_msp_sign_up: {
        who: "AccountId32",
        mspId: "H256",
        capacity: "u32",
        multiaddresses: "Vec<Bytes>",
        valueProp: "PalletStorageProvidersValueProposition",
        paymentAccount: "AccountId32"
      },
      force_bsp_sign_up: {
        who: "AccountId32",
        bspId: "H256",
        capacity: "u32",
        multiaddresses: "Vec<Bytes>",
        paymentAccount: "AccountId32"
      }
    }
  },
  /**
   * Lookup297: pallet_file_system::pallet::Call<T>
   **/
  PalletFileSystemCall: {
    _enum: {
      create_bucket: {
        mspId: "H256",
        name: "Bytes",
        private: "bool"
      },
      update_bucket_privacy: {
        bucketId: "H256",
        private: "bool"
      },
      create_and_associate_collection_with_bucket: {
        bucketId: "H256"
      },
      issue_storage_request: {
        _alias: {
          size_: "size"
        },
        bucketId: "H256",
        location: "Bytes",
        fingerprint: "H256",
        size_: "u32",
        mspId: "H256",
        peerIds: "Vec<Bytes>"
      },
      revoke_storage_request: {
        fileKey: "H256"
      },
      bsp_volunteer: {
        fileKey: "H256"
      },
      bsp_confirm_storing: {
        fileKey: "H256",
        root: "H256",
        nonInclusionForestProof: "SpTrieStorageProofCompactProof",
        addedFileKeyProof: "ShpFileKeyVerifierFileKeyProof"
      },
      bsp_stop_storing: {
        _alias: {
          size_: "size"
        },
        fileKey: "H256",
        bucketId: "H256",
        location: "Bytes",
        owner: "AccountId32",
        fingerprint: "H256",
        size_: "u32",
        canServe: "bool",
        inclusionForestProof: "SpTrieStorageProofCompactProof"
      },
      delete_file: {
        _alias: {
          size_: "size"
        },
        bucketId: "H256",
        fileKey: "H256",
        location: "Bytes",
        size_: "u32",
        fingerprint: "H256",
        maybeInclusionForestProof: "Option<SpTrieStorageProofCompactProof>"
      },
      pending_file_deletion_request_submit_proof: {
        user: "AccountId32",
        fileKey: "H256",
        bucketId: "H256",
        forestProof: "SpTrieStorageProofCompactProof"
      },
      force_update_bsps_assignment_threshold: {
        bspAssignmentThreshold: "u128"
      }
    }
  },
  /**
   * Lookup299: pallet_proofs_dealer::pallet::Call<T>
   **/
  PalletProofsDealerCall: {
    _enum: {
      challenge: {
        key: "H256"
      },
      submit_proof: {
        proof: "PalletProofsDealerProof",
        provider: "Option<H256>"
      },
      force_initialise_challenge_cycle: {
        provider: "H256"
      }
    }
  },
  /**
   * Lookup300: pallet_randomness::pallet::Call<T>
   **/
  PalletRandomnessCall: {
    _enum: ["set_babe_randomness"]
  },
  /**
   * Lookup301: pallet_payment_streams::pallet::Call<T>
   **/
  PalletPaymentStreamsCall: {
    _enum: {
      create_fixed_rate_payment_stream: {
        providerId: "H256",
        userAccount: "AccountId32",
        rate: "u128"
      },
      update_fixed_rate_payment_stream: {
        providerId: "H256",
        userAccount: "AccountId32",
        newRate: "u128"
      },
      delete_fixed_rate_payment_stream: {
        providerId: "H256",
        userAccount: "AccountId32"
      },
      create_dynamic_rate_payment_stream: {
        providerId: "H256",
        userAccount: "AccountId32",
        amountProvided: "u32",
        currentPrice: "u128",
        currentAccumulatedPriceIndex: "u128"
      },
      update_dynamic_rate_payment_stream: {
        providerId: "H256",
        userAccount: "AccountId32",
        newAmountProvided: "u32",
        currentPrice: "u128"
      },
      delete_dynamic_rate_payment_stream: {
        providerId: "H256",
        userAccount: "AccountId32"
      },
      charge_payment_streams: {
        userAccount: "AccountId32"
      }
    }
  },
  /**
   * Lookup302: pallet_bucket_nfts::pallet::Call<T>
   **/
  PalletBucketNftsCall: {
    _enum: {
      share_access: {
        recipient: "MultiAddress",
        bucket: "H256",
        itemId: "u32",
        readAccessRegex: "Option<Bytes>"
      },
      update_read_access: {
        bucket: "H256",
        itemId: "u32",
        readAccessRegex: "Option<Bytes>"
      }
    }
  },
  /**
   * Lookup304: pallet_nfts::pallet::Call<T, I>
   **/
  PalletNftsCall: {
    _enum: {
      create: {
        admin: "MultiAddress",
        config: "PalletNftsCollectionConfig"
      },
      force_create: {
        owner: "MultiAddress",
        config: "PalletNftsCollectionConfig"
      },
      destroy: {
        collection: "u32",
        witness: "PalletNftsDestroyWitness"
      },
      mint: {
        collection: "u32",
        item: "u32",
        mintTo: "MultiAddress",
        witnessData: "Option<PalletNftsMintWitness>"
      },
      force_mint: {
        collection: "u32",
        item: "u32",
        mintTo: "MultiAddress",
        itemConfig: "PalletNftsItemConfig"
      },
      burn: {
        collection: "u32",
        item: "u32"
      },
      transfer: {
        collection: "u32",
        item: "u32",
        dest: "MultiAddress"
      },
      redeposit: {
        collection: "u32",
        items: "Vec<u32>"
      },
      lock_item_transfer: {
        collection: "u32",
        item: "u32"
      },
      unlock_item_transfer: {
        collection: "u32",
        item: "u32"
      },
      lock_collection: {
        collection: "u32",
        lockSettings: "u64"
      },
      transfer_ownership: {
        collection: "u32",
        newOwner: "MultiAddress"
      },
      set_team: {
        collection: "u32",
        issuer: "Option<MultiAddress>",
        admin: "Option<MultiAddress>",
        freezer: "Option<MultiAddress>"
      },
      force_collection_owner: {
        collection: "u32",
        owner: "MultiAddress"
      },
      force_collection_config: {
        collection: "u32",
        config: "PalletNftsCollectionConfig"
      },
      approve_transfer: {
        collection: "u32",
        item: "u32",
        delegate: "MultiAddress",
        maybeDeadline: "Option<u32>"
      },
      cancel_approval: {
        collection: "u32",
        item: "u32",
        delegate: "MultiAddress"
      },
      clear_all_transfer_approvals: {
        collection: "u32",
        item: "u32"
      },
      lock_item_properties: {
        collection: "u32",
        item: "u32",
        lockMetadata: "bool",
        lockAttributes: "bool"
      },
      set_attribute: {
        collection: "u32",
        maybeItem: "Option<u32>",
        namespace: "PalletNftsAttributeNamespace",
        key: "Bytes",
        value: "Bytes"
      },
      force_set_attribute: {
        setAs: "Option<AccountId32>",
        collection: "u32",
        maybeItem: "Option<u32>",
        namespace: "PalletNftsAttributeNamespace",
        key: "Bytes",
        value: "Bytes"
      },
      clear_attribute: {
        collection: "u32",
        maybeItem: "Option<u32>",
        namespace: "PalletNftsAttributeNamespace",
        key: "Bytes"
      },
      approve_item_attributes: {
        collection: "u32",
        item: "u32",
        delegate: "MultiAddress"
      },
      cancel_item_attributes_approval: {
        collection: "u32",
        item: "u32",
        delegate: "MultiAddress",
        witness: "PalletNftsCancelAttributesApprovalWitness"
      },
      set_metadata: {
        collection: "u32",
        item: "u32",
        data: "Bytes"
      },
      clear_metadata: {
        collection: "u32",
        item: "u32"
      },
      set_collection_metadata: {
        collection: "u32",
        data: "Bytes"
      },
      clear_collection_metadata: {
        collection: "u32"
      },
      set_accept_ownership: {
        maybeCollection: "Option<u32>"
      },
      set_collection_max_supply: {
        collection: "u32",
        maxSupply: "u32"
      },
      update_mint_settings: {
        collection: "u32",
        mintSettings: "PalletNftsMintSettings"
      },
      set_price: {
        collection: "u32",
        item: "u32",
        price: "Option<u128>",
        whitelistedBuyer: "Option<MultiAddress>"
      },
      buy_item: {
        collection: "u32",
        item: "u32",
        bidPrice: "u128"
      },
      pay_tips: {
        tips: "Vec<PalletNftsItemTip>"
      },
      create_swap: {
        offeredCollection: "u32",
        offeredItem: "u32",
        desiredCollection: "u32",
        maybeDesiredItem: "Option<u32>",
        maybePrice: "Option<PalletNftsPriceWithDirection>",
        duration: "u32"
      },
      cancel_swap: {
        offeredCollection: "u32",
        offeredItem: "u32"
      },
      claim_swap: {
        sendCollection: "u32",
        sendItem: "u32",
        receiveCollection: "u32",
        receiveItem: "u32",
        witnessPrice: "Option<PalletNftsPriceWithDirection>"
      },
      mint_pre_signed: {
        mintData: "PalletNftsPreSignedMint",
        signature: "SpRuntimeMultiSignature",
        signer: "AccountId32"
      },
      set_attributes_pre_signed: {
        data: "PalletNftsPreSignedAttributes",
        signature: "SpRuntimeMultiSignature",
        signer: "AccountId32"
      }
    }
  },
  /**
   * Lookup305: pallet_nfts::types::CollectionConfig<Price, BlockNumber, CollectionId>
   **/
  PalletNftsCollectionConfig: {
    settings: "u64",
    maxSupply: "Option<u32>",
    mintSettings: "PalletNftsMintSettings"
  },
  /**
   * Lookup307: pallet_nfts::types::CollectionSetting
   **/
  PalletNftsCollectionSetting: {
    _enum: [
      "__Unused0",
      "TransferableItems",
      "UnlockedMetadata",
      "__Unused3",
      "UnlockedAttributes",
      "__Unused5",
      "__Unused6",
      "__Unused7",
      "UnlockedMaxSupply",
      "__Unused9",
      "__Unused10",
      "__Unused11",
      "__Unused12",
      "__Unused13",
      "__Unused14",
      "__Unused15",
      "DepositRequired"
    ]
  },
  /**
   * Lookup308: pallet_nfts::types::MintSettings<Price, BlockNumber, CollectionId>
   **/
  PalletNftsMintSettings: {
    mintType: "PalletNftsMintType",
    price: "Option<u128>",
    startBlock: "Option<u32>",
    endBlock: "Option<u32>",
    defaultItemSettings: "u64"
  },
  /**
   * Lookup309: pallet_nfts::types::MintType<CollectionId>
   **/
  PalletNftsMintType: {
    _enum: {
      Issuer: "Null",
      Public: "Null",
      HolderOf: "u32"
    }
  },
  /**
   * Lookup312: pallet_nfts::types::ItemSetting
   **/
  PalletNftsItemSetting: {
    _enum: ["__Unused0", "Transferable", "UnlockedMetadata", "__Unused3", "UnlockedAttributes"]
  },
  /**
   * Lookup313: pallet_nfts::types::DestroyWitness
   **/
  PalletNftsDestroyWitness: {
    itemMetadatas: "Compact<u32>",
    itemConfigs: "Compact<u32>",
    attributes: "Compact<u32>"
  },
  /**
   * Lookup315: pallet_nfts::types::MintWitness<ItemId, Balance>
   **/
  PalletNftsMintWitness: {
    ownedItem: "Option<u32>",
    mintPrice: "Option<u128>"
  },
  /**
   * Lookup316: pallet_nfts::types::ItemConfig
   **/
  PalletNftsItemConfig: {
    settings: "u64"
  },
  /**
   * Lookup318: pallet_nfts::types::CancelAttributesApprovalWitness
   **/
  PalletNftsCancelAttributesApprovalWitness: {
    accountAttributes: "u32"
  },
  /**
   * Lookup320: pallet_nfts::types::ItemTip<CollectionId, ItemId, sp_core::crypto::AccountId32, Amount>
   **/
  PalletNftsItemTip: {
    collection: "u32",
    item: "u32",
    receiver: "AccountId32",
    amount: "u128"
  },
  /**
   * Lookup322: pallet_nfts::types::PreSignedMint<CollectionId, ItemId, sp_core::crypto::AccountId32, Deadline, Balance>
   **/
  PalletNftsPreSignedMint: {
    collection: "u32",
    item: "u32",
    attributes: "Vec<(Bytes,Bytes)>",
    metadata: "Bytes",
    onlyAccount: "Option<AccountId32>",
    deadline: "u32",
    mintPrice: "Option<u128>"
  },
  /**
   * Lookup323: sp_runtime::MultiSignature
   **/
  SpRuntimeMultiSignature: {
    _enum: {
      Ed25519: "SpCoreEd25519Signature",
      Sr25519: "SpCoreSr25519Signature",
      Ecdsa: "SpCoreEcdsaSignature"
    }
  },
  /**
   * Lookup324: sp_core::ed25519::Signature
   **/
  SpCoreEd25519Signature: "[u8;64]",
  /**
   * Lookup326: sp_core::sr25519::Signature
   **/
  SpCoreSr25519Signature: "[u8;64]",
  /**
   * Lookup327: sp_core::ecdsa::Signature
   **/
  SpCoreEcdsaSignature: "[u8;65]",
  /**
   * Lookup329: pallet_nfts::types::PreSignedAttributes<CollectionId, ItemId, sp_core::crypto::AccountId32, Deadline>
   **/
  PalletNftsPreSignedAttributes: {
    collection: "u32",
    item: "u32",
    attributes: "Vec<(Bytes,Bytes)>",
    namespace: "PalletNftsAttributeNamespace",
    deadline: "u32"
  },
  /**
   * Lookup330: pallet_sudo::pallet::Error<T>
   **/
  PalletSudoError: {
    _enum: ["RequireSudo"]
  },
  /**
   * Lookup333: pallet_collator_selection::pallet::CandidateInfo<sp_core::crypto::AccountId32, Balance>
   **/
  PalletCollatorSelectionCandidateInfo: {
    who: "AccountId32",
    deposit: "u128"
  },
  /**
   * Lookup335: pallet_collator_selection::pallet::Error<T>
   **/
  PalletCollatorSelectionError: {
    _enum: [
      "TooManyCandidates",
      "TooFewEligibleCollators",
      "AlreadyCandidate",
      "NotCandidate",
      "TooManyInvulnerables",
      "AlreadyInvulnerable",
      "NotInvulnerable",
      "NoAssociatedValidatorId",
      "ValidatorNotRegistered",
      "InsertToCandidateListFailed",
      "RemoveFromCandidateListFailed",
      "DepositTooLow",
      "UpdateCandidateListFailed",
      "InsufficientBond",
      "TargetIsNotCandidate",
      "IdenticalDeposit",
      "InvalidUnreserve"
    ]
  },
  /**
   * Lookup339: sp_core::crypto::KeyTypeId
   **/
  SpCoreCryptoKeyTypeId: "[u8;4]",
  /**
   * Lookup340: pallet_session::pallet::Error<T>
   **/
  PalletSessionError: {
    _enum: ["InvalidProof", "NoAssociatedValidatorId", "DuplicatedKey", "NoKeys", "NoAccount"]
  },
  /**
   * Lookup349: cumulus_pallet_xcmp_queue::OutboundChannelDetails
   **/
  CumulusPalletXcmpQueueOutboundChannelDetails: {
    recipient: "u32",
    state: "CumulusPalletXcmpQueueOutboundState",
    signalsExist: "bool",
    firstIndex: "u16",
    lastIndex: "u16"
  },
  /**
   * Lookup350: cumulus_pallet_xcmp_queue::OutboundState
   **/
  CumulusPalletXcmpQueueOutboundState: {
    _enum: ["Ok", "Suspended"]
  },
  /**
   * Lookup352: cumulus_pallet_xcmp_queue::QueueConfigData
   **/
  CumulusPalletXcmpQueueQueueConfigData: {
    suspendThreshold: "u32",
    dropThreshold: "u32",
    resumeThreshold: "u32"
  },
  /**
   * Lookup353: cumulus_pallet_xcmp_queue::pallet::Error<T>
   **/
  CumulusPalletXcmpQueueError: {
    _enum: ["BadQueueConfig", "AlreadySuspended", "AlreadyResumed"]
  },
  /**
   * Lookup354: pallet_xcm::pallet::QueryStatus<BlockNumber>
   **/
  PalletXcmQueryStatus: {
    _enum: {
      Pending: {
        responder: "XcmVersionedLocation",
        maybeMatchQuerier: "Option<XcmVersionedLocation>",
        maybeNotify: "Option<(u8,u8)>",
        timeout: "u32"
      },
      VersionNotifier: {
        origin: "XcmVersionedLocation",
        isActive: "bool"
      },
      Ready: {
        response: "XcmVersionedResponse",
        at: "u32"
      }
    }
  },
  /**
   * Lookup358: xcm::VersionedResponse
   **/
  XcmVersionedResponse: {
    _enum: {
      __Unused0: "Null",
      __Unused1: "Null",
      V2: "XcmV2Response",
      V3: "XcmV3Response",
      V4: "StagingXcmV4Response"
    }
  },
  /**
   * Lookup364: pallet_xcm::pallet::VersionMigrationStage
   **/
  PalletXcmVersionMigrationStage: {
    _enum: {
      MigrateSupportedVersion: "Null",
      MigrateVersionNotifiers: "Null",
      NotifyCurrentTargets: "Option<Bytes>",
      MigrateAndNotifyOldTargets: "Null"
    }
  },
  /**
   * Lookup367: xcm::VersionedAssetId
   **/
  XcmVersionedAssetId: {
    _enum: {
      __Unused0: "Null",
      __Unused1: "Null",
      __Unused2: "Null",
      V3: "XcmV3MultiassetAssetId",
      V4: "StagingXcmV4AssetAssetId"
    }
  },
  /**
   * Lookup368: pallet_xcm::pallet::RemoteLockedFungibleRecord<ConsumerIdentifier, MaxConsumers>
   **/
  PalletXcmRemoteLockedFungibleRecord: {
    amount: "u128",
    owner: "XcmVersionedLocation",
    locker: "XcmVersionedLocation",
    consumers: "Vec<(Null,u128)>"
  },
  /**
   * Lookup375: pallet_xcm::pallet::Error<T>
   **/
  PalletXcmError: {
    _enum: [
      "Unreachable",
      "SendFailure",
      "Filtered",
      "UnweighableMessage",
      "DestinationNotInvertible",
      "Empty",
      "CannotReanchor",
      "TooManyAssets",
      "InvalidOrigin",
      "BadVersion",
      "BadLocation",
      "NoSubscription",
      "AlreadySubscribed",
      "CannotCheckOutTeleport",
      "LowBalance",
      "TooManyLocks",
      "AccountNotSovereign",
      "FeesNotMet",
      "LockNotFound",
      "InUse",
      "InvalidAssetNotConcrete",
      "InvalidAssetUnknownReserve",
      "InvalidAssetUnsupportedReserve",
      "TooManyReserves",
      "LocalExecutionIncomplete"
    ]
  },
  /**
   * Lookup376: pallet_message_queue::BookState<cumulus_primitives_core::AggregateMessageOrigin>
   **/
  PalletMessageQueueBookState: {
    _alias: {
      size_: "size"
    },
    begin: "u32",
    end: "u32",
    count: "u32",
    readyNeighbours: "Option<PalletMessageQueueNeighbours>",
    messageCount: "u64",
    size_: "u64"
  },
  /**
   * Lookup378: pallet_message_queue::Neighbours<cumulus_primitives_core::AggregateMessageOrigin>
   **/
  PalletMessageQueueNeighbours: {
    prev: "CumulusPrimitivesCoreAggregateMessageOrigin",
    next: "CumulusPrimitivesCoreAggregateMessageOrigin"
  },
  /**
   * Lookup380: pallet_message_queue::Page<Size, HeapSize>
   **/
  PalletMessageQueuePage: {
    remaining: "u32",
    remainingSize: "u32",
    firstIndex: "u32",
    first: "u32",
    last: "u32",
    heap: "Bytes"
  },
  /**
   * Lookup382: pallet_message_queue::pallet::Error<T>
   **/
  PalletMessageQueueError: {
    _enum: [
      "NotReapable",
      "NoPage",
      "NoMessage",
      "AlreadyProcessed",
      "Queued",
      "InsufficientWeight",
      "TemporarilyUnprocessable",
      "QueuePaused",
      "RecursiveDisallowed"
    ]
  },
  /**
   * Lookup384: pallet_storage_providers::types::StorageProvider<T>
   **/
  PalletStorageProvidersStorageProvider: {
    _enum: {
      BackupStorageProvider: "PalletStorageProvidersBackupStorageProvider",
      MainStorageProvider: "PalletStorageProvidersMainStorageProvider"
    }
  },
  /**
   * Lookup385: pallet_storage_providers::types::BackupStorageProvider<T>
   **/
  PalletStorageProvidersBackupStorageProvider: {
    capacity: "u32",
    dataUsed: "u32",
    multiaddresses: "Vec<Bytes>",
    root: "H256",
    lastCapacityChange: "u32",
    ownerAccount: "AccountId32",
    paymentAccount: "AccountId32"
  },
  /**
   * Lookup385: pallet_storage_providers::types::MainStorageProvider<T>
   **/
  PalletStorageProvidersMainStorageProvider: {
    buckets: "Vec<PalletStorageProvidersBucket>",
    capacity: "u32",
    dataUsed: "u32",
    multiaddresses: "Vec<Bytes>",
    valueProp: "PalletStorageProvidersValueProposition",
    lastCapacityChange: "u32",
    ownerAccount: "AccountId32",
    paymentAccount: "AccountId32"
  },
  /**
   * Lookup387: pallet_storage_providers::types::Bucket<T>
   **/
  PalletStorageProvidersBucket: {
    root: "H256",
    userId: "AccountId32",
    mspId: "H256",
    private: "bool",
    readAccessGroupId: "Option<u32>"
  },
  /**
   * Lookup389: pallet_storage_providers::pallet::Error<T>
   **/
  PalletStorageProvidersError: {
    _enum: [
      "AlreadyRegistered",
      "MaxBspsReached",
      "MaxMspsReached",
      "SignUpNotRequested",
      "SignUpRequestPending",
      "NoMultiAddress",
      "InvalidMultiAddress",
      "StorageTooLow",
      "NotEnoughBalance",
      "CannotHoldDeposit",
      "StorageStillInUse",
      "RandomnessNotValidYet",
      "SignUpRequestExpired",
      "NewCapacityLessThanUsedStorage",
      "NewCapacityEqualsCurrentCapacity",
      "NewCapacityCantBeZero",
      "NotEnoughTimePassed",
      "NotRegistered",
      "NoUserId",
      "NoBucketId",
      "SpRegisteredButDataNotFound",
      "BucketNotFound",
      "BucketAlreadyExists"
    ]
  },
  /**
   * Lookup390: pallet_file_system::types::StorageRequestMetadata<T>
   **/
  PalletFileSystemStorageRequestMetadata: {
    _alias: {
      size_: "size"
    },
    requestedAt: "u32",
    owner: "AccountId32",
    bucketId: "H256",
    location: "Bytes",
    fingerprint: "H256",
    size_: "u32",
    msp: "Option<H256>",
    userPeerIds: "Vec<Bytes>",
    dataServerSps: "Vec<H256>",
    bspsRequired: "u32",
    bspsConfirmed: "u32",
    bspsVolunteered: "u32"
  },
  /**
   * Lookup393: pallet_file_system::types::StorageRequestBspsMetadata<T>
   **/
  PalletFileSystemStorageRequestBspsMetadata: {
    confirmed: "bool"
  },
  /**
<<<<<<< HEAD
   * Lookup395: pallet_file_system::pallet::Error<T>
=======
   * Lookup396: pallet_file_system::types::ExpiredItems<T>
   **/
  PalletFileSystemExpiredItems: {
    _enum: {
      StorageRequest: "H256",
      PendingFileDeletionRequests: "(AccountId32,H256)"
    }
  },
  /**
   * Lookup401: pallet_file_system::pallet::Error<T>
>>>>>>> e9abeefc
   **/
  PalletFileSystemError: {
    _enum: [
      "StorageRequestAlreadyRegistered",
      "StorageRequestNotFound",
      "BspsRequiredCannotBeZero",
      "BspsRequiredExceedsMax",
      "NotABsp",
      "NotAMsp",
      "BspNotVolunteered",
      "BspNotConfirmed",
      "BspAlreadyConfirmed",
      "StorageRequestBspsRequiredFulfilled",
      "BspAlreadyVolunteered",
      "UnexpectedNumberOfRemovedVolunteeredBsps",
      "StorageRequestExpiredNoSlotAvailable",
      "StorageRequestNotAuthorized",
      "MaxBlockNumberReached",
      "FailedToEncodeBsp",
      "FailedToEncodeFingerprint",
      "FailedToDecodeThreshold",
      "AboveThreshold",
      "FailedToConvertBlockNumber",
      "ThresholdArithmeticError",
      "FailedTypeConversion",
      "DividedByZero",
      "ImpossibleFailedToGetValue",
      "BucketIsNotPrivate",
      "BucketNotFound",
      "NotBucketOwner",
      "ProviderRootNotFound",
      "ExpectedNonInclusionProof",
      "ExpectedInclusionProof",
      "InvalidFileKeyMetadata",
      "ThresholdBelowAsymptote",
      "NotFileOwner",
      "FileKeyAlreadyPendingDeletion",
      "MaxUserPendingDeletionRequestsReached",
      "MspNotStoringBucket",
      "FileKeyNotPendingDeletion"
    ]
  },
  /**
<<<<<<< HEAD
   * Lookup399: pallet_proofs_dealer::pallet::Error<T>
=======
   * Lookup405: pallet_proofs_dealer::pallet::Error<T>
>>>>>>> e9abeefc
   **/
  PalletProofsDealerError: {
    _enum: [
      "NotProvider",
      "ChallengesQueueOverflow",
      "PriorityChallengesQueueOverflow",
      "FeeChargeFailed",
      "EmptyKeyProofs",
      "ProviderRootNotFound",
      "ZeroRoot",
      "NoRecordOfLastSubmittedProof",
      "ProviderStakeNotFound",
      "ZeroStake",
      "StakeCouldNotBeConverted",
      "ChallengesTickNotReached",
      "ChallengesTickTooOld",
      "ChallengesTickTooLate",
      "SeedNotFound",
      "CheckpointChallengesNotFound",
      "ForestProofVerificationFailed",
      "KeyProofNotFound",
      "KeyProofVerificationFailed",
      "FailedToApplyDelta"
    ]
  },
  /**
<<<<<<< HEAD
   * Lookup402: pallet_payment_streams::types::FixedRatePaymentStream<T>
=======
   * Lookup408: pallet_payment_streams::types::FixedRatePaymentStream<T>
>>>>>>> e9abeefc
   **/
  PalletPaymentStreamsFixedRatePaymentStream: {
    rate: "u128",
    lastChargedBlock: "u32",
    lastChargeableBlock: "u32",
    userDeposit: "u128"
  },
  /**
<<<<<<< HEAD
   * Lookup403: pallet_payment_streams::types::DynamicRatePaymentStream<T>
=======
   * Lookup409: pallet_payment_streams::types::DynamicRatePaymentStream<T>
>>>>>>> e9abeefc
   **/
  PalletPaymentStreamsDynamicRatePaymentStream: {
    amountProvided: "u32",
    priceIndexWhenLastCharged: "u128",
    priceIndexAtLastChargeableBlock: "u128",
    userDeposit: "u128"
  },
  /**
<<<<<<< HEAD
   * Lookup404: pallet_payment_streams::pallet::Error<T>
=======
   * Lookup410: pallet_payment_streams::pallet::Error<T>
>>>>>>> e9abeefc
   **/
  PalletPaymentStreamsError: {
    _enum: [
      "PaymentStreamAlreadyExists",
      "PaymentStreamNotFound",
      "NotAProvider",
      "ProviderInconsistencyError",
      "CannotHoldDeposit",
      "UpdateRateToSameRate",
      "UpdateAmountToSameAmount",
      "RateCantBeZero",
      "AmountProvidedCantBeZero",
      "LastChargedGreaterThanLastChargeable",
      "InvalidLastChargeableBlockNumber",
      "InvalidLastChargeablePriceIndex",
      "ChargeOverflow",
      "UserWithoutFunds"
    ]
  },
  /**
<<<<<<< HEAD
   * Lookup405: pallet_bucket_nfts::pallet::Error<T>
=======
   * Lookup411: pallet_bucket_nfts::pallet::Error<T>
>>>>>>> e9abeefc
   **/
  PalletBucketNftsError: {
    _enum: [
      "BucketIsNotPrivate",
      "NotBucketOwner",
      "NoCorrespondingCollection",
      "ConvertBytesToBoundedVec"
    ]
  },
  /**
<<<<<<< HEAD
   * Lookup406: pallet_nfts::types::CollectionDetails<sp_core::crypto::AccountId32, DepositBalance>
=======
   * Lookup412: pallet_nfts::types::CollectionDetails<sp_core::crypto::AccountId32, DepositBalance>
>>>>>>> e9abeefc
   **/
  PalletNftsCollectionDetails: {
    owner: "AccountId32",
    ownerDeposit: "u128",
    items: "u32",
    itemMetadatas: "u32",
    itemConfigs: "u32",
    attributes: "u32"
  },
  /**
<<<<<<< HEAD
   * Lookup411: pallet_nfts::types::CollectionRole
=======
   * Lookup417: pallet_nfts::types::CollectionRole
>>>>>>> e9abeefc
   **/
  PalletNftsCollectionRole: {
    _enum: ["__Unused0", "Issuer", "Freezer", "__Unused3", "Admin"]
  },
  /**
<<<<<<< HEAD
   * Lookup412: pallet_nfts::types::ItemDetails<sp_core::crypto::AccountId32, pallet_nfts::types::ItemDeposit<DepositBalance, sp_core::crypto::AccountId32>, bounded_collections::bounded_btree_map::BoundedBTreeMap<sp_core::crypto::AccountId32, Option<T>, S>>
=======
   * Lookup418: pallet_nfts::types::ItemDetails<sp_core::crypto::AccountId32, pallet_nfts::types::ItemDeposit<DepositBalance, sp_core::crypto::AccountId32>, bounded_collections::bounded_btree_map::BoundedBTreeMap<sp_core::crypto::AccountId32, Option<T>, S>>
>>>>>>> e9abeefc
   **/
  PalletNftsItemDetails: {
    owner: "AccountId32",
    approvals: "BTreeMap<AccountId32, Option<u32>>",
    deposit: "PalletNftsItemDeposit"
  },
  /**
<<<<<<< HEAD
   * Lookup413: pallet_nfts::types::ItemDeposit<DepositBalance, sp_core::crypto::AccountId32>
=======
   * Lookup419: pallet_nfts::types::ItemDeposit<DepositBalance, sp_core::crypto::AccountId32>
>>>>>>> e9abeefc
   **/
  PalletNftsItemDeposit: {
    account: "AccountId32",
    amount: "u128"
  },
  /**
<<<<<<< HEAD
   * Lookup418: pallet_nfts::types::CollectionMetadata<Deposit, StringLimit>
=======
   * Lookup424: pallet_nfts::types::CollectionMetadata<Deposit, StringLimit>
>>>>>>> e9abeefc
   **/
  PalletNftsCollectionMetadata: {
    deposit: "u128",
    data: "Bytes"
  },
  /**
<<<<<<< HEAD
   * Lookup419: pallet_nfts::types::ItemMetadata<pallet_nfts::types::ItemMetadataDeposit<DepositBalance, sp_core::crypto::AccountId32>, StringLimit>
=======
   * Lookup425: pallet_nfts::types::ItemMetadata<pallet_nfts::types::ItemMetadataDeposit<DepositBalance, sp_core::crypto::AccountId32>, StringLimit>
>>>>>>> e9abeefc
   **/
  PalletNftsItemMetadata: {
    deposit: "PalletNftsItemMetadataDeposit",
    data: "Bytes"
  },
  /**
<<<<<<< HEAD
   * Lookup420: pallet_nfts::types::ItemMetadataDeposit<DepositBalance, sp_core::crypto::AccountId32>
=======
   * Lookup426: pallet_nfts::types::ItemMetadataDeposit<DepositBalance, sp_core::crypto::AccountId32>
>>>>>>> e9abeefc
   **/
  PalletNftsItemMetadataDeposit: {
    account: "Option<AccountId32>",
    amount: "u128"
  },
  /**
<<<<<<< HEAD
   * Lookup423: pallet_nfts::types::AttributeDeposit<DepositBalance, sp_core::crypto::AccountId32>
=======
   * Lookup429: pallet_nfts::types::AttributeDeposit<DepositBalance, sp_core::crypto::AccountId32>
>>>>>>> e9abeefc
   **/
  PalletNftsAttributeDeposit: {
    account: "Option<AccountId32>",
    amount: "u128"
  },
  /**
<<<<<<< HEAD
   * Lookup427: pallet_nfts::types::PendingSwap<CollectionId, ItemId, pallet_nfts::types::PriceWithDirection<Amount>, Deadline>
=======
   * Lookup433: pallet_nfts::types::PendingSwap<CollectionId, ItemId, pallet_nfts::types::PriceWithDirection<Amount>, Deadline>
>>>>>>> e9abeefc
   **/
  PalletNftsPendingSwap: {
    desiredCollection: "u32",
    desiredItem: "Option<u32>",
    price: "Option<PalletNftsPriceWithDirection>",
    deadline: "u32"
  },
  /**
<<<<<<< HEAD
   * Lookup429: pallet_nfts::types::PalletFeature
=======
   * Lookup435: pallet_nfts::types::PalletFeature
>>>>>>> e9abeefc
   **/
  PalletNftsPalletFeature: {
    _enum: [
      "__Unused0",
      "Trading",
      "Attributes",
      "__Unused3",
      "Approvals",
      "__Unused5",
      "__Unused6",
      "__Unused7",
      "Swaps"
    ]
  },
  /**
<<<<<<< HEAD
   * Lookup430: pallet_nfts::pallet::Error<T, I>
=======
   * Lookup436: pallet_nfts::pallet::Error<T, I>
>>>>>>> e9abeefc
   **/
  PalletNftsError: {
    _enum: [
      "NoPermission",
      "UnknownCollection",
      "AlreadyExists",
      "ApprovalExpired",
      "WrongOwner",
      "BadWitness",
      "CollectionIdInUse",
      "ItemsNonTransferable",
      "NotDelegate",
      "WrongDelegate",
      "Unapproved",
      "Unaccepted",
      "ItemLocked",
      "LockedItemAttributes",
      "LockedCollectionAttributes",
      "LockedItemMetadata",
      "LockedCollectionMetadata",
      "MaxSupplyReached",
      "MaxSupplyLocked",
      "MaxSupplyTooSmall",
      "UnknownItem",
      "UnknownSwap",
      "MetadataNotFound",
      "AttributeNotFound",
      "NotForSale",
      "BidTooLow",
      "ReachedApprovalLimit",
      "DeadlineExpired",
      "WrongDuration",
      "MethodDisabled",
      "WrongSetting",
      "InconsistentItemConfig",
      "NoConfig",
      "RolesNotCleared",
      "MintNotStarted",
      "MintEnded",
      "AlreadyClaimed",
      "IncorrectData",
      "WrongOrigin",
      "WrongSignature",
      "IncorrectMetadata",
      "MaxAttributesLimitReached",
      "WrongNamespace",
      "CollectionNotEmpty",
      "WitnessRequired"
    ]
  },
  /**
<<<<<<< HEAD
   * Lookup433: frame_system::extensions::check_non_zero_sender::CheckNonZeroSender<T>
   **/
  FrameSystemExtensionsCheckNonZeroSender: "Null",
  /**
   * Lookup434: frame_system::extensions::check_spec_version::CheckSpecVersion<T>
   **/
  FrameSystemExtensionsCheckSpecVersion: "Null",
  /**
   * Lookup435: frame_system::extensions::check_tx_version::CheckTxVersion<T>
   **/
  FrameSystemExtensionsCheckTxVersion: "Null",
  /**
   * Lookup436: frame_system::extensions::check_genesis::CheckGenesis<T>
   **/
  FrameSystemExtensionsCheckGenesis: "Null",
  /**
   * Lookup439: frame_system::extensions::check_nonce::CheckNonce<T>
   **/
  FrameSystemExtensionsCheckNonce: "Compact<u32>",
  /**
   * Lookup440: frame_system::extensions::check_weight::CheckWeight<T>
   **/
  FrameSystemExtensionsCheckWeight: "Null",
  /**
   * Lookup441: pallet_transaction_payment::ChargeTransactionPayment<T>
   **/
  PalletTransactionPaymentChargeTransactionPayment: "Compact<u128>",
  /**
   * Lookup442: cumulus_primitives_storage_weight_reclaim::StorageWeightReclaim<T>
   **/
  CumulusPrimitivesStorageWeightReclaimStorageWeightReclaim: "Null",
  /**
   * Lookup443: storage_hub_runtime::Runtime
=======
   * Lookup439: frame_system::extensions::check_non_zero_sender::CheckNonZeroSender<T>
   **/
  FrameSystemExtensionsCheckNonZeroSender: "Null",
  /**
   * Lookup440: frame_system::extensions::check_spec_version::CheckSpecVersion<T>
   **/
  FrameSystemExtensionsCheckSpecVersion: "Null",
  /**
   * Lookup441: frame_system::extensions::check_tx_version::CheckTxVersion<T>
   **/
  FrameSystemExtensionsCheckTxVersion: "Null",
  /**
   * Lookup442: frame_system::extensions::check_genesis::CheckGenesis<T>
   **/
  FrameSystemExtensionsCheckGenesis: "Null",
  /**
   * Lookup445: frame_system::extensions::check_nonce::CheckNonce<T>
   **/
  FrameSystemExtensionsCheckNonce: "Compact<u32>",
  /**
   * Lookup446: frame_system::extensions::check_weight::CheckWeight<T>
   **/
  FrameSystemExtensionsCheckWeight: "Null",
  /**
   * Lookup447: pallet_transaction_payment::ChargeTransactionPayment<T>
   **/
  PalletTransactionPaymentChargeTransactionPayment: "Compact<u128>",
  /**
   * Lookup448: cumulus_primitives_storage_weight_reclaim::StorageWeightReclaim<T>
   **/
  CumulusPrimitivesStorageWeightReclaimStorageWeightReclaim: "Null",
  /**
   * Lookup449: storage_hub_runtime::Runtime
>>>>>>> e9abeefc
   **/
  StorageHubRuntimeRuntime: "Null"
};<|MERGE_RESOLUTION|>--- conflicted
+++ resolved
@@ -1453,30 +1453,10 @@
         owner: "AccountId32",
         location: "Bytes"
       },
-<<<<<<< HEAD
       BspChallengeCycleInitialised: {
         who: "AccountId32",
         bspId: "H256",
         fileKey: "H256"
-=======
-      FailedToQueuePriorityChallenge: {
-        user: "AccountId32",
-        fileKey: "H256"
-      },
-      FileDeletionRequest: {
-        user: "AccountId32",
-        fileKey: "H256",
-        bucketId: "H256",
-        mspId: "H256",
-        proofOfInclusion: "bool"
-      },
-      ProofSubmittedForPendingFileDeletionRequest: {
-        mspId: "H256",
-        user: "AccountId32",
-        fileKey: "H256",
-        bucketId: "H256",
-        proofOfInclusion: "bool"
->>>>>>> e9abeefc
       }
     }
   },
@@ -3839,20 +3819,7 @@
     confirmed: "bool"
   },
   /**
-<<<<<<< HEAD
    * Lookup395: pallet_file_system::pallet::Error<T>
-=======
-   * Lookup396: pallet_file_system::types::ExpiredItems<T>
-   **/
-  PalletFileSystemExpiredItems: {
-    _enum: {
-      StorageRequest: "H256",
-      PendingFileDeletionRequests: "(AccountId32,H256)"
-    }
-  },
-  /**
-   * Lookup401: pallet_file_system::pallet::Error<T>
->>>>>>> e9abeefc
    **/
   PalletFileSystemError: {
     _enum: [
@@ -3896,11 +3863,7 @@
     ]
   },
   /**
-<<<<<<< HEAD
    * Lookup399: pallet_proofs_dealer::pallet::Error<T>
-=======
-   * Lookup405: pallet_proofs_dealer::pallet::Error<T>
->>>>>>> e9abeefc
    **/
   PalletProofsDealerError: {
     _enum: [
@@ -3927,11 +3890,7 @@
     ]
   },
   /**
-<<<<<<< HEAD
    * Lookup402: pallet_payment_streams::types::FixedRatePaymentStream<T>
-=======
-   * Lookup408: pallet_payment_streams::types::FixedRatePaymentStream<T>
->>>>>>> e9abeefc
    **/
   PalletPaymentStreamsFixedRatePaymentStream: {
     rate: "u128",
@@ -3940,11 +3899,7 @@
     userDeposit: "u128"
   },
   /**
-<<<<<<< HEAD
    * Lookup403: pallet_payment_streams::types::DynamicRatePaymentStream<T>
-=======
-   * Lookup409: pallet_payment_streams::types::DynamicRatePaymentStream<T>
->>>>>>> e9abeefc
    **/
   PalletPaymentStreamsDynamicRatePaymentStream: {
     amountProvided: "u32",
@@ -3953,11 +3908,7 @@
     userDeposit: "u128"
   },
   /**
-<<<<<<< HEAD
    * Lookup404: pallet_payment_streams::pallet::Error<T>
-=======
-   * Lookup410: pallet_payment_streams::pallet::Error<T>
->>>>>>> e9abeefc
    **/
   PalletPaymentStreamsError: {
     _enum: [
@@ -3978,11 +3929,7 @@
     ]
   },
   /**
-<<<<<<< HEAD
    * Lookup405: pallet_bucket_nfts::pallet::Error<T>
-=======
-   * Lookup411: pallet_bucket_nfts::pallet::Error<T>
->>>>>>> e9abeefc
    **/
   PalletBucketNftsError: {
     _enum: [
@@ -3993,11 +3940,7 @@
     ]
   },
   /**
-<<<<<<< HEAD
    * Lookup406: pallet_nfts::types::CollectionDetails<sp_core::crypto::AccountId32, DepositBalance>
-=======
-   * Lookup412: pallet_nfts::types::CollectionDetails<sp_core::crypto::AccountId32, DepositBalance>
->>>>>>> e9abeefc
    **/
   PalletNftsCollectionDetails: {
     owner: "AccountId32",
@@ -4008,21 +3951,13 @@
     attributes: "u32"
   },
   /**
-<<<<<<< HEAD
    * Lookup411: pallet_nfts::types::CollectionRole
-=======
-   * Lookup417: pallet_nfts::types::CollectionRole
->>>>>>> e9abeefc
    **/
   PalletNftsCollectionRole: {
     _enum: ["__Unused0", "Issuer", "Freezer", "__Unused3", "Admin"]
   },
   /**
-<<<<<<< HEAD
    * Lookup412: pallet_nfts::types::ItemDetails<sp_core::crypto::AccountId32, pallet_nfts::types::ItemDeposit<DepositBalance, sp_core::crypto::AccountId32>, bounded_collections::bounded_btree_map::BoundedBTreeMap<sp_core::crypto::AccountId32, Option<T>, S>>
-=======
-   * Lookup418: pallet_nfts::types::ItemDetails<sp_core::crypto::AccountId32, pallet_nfts::types::ItemDeposit<DepositBalance, sp_core::crypto::AccountId32>, bounded_collections::bounded_btree_map::BoundedBTreeMap<sp_core::crypto::AccountId32, Option<T>, S>>
->>>>>>> e9abeefc
    **/
   PalletNftsItemDetails: {
     owner: "AccountId32",
@@ -4030,66 +3965,42 @@
     deposit: "PalletNftsItemDeposit"
   },
   /**
-<<<<<<< HEAD
    * Lookup413: pallet_nfts::types::ItemDeposit<DepositBalance, sp_core::crypto::AccountId32>
-=======
-   * Lookup419: pallet_nfts::types::ItemDeposit<DepositBalance, sp_core::crypto::AccountId32>
->>>>>>> e9abeefc
    **/
   PalletNftsItemDeposit: {
     account: "AccountId32",
     amount: "u128"
   },
   /**
-<<<<<<< HEAD
    * Lookup418: pallet_nfts::types::CollectionMetadata<Deposit, StringLimit>
-=======
-   * Lookup424: pallet_nfts::types::CollectionMetadata<Deposit, StringLimit>
->>>>>>> e9abeefc
    **/
   PalletNftsCollectionMetadata: {
     deposit: "u128",
     data: "Bytes"
   },
   /**
-<<<<<<< HEAD
    * Lookup419: pallet_nfts::types::ItemMetadata<pallet_nfts::types::ItemMetadataDeposit<DepositBalance, sp_core::crypto::AccountId32>, StringLimit>
-=======
-   * Lookup425: pallet_nfts::types::ItemMetadata<pallet_nfts::types::ItemMetadataDeposit<DepositBalance, sp_core::crypto::AccountId32>, StringLimit>
->>>>>>> e9abeefc
    **/
   PalletNftsItemMetadata: {
     deposit: "PalletNftsItemMetadataDeposit",
     data: "Bytes"
   },
   /**
-<<<<<<< HEAD
    * Lookup420: pallet_nfts::types::ItemMetadataDeposit<DepositBalance, sp_core::crypto::AccountId32>
-=======
-   * Lookup426: pallet_nfts::types::ItemMetadataDeposit<DepositBalance, sp_core::crypto::AccountId32>
->>>>>>> e9abeefc
    **/
   PalletNftsItemMetadataDeposit: {
     account: "Option<AccountId32>",
     amount: "u128"
   },
   /**
-<<<<<<< HEAD
    * Lookup423: pallet_nfts::types::AttributeDeposit<DepositBalance, sp_core::crypto::AccountId32>
-=======
-   * Lookup429: pallet_nfts::types::AttributeDeposit<DepositBalance, sp_core::crypto::AccountId32>
->>>>>>> e9abeefc
    **/
   PalletNftsAttributeDeposit: {
     account: "Option<AccountId32>",
     amount: "u128"
   },
   /**
-<<<<<<< HEAD
    * Lookup427: pallet_nfts::types::PendingSwap<CollectionId, ItemId, pallet_nfts::types::PriceWithDirection<Amount>, Deadline>
-=======
-   * Lookup433: pallet_nfts::types::PendingSwap<CollectionId, ItemId, pallet_nfts::types::PriceWithDirection<Amount>, Deadline>
->>>>>>> e9abeefc
    **/
   PalletNftsPendingSwap: {
     desiredCollection: "u32",
@@ -4098,11 +4009,7 @@
     deadline: "u32"
   },
   /**
-<<<<<<< HEAD
    * Lookup429: pallet_nfts::types::PalletFeature
-=======
-   * Lookup435: pallet_nfts::types::PalletFeature
->>>>>>> e9abeefc
    **/
   PalletNftsPalletFeature: {
     _enum: [
@@ -4118,11 +4025,7 @@
     ]
   },
   /**
-<<<<<<< HEAD
    * Lookup430: pallet_nfts::pallet::Error<T, I>
-=======
-   * Lookup436: pallet_nfts::pallet::Error<T, I>
->>>>>>> e9abeefc
    **/
   PalletNftsError: {
     _enum: [
@@ -4174,7 +4077,6 @@
     ]
   },
   /**
-<<<<<<< HEAD
    * Lookup433: frame_system::extensions::check_non_zero_sender::CheckNonZeroSender<T>
    **/
   FrameSystemExtensionsCheckNonZeroSender: "Null",
@@ -4208,41 +4110,6 @@
   CumulusPrimitivesStorageWeightReclaimStorageWeightReclaim: "Null",
   /**
    * Lookup443: storage_hub_runtime::Runtime
-=======
-   * Lookup439: frame_system::extensions::check_non_zero_sender::CheckNonZeroSender<T>
-   **/
-  FrameSystemExtensionsCheckNonZeroSender: "Null",
-  /**
-   * Lookup440: frame_system::extensions::check_spec_version::CheckSpecVersion<T>
-   **/
-  FrameSystemExtensionsCheckSpecVersion: "Null",
-  /**
-   * Lookup441: frame_system::extensions::check_tx_version::CheckTxVersion<T>
-   **/
-  FrameSystemExtensionsCheckTxVersion: "Null",
-  /**
-   * Lookup442: frame_system::extensions::check_genesis::CheckGenesis<T>
-   **/
-  FrameSystemExtensionsCheckGenesis: "Null",
-  /**
-   * Lookup445: frame_system::extensions::check_nonce::CheckNonce<T>
-   **/
-  FrameSystemExtensionsCheckNonce: "Compact<u32>",
-  /**
-   * Lookup446: frame_system::extensions::check_weight::CheckWeight<T>
-   **/
-  FrameSystemExtensionsCheckWeight: "Null",
-  /**
-   * Lookup447: pallet_transaction_payment::ChargeTransactionPayment<T>
-   **/
-  PalletTransactionPaymentChargeTransactionPayment: "Compact<u128>",
-  /**
-   * Lookup448: cumulus_primitives_storage_weight_reclaim::StorageWeightReclaim<T>
-   **/
-  CumulusPrimitivesStorageWeightReclaimStorageWeightReclaim: "Null",
-  /**
-   * Lookup449: storage_hub_runtime::Runtime
->>>>>>> e9abeefc
    **/
   StorageHubRuntimeRuntime: "Null"
 };