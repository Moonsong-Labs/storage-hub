--- conflicted
+++ resolved
@@ -4106,11 +4106,7 @@
     ]
   },
   /**
-<<<<<<< HEAD
    * Lookup431: pallet_proofs_dealer::pallet::Error<T>
-=======
-   * Lookup421: pallet_proofs_dealer::pallet::Error<T>
->>>>>>> e748686d
    **/
   PalletProofsDealerError: {
     _enum: [
@@ -4139,11 +4135,7 @@
     ]
   },
   /**
-<<<<<<< HEAD
    * Lookup434: pallet_payment_streams::types::FixedRatePaymentStream<T>
-=======
-   * Lookup424: pallet_payment_streams::types::FixedRatePaymentStream<T>
->>>>>>> e748686d
    **/
   PalletPaymentStreamsFixedRatePaymentStream: {
     rate: "u128",
@@ -4152,11 +4144,7 @@
     outOfFundsTick: "Option<u32>"
   },
   /**
-<<<<<<< HEAD
    * Lookup435: pallet_payment_streams::types::DynamicRatePaymentStream<T>
-=======
-   * Lookup425: pallet_payment_streams::types::DynamicRatePaymentStream<T>
->>>>>>> e748686d
    **/
   PalletPaymentStreamsDynamicRatePaymentStream: {
     amountProvided: "u64",
@@ -4165,22 +4153,14 @@
     outOfFundsTick: "Option<u32>"
   },
   /**
-<<<<<<< HEAD
    * Lookup436: pallet_payment_streams::types::ProviderLastChargeableInfo<T>
-=======
-   * Lookup426: pallet_payment_streams::types::ProviderLastChargeableInfo<T>
->>>>>>> e748686d
    **/
   PalletPaymentStreamsProviderLastChargeableInfo: {
     lastChargeableTick: "u32",
     priceIndex: "u128"
   },
   /**
-<<<<<<< HEAD
    * Lookup437: pallet_payment_streams::pallet::Error<T>
-=======
-   * Lookup427: pallet_payment_streams::pallet::Error<T>
->>>>>>> e748686d
    **/
   PalletPaymentStreamsError: {
     _enum: [
@@ -4203,11 +4183,7 @@
     ]
   },
   /**
-<<<<<<< HEAD
    * Lookup438: pallet_bucket_nfts::pallet::Error<T>
-=======
-   * Lookup428: pallet_bucket_nfts::pallet::Error<T>
->>>>>>> e748686d
    **/
   PalletBucketNftsError: {
     _enum: [
@@ -4218,11 +4194,7 @@
     ]
   },
   /**
-<<<<<<< HEAD
    * Lookup439: pallet_nfts::types::CollectionDetails<sp_core::crypto::AccountId32, DepositBalance>
-=======
-   * Lookup429: pallet_nfts::types::CollectionDetails<sp_core::crypto::AccountId32, DepositBalance>
->>>>>>> e748686d
    **/
   PalletNftsCollectionDetails: {
     owner: "AccountId32",
@@ -4233,21 +4205,13 @@
     attributes: "u32"
   },
   /**
-<<<<<<< HEAD
    * Lookup444: pallet_nfts::types::CollectionRole
-=======
-   * Lookup434: pallet_nfts::types::CollectionRole
->>>>>>> e748686d
    **/
   PalletNftsCollectionRole: {
     _enum: ["__Unused0", "Issuer", "Freezer", "__Unused3", "Admin"]
   },
   /**
-<<<<<<< HEAD
    * Lookup445: pallet_nfts::types::ItemDetails<sp_core::crypto::AccountId32, pallet_nfts::types::ItemDeposit<DepositBalance, sp_core::crypto::AccountId32>, bounded_collections::bounded_btree_map::BoundedBTreeMap<sp_core::crypto::AccountId32, Option<T>, S>>
-=======
-   * Lookup435: pallet_nfts::types::ItemDetails<sp_core::crypto::AccountId32, pallet_nfts::types::ItemDeposit<DepositBalance, sp_core::crypto::AccountId32>, bounded_collections::bounded_btree_map::BoundedBTreeMap<sp_core::crypto::AccountId32, Option<T>, S>>
->>>>>>> e748686d
    **/
   PalletNftsItemDetails: {
     owner: "AccountId32",
@@ -4255,66 +4219,42 @@
     deposit: "PalletNftsItemDeposit"
   },
   /**
-<<<<<<< HEAD
    * Lookup446: pallet_nfts::types::ItemDeposit<DepositBalance, sp_core::crypto::AccountId32>
-=======
-   * Lookup436: pallet_nfts::types::ItemDeposit<DepositBalance, sp_core::crypto::AccountId32>
->>>>>>> e748686d
    **/
   PalletNftsItemDeposit: {
     account: "AccountId32",
     amount: "u128"
   },
   /**
-<<<<<<< HEAD
    * Lookup451: pallet_nfts::types::CollectionMetadata<Deposit, StringLimit>
-=======
-   * Lookup441: pallet_nfts::types::CollectionMetadata<Deposit, StringLimit>
->>>>>>> e748686d
    **/
   PalletNftsCollectionMetadata: {
     deposit: "u128",
     data: "Bytes"
   },
   /**
-<<<<<<< HEAD
    * Lookup452: pallet_nfts::types::ItemMetadata<pallet_nfts::types::ItemMetadataDeposit<DepositBalance, sp_core::crypto::AccountId32>, StringLimit>
-=======
-   * Lookup442: pallet_nfts::types::ItemMetadata<pallet_nfts::types::ItemMetadataDeposit<DepositBalance, sp_core::crypto::AccountId32>, StringLimit>
->>>>>>> e748686d
    **/
   PalletNftsItemMetadata: {
     deposit: "PalletNftsItemMetadataDeposit",
     data: "Bytes"
   },
   /**
-<<<<<<< HEAD
    * Lookup453: pallet_nfts::types::ItemMetadataDeposit<DepositBalance, sp_core::crypto::AccountId32>
-=======
-   * Lookup443: pallet_nfts::types::ItemMetadataDeposit<DepositBalance, sp_core::crypto::AccountId32>
->>>>>>> e748686d
    **/
   PalletNftsItemMetadataDeposit: {
     account: "Option<AccountId32>",
     amount: "u128"
   },
   /**
-<<<<<<< HEAD
    * Lookup456: pallet_nfts::types::AttributeDeposit<DepositBalance, sp_core::crypto::AccountId32>
-=======
-   * Lookup446: pallet_nfts::types::AttributeDeposit<DepositBalance, sp_core::crypto::AccountId32>
->>>>>>> e748686d
    **/
   PalletNftsAttributeDeposit: {
     account: "Option<AccountId32>",
     amount: "u128"
   },
   /**
-<<<<<<< HEAD
    * Lookup460: pallet_nfts::types::PendingSwap<CollectionId, ItemId, pallet_nfts::types::PriceWithDirection<Amount>, Deadline>
-=======
-   * Lookup450: pallet_nfts::types::PendingSwap<CollectionId, ItemId, pallet_nfts::types::PriceWithDirection<Amount>, Deadline>
->>>>>>> e748686d
    **/
   PalletNftsPendingSwap: {
     desiredCollection: "u32",
@@ -4323,11 +4263,7 @@
     deadline: "u32"
   },
   /**
-<<<<<<< HEAD
    * Lookup462: pallet_nfts::types::PalletFeature
-=======
-   * Lookup452: pallet_nfts::types::PalletFeature
->>>>>>> e748686d
    **/
   PalletNftsPalletFeature: {
     _enum: [
@@ -4343,11 +4279,7 @@
     ]
   },
   /**
-<<<<<<< HEAD
    * Lookup463: pallet_nfts::pallet::Error<T, I>
-=======
-   * Lookup453: pallet_nfts::pallet::Error<T, I>
->>>>>>> e748686d
    **/
   PalletNftsError: {
     _enum: [
@@ -4399,7 +4331,6 @@
     ]
   },
   /**
-<<<<<<< HEAD
    * Lookup466: frame_system::extensions::check_non_zero_sender::CheckNonZeroSender<T>
    **/
   FrameSystemExtensionsCheckNonZeroSender: "Null",
@@ -4433,41 +4364,6 @@
   CumulusPrimitivesStorageWeightReclaimStorageWeightReclaim: "Null",
   /**
    * Lookup476: storage_hub_runtime::Runtime
-=======
-   * Lookup456: frame_system::extensions::check_non_zero_sender::CheckNonZeroSender<T>
-   **/
-  FrameSystemExtensionsCheckNonZeroSender: "Null",
-  /**
-   * Lookup457: frame_system::extensions::check_spec_version::CheckSpecVersion<T>
-   **/
-  FrameSystemExtensionsCheckSpecVersion: "Null",
-  /**
-   * Lookup458: frame_system::extensions::check_tx_version::CheckTxVersion<T>
-   **/
-  FrameSystemExtensionsCheckTxVersion: "Null",
-  /**
-   * Lookup459: frame_system::extensions::check_genesis::CheckGenesis<T>
-   **/
-  FrameSystemExtensionsCheckGenesis: "Null",
-  /**
-   * Lookup462: frame_system::extensions::check_nonce::CheckNonce<T>
-   **/
-  FrameSystemExtensionsCheckNonce: "Compact<u32>",
-  /**
-   * Lookup463: frame_system::extensions::check_weight::CheckWeight<T>
-   **/
-  FrameSystemExtensionsCheckWeight: "Null",
-  /**
-   * Lookup464: pallet_transaction_payment::ChargeTransactionPayment<T>
-   **/
-  PalletTransactionPaymentChargeTransactionPayment: "Compact<u128>",
-  /**
-   * Lookup465: cumulus_primitives_storage_weight_reclaim::StorageWeightReclaim<T>
-   **/
-  CumulusPrimitivesStorageWeightReclaimStorageWeightReclaim: "Null",
-  /**
-   * Lookup466: storage_hub_runtime::Runtime
->>>>>>> e748686d
    **/
   StorageHubRuntimeRuntime: "Null"
 };