--- conflicted
+++ resolved
@@ -4275,36 +4275,25 @@
     size_: "u64",
     msp: "Option<(H256,bool)>",
     userPeerIds: "Vec<Bytes>",
+    dataServerSps: "Vec<H256>",
     bspsRequired: "u32",
     bspsConfirmed: "u32",
     bspsVolunteered: "u32"
   },
   /**
-<<<<<<< HEAD
-   * Lookup449: pallet_file_system::types::StorageRequestBspsMetadata<T>
-=======
    * Lookup452: pallet_file_system::types::StorageRequestBspsMetadata<T>
->>>>>>> c1d61385
    **/
   PalletFileSystemStorageRequestBspsMetadata: {
     confirmed: "bool"
   },
   /**
-<<<<<<< HEAD
-   * Lookup458: pallet_file_system::types::MoveBucketRequestMetadata<T>
-=======
    * Lookup461: pallet_file_system::types::MoveBucketRequestMetadata<T>
->>>>>>> c1d61385
    **/
   PalletFileSystemMoveBucketRequestMetadata: {
     requester: "AccountId32"
   },
   /**
-<<<<<<< HEAD
-   * Lookup459: pallet_file_system::pallet::Error<T>
-=======
    * Lookup462: pallet_file_system::pallet::Error<T>
->>>>>>> c1d61385
    **/
   PalletFileSystemError: {
     _enum: [
@@ -4372,11 +4361,7 @@
     ]
   },
   /**
-<<<<<<< HEAD
-   * Lookup465: pallet_proofs_dealer::pallet::Error<T>
-=======
    * Lookup468: pallet_proofs_dealer::pallet::Error<T>
->>>>>>> c1d61385
    **/
   PalletProofsDealerError: {
     _enum: [
@@ -4405,11 +4390,7 @@
     ]
   },
   /**
-<<<<<<< HEAD
-   * Lookup468: pallet_payment_streams::types::FixedRatePaymentStream<T>
-=======
    * Lookup471: pallet_payment_streams::types::FixedRatePaymentStream<T>
->>>>>>> c1d61385
    **/
   PalletPaymentStreamsFixedRatePaymentStream: {
     rate: "u128",
@@ -4418,11 +4399,7 @@
     outOfFundsTick: "Option<u32>"
   },
   /**
-<<<<<<< HEAD
-   * Lookup469: pallet_payment_streams::types::DynamicRatePaymentStream<T>
-=======
    * Lookup472: pallet_payment_streams::types::DynamicRatePaymentStream<T>
->>>>>>> c1d61385
    **/
   PalletPaymentStreamsDynamicRatePaymentStream: {
     amountProvided: "u64",
@@ -4431,22 +4408,14 @@
     outOfFundsTick: "Option<u32>"
   },
   /**
-<<<<<<< HEAD
-   * Lookup470: pallet_payment_streams::types::ProviderLastChargeableInfo<T>
-=======
    * Lookup473: pallet_payment_streams::types::ProviderLastChargeableInfo<T>
->>>>>>> c1d61385
    **/
   PalletPaymentStreamsProviderLastChargeableInfo: {
     lastChargeableTick: "u32",
     priceIndex: "u128"
   },
   /**
-<<<<<<< HEAD
-   * Lookup471: pallet_payment_streams::pallet::Error<T>
-=======
    * Lookup474: pallet_payment_streams::pallet::Error<T>
->>>>>>> c1d61385
    **/
   PalletPaymentStreamsError: {
     _enum: [
@@ -4469,11 +4438,7 @@
     ]
   },
   /**
-<<<<<<< HEAD
-   * Lookup472: pallet_bucket_nfts::pallet::Error<T>
-=======
    * Lookup475: pallet_bucket_nfts::pallet::Error<T>
->>>>>>> c1d61385
    **/
   PalletBucketNftsError: {
     _enum: [
@@ -4484,11 +4449,7 @@
     ]
   },
   /**
-<<<<<<< HEAD
-   * Lookup473: pallet_nfts::types::CollectionDetails<sp_core::crypto::AccountId32, DepositBalance>
-=======
    * Lookup476: pallet_nfts::types::CollectionDetails<sp_core::crypto::AccountId32, DepositBalance>
->>>>>>> c1d61385
    **/
   PalletNftsCollectionDetails: {
     owner: "AccountId32",
@@ -4499,21 +4460,13 @@
     attributes: "u32"
   },
   /**
-<<<<<<< HEAD
-   * Lookup478: pallet_nfts::types::CollectionRole
-=======
    * Lookup481: pallet_nfts::types::CollectionRole
->>>>>>> c1d61385
    **/
   PalletNftsCollectionRole: {
     _enum: ["__Unused0", "Issuer", "Freezer", "__Unused3", "Admin"]
   },
   /**
-<<<<<<< HEAD
-   * Lookup479: pallet_nfts::types::ItemDetails<sp_core::crypto::AccountId32, pallet_nfts::types::ItemDeposit<DepositBalance, sp_core::crypto::AccountId32>, bounded_collections::bounded_btree_map::BoundedBTreeMap<sp_core::crypto::AccountId32, Option<T>, S>>
-=======
    * Lookup482: pallet_nfts::types::ItemDetails<sp_core::crypto::AccountId32, pallet_nfts::types::ItemDeposit<DepositBalance, sp_core::crypto::AccountId32>, bounded_collections::bounded_btree_map::BoundedBTreeMap<sp_core::crypto::AccountId32, Option<T>, S>>
->>>>>>> c1d61385
    **/
   PalletNftsItemDetails: {
     owner: "AccountId32",
@@ -4521,66 +4474,42 @@
     deposit: "PalletNftsItemDeposit"
   },
   /**
-<<<<<<< HEAD
-   * Lookup480: pallet_nfts::types::ItemDeposit<DepositBalance, sp_core::crypto::AccountId32>
-=======
    * Lookup483: pallet_nfts::types::ItemDeposit<DepositBalance, sp_core::crypto::AccountId32>
->>>>>>> c1d61385
    **/
   PalletNftsItemDeposit: {
     account: "AccountId32",
     amount: "u128"
   },
   /**
-<<<<<<< HEAD
-   * Lookup485: pallet_nfts::types::CollectionMetadata<Deposit, StringLimit>
-=======
    * Lookup488: pallet_nfts::types::CollectionMetadata<Deposit, StringLimit>
->>>>>>> c1d61385
    **/
   PalletNftsCollectionMetadata: {
     deposit: "u128",
     data: "Bytes"
   },
   /**
-<<<<<<< HEAD
-   * Lookup486: pallet_nfts::types::ItemMetadata<pallet_nfts::types::ItemMetadataDeposit<DepositBalance, sp_core::crypto::AccountId32>, StringLimit>
-=======
    * Lookup489: pallet_nfts::types::ItemMetadata<pallet_nfts::types::ItemMetadataDeposit<DepositBalance, sp_core::crypto::AccountId32>, StringLimit>
->>>>>>> c1d61385
    **/
   PalletNftsItemMetadata: {
     deposit: "PalletNftsItemMetadataDeposit",
     data: "Bytes"
   },
   /**
-<<<<<<< HEAD
-   * Lookup487: pallet_nfts::types::ItemMetadataDeposit<DepositBalance, sp_core::crypto::AccountId32>
-=======
    * Lookup490: pallet_nfts::types::ItemMetadataDeposit<DepositBalance, sp_core::crypto::AccountId32>
->>>>>>> c1d61385
    **/
   PalletNftsItemMetadataDeposit: {
     account: "Option<AccountId32>",
     amount: "u128"
   },
   /**
-<<<<<<< HEAD
-   * Lookup490: pallet_nfts::types::AttributeDeposit<DepositBalance, sp_core::crypto::AccountId32>
-=======
    * Lookup493: pallet_nfts::types::AttributeDeposit<DepositBalance, sp_core::crypto::AccountId32>
->>>>>>> c1d61385
    **/
   PalletNftsAttributeDeposit: {
     account: "Option<AccountId32>",
     amount: "u128"
   },
   /**
-<<<<<<< HEAD
-   * Lookup494: pallet_nfts::types::PendingSwap<CollectionId, ItemId, pallet_nfts::types::PriceWithDirection<Amount>, Deadline>
-=======
    * Lookup497: pallet_nfts::types::PendingSwap<CollectionId, ItemId, pallet_nfts::types::PriceWithDirection<Amount>, Deadline>
->>>>>>> c1d61385
    **/
   PalletNftsPendingSwap: {
     desiredCollection: "u32",
@@ -4589,11 +4518,7 @@
     deadline: "u32"
   },
   /**
-<<<<<<< HEAD
-   * Lookup496: pallet_nfts::types::PalletFeature
-=======
    * Lookup499: pallet_nfts::types::PalletFeature
->>>>>>> c1d61385
    **/
   PalletNftsPalletFeature: {
     _enum: [
@@ -4609,11 +4534,7 @@
     ]
   },
   /**
-<<<<<<< HEAD
-   * Lookup497: pallet_nfts::pallet::Error<T, I>
-=======
    * Lookup500: pallet_nfts::pallet::Error<T, I>
->>>>>>> c1d61385
    **/
   PalletNftsError: {
     _enum: [
@@ -4665,95 +4586,51 @@
     ]
   },
   /**
-<<<<<<< HEAD
-   * Lookup500: frame_system::extensions::check_non_zero_sender::CheckNonZeroSender<T>
+   * Lookup503: frame_system::extensions::check_non_zero_sender::CheckNonZeroSender<T>
    **/
   FrameSystemExtensionsCheckNonZeroSender: "Null",
   /**
-   * Lookup501: frame_system::extensions::check_spec_version::CheckSpecVersion<T>
+   * Lookup504: frame_system::extensions::check_spec_version::CheckSpecVersion<T>
    **/
   FrameSystemExtensionsCheckSpecVersion: "Null",
   /**
-   * Lookup502: frame_system::extensions::check_tx_version::CheckTxVersion<T>
+   * Lookup505: frame_system::extensions::check_tx_version::CheckTxVersion<T>
    **/
   FrameSystemExtensionsCheckTxVersion: "Null",
   /**
-   * Lookup503: frame_system::extensions::check_genesis::CheckGenesis<T>
+   * Lookup506: frame_system::extensions::check_genesis::CheckGenesis<T>
    **/
   FrameSystemExtensionsCheckGenesis: "Null",
   /**
-   * Lookup506: frame_system::extensions::check_nonce::CheckNonce<T>
+   * Lookup509: frame_system::extensions::check_nonce::CheckNonce<T>
    **/
   FrameSystemExtensionsCheckNonce: "Compact<u32>",
   /**
-   * Lookup507: frame_system::extensions::check_weight::CheckWeight<T>
+   * Lookup510: frame_system::extensions::check_weight::CheckWeight<T>
    **/
   FrameSystemExtensionsCheckWeight: "Null",
   /**
-   * Lookup508: pallet_transaction_payment::ChargeTransactionPayment<T>
+   * Lookup511: pallet_transaction_payment::ChargeTransactionPayment<T>
    **/
   PalletTransactionPaymentChargeTransactionPayment: "Compact<u128>",
   /**
-   * Lookup509: cumulus_primitives_storage_weight_reclaim::StorageWeightReclaim<T>
+   * Lookup512: cumulus_primitives_storage_weight_reclaim::StorageWeightReclaim<T>
    **/
   CumulusPrimitivesStorageWeightReclaimStorageWeightReclaim: "Null",
   /**
-   * Lookup510: frame_metadata_hash_extension::CheckMetadataHash<T>
-=======
-   * Lookup503: frame_system::extensions::check_non_zero_sender::CheckNonZeroSender<T>
-   **/
-  FrameSystemExtensionsCheckNonZeroSender: "Null",
-  /**
-   * Lookup504: frame_system::extensions::check_spec_version::CheckSpecVersion<T>
-   **/
-  FrameSystemExtensionsCheckSpecVersion: "Null",
-  /**
-   * Lookup505: frame_system::extensions::check_tx_version::CheckTxVersion<T>
-   **/
-  FrameSystemExtensionsCheckTxVersion: "Null",
-  /**
-   * Lookup506: frame_system::extensions::check_genesis::CheckGenesis<T>
-   **/
-  FrameSystemExtensionsCheckGenesis: "Null",
-  /**
-   * Lookup509: frame_system::extensions::check_nonce::CheckNonce<T>
-   **/
-  FrameSystemExtensionsCheckNonce: "Compact<u32>",
-  /**
-   * Lookup510: frame_system::extensions::check_weight::CheckWeight<T>
-   **/
-  FrameSystemExtensionsCheckWeight: "Null",
-  /**
-   * Lookup511: pallet_transaction_payment::ChargeTransactionPayment<T>
-   **/
-  PalletTransactionPaymentChargeTransactionPayment: "Compact<u128>",
-  /**
-   * Lookup512: cumulus_primitives_storage_weight_reclaim::StorageWeightReclaim<T>
-   **/
-  CumulusPrimitivesStorageWeightReclaimStorageWeightReclaim: "Null",
-  /**
    * Lookup513: frame_metadata_hash_extension::CheckMetadataHash<T>
->>>>>>> c1d61385
    **/
   FrameMetadataHashExtensionCheckMetadataHash: {
     mode: "FrameMetadataHashExtensionMode"
   },
   /**
-<<<<<<< HEAD
-   * Lookup511: frame_metadata_hash_extension::Mode
-=======
    * Lookup514: frame_metadata_hash_extension::Mode
->>>>>>> c1d61385
    **/
   FrameMetadataHashExtensionMode: {
     _enum: ["Disabled", "Enabled"]
   },
   /**
-<<<<<<< HEAD
-   * Lookup512: storage_hub_runtime::Runtime
-=======
    * Lookup515: storage_hub_runtime::Runtime
->>>>>>> c1d61385
    **/
   StorageHubRuntimeRuntime: "Null"
 };