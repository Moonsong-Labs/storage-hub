// Auto-generated via `yarn polkadot-types-from-defs`, do not edit
/* eslint-disable */

/* eslint-disable sort-keys */

export default {
  /**
   * Lookup3: frame_system::AccountInfo<Nonce, pallet_balances::types::AccountData<Balance>>
   **/
  FrameSystemAccountInfo: {
    nonce: "u32",
    consumers: "u32",
    providers: "u32",
    sufficients: "u32",
    data: "PalletBalancesAccountData"
  },
  /**
   * Lookup5: pallet_balances::types::AccountData<Balance>
   **/
  PalletBalancesAccountData: {
    free: "u128",
    reserved: "u128",
    frozen: "u128",
    flags: "u128"
  },
  /**
   * Lookup9: frame_support::dispatch::PerDispatchClass<sp_weights::weight_v2::Weight>
   **/
  FrameSupportDispatchPerDispatchClassWeight: {
    normal: "SpWeightsWeightV2Weight",
    operational: "SpWeightsWeightV2Weight",
    mandatory: "SpWeightsWeightV2Weight"
  },
  /**
   * Lookup10: sp_weights::weight_v2::Weight
   **/
  SpWeightsWeightV2Weight: {
    refTime: "Compact<u64>",
    proofSize: "Compact<u64>"
  },
  /**
   * Lookup15: sp_runtime::generic::digest::Digest
   **/
  SpRuntimeDigest: {
    logs: "Vec<SpRuntimeDigestDigestItem>"
  },
  /**
   * Lookup17: sp_runtime::generic::digest::DigestItem
   **/
  SpRuntimeDigestDigestItem: {
    _enum: {
      Other: "Bytes",
      __Unused1: "Null",
      __Unused2: "Null",
      __Unused3: "Null",
      Consensus: "([u8;4],Bytes)",
      Seal: "([u8;4],Bytes)",
      PreRuntime: "([u8;4],Bytes)",
      __Unused7: "Null",
      RuntimeEnvironmentUpdated: "Null"
    }
  },
  /**
   * Lookup20: frame_system::EventRecord<storage_hub_runtime::RuntimeEvent, primitive_types::H256>
   **/
  FrameSystemEventRecord: {
    phase: "FrameSystemPhase",
    event: "Event",
    topics: "Vec<H256>"
  },
  /**
   * Lookup22: frame_system::pallet::Event<T>
   **/
  FrameSystemEvent: {
    _enum: {
      ExtrinsicSuccess: {
        dispatchInfo: "FrameSupportDispatchDispatchInfo"
      },
      ExtrinsicFailed: {
        dispatchError: "SpRuntimeDispatchError",
        dispatchInfo: "FrameSupportDispatchDispatchInfo"
      },
      CodeUpdated: "Null",
      NewAccount: {
        account: "AccountId32"
      },
      KilledAccount: {
        account: "AccountId32"
      },
      Remarked: {
        _alias: {
          hash_: "hash"
        },
        sender: "AccountId32",
        hash_: "H256"
      },
      UpgradeAuthorized: {
        codeHash: "H256",
        checkVersion: "bool"
      }
    }
  },
  /**
   * Lookup23: frame_support::dispatch::DispatchInfo
   **/
  FrameSupportDispatchDispatchInfo: {
    weight: "SpWeightsWeightV2Weight",
    class: "FrameSupportDispatchDispatchClass",
    paysFee: "FrameSupportDispatchPays"
  },
  /**
   * Lookup24: frame_support::dispatch::DispatchClass
   **/
  FrameSupportDispatchDispatchClass: {
    _enum: ["Normal", "Operational", "Mandatory"]
  },
  /**
   * Lookup25: frame_support::dispatch::Pays
   **/
  FrameSupportDispatchPays: {
    _enum: ["Yes", "No"]
  },
  /**
   * Lookup26: sp_runtime::DispatchError
   **/
  SpRuntimeDispatchError: {
    _enum: {
      Other: "Null",
      CannotLookup: "Null",
      BadOrigin: "Null",
      Module: "SpRuntimeModuleError",
      ConsumerRemaining: "Null",
      NoProviders: "Null",
      TooManyConsumers: "Null",
      Token: "SpRuntimeTokenError",
      Arithmetic: "SpArithmeticArithmeticError",
      Transactional: "SpRuntimeTransactionalError",
      Exhausted: "Null",
      Corruption: "Null",
      Unavailable: "Null",
      RootNotAllowed: "Null"
    }
  },
  /**
   * Lookup27: sp_runtime::ModuleError
   **/
  SpRuntimeModuleError: {
    index: "u8",
    error: "[u8;4]"
  },
  /**
   * Lookup28: sp_runtime::TokenError
   **/
  SpRuntimeTokenError: {
    _enum: [
      "FundsUnavailable",
      "OnlyProvider",
      "BelowMinimum",
      "CannotCreate",
      "UnknownAsset",
      "Frozen",
      "Unsupported",
      "CannotCreateHold",
      "NotExpendable",
      "Blocked"
    ]
  },
  /**
   * Lookup29: sp_arithmetic::ArithmeticError
   **/
  SpArithmeticArithmeticError: {
    _enum: ["Underflow", "Overflow", "DivisionByZero"]
  },
  /**
   * Lookup30: sp_runtime::TransactionalError
   **/
  SpRuntimeTransactionalError: {
    _enum: ["LimitReached", "NoLayer"]
  },
  /**
   * Lookup31: cumulus_pallet_parachain_system::pallet::Event<T>
   **/
  CumulusPalletParachainSystemEvent: {
    _enum: {
      ValidationFunctionStored: "Null",
      ValidationFunctionApplied: {
        relayChainBlockNum: "u32"
      },
      ValidationFunctionDiscarded: "Null",
      DownwardMessagesReceived: {
        count: "u32"
      },
      DownwardMessagesProcessed: {
        weightUsed: "SpWeightsWeightV2Weight",
        dmqHead: "H256"
      },
      UpwardMessageSent: {
        messageHash: "Option<[u8;32]>"
      }
    }
  },
  /**
   * Lookup33: pallet_balances::pallet::Event<T, I>
   **/
  PalletBalancesEvent: {
    _enum: {
      Endowed: {
        account: "AccountId32",
        freeBalance: "u128"
      },
      DustLost: {
        account: "AccountId32",
        amount: "u128"
      },
      Transfer: {
        from: "AccountId32",
        to: "AccountId32",
        amount: "u128"
      },
      BalanceSet: {
        who: "AccountId32",
        free: "u128"
      },
      Reserved: {
        who: "AccountId32",
        amount: "u128"
      },
      Unreserved: {
        who: "AccountId32",
        amount: "u128"
      },
      ReserveRepatriated: {
        from: "AccountId32",
        to: "AccountId32",
        amount: "u128",
        destinationStatus: "FrameSupportTokensMiscBalanceStatus"
      },
      Deposit: {
        who: "AccountId32",
        amount: "u128"
      },
      Withdraw: {
        who: "AccountId32",
        amount: "u128"
      },
      Slashed: {
        who: "AccountId32",
        amount: "u128"
      },
      Minted: {
        who: "AccountId32",
        amount: "u128"
      },
      Burned: {
        who: "AccountId32",
        amount: "u128"
      },
      Suspended: {
        who: "AccountId32",
        amount: "u128"
      },
      Restored: {
        who: "AccountId32",
        amount: "u128"
      },
      Upgraded: {
        who: "AccountId32"
      },
      Issued: {
        amount: "u128"
      },
      Rescinded: {
        amount: "u128"
      },
      Locked: {
        who: "AccountId32",
        amount: "u128"
      },
      Unlocked: {
        who: "AccountId32",
        amount: "u128"
      },
      Frozen: {
        who: "AccountId32",
        amount: "u128"
      },
      Thawed: {
        who: "AccountId32",
        amount: "u128"
      },
      TotalIssuanceForced: {
        _alias: {
          new_: "new"
        },
        old: "u128",
        new_: "u128"
      }
    }
  },
  /**
   * Lookup34: frame_support::traits::tokens::misc::BalanceStatus
   **/
  FrameSupportTokensMiscBalanceStatus: {
    _enum: ["Free", "Reserved"]
  },
  /**
   * Lookup35: pallet_transaction_payment::pallet::Event<T>
   **/
  PalletTransactionPaymentEvent: {
    _enum: {
      TransactionFeePaid: {
        who: "AccountId32",
        actualFee: "u128",
        tip: "u128"
      }
    }
  },
  /**
   * Lookup36: pallet_sudo::pallet::Event<T>
   **/
  PalletSudoEvent: {
    _enum: {
      Sudid: {
        sudoResult: "Result<Null, SpRuntimeDispatchError>"
      },
      KeyChanged: {
        _alias: {
          new_: "new"
        },
        old: "Option<AccountId32>",
        new_: "AccountId32"
      },
      KeyRemoved: "Null",
      SudoAsDone: {
        sudoResult: "Result<Null, SpRuntimeDispatchError>"
      }
    }
  },
  /**
   * Lookup40: pallet_collator_selection::pallet::Event<T>
   **/
  PalletCollatorSelectionEvent: {
    _enum: {
      NewInvulnerables: {
        invulnerables: "Vec<AccountId32>"
      },
      InvulnerableAdded: {
        accountId: "AccountId32"
      },
      InvulnerableRemoved: {
        accountId: "AccountId32"
      },
      NewDesiredCandidates: {
        desiredCandidates: "u32"
      },
      NewCandidacyBond: {
        bondAmount: "u128"
      },
      CandidateAdded: {
        accountId: "AccountId32",
        deposit: "u128"
      },
      CandidateBondUpdated: {
        accountId: "AccountId32",
        deposit: "u128"
      },
      CandidateRemoved: {
        accountId: "AccountId32"
      },
      CandidateReplaced: {
        _alias: {
          new_: "new"
        },
        old: "AccountId32",
        new_: "AccountId32",
        deposit: "u128"
      },
      InvalidInvulnerableSkipped: {
        accountId: "AccountId32"
      }
    }
  },
  /**
   * Lookup42: pallet_session::pallet::Event
   **/
  PalletSessionEvent: {
    _enum: {
      NewSession: {
        sessionIndex: "u32"
      }
    }
  },
  /**
   * Lookup43: cumulus_pallet_xcmp_queue::pallet::Event<T>
   **/
  CumulusPalletXcmpQueueEvent: {
    _enum: {
      XcmpMessageSent: {
        messageHash: "[u8;32]"
      }
    }
  },
  /**
   * Lookup44: pallet_xcm::pallet::Event<T>
   **/
  PalletXcmEvent: {
    _enum: {
      Attempted: {
        outcome: "StagingXcmV4TraitsOutcome"
      },
      Sent: {
        origin: "StagingXcmV4Location",
        destination: "StagingXcmV4Location",
        message: "StagingXcmV4Xcm",
        messageId: "[u8;32]"
      },
      UnexpectedResponse: {
        origin: "StagingXcmV4Location",
        queryId: "u64"
      },
      ResponseReady: {
        queryId: "u64",
        response: "StagingXcmV4Response"
      },
      Notified: {
        queryId: "u64",
        palletIndex: "u8",
        callIndex: "u8"
      },
      NotifyOverweight: {
        queryId: "u64",
        palletIndex: "u8",
        callIndex: "u8",
        actualWeight: "SpWeightsWeightV2Weight",
        maxBudgetedWeight: "SpWeightsWeightV2Weight"
      },
      NotifyDispatchError: {
        queryId: "u64",
        palletIndex: "u8",
        callIndex: "u8"
      },
      NotifyDecodeFailed: {
        queryId: "u64",
        palletIndex: "u8",
        callIndex: "u8"
      },
      InvalidResponder: {
        origin: "StagingXcmV4Location",
        queryId: "u64",
        expectedLocation: "Option<StagingXcmV4Location>"
      },
      InvalidResponderVersion: {
        origin: "StagingXcmV4Location",
        queryId: "u64"
      },
      ResponseTaken: {
        queryId: "u64"
      },
      AssetsTrapped: {
        _alias: {
          hash_: "hash"
        },
        hash_: "H256",
        origin: "StagingXcmV4Location",
        assets: "XcmVersionedAssets"
      },
      VersionChangeNotified: {
        destination: "StagingXcmV4Location",
        result: "u32",
        cost: "StagingXcmV4AssetAssets",
        messageId: "[u8;32]"
      },
      SupportedVersionChanged: {
        location: "StagingXcmV4Location",
        version: "u32"
      },
      NotifyTargetSendFail: {
        location: "StagingXcmV4Location",
        queryId: "u64",
        error: "XcmV3TraitsError"
      },
      NotifyTargetMigrationFail: {
        location: "XcmVersionedLocation",
        queryId: "u64"
      },
      InvalidQuerierVersion: {
        origin: "StagingXcmV4Location",
        queryId: "u64"
      },
      InvalidQuerier: {
        origin: "StagingXcmV4Location",
        queryId: "u64",
        expectedQuerier: "StagingXcmV4Location",
        maybeActualQuerier: "Option<StagingXcmV4Location>"
      },
      VersionNotifyStarted: {
        destination: "StagingXcmV4Location",
        cost: "StagingXcmV4AssetAssets",
        messageId: "[u8;32]"
      },
      VersionNotifyRequested: {
        destination: "StagingXcmV4Location",
        cost: "StagingXcmV4AssetAssets",
        messageId: "[u8;32]"
      },
      VersionNotifyUnrequested: {
        destination: "StagingXcmV4Location",
        cost: "StagingXcmV4AssetAssets",
        messageId: "[u8;32]"
      },
      FeesPaid: {
        paying: "StagingXcmV4Location",
        fees: "StagingXcmV4AssetAssets"
      },
      AssetsClaimed: {
        _alias: {
          hash_: "hash"
        },
        hash_: "H256",
        origin: "StagingXcmV4Location",
        assets: "XcmVersionedAssets"
      },
      VersionMigrationFinished: {
        version: "u32"
      }
    }
  },
  /**
   * Lookup45: staging_xcm::v4::traits::Outcome
   **/
  StagingXcmV4TraitsOutcome: {
    _enum: {
      Complete: {
        used: "SpWeightsWeightV2Weight"
      },
      Incomplete: {
        used: "SpWeightsWeightV2Weight",
        error: "XcmV3TraitsError"
      },
      Error: {
        error: "XcmV3TraitsError"
      }
    }
  },
  /**
   * Lookup46: xcm::v3::traits::Error
   **/
  XcmV3TraitsError: {
    _enum: {
      Overflow: "Null",
      Unimplemented: "Null",
      UntrustedReserveLocation: "Null",
      UntrustedTeleportLocation: "Null",
      LocationFull: "Null",
      LocationNotInvertible: "Null",
      BadOrigin: "Null",
      InvalidLocation: "Null",
      AssetNotFound: "Null",
      FailedToTransactAsset: "Null",
      NotWithdrawable: "Null",
      LocationCannotHold: "Null",
      ExceedsMaxMessageSize: "Null",
      DestinationUnsupported: "Null",
      Transport: "Null",
      Unroutable: "Null",
      UnknownClaim: "Null",
      FailedToDecode: "Null",
      MaxWeightInvalid: "Null",
      NotHoldingFees: "Null",
      TooExpensive: "Null",
      Trap: "u64",
      ExpectationFalse: "Null",
      PalletNotFound: "Null",
      NameMismatch: "Null",
      VersionIncompatible: "Null",
      HoldingWouldOverflow: "Null",
      ExportError: "Null",
      ReanchorFailed: "Null",
      NoDeal: "Null",
      FeesNotMet: "Null",
      LockError: "Null",
      NoPermission: "Null",
      Unanchored: "Null",
      NotDepositable: "Null",
      UnhandledXcmVersion: "Null",
      WeightLimitReached: "SpWeightsWeightV2Weight",
      Barrier: "Null",
      WeightNotComputable: "Null",
      ExceedsStackLimit: "Null"
    }
  },
  /**
   * Lookup47: staging_xcm::v4::location::Location
   **/
  StagingXcmV4Location: {
    parents: "u8",
    interior: "StagingXcmV4Junctions"
  },
  /**
   * Lookup48: staging_xcm::v4::junctions::Junctions
   **/
  StagingXcmV4Junctions: {
    _enum: {
      Here: "Null",
      X1: "[Lookup50;1]",
      X2: "[Lookup50;2]",
      X3: "[Lookup50;3]",
      X4: "[Lookup50;4]",
      X5: "[Lookup50;5]",
      X6: "[Lookup50;6]",
      X7: "[Lookup50;7]",
      X8: "[Lookup50;8]"
    }
  },
  /**
   * Lookup50: staging_xcm::v4::junction::Junction
   **/
  StagingXcmV4Junction: {
    _enum: {
      Parachain: "Compact<u32>",
      AccountId32: {
        network: "Option<StagingXcmV4JunctionNetworkId>",
        id: "[u8;32]"
      },
      AccountIndex64: {
        network: "Option<StagingXcmV4JunctionNetworkId>",
        index: "Compact<u64>"
      },
      AccountKey20: {
        network: "Option<StagingXcmV4JunctionNetworkId>",
        key: "[u8;20]"
      },
      PalletInstance: "u8",
      GeneralIndex: "Compact<u128>",
      GeneralKey: {
        length: "u8",
        data: "[u8;32]"
      },
      OnlyChild: "Null",
      Plurality: {
        id: "XcmV3JunctionBodyId",
        part: "XcmV3JunctionBodyPart"
      },
      GlobalConsensus: "StagingXcmV4JunctionNetworkId"
    }
  },
  /**
   * Lookup53: staging_xcm::v4::junction::NetworkId
   **/
  StagingXcmV4JunctionNetworkId: {
    _enum: {
      ByGenesis: "[u8;32]",
      ByFork: {
        blockNumber: "u64",
        blockHash: "[u8;32]"
      },
      Polkadot: "Null",
      Kusama: "Null",
      Westend: "Null",
      Rococo: "Null",
      Wococo: "Null",
      Ethereum: {
        chainId: "Compact<u64>"
      },
      BitcoinCore: "Null",
      BitcoinCash: "Null",
      PolkadotBulletin: "Null"
    }
  },
  /**
   * Lookup56: xcm::v3::junction::BodyId
   **/
  XcmV3JunctionBodyId: {
    _enum: {
      Unit: "Null",
      Moniker: "[u8;4]",
      Index: "Compact<u32>",
      Executive: "Null",
      Technical: "Null",
      Legislative: "Null",
      Judicial: "Null",
      Defense: "Null",
      Administration: "Null",
      Treasury: "Null"
    }
  },
  /**
   * Lookup57: xcm::v3::junction::BodyPart
   **/
  XcmV3JunctionBodyPart: {
    _enum: {
      Voice: "Null",
      Members: {
        count: "Compact<u32>"
      },
      Fraction: {
        nom: "Compact<u32>",
        denom: "Compact<u32>"
      },
      AtLeastProportion: {
        nom: "Compact<u32>",
        denom: "Compact<u32>"
      },
      MoreThanProportion: {
        nom: "Compact<u32>",
        denom: "Compact<u32>"
      }
    }
  },
  /**
   * Lookup65: staging_xcm::v4::Xcm<Call>
   **/
  StagingXcmV4Xcm: "Vec<StagingXcmV4Instruction>",
  /**
   * Lookup67: staging_xcm::v4::Instruction<Call>
   **/
  StagingXcmV4Instruction: {
    _enum: {
      WithdrawAsset: "StagingXcmV4AssetAssets",
      ReserveAssetDeposited: "StagingXcmV4AssetAssets",
      ReceiveTeleportedAsset: "StagingXcmV4AssetAssets",
      QueryResponse: {
        queryId: "Compact<u64>",
        response: "StagingXcmV4Response",
        maxWeight: "SpWeightsWeightV2Weight",
        querier: "Option<StagingXcmV4Location>"
      },
      TransferAsset: {
        assets: "StagingXcmV4AssetAssets",
        beneficiary: "StagingXcmV4Location"
      },
      TransferReserveAsset: {
        assets: "StagingXcmV4AssetAssets",
        dest: "StagingXcmV4Location",
        xcm: "StagingXcmV4Xcm"
      },
      Transact: {
        originKind: "XcmV2OriginKind",
        requireWeightAtMost: "SpWeightsWeightV2Weight",
        call: "XcmDoubleEncoded"
      },
      HrmpNewChannelOpenRequest: {
        sender: "Compact<u32>",
        maxMessageSize: "Compact<u32>",
        maxCapacity: "Compact<u32>"
      },
      HrmpChannelAccepted: {
        recipient: "Compact<u32>"
      },
      HrmpChannelClosing: {
        initiator: "Compact<u32>",
        sender: "Compact<u32>",
        recipient: "Compact<u32>"
      },
      ClearOrigin: "Null",
      DescendOrigin: "StagingXcmV4Junctions",
      ReportError: "StagingXcmV4QueryResponseInfo",
      DepositAsset: {
        assets: "StagingXcmV4AssetAssetFilter",
        beneficiary: "StagingXcmV4Location"
      },
      DepositReserveAsset: {
        assets: "StagingXcmV4AssetAssetFilter",
        dest: "StagingXcmV4Location",
        xcm: "StagingXcmV4Xcm"
      },
      ExchangeAsset: {
        give: "StagingXcmV4AssetAssetFilter",
        want: "StagingXcmV4AssetAssets",
        maximal: "bool"
      },
      InitiateReserveWithdraw: {
        assets: "StagingXcmV4AssetAssetFilter",
        reserve: "StagingXcmV4Location",
        xcm: "StagingXcmV4Xcm"
      },
      InitiateTeleport: {
        assets: "StagingXcmV4AssetAssetFilter",
        dest: "StagingXcmV4Location",
        xcm: "StagingXcmV4Xcm"
      },
      ReportHolding: {
        responseInfo: "StagingXcmV4QueryResponseInfo",
        assets: "StagingXcmV4AssetAssetFilter"
      },
      BuyExecution: {
        fees: "StagingXcmV4Asset",
        weightLimit: "XcmV3WeightLimit"
      },
      RefundSurplus: "Null",
      SetErrorHandler: "StagingXcmV4Xcm",
      SetAppendix: "StagingXcmV4Xcm",
      ClearError: "Null",
      ClaimAsset: {
        assets: "StagingXcmV4AssetAssets",
        ticket: "StagingXcmV4Location"
      },
      Trap: "Compact<u64>",
      SubscribeVersion: {
        queryId: "Compact<u64>",
        maxResponseWeight: "SpWeightsWeightV2Weight"
      },
      UnsubscribeVersion: "Null",
      BurnAsset: "StagingXcmV4AssetAssets",
      ExpectAsset: "StagingXcmV4AssetAssets",
      ExpectOrigin: "Option<StagingXcmV4Location>",
      ExpectError: "Option<(u32,XcmV3TraitsError)>",
      ExpectTransactStatus: "XcmV3MaybeErrorCode",
      QueryPallet: {
        moduleName: "Bytes",
        responseInfo: "StagingXcmV4QueryResponseInfo"
      },
      ExpectPallet: {
        index: "Compact<u32>",
        name: "Bytes",
        moduleName: "Bytes",
        crateMajor: "Compact<u32>",
        minCrateMinor: "Compact<u32>"
      },
      ReportTransactStatus: "StagingXcmV4QueryResponseInfo",
      ClearTransactStatus: "Null",
      UniversalOrigin: "StagingXcmV4Junction",
      ExportMessage: {
        network: "StagingXcmV4JunctionNetworkId",
        destination: "StagingXcmV4Junctions",
        xcm: "StagingXcmV4Xcm"
      },
      LockAsset: {
        asset: "StagingXcmV4Asset",
        unlocker: "StagingXcmV4Location"
      },
      UnlockAsset: {
        asset: "StagingXcmV4Asset",
        target: "StagingXcmV4Location"
      },
      NoteUnlockable: {
        asset: "StagingXcmV4Asset",
        owner: "StagingXcmV4Location"
      },
      RequestUnlock: {
        asset: "StagingXcmV4Asset",
        locker: "StagingXcmV4Location"
      },
      SetFeesMode: {
        jitWithdraw: "bool"
      },
      SetTopic: "[u8;32]",
      ClearTopic: "Null",
      AliasOrigin: "StagingXcmV4Location",
      UnpaidExecution: {
        weightLimit: "XcmV3WeightLimit",
        checkOrigin: "Option<StagingXcmV4Location>"
      }
    }
  },
  /**
   * Lookup68: staging_xcm::v4::asset::Assets
   **/
  StagingXcmV4AssetAssets: "Vec<StagingXcmV4Asset>",
  /**
   * Lookup70: staging_xcm::v4::asset::Asset
   **/
  StagingXcmV4Asset: {
    id: "StagingXcmV4AssetAssetId",
    fun: "StagingXcmV4AssetFungibility"
  },
  /**
   * Lookup71: staging_xcm::v4::asset::AssetId
   **/
  StagingXcmV4AssetAssetId: "StagingXcmV4Location",
  /**
   * Lookup72: staging_xcm::v4::asset::Fungibility
   **/
  StagingXcmV4AssetFungibility: {
    _enum: {
      Fungible: "Compact<u128>",
      NonFungible: "StagingXcmV4AssetAssetInstance"
    }
  },
  /**
   * Lookup73: staging_xcm::v4::asset::AssetInstance
   **/
  StagingXcmV4AssetAssetInstance: {
    _enum: {
      Undefined: "Null",
      Index: "Compact<u128>",
      Array4: "[u8;4]",
      Array8: "[u8;8]",
      Array16: "[u8;16]",
      Array32: "[u8;32]"
    }
  },
  /**
   * Lookup76: staging_xcm::v4::Response
   **/
  StagingXcmV4Response: {
    _enum: {
      Null: "Null",
      Assets: "StagingXcmV4AssetAssets",
      ExecutionResult: "Option<(u32,XcmV3TraitsError)>",
      Version: "u32",
      PalletsInfo: "Vec<StagingXcmV4PalletInfo>",
      DispatchResult: "XcmV3MaybeErrorCode"
    }
  },
  /**
   * Lookup80: staging_xcm::v4::PalletInfo
   **/
  StagingXcmV4PalletInfo: {
    index: "Compact<u32>",
    name: "Bytes",
    moduleName: "Bytes",
    major: "Compact<u32>",
    minor: "Compact<u32>",
    patch: "Compact<u32>"
  },
  /**
   * Lookup83: xcm::v3::MaybeErrorCode
   **/
  XcmV3MaybeErrorCode: {
    _enum: {
      Success: "Null",
      Error: "Bytes",
      TruncatedError: "Bytes"
    }
  },
  /**
   * Lookup86: xcm::v2::OriginKind
   **/
  XcmV2OriginKind: {
    _enum: ["Native", "SovereignAccount", "Superuser", "Xcm"]
  },
  /**
   * Lookup87: xcm::double_encoded::DoubleEncoded<T>
   **/
  XcmDoubleEncoded: {
    encoded: "Bytes"
  },
  /**
   * Lookup88: staging_xcm::v4::QueryResponseInfo
   **/
  StagingXcmV4QueryResponseInfo: {
    destination: "StagingXcmV4Location",
    queryId: "Compact<u64>",
    maxWeight: "SpWeightsWeightV2Weight"
  },
  /**
   * Lookup89: staging_xcm::v4::asset::AssetFilter
   **/
  StagingXcmV4AssetAssetFilter: {
    _enum: {
      Definite: "StagingXcmV4AssetAssets",
      Wild: "StagingXcmV4AssetWildAsset"
    }
  },
  /**
   * Lookup90: staging_xcm::v4::asset::WildAsset
   **/
  StagingXcmV4AssetWildAsset: {
    _enum: {
      All: "Null",
      AllOf: {
        id: "StagingXcmV4AssetAssetId",
        fun: "StagingXcmV4AssetWildFungibility"
      },
      AllCounted: "Compact<u32>",
      AllOfCounted: {
        id: "StagingXcmV4AssetAssetId",
        fun: "StagingXcmV4AssetWildFungibility",
        count: "Compact<u32>"
      }
    }
  },
  /**
   * Lookup91: staging_xcm::v4::asset::WildFungibility
   **/
  StagingXcmV4AssetWildFungibility: {
    _enum: ["Fungible", "NonFungible"]
  },
  /**
   * Lookup92: xcm::v3::WeightLimit
   **/
  XcmV3WeightLimit: {
    _enum: {
      Unlimited: "Null",
      Limited: "SpWeightsWeightV2Weight"
    }
  },
  /**
   * Lookup93: xcm::VersionedAssets
   **/
  XcmVersionedAssets: {
    _enum: {
      __Unused0: "Null",
      V2: "XcmV2MultiassetMultiAssets",
      __Unused2: "Null",
      V3: "XcmV3MultiassetMultiAssets",
      V4: "StagingXcmV4AssetAssets"
    }
  },
  /**
   * Lookup94: xcm::v2::multiasset::MultiAssets
   **/
  XcmV2MultiassetMultiAssets: "Vec<XcmV2MultiAsset>",
  /**
   * Lookup96: xcm::v2::multiasset::MultiAsset
   **/
  XcmV2MultiAsset: {
    id: "XcmV2MultiassetAssetId",
    fun: "XcmV2MultiassetFungibility"
  },
  /**
   * Lookup97: xcm::v2::multiasset::AssetId
   **/
  XcmV2MultiassetAssetId: {
    _enum: {
      Concrete: "XcmV2MultiLocation",
      Abstract: "Bytes"
    }
  },
  /**
   * Lookup98: xcm::v2::multilocation::MultiLocation
   **/
  XcmV2MultiLocation: {
    parents: "u8",
    interior: "XcmV2MultilocationJunctions"
  },
  /**
   * Lookup99: xcm::v2::multilocation::Junctions
   **/
  XcmV2MultilocationJunctions: {
    _enum: {
      Here: "Null",
      X1: "XcmV2Junction",
      X2: "(XcmV2Junction,XcmV2Junction)",
      X3: "(XcmV2Junction,XcmV2Junction,XcmV2Junction)",
      X4: "(XcmV2Junction,XcmV2Junction,XcmV2Junction,XcmV2Junction)",
      X5: "(XcmV2Junction,XcmV2Junction,XcmV2Junction,XcmV2Junction,XcmV2Junction)",
      X6: "(XcmV2Junction,XcmV2Junction,XcmV2Junction,XcmV2Junction,XcmV2Junction,XcmV2Junction)",
      X7: "(XcmV2Junction,XcmV2Junction,XcmV2Junction,XcmV2Junction,XcmV2Junction,XcmV2Junction,XcmV2Junction)",
      X8: "(XcmV2Junction,XcmV2Junction,XcmV2Junction,XcmV2Junction,XcmV2Junction,XcmV2Junction,XcmV2Junction,XcmV2Junction)"
    }
  },
  /**
   * Lookup100: xcm::v2::junction::Junction
   **/
  XcmV2Junction: {
    _enum: {
      Parachain: "Compact<u32>",
      AccountId32: {
        network: "XcmV2NetworkId",
        id: "[u8;32]"
      },
      AccountIndex64: {
        network: "XcmV2NetworkId",
        index: "Compact<u64>"
      },
      AccountKey20: {
        network: "XcmV2NetworkId",
        key: "[u8;20]"
      },
      PalletInstance: "u8",
      GeneralIndex: "Compact<u128>",
      GeneralKey: "Bytes",
      OnlyChild: "Null",
      Plurality: {
        id: "XcmV2BodyId",
        part: "XcmV2BodyPart"
      }
    }
  },
  /**
   * Lookup101: xcm::v2::NetworkId
   **/
  XcmV2NetworkId: {
    _enum: {
      Any: "Null",
      Named: "Bytes",
      Polkadot: "Null",
      Kusama: "Null"
    }
  },
  /**
   * Lookup103: xcm::v2::BodyId
   **/
  XcmV2BodyId: {
    _enum: {
      Unit: "Null",
      Named: "Bytes",
      Index: "Compact<u32>",
      Executive: "Null",
      Technical: "Null",
      Legislative: "Null",
      Judicial: "Null",
      Defense: "Null",
      Administration: "Null",
      Treasury: "Null"
    }
  },
  /**
   * Lookup104: xcm::v2::BodyPart
   **/
  XcmV2BodyPart: {
    _enum: {
      Voice: "Null",
      Members: {
        count: "Compact<u32>"
      },
      Fraction: {
        nom: "Compact<u32>",
        denom: "Compact<u32>"
      },
      AtLeastProportion: {
        nom: "Compact<u32>",
        denom: "Compact<u32>"
      },
      MoreThanProportion: {
        nom: "Compact<u32>",
        denom: "Compact<u32>"
      }
    }
  },
  /**
   * Lookup105: xcm::v2::multiasset::Fungibility
   **/
  XcmV2MultiassetFungibility: {
    _enum: {
      Fungible: "Compact<u128>",
      NonFungible: "XcmV2MultiassetAssetInstance"
    }
  },
  /**
   * Lookup106: xcm::v2::multiasset::AssetInstance
   **/
  XcmV2MultiassetAssetInstance: {
    _enum: {
      Undefined: "Null",
      Index: "Compact<u128>",
      Array4: "[u8;4]",
      Array8: "[u8;8]",
      Array16: "[u8;16]",
      Array32: "[u8;32]",
      Blob: "Bytes"
    }
  },
  /**
   * Lookup107: xcm::v3::multiasset::MultiAssets
   **/
  XcmV3MultiassetMultiAssets: "Vec<XcmV3MultiAsset>",
  /**
   * Lookup109: xcm::v3::multiasset::MultiAsset
   **/
  XcmV3MultiAsset: {
    id: "XcmV3MultiassetAssetId",
    fun: "XcmV3MultiassetFungibility"
  },
  /**
   * Lookup110: xcm::v3::multiasset::AssetId
   **/
  XcmV3MultiassetAssetId: {
    _enum: {
      Concrete: "StagingXcmV3MultiLocation",
      Abstract: "[u8;32]"
    }
  },
  /**
   * Lookup111: staging_xcm::v3::multilocation::MultiLocation
   **/
  StagingXcmV3MultiLocation: {
    parents: "u8",
    interior: "XcmV3Junctions"
  },
  /**
   * Lookup112: xcm::v3::junctions::Junctions
   **/
  XcmV3Junctions: {
    _enum: {
      Here: "Null",
      X1: "XcmV3Junction",
      X2: "(XcmV3Junction,XcmV3Junction)",
      X3: "(XcmV3Junction,XcmV3Junction,XcmV3Junction)",
      X4: "(XcmV3Junction,XcmV3Junction,XcmV3Junction,XcmV3Junction)",
      X5: "(XcmV3Junction,XcmV3Junction,XcmV3Junction,XcmV3Junction,XcmV3Junction)",
      X6: "(XcmV3Junction,XcmV3Junction,XcmV3Junction,XcmV3Junction,XcmV3Junction,XcmV3Junction)",
      X7: "(XcmV3Junction,XcmV3Junction,XcmV3Junction,XcmV3Junction,XcmV3Junction,XcmV3Junction,XcmV3Junction)",
      X8: "(XcmV3Junction,XcmV3Junction,XcmV3Junction,XcmV3Junction,XcmV3Junction,XcmV3Junction,XcmV3Junction,XcmV3Junction)"
    }
  },
  /**
   * Lookup113: xcm::v3::junction::Junction
   **/
  XcmV3Junction: {
    _enum: {
      Parachain: "Compact<u32>",
      AccountId32: {
        network: "Option<XcmV3JunctionNetworkId>",
        id: "[u8;32]"
      },
      AccountIndex64: {
        network: "Option<XcmV3JunctionNetworkId>",
        index: "Compact<u64>"
      },
      AccountKey20: {
        network: "Option<XcmV3JunctionNetworkId>",
        key: "[u8;20]"
      },
      PalletInstance: "u8",
      GeneralIndex: "Compact<u128>",
      GeneralKey: {
        length: "u8",
        data: "[u8;32]"
      },
      OnlyChild: "Null",
      Plurality: {
        id: "XcmV3JunctionBodyId",
        part: "XcmV3JunctionBodyPart"
      },
      GlobalConsensus: "XcmV3JunctionNetworkId"
    }
  },
  /**
   * Lookup115: xcm::v3::junction::NetworkId
   **/
  XcmV3JunctionNetworkId: {
    _enum: {
      ByGenesis: "[u8;32]",
      ByFork: {
        blockNumber: "u64",
        blockHash: "[u8;32]"
      },
      Polkadot: "Null",
      Kusama: "Null",
      Westend: "Null",
      Rococo: "Null",
      Wococo: "Null",
      Ethereum: {
        chainId: "Compact<u64>"
      },
      BitcoinCore: "Null",
      BitcoinCash: "Null",
      PolkadotBulletin: "Null"
    }
  },
  /**
   * Lookup116: xcm::v3::multiasset::Fungibility
   **/
  XcmV3MultiassetFungibility: {
    _enum: {
      Fungible: "Compact<u128>",
      NonFungible: "XcmV3MultiassetAssetInstance"
    }
  },
  /**
   * Lookup117: xcm::v3::multiasset::AssetInstance
   **/
  XcmV3MultiassetAssetInstance: {
    _enum: {
      Undefined: "Null",
      Index: "Compact<u128>",
      Array4: "[u8;4]",
      Array8: "[u8;8]",
      Array16: "[u8;16]",
      Array32: "[u8;32]"
    }
  },
  /**
   * Lookup118: xcm::VersionedLocation
   **/
  XcmVersionedLocation: {
    _enum: {
      __Unused0: "Null",
      V2: "XcmV2MultiLocation",
      __Unused2: "Null",
      V3: "StagingXcmV3MultiLocation",
      V4: "StagingXcmV4Location"
    }
  },
  /**
   * Lookup119: cumulus_pallet_xcm::pallet::Event<T>
   **/
  CumulusPalletXcmEvent: {
    _enum: {
      InvalidFormat: "[u8;32]",
      UnsupportedVersion: "[u8;32]",
      ExecutedDownward: "([u8;32],StagingXcmV4TraitsOutcome)"
    }
  },
  /**
   * Lookup120: pallet_message_queue::pallet::Event<T>
   **/
  PalletMessageQueueEvent: {
    _enum: {
      ProcessingFailed: {
        id: "H256",
        origin: "CumulusPrimitivesCoreAggregateMessageOrigin",
        error: "FrameSupportMessagesProcessMessageError"
      },
      Processed: {
        id: "H256",
        origin: "CumulusPrimitivesCoreAggregateMessageOrigin",
        weightUsed: "SpWeightsWeightV2Weight",
        success: "bool"
      },
      OverweightEnqueued: {
        id: "[u8;32]",
        origin: "CumulusPrimitivesCoreAggregateMessageOrigin",
        pageIndex: "u32",
        messageIndex: "u32"
      },
      PageReaped: {
        origin: "CumulusPrimitivesCoreAggregateMessageOrigin",
        index: "u32"
      }
    }
  },
  /**
   * Lookup121: cumulus_primitives_core::AggregateMessageOrigin
   **/
  CumulusPrimitivesCoreAggregateMessageOrigin: {
    _enum: {
      Here: "Null",
      Parent: "Null",
      Sibling: "u32"
    }
  },
  /**
   * Lookup123: frame_support::traits::messages::ProcessMessageError
   **/
  FrameSupportMessagesProcessMessageError: {
    _enum: {
      BadFormat: "Null",
      Corrupt: "Null",
      Unsupported: "Null",
      Overweight: "SpWeightsWeightV2Weight",
      Yield: "Null"
    }
  },
  /**
   * Lookup124: pallet_storage_providers::pallet::Event<T>
   **/
  PalletStorageProvidersEvent: {
    _enum: {
      MspRequestSignUpSuccess: {
        who: "AccountId32",
        multiaddresses: "Vec<Bytes>",
        capacity: "u32",
        valueProp: "PalletStorageProvidersValueProposition"
      },
      MspSignUpSuccess: {
        who: "AccountId32",
        multiaddresses: "Vec<Bytes>",
        capacity: "u32",
        valueProp: "PalletStorageProvidersValueProposition"
      },
      BspRequestSignUpSuccess: {
        who: "AccountId32",
        multiaddresses: "Vec<Bytes>",
        capacity: "u32"
      },
      BspSignUpSuccess: {
        who: "AccountId32",
        multiaddresses: "Vec<Bytes>",
        capacity: "u32"
      },
      SignUpRequestCanceled: {
        who: "AccountId32"
      },
      MspSignOffSuccess: {
        who: "AccountId32"
      },
      BspSignOffSuccess: {
        who: "AccountId32"
      },
      CapacityChanged: {
        who: "AccountId32",
        oldCapacity: "u32",
        newCapacity: "u32",
        nextBlockWhenChangeAllowed: "u32"
      },
      Slashed: {
        providerId: "H256",
        amountSlashed: "u128"
      }
    }
  },
  /**
   * Lookup128: pallet_storage_providers::types::ValueProposition<T>
   **/
  PalletStorageProvidersValueProposition: {
    identifier: "H256",
    dataLimit: "u32",
    protocols: "Vec<Bytes>"
  },
  /**
   * Lookup130: pallet_file_system::pallet::Event<T>
   **/
  PalletFileSystemEvent: {
    _enum: {
      NewBucket: {
        who: "AccountId32",
        mspId: "H256",
        bucketId: "H256",
        name: "Bytes",
        collectionId: "Option<u32>",
        private: "bool"
      },
      BucketPrivacyUpdated: {
        who: "AccountId32",
        bucketId: "H256",
        collectionId: "Option<u32>",
        private: "bool"
      },
      NewCollectionAndAssociation: {
        who: "AccountId32",
        bucketId: "H256",
        collectionId: "u32"
      },
      NewStorageRequest: {
        _alias: {
          size_: "size"
        },
        who: "AccountId32",
        fileKey: "H256",
        bucketId: "H256",
        location: "Bytes",
        fingerprint: "H256",
        size_: "u32",
        peerIds: "Vec<Bytes>"
      },
      MspAcceptedStoring: {
        fileKey: "H256",
        mspId: "H256",
        bucketId: "H256",
        owner: "AccountId32",
        newBucketRoot: "H256"
      },
      AcceptedBspVolunteer: {
        _alias: {
          size_: "size"
        },
        bspId: "H256",
        bucketId: "H256",
        location: "Bytes",
        fingerprint: "H256",
        multiaddresses: "Vec<Bytes>",
        owner: "AccountId32",
        size_: "u32"
      },
      BspConfirmedStoring: {
        who: "AccountId32",
        bspId: "H256",
        fileKeys: "Vec<H256>",
        newRoot: "H256"
      },
      StorageRequestFulfilled: {
        fileKey: "H256"
      },
      StorageRequestExpired: {
        fileKey: "H256"
      },
      StorageRequestRevoked: {
        fileKey: "H256"
      },
      BspRequestedToStopStoring: {
        bspId: "H256",
        fileKey: "H256",
        owner: "AccountId32",
        location: "Bytes"
      },
      BspConfirmStoppedStoring: {
        bspId: "H256",
        fileKey: "H256",
        newRoot: "H256"
      },
      PriorityChallengeForFileDeletionQueued: {
        user: "AccountId32",
        fileKey: "H256"
      },
      SpStopStoringInsolventUser: {
        spId: "H256",
        fileKey: "H256",
        owner: "AccountId32",
        location: "Bytes",
        newRoot: "H256"
      },
      FailedToQueuePriorityChallenge: {
        user: "AccountId32",
        fileKey: "H256"
      },
      FileDeletionRequest: {
        user: "AccountId32",
        fileKey: "H256",
        bucketId: "H256",
        mspId: "H256",
        proofOfInclusion: "bool"
      },
      ProofSubmittedForPendingFileDeletionRequest: {
        mspId: "H256",
        user: "AccountId32",
        fileKey: "H256",
        bucketId: "H256",
        proofOfInclusion: "bool"
      },
      BspChallengeCycleInitialised: {
        who: "AccountId32",
        bspId: "H256"
      }
    }
  },
  /**
   * Lookup135: pallet_proofs_dealer::pallet::Event<T>
   **/
  PalletProofsDealerEvent: {
    _enum: {
      NewChallenge: {
        who: "AccountId32",
        keyChallenged: "H256"
      },
      ProofAccepted: {
        provider: "H256",
        proof: "PalletProofsDealerProof"
      },
      NewChallengeSeed: {
        challengesTicker: "u32",
        seed: "H256"
      },
      NewCheckpointChallenge: {
        challengesTicker: "u32",
        challenges: "Vec<(H256,Option<ShpTraitsTrieRemoveMutation>)>"
      },
      SlashableProvider: {
        provider: "H256",
        nextChallengeDeadline: "u32"
      },
      NoRecordOfLastSubmittedProof: {
        provider: "H256"
      },
      NewChallengeCycleInitialised: {
        currentTick: "u32",
        nextChallengeDeadline: "u32",
        provider: "H256",
        maybeProviderAccount: "Option<AccountId32>"
      },
      MutationsApplied: {
        provider: "H256",
        mutations: "Vec<(H256,ShpTraitsTrieRemoveMutation)>",
        newRoot: "H256"
      }
    }
  },
  /**
   * Lookup136: pallet_proofs_dealer::types::Proof<T>
   **/
  PalletProofsDealerProof: {
    forestProof: "SpTrieStorageProofCompactProof",
    keyProofs: "BTreeMap<H256, PalletProofsDealerKeyProof>"
  },
  /**
   * Lookup137: sp_trie::storage_proof::CompactProof
   **/
  SpTrieStorageProofCompactProof: {
    encodedNodes: "Vec<Bytes>"
  },
  /**
   * Lookup140: pallet_proofs_dealer::types::KeyProof<T>
   **/
  PalletProofsDealerKeyProof: {
    proof: "ShpFileKeyVerifierFileKeyProof",
    challengeCount: "u32"
  },
  /**
   * Lookup141: shp_file_key_verifier::types::FileKeyProof
   **/
  ShpFileKeyVerifierFileKeyProof: {
    fileMetadata: "ShpFileMetadataFileMetadata",
    proof: "SpTrieStorageProofCompactProof"
  },
  /**
   * Lookup142: shp_file_metadata::FileMetadata
   **/
  ShpFileMetadataFileMetadata: {
    owner: "Bytes",
    bucketId: "Bytes",
    location: "Bytes",
    fileSize: "Compact<u64>",
    fingerprint: "ShpFileMetadataFingerprint"
  },
  /**
   * Lookup143: shp_file_metadata::Fingerprint
   **/
  ShpFileMetadataFingerprint: "[u8;32]",
  /**
   * Lookup149: shp_traits::TrieRemoveMutation
   **/
  ShpTraitsTrieRemoveMutation: "Null",
  /**
   * Lookup153: pallet_randomness::pallet::Event<T>
   **/
  PalletRandomnessEvent: {
    _enum: {
      NewOneEpochAgoRandomnessAvailable: {
        randomnessSeed: "H256",
        fromEpoch: "u64",
        validUntilBlock: "u32"
      }
    }
  },
  /**
   * Lookup154: pallet_payment_streams::pallet::Event<T>
   **/
  PalletPaymentStreamsEvent: {
    _enum: {
      FixedRatePaymentStreamCreated: {
        userAccount: "AccountId32",
        providerId: "H256",
        rate: "u128"
      },
      FixedRatePaymentStreamUpdated: {
        userAccount: "AccountId32",
        providerId: "H256",
        newRate: "u128"
      },
      FixedRatePaymentStreamDeleted: {
        userAccount: "AccountId32",
        providerId: "H256"
      },
      DynamicRatePaymentStreamCreated: {
        userAccount: "AccountId32",
        providerId: "H256",
        amountProvided: "u32"
      },
      DynamicRatePaymentStreamUpdated: {
        userAccount: "AccountId32",
        providerId: "H256",
        newAmountProvided: "u32"
      },
      DynamicRatePaymentStreamDeleted: {
        userAccount: "AccountId32",
        providerId: "H256"
      },
      PaymentStreamCharged: {
        userAccount: "AccountId32",
        providerId: "H256",
        amount: "u128"
      },
      LastChargeableInfoUpdated: {
        providerId: "H256",
        lastChargeableTick: "u32",
        lastChargeablePriceIndex: "u128"
      },
      UserWithoutFunds: {
        who: "AccountId32"
      },
      UserPaidDebts: {
        who: "AccountId32"
      },
      UserSolvent: {
        who: "AccountId32"
      }
    }
  },
  /**
   * Lookup155: pallet_bucket_nfts::pallet::Event<T>
   **/
  PalletBucketNftsEvent: {
    _enum: {
      AccessShared: {
        issuer: "AccountId32",
        recipient: "AccountId32"
      },
      ItemReadAccessUpdated: {
        admin: "AccountId32",
        bucket: "H256",
        itemId: "u32"
      },
      ItemBurned: {
        account: "AccountId32",
        bucket: "H256",
        itemId: "u32"
      }
    }
  },
  /**
   * Lookup156: pallet_nfts::pallet::Event<T, I>
   **/
  PalletNftsEvent: {
    _enum: {
      Created: {
        collection: "u32",
        creator: "AccountId32",
        owner: "AccountId32"
      },
      ForceCreated: {
        collection: "u32",
        owner: "AccountId32"
      },
      Destroyed: {
        collection: "u32"
      },
      Issued: {
        collection: "u32",
        item: "u32",
        owner: "AccountId32"
      },
      Transferred: {
        collection: "u32",
        item: "u32",
        from: "AccountId32",
        to: "AccountId32"
      },
      Burned: {
        collection: "u32",
        item: "u32",
        owner: "AccountId32"
      },
      ItemTransferLocked: {
        collection: "u32",
        item: "u32"
      },
      ItemTransferUnlocked: {
        collection: "u32",
        item: "u32"
      },
      ItemPropertiesLocked: {
        collection: "u32",
        item: "u32",
        lockMetadata: "bool",
        lockAttributes: "bool"
      },
      CollectionLocked: {
        collection: "u32"
      },
      OwnerChanged: {
        collection: "u32",
        newOwner: "AccountId32"
      },
      TeamChanged: {
        collection: "u32",
        issuer: "Option<AccountId32>",
        admin: "Option<AccountId32>",
        freezer: "Option<AccountId32>"
      },
      TransferApproved: {
        collection: "u32",
        item: "u32",
        owner: "AccountId32",
        delegate: "AccountId32",
        deadline: "Option<u32>"
      },
      ApprovalCancelled: {
        collection: "u32",
        item: "u32",
        owner: "AccountId32",
        delegate: "AccountId32"
      },
      AllApprovalsCancelled: {
        collection: "u32",
        item: "u32",
        owner: "AccountId32"
      },
      CollectionConfigChanged: {
        collection: "u32"
      },
      CollectionMetadataSet: {
        collection: "u32",
        data: "Bytes"
      },
      CollectionMetadataCleared: {
        collection: "u32"
      },
      ItemMetadataSet: {
        collection: "u32",
        item: "u32",
        data: "Bytes"
      },
      ItemMetadataCleared: {
        collection: "u32",
        item: "u32"
      },
      Redeposited: {
        collection: "u32",
        successfulItems: "Vec<u32>"
      },
      AttributeSet: {
        collection: "u32",
        maybeItem: "Option<u32>",
        key: "Bytes",
        value: "Bytes",
        namespace: "PalletNftsAttributeNamespace"
      },
      AttributeCleared: {
        collection: "u32",
        maybeItem: "Option<u32>",
        key: "Bytes",
        namespace: "PalletNftsAttributeNamespace"
      },
      ItemAttributesApprovalAdded: {
        collection: "u32",
        item: "u32",
        delegate: "AccountId32"
      },
      ItemAttributesApprovalRemoved: {
        collection: "u32",
        item: "u32",
        delegate: "AccountId32"
      },
      OwnershipAcceptanceChanged: {
        who: "AccountId32",
        maybeCollection: "Option<u32>"
      },
      CollectionMaxSupplySet: {
        collection: "u32",
        maxSupply: "u32"
      },
      CollectionMintSettingsUpdated: {
        collection: "u32"
      },
      NextCollectionIdIncremented: {
        nextId: "Option<u32>"
      },
      ItemPriceSet: {
        collection: "u32",
        item: "u32",
        price: "u128",
        whitelistedBuyer: "Option<AccountId32>"
      },
      ItemPriceRemoved: {
        collection: "u32",
        item: "u32"
      },
      ItemBought: {
        collection: "u32",
        item: "u32",
        price: "u128",
        seller: "AccountId32",
        buyer: "AccountId32"
      },
      TipSent: {
        collection: "u32",
        item: "u32",
        sender: "AccountId32",
        receiver: "AccountId32",
        amount: "u128"
      },
      SwapCreated: {
        offeredCollection: "u32",
        offeredItem: "u32",
        desiredCollection: "u32",
        desiredItem: "Option<u32>",
        price: "Option<PalletNftsPriceWithDirection>",
        deadline: "u32"
      },
      SwapCancelled: {
        offeredCollection: "u32",
        offeredItem: "u32",
        desiredCollection: "u32",
        desiredItem: "Option<u32>",
        price: "Option<PalletNftsPriceWithDirection>",
        deadline: "u32"
      },
      SwapClaimed: {
        sentCollection: "u32",
        sentItem: "u32",
        sentItemOwner: "AccountId32",
        receivedCollection: "u32",
        receivedItem: "u32",
        receivedItemOwner: "AccountId32",
        price: "Option<PalletNftsPriceWithDirection>",
        deadline: "u32"
      },
      PreSignedAttributesSet: {
        collection: "u32",
        item: "u32",
        namespace: "PalletNftsAttributeNamespace"
      },
      PalletAttributeSet: {
        collection: "u32",
        item: "Option<u32>",
        attribute: "PalletNftsPalletAttributes",
        value: "Bytes"
      }
    }
  },
  /**
   * Lookup160: pallet_nfts::types::AttributeNamespace<sp_core::crypto::AccountId32>
   **/
  PalletNftsAttributeNamespace: {
    _enum: {
      Pallet: "Null",
      CollectionOwner: "Null",
      ItemOwner: "Null",
      Account: "AccountId32"
    }
  },
  /**
   * Lookup162: pallet_nfts::types::PriceWithDirection<Amount>
   **/
  PalletNftsPriceWithDirection: {
    amount: "u128",
    direction: "PalletNftsPriceDirection"
  },
  /**
   * Lookup163: pallet_nfts::types::PriceDirection
   **/
  PalletNftsPriceDirection: {
    _enum: ["Send", "Receive"]
  },
  /**
   * Lookup164: pallet_nfts::types::PalletAttributes<CollectionId>
   **/
  PalletNftsPalletAttributes: {
    _enum: {
      UsedToClaim: "u32",
      TransferDisabled: "Null"
    }
  },
  /**
   * Lookup165: frame_system::Phase
   **/
  FrameSystemPhase: {
    _enum: {
      ApplyExtrinsic: "u32",
      Finalization: "Null",
      Initialization: "Null"
    }
  },
  /**
   * Lookup168: frame_system::LastRuntimeUpgradeInfo
   **/
  FrameSystemLastRuntimeUpgradeInfo: {
    specVersion: "Compact<u32>",
    specName: "Text"
  },
  /**
   * Lookup170: frame_system::CodeUpgradeAuthorization<T>
   **/
  FrameSystemCodeUpgradeAuthorization: {
    codeHash: "H256",
    checkVersion: "bool"
  },
  /**
   * Lookup171: frame_system::pallet::Call<T>
   **/
  FrameSystemCall: {
    _enum: {
      remark: {
        remark: "Bytes"
      },
      set_heap_pages: {
        pages: "u64"
      },
      set_code: {
        code: "Bytes"
      },
      set_code_without_checks: {
        code: "Bytes"
      },
      set_storage: {
        items: "Vec<(Bytes,Bytes)>"
      },
      kill_storage: {
        _alias: {
          keys_: "keys"
        },
        keys_: "Vec<Bytes>"
      },
      kill_prefix: {
        prefix: "Bytes",
        subkeys: "u32"
      },
      remark_with_event: {
        remark: "Bytes"
      },
      __Unused8: "Null",
      authorize_upgrade: {
        codeHash: "H256"
      },
      authorize_upgrade_without_checks: {
        codeHash: "H256"
      },
      apply_authorized_upgrade: {
        code: "Bytes"
      }
    }
  },
  /**
   * Lookup174: frame_system::limits::BlockWeights
   **/
  FrameSystemLimitsBlockWeights: {
    baseBlock: "SpWeightsWeightV2Weight",
    maxBlock: "SpWeightsWeightV2Weight",
    perClass: "FrameSupportDispatchPerDispatchClassWeightsPerClass"
  },
  /**
   * Lookup175: frame_support::dispatch::PerDispatchClass<frame_system::limits::WeightsPerClass>
   **/
  FrameSupportDispatchPerDispatchClassWeightsPerClass: {
    normal: "FrameSystemLimitsWeightsPerClass",
    operational: "FrameSystemLimitsWeightsPerClass",
    mandatory: "FrameSystemLimitsWeightsPerClass"
  },
  /**
   * Lookup176: frame_system::limits::WeightsPerClass
   **/
  FrameSystemLimitsWeightsPerClass: {
    baseExtrinsic: "SpWeightsWeightV2Weight",
    maxExtrinsic: "Option<SpWeightsWeightV2Weight>",
    maxTotal: "Option<SpWeightsWeightV2Weight>",
    reserved: "Option<SpWeightsWeightV2Weight>"
  },
  /**
   * Lookup178: frame_system::limits::BlockLength
   **/
  FrameSystemLimitsBlockLength: {
    max: "FrameSupportDispatchPerDispatchClassU32"
  },
  /**
   * Lookup179: frame_support::dispatch::PerDispatchClass<T>
   **/
  FrameSupportDispatchPerDispatchClassU32: {
    normal: "u32",
    operational: "u32",
    mandatory: "u32"
  },
  /**
   * Lookup180: sp_weights::RuntimeDbWeight
   **/
  SpWeightsRuntimeDbWeight: {
    read: "u64",
    write: "u64"
  },
  /**
   * Lookup181: sp_version::RuntimeVersion
   **/
  SpVersionRuntimeVersion: {
    specName: "Text",
    implName: "Text",
    authoringVersion: "u32",
    specVersion: "u32",
    implVersion: "u32",
    apis: "Vec<([u8;8],u32)>",
    transactionVersion: "u32",
    stateVersion: "u8"
  },
  /**
   * Lookup186: frame_system::pallet::Error<T>
   **/
  FrameSystemError: {
    _enum: [
      "InvalidSpecName",
      "SpecVersionNeedsToIncrease",
      "FailedToExtractRuntimeVersion",
      "NonDefaultComposite",
      "NonZeroRefCount",
      "CallFiltered",
      "MultiBlockMigrationsOngoing",
      "NothingAuthorized",
      "Unauthorized"
    ]
  },
  /**
   * Lookup188: cumulus_pallet_parachain_system::unincluded_segment::Ancestor<primitive_types::H256>
   **/
  CumulusPalletParachainSystemUnincludedSegmentAncestor: {
    usedBandwidth: "CumulusPalletParachainSystemUnincludedSegmentUsedBandwidth",
    paraHeadHash: "Option<H256>",
    consumedGoAheadSignal: "Option<PolkadotPrimitivesV6UpgradeGoAhead>"
  },
  /**
   * Lookup189: cumulus_pallet_parachain_system::unincluded_segment::UsedBandwidth
   **/
  CumulusPalletParachainSystemUnincludedSegmentUsedBandwidth: {
    umpMsgCount: "u32",
    umpTotalBytes: "u32",
    hrmpOutgoing: "BTreeMap<u32, CumulusPalletParachainSystemUnincludedSegmentHrmpChannelUpdate>"
  },
  /**
   * Lookup191: cumulus_pallet_parachain_system::unincluded_segment::HrmpChannelUpdate
   **/
  CumulusPalletParachainSystemUnincludedSegmentHrmpChannelUpdate: {
    msgCount: "u32",
    totalBytes: "u32"
  },
  /**
   * Lookup196: polkadot_primitives::v6::UpgradeGoAhead
   **/
  PolkadotPrimitivesV6UpgradeGoAhead: {
    _enum: ["Abort", "GoAhead"]
  },
  /**
   * Lookup197: cumulus_pallet_parachain_system::unincluded_segment::SegmentTracker<primitive_types::H256>
   **/
  CumulusPalletParachainSystemUnincludedSegmentSegmentTracker: {
    usedBandwidth: "CumulusPalletParachainSystemUnincludedSegmentUsedBandwidth",
    hrmpWatermark: "Option<u32>",
    consumedGoAheadSignal: "Option<PolkadotPrimitivesV6UpgradeGoAhead>"
  },
  /**
   * Lookup198: polkadot_primitives::v6::PersistedValidationData<primitive_types::H256, N>
   **/
  PolkadotPrimitivesV6PersistedValidationData: {
    parentHead: "Bytes",
    relayParentNumber: "u32",
    relayParentStorageRoot: "H256",
    maxPovSize: "u32"
  },
  /**
   * Lookup201: polkadot_primitives::v6::UpgradeRestriction
   **/
  PolkadotPrimitivesV6UpgradeRestriction: {
    _enum: ["Present"]
  },
  /**
   * Lookup202: sp_trie::storage_proof::StorageProof
   **/
  SpTrieStorageProof: {
    trieNodes: "BTreeSet<Bytes>"
  },
  /**
   * Lookup204: cumulus_pallet_parachain_system::relay_state_snapshot::MessagingStateSnapshot
   **/
  CumulusPalletParachainSystemRelayStateSnapshotMessagingStateSnapshot: {
    dmqMqcHead: "H256",
    relayDispatchQueueRemainingCapacity:
      "CumulusPalletParachainSystemRelayStateSnapshotRelayDispatchQueueRemainingCapacity",
    ingressChannels: "Vec<(u32,PolkadotPrimitivesV6AbridgedHrmpChannel)>",
    egressChannels: "Vec<(u32,PolkadotPrimitivesV6AbridgedHrmpChannel)>"
  },
  /**
   * Lookup205: cumulus_pallet_parachain_system::relay_state_snapshot::RelayDispatchQueueRemainingCapacity
   **/
  CumulusPalletParachainSystemRelayStateSnapshotRelayDispatchQueueRemainingCapacity: {
    remainingCount: "u32",
    remainingSize: "u32"
  },
  /**
   * Lookup208: polkadot_primitives::v6::AbridgedHrmpChannel
   **/
  PolkadotPrimitivesV6AbridgedHrmpChannel: {
    maxCapacity: "u32",
    maxTotalSize: "u32",
    maxMessageSize: "u32",
    msgCount: "u32",
    totalSize: "u32",
    mqcHead: "Option<H256>"
  },
  /**
   * Lookup209: polkadot_primitives::v6::AbridgedHostConfiguration
   **/
  PolkadotPrimitivesV6AbridgedHostConfiguration: {
    maxCodeSize: "u32",
    maxHeadDataSize: "u32",
    maxUpwardQueueCount: "u32",
    maxUpwardQueueSize: "u32",
    maxUpwardMessageSize: "u32",
    maxUpwardMessageNumPerCandidate: "u32",
    hrmpMaxMessageNumPerCandidate: "u32",
    validationUpgradeCooldown: "u32",
    validationUpgradeDelay: "u32",
    asyncBackingParams: "PolkadotPrimitivesV6AsyncBackingAsyncBackingParams"
  },
  /**
   * Lookup210: polkadot_primitives::v6::async_backing::AsyncBackingParams
   **/
  PolkadotPrimitivesV6AsyncBackingAsyncBackingParams: {
    maxCandidateDepth: "u32",
    allowedAncestryLen: "u32"
  },
  /**
   * Lookup216: polkadot_core_primitives::OutboundHrmpMessage<polkadot_parachain_primitives::primitives::Id>
   **/
  PolkadotCorePrimitivesOutboundHrmpMessage: {
    recipient: "u32",
    data: "Bytes"
  },
  /**
   * Lookup218: cumulus_pallet_parachain_system::pallet::Call<T>
   **/
  CumulusPalletParachainSystemCall: {
    _enum: {
      set_validation_data: {
        data: "CumulusPrimitivesParachainInherentParachainInherentData"
      },
      sudo_send_upward_message: {
        message: "Bytes"
      },
      authorize_upgrade: {
        codeHash: "H256",
        checkVersion: "bool"
      },
      enact_authorized_upgrade: {
        code: "Bytes"
      }
    }
  },
  /**
   * Lookup219: cumulus_primitives_parachain_inherent::ParachainInherentData
   **/
  CumulusPrimitivesParachainInherentParachainInherentData: {
    validationData: "PolkadotPrimitivesV6PersistedValidationData",
    relayChainState: "SpTrieStorageProof",
    downwardMessages: "Vec<PolkadotCorePrimitivesInboundDownwardMessage>",
    horizontalMessages: "BTreeMap<u32, Vec<PolkadotCorePrimitivesInboundHrmpMessage>>"
  },
  /**
   * Lookup221: polkadot_core_primitives::InboundDownwardMessage<BlockNumber>
   **/
  PolkadotCorePrimitivesInboundDownwardMessage: {
    sentAt: "u32",
    msg: "Bytes"
  },
  /**
   * Lookup224: polkadot_core_primitives::InboundHrmpMessage<BlockNumber>
   **/
  PolkadotCorePrimitivesInboundHrmpMessage: {
    sentAt: "u32",
    data: "Bytes"
  },
  /**
   * Lookup227: cumulus_pallet_parachain_system::pallet::Error<T>
   **/
  CumulusPalletParachainSystemError: {
    _enum: [
      "OverlappingUpgrades",
      "ProhibitedByPolkadot",
      "TooBig",
      "ValidationDataNotAvailable",
      "HostConfigurationNotAvailable",
      "NotScheduled",
      "NothingAuthorized",
      "Unauthorized"
    ]
  },
  /**
   * Lookup228: pallet_timestamp::pallet::Call<T>
   **/
  PalletTimestampCall: {
    _enum: {
      set: {
        now: "Compact<u64>"
      }
    }
  },
  /**
   * Lookup229: staging_parachain_info::pallet::Call<T>
   **/
  StagingParachainInfoCall: "Null",
  /**
   * Lookup231: pallet_balances::types::BalanceLock<Balance>
   **/
  PalletBalancesBalanceLock: {
    id: "[u8;8]",
    amount: "u128",
    reasons: "PalletBalancesReasons"
  },
  /**
   * Lookup232: pallet_balances::types::Reasons
   **/
  PalletBalancesReasons: {
    _enum: ["Fee", "Misc", "All"]
  },
  /**
   * Lookup235: pallet_balances::types::ReserveData<ReserveIdentifier, Balance>
   **/
  PalletBalancesReserveData: {
    id: "[u8;8]",
    amount: "u128"
  },
  /**
   * Lookup239: storage_hub_runtime::RuntimeHoldReason
   **/
  StorageHubRuntimeRuntimeHoldReason: {
    _enum: {
      __Unused0: "Null",
      __Unused1: "Null",
      __Unused2: "Null",
      __Unused3: "Null",
      __Unused4: "Null",
      __Unused5: "Null",
      __Unused6: "Null",
      __Unused7: "Null",
      __Unused8: "Null",
      __Unused9: "Null",
      __Unused10: "Null",
      __Unused11: "Null",
      __Unused12: "Null",
      __Unused13: "Null",
      __Unused14: "Null",
      __Unused15: "Null",
      __Unused16: "Null",
      __Unused17: "Null",
      __Unused18: "Null",
      __Unused19: "Null",
      __Unused20: "Null",
      __Unused21: "Null",
      __Unused22: "Null",
      __Unused23: "Null",
      __Unused24: "Null",
      __Unused25: "Null",
      __Unused26: "Null",
      __Unused27: "Null",
      __Unused28: "Null",
      __Unused29: "Null",
      __Unused30: "Null",
      __Unused31: "Null",
      __Unused32: "Null",
      __Unused33: "Null",
      __Unused34: "Null",
      __Unused35: "Null",
      __Unused36: "Null",
      __Unused37: "Null",
      __Unused38: "Null",
      __Unused39: "Null",
      Providers: "PalletStorageProvidersHoldReason",
      __Unused41: "Null",
      __Unused42: "Null",
      __Unused43: "Null",
      PaymentStreams: "PalletPaymentStreamsHoldReason"
    }
  },
  /**
   * Lookup240: pallet_storage_providers::pallet::HoldReason
   **/
  PalletStorageProvidersHoldReason: {
    _enum: ["StorageProviderDeposit", "BucketDeposit"]
  },
  /**
   * Lookup241: pallet_payment_streams::pallet::HoldReason
   **/
  PalletPaymentStreamsHoldReason: {
    _enum: ["PaymentStreamDeposit"]
  },
  /**
   * Lookup244: pallet_balances::types::IdAmount<Id, Balance>
   **/
  PalletBalancesIdAmount: {
    id: "Null",
    amount: "u128"
  },
  /**
   * Lookup246: pallet_balances::pallet::Call<T, I>
   **/
  PalletBalancesCall: {
    _enum: {
      transfer_allow_death: {
        dest: "MultiAddress",
        value: "Compact<u128>"
      },
      __Unused1: "Null",
      force_transfer: {
        source: "MultiAddress",
        dest: "MultiAddress",
        value: "Compact<u128>"
      },
      transfer_keep_alive: {
        dest: "MultiAddress",
        value: "Compact<u128>"
      },
      transfer_all: {
        dest: "MultiAddress",
        keepAlive: "bool"
      },
      force_unreserve: {
        who: "MultiAddress",
        amount: "u128"
      },
      upgrade_accounts: {
        who: "Vec<AccountId32>"
      },
      __Unused7: "Null",
      force_set_balance: {
        who: "MultiAddress",
        newFree: "Compact<u128>"
      },
      force_adjust_total_issuance: {
        direction: "PalletBalancesAdjustmentDirection",
        delta: "Compact<u128>"
      }
    }
  },
  /**
   * Lookup249: pallet_balances::types::AdjustmentDirection
   **/
  PalletBalancesAdjustmentDirection: {
    _enum: ["Increase", "Decrease"]
  },
  /**
   * Lookup250: pallet_balances::pallet::Error<T, I>
   **/
  PalletBalancesError: {
    _enum: [
      "VestingBalance",
      "LiquidityRestrictions",
      "InsufficientBalance",
      "ExistentialDeposit",
      "Expendability",
      "ExistingVestingSchedule",
      "DeadAccount",
      "TooManyReserves",
      "TooManyHolds",
      "TooManyFreezes",
      "IssuanceDeactivated",
      "DeltaZero"
    ]
  },
  /**
   * Lookup251: pallet_transaction_payment::Releases
   **/
  PalletTransactionPaymentReleases: {
    _enum: ["V1Ancient", "V2"]
  },
  /**
   * Lookup252: pallet_sudo::pallet::Call<T>
   **/
  PalletSudoCall: {
    _enum: {
      sudo: {
        call: "Call"
      },
      sudo_unchecked_weight: {
        call: "Call",
        weight: "SpWeightsWeightV2Weight"
      },
      set_key: {
        _alias: {
          new_: "new"
        },
        new_: "MultiAddress"
      },
      sudo_as: {
        who: "MultiAddress",
        call: "Call"
      },
      remove_key: "Null"
    }
  },
  /**
   * Lookup254: pallet_collator_selection::pallet::Call<T>
   **/
  PalletCollatorSelectionCall: {
    _enum: {
      set_invulnerables: {
        _alias: {
          new_: "new"
        },
        new_: "Vec<AccountId32>"
      },
      set_desired_candidates: {
        max: "u32"
      },
      set_candidacy_bond: {
        bond: "u128"
      },
      register_as_candidate: "Null",
      leave_intent: "Null",
      add_invulnerable: {
        who: "AccountId32"
      },
      remove_invulnerable: {
        who: "AccountId32"
      },
      update_bond: {
        newDeposit: "u128"
      },
      take_candidate_slot: {
        deposit: "u128",
        target: "AccountId32"
      }
    }
  },
  /**
   * Lookup255: pallet_session::pallet::Call<T>
   **/
  PalletSessionCall: {
    _enum: {
      set_keys: {
        _alias: {
          keys_: "keys"
        },
        keys_: "StorageHubRuntimeSessionKeys",
        proof: "Bytes"
      },
      purge_keys: "Null"
    }
  },
  /**
   * Lookup256: storage_hub_runtime::SessionKeys
   **/
  StorageHubRuntimeSessionKeys: {
    aura: "SpConsensusAuraSr25519AppSr25519Public"
  },
  /**
   * Lookup257: sp_consensus_aura::sr25519::app_sr25519::Public
   **/
  SpConsensusAuraSr25519AppSr25519Public: "SpCoreSr25519Public",
  /**
   * Lookup258: sp_core::sr25519::Public
   **/
  SpCoreSr25519Public: "[u8;32]",
  /**
   * Lookup259: cumulus_pallet_xcmp_queue::pallet::Call<T>
   **/
  CumulusPalletXcmpQueueCall: {
    _enum: {
      __Unused0: "Null",
      suspend_xcm_execution: "Null",
      resume_xcm_execution: "Null",
      update_suspend_threshold: {
        _alias: {
          new_: "new"
        },
        new_: "u32"
      },
      update_drop_threshold: {
        _alias: {
          new_: "new"
        },
        new_: "u32"
      },
      update_resume_threshold: {
        _alias: {
          new_: "new"
        },
        new_: "u32"
      }
    }
  },
  /**
   * Lookup260: pallet_xcm::pallet::Call<T>
   **/
  PalletXcmCall: {
    _enum: {
      send: {
        dest: "XcmVersionedLocation",
        message: "XcmVersionedXcm"
      },
      teleport_assets: {
        dest: "XcmVersionedLocation",
        beneficiary: "XcmVersionedLocation",
        assets: "XcmVersionedAssets",
        feeAssetItem: "u32"
      },
      reserve_transfer_assets: {
        dest: "XcmVersionedLocation",
        beneficiary: "XcmVersionedLocation",
        assets: "XcmVersionedAssets",
        feeAssetItem: "u32"
      },
      execute: {
        message: "XcmVersionedXcm",
        maxWeight: "SpWeightsWeightV2Weight"
      },
      force_xcm_version: {
        location: "StagingXcmV4Location",
        version: "u32"
      },
      force_default_xcm_version: {
        maybeXcmVersion: "Option<u32>"
      },
      force_subscribe_version_notify: {
        location: "XcmVersionedLocation"
      },
      force_unsubscribe_version_notify: {
        location: "XcmVersionedLocation"
      },
      limited_reserve_transfer_assets: {
        dest: "XcmVersionedLocation",
        beneficiary: "XcmVersionedLocation",
        assets: "XcmVersionedAssets",
        feeAssetItem: "u32",
        weightLimit: "XcmV3WeightLimit"
      },
      limited_teleport_assets: {
        dest: "XcmVersionedLocation",
        beneficiary: "XcmVersionedLocation",
        assets: "XcmVersionedAssets",
        feeAssetItem: "u32",
        weightLimit: "XcmV3WeightLimit"
      },
      force_suspension: {
        suspended: "bool"
      },
      transfer_assets: {
        dest: "XcmVersionedLocation",
        beneficiary: "XcmVersionedLocation",
        assets: "XcmVersionedAssets",
        feeAssetItem: "u32",
        weightLimit: "XcmV3WeightLimit"
      },
      claim_assets: {
        assets: "XcmVersionedAssets",
        beneficiary: "XcmVersionedLocation"
      }
    }
  },
  /**
   * Lookup261: xcm::VersionedXcm<RuntimeCall>
   **/
  XcmVersionedXcm: {
    _enum: {
      __Unused0: "Null",
      __Unused1: "Null",
      V2: "XcmV2Xcm",
      V3: "XcmV3Xcm",
      V4: "StagingXcmV4Xcm"
    }
  },
  /**
   * Lookup262: xcm::v2::Xcm<RuntimeCall>
   **/
  XcmV2Xcm: "Vec<XcmV2Instruction>",
  /**
   * Lookup264: xcm::v2::Instruction<RuntimeCall>
   **/
  XcmV2Instruction: {
    _enum: {
      WithdrawAsset: "XcmV2MultiassetMultiAssets",
      ReserveAssetDeposited: "XcmV2MultiassetMultiAssets",
      ReceiveTeleportedAsset: "XcmV2MultiassetMultiAssets",
      QueryResponse: {
        queryId: "Compact<u64>",
        response: "XcmV2Response",
        maxWeight: "Compact<u64>"
      },
      TransferAsset: {
        assets: "XcmV2MultiassetMultiAssets",
        beneficiary: "XcmV2MultiLocation"
      },
      TransferReserveAsset: {
        assets: "XcmV2MultiassetMultiAssets",
        dest: "XcmV2MultiLocation",
        xcm: "XcmV2Xcm"
      },
      Transact: {
        originType: "XcmV2OriginKind",
        requireWeightAtMost: "Compact<u64>",
        call: "XcmDoubleEncoded"
      },
      HrmpNewChannelOpenRequest: {
        sender: "Compact<u32>",
        maxMessageSize: "Compact<u32>",
        maxCapacity: "Compact<u32>"
      },
      HrmpChannelAccepted: {
        recipient: "Compact<u32>"
      },
      HrmpChannelClosing: {
        initiator: "Compact<u32>",
        sender: "Compact<u32>",
        recipient: "Compact<u32>"
      },
      ClearOrigin: "Null",
      DescendOrigin: "XcmV2MultilocationJunctions",
      ReportError: {
        queryId: "Compact<u64>",
        dest: "XcmV2MultiLocation",
        maxResponseWeight: "Compact<u64>"
      },
      DepositAsset: {
        assets: "XcmV2MultiassetMultiAssetFilter",
        maxAssets: "Compact<u32>",
        beneficiary: "XcmV2MultiLocation"
      },
      DepositReserveAsset: {
        assets: "XcmV2MultiassetMultiAssetFilter",
        maxAssets: "Compact<u32>",
        dest: "XcmV2MultiLocation",
        xcm: "XcmV2Xcm"
      },
      ExchangeAsset: {
        give: "XcmV2MultiassetMultiAssetFilter",
        receive: "XcmV2MultiassetMultiAssets"
      },
      InitiateReserveWithdraw: {
        assets: "XcmV2MultiassetMultiAssetFilter",
        reserve: "XcmV2MultiLocation",
        xcm: "XcmV2Xcm"
      },
      InitiateTeleport: {
        assets: "XcmV2MultiassetMultiAssetFilter",
        dest: "XcmV2MultiLocation",
        xcm: "XcmV2Xcm"
      },
      QueryHolding: {
        queryId: "Compact<u64>",
        dest: "XcmV2MultiLocation",
        assets: "XcmV2MultiassetMultiAssetFilter",
        maxResponseWeight: "Compact<u64>"
      },
      BuyExecution: {
        fees: "XcmV2MultiAsset",
        weightLimit: "XcmV2WeightLimit"
      },
      RefundSurplus: "Null",
      SetErrorHandler: "XcmV2Xcm",
      SetAppendix: "XcmV2Xcm",
      ClearError: "Null",
      ClaimAsset: {
        assets: "XcmV2MultiassetMultiAssets",
        ticket: "XcmV2MultiLocation"
      },
      Trap: "Compact<u64>",
      SubscribeVersion: {
        queryId: "Compact<u64>",
        maxResponseWeight: "Compact<u64>"
      },
      UnsubscribeVersion: "Null"
    }
  },
  /**
   * Lookup265: xcm::v2::Response
   **/
  XcmV2Response: {
    _enum: {
      Null: "Null",
      Assets: "XcmV2MultiassetMultiAssets",
      ExecutionResult: "Option<(u32,XcmV2TraitsError)>",
      Version: "u32"
    }
  },
  /**
   * Lookup268: xcm::v2::traits::Error
   **/
  XcmV2TraitsError: {
    _enum: {
      Overflow: "Null",
      Unimplemented: "Null",
      UntrustedReserveLocation: "Null",
      UntrustedTeleportLocation: "Null",
      MultiLocationFull: "Null",
      MultiLocationNotInvertible: "Null",
      BadOrigin: "Null",
      InvalidLocation: "Null",
      AssetNotFound: "Null",
      FailedToTransactAsset: "Null",
      NotWithdrawable: "Null",
      LocationCannotHold: "Null",
      ExceedsMaxMessageSize: "Null",
      DestinationUnsupported: "Null",
      Transport: "Null",
      Unroutable: "Null",
      UnknownClaim: "Null",
      FailedToDecode: "Null",
      MaxWeightInvalid: "Null",
      NotHoldingFees: "Null",
      TooExpensive: "Null",
      Trap: "u64",
      UnhandledXcmVersion: "Null",
      WeightLimitReached: "u64",
      Barrier: "Null",
      WeightNotComputable: "Null"
    }
  },
  /**
   * Lookup269: xcm::v2::multiasset::MultiAssetFilter
   **/
  XcmV2MultiassetMultiAssetFilter: {
    _enum: {
      Definite: "XcmV2MultiassetMultiAssets",
      Wild: "XcmV2MultiassetWildMultiAsset"
    }
  },
  /**
   * Lookup270: xcm::v2::multiasset::WildMultiAsset
   **/
  XcmV2MultiassetWildMultiAsset: {
    _enum: {
      All: "Null",
      AllOf: {
        id: "XcmV2MultiassetAssetId",
        fun: "XcmV2MultiassetWildFungibility"
      }
    }
  },
  /**
   * Lookup271: xcm::v2::multiasset::WildFungibility
   **/
  XcmV2MultiassetWildFungibility: {
    _enum: ["Fungible", "NonFungible"]
  },
  /**
   * Lookup272: xcm::v2::WeightLimit
   **/
  XcmV2WeightLimit: {
    _enum: {
      Unlimited: "Null",
      Limited: "Compact<u64>"
    }
  },
  /**
   * Lookup273: xcm::v3::Xcm<Call>
   **/
  XcmV3Xcm: "Vec<XcmV3Instruction>",
  /**
   * Lookup275: xcm::v3::Instruction<Call>
   **/
  XcmV3Instruction: {
    _enum: {
      WithdrawAsset: "XcmV3MultiassetMultiAssets",
      ReserveAssetDeposited: "XcmV3MultiassetMultiAssets",
      ReceiveTeleportedAsset: "XcmV3MultiassetMultiAssets",
      QueryResponse: {
        queryId: "Compact<u64>",
        response: "XcmV3Response",
        maxWeight: "SpWeightsWeightV2Weight",
        querier: "Option<StagingXcmV3MultiLocation>"
      },
      TransferAsset: {
        assets: "XcmV3MultiassetMultiAssets",
        beneficiary: "StagingXcmV3MultiLocation"
      },
      TransferReserveAsset: {
        assets: "XcmV3MultiassetMultiAssets",
        dest: "StagingXcmV3MultiLocation",
        xcm: "XcmV3Xcm"
      },
      Transact: {
        originKind: "XcmV2OriginKind",
        requireWeightAtMost: "SpWeightsWeightV2Weight",
        call: "XcmDoubleEncoded"
      },
      HrmpNewChannelOpenRequest: {
        sender: "Compact<u32>",
        maxMessageSize: "Compact<u32>",
        maxCapacity: "Compact<u32>"
      },
      HrmpChannelAccepted: {
        recipient: "Compact<u32>"
      },
      HrmpChannelClosing: {
        initiator: "Compact<u32>",
        sender: "Compact<u32>",
        recipient: "Compact<u32>"
      },
      ClearOrigin: "Null",
      DescendOrigin: "XcmV3Junctions",
      ReportError: "XcmV3QueryResponseInfo",
      DepositAsset: {
        assets: "XcmV3MultiassetMultiAssetFilter",
        beneficiary: "StagingXcmV3MultiLocation"
      },
      DepositReserveAsset: {
        assets: "XcmV3MultiassetMultiAssetFilter",
        dest: "StagingXcmV3MultiLocation",
        xcm: "XcmV3Xcm"
      },
      ExchangeAsset: {
        give: "XcmV3MultiassetMultiAssetFilter",
        want: "XcmV3MultiassetMultiAssets",
        maximal: "bool"
      },
      InitiateReserveWithdraw: {
        assets: "XcmV3MultiassetMultiAssetFilter",
        reserve: "StagingXcmV3MultiLocation",
        xcm: "XcmV3Xcm"
      },
      InitiateTeleport: {
        assets: "XcmV3MultiassetMultiAssetFilter",
        dest: "StagingXcmV3MultiLocation",
        xcm: "XcmV3Xcm"
      },
      ReportHolding: {
        responseInfo: "XcmV3QueryResponseInfo",
        assets: "XcmV3MultiassetMultiAssetFilter"
      },
      BuyExecution: {
        fees: "XcmV3MultiAsset",
        weightLimit: "XcmV3WeightLimit"
      },
      RefundSurplus: "Null",
      SetErrorHandler: "XcmV3Xcm",
      SetAppendix: "XcmV3Xcm",
      ClearError: "Null",
      ClaimAsset: {
        assets: "XcmV3MultiassetMultiAssets",
        ticket: "StagingXcmV3MultiLocation"
      },
      Trap: "Compact<u64>",
      SubscribeVersion: {
        queryId: "Compact<u64>",
        maxResponseWeight: "SpWeightsWeightV2Weight"
      },
      UnsubscribeVersion: "Null",
      BurnAsset: "XcmV3MultiassetMultiAssets",
      ExpectAsset: "XcmV3MultiassetMultiAssets",
      ExpectOrigin: "Option<StagingXcmV3MultiLocation>",
      ExpectError: "Option<(u32,XcmV3TraitsError)>",
      ExpectTransactStatus: "XcmV3MaybeErrorCode",
      QueryPallet: {
        moduleName: "Bytes",
        responseInfo: "XcmV3QueryResponseInfo"
      },
      ExpectPallet: {
        index: "Compact<u32>",
        name: "Bytes",
        moduleName: "Bytes",
        crateMajor: "Compact<u32>",
        minCrateMinor: "Compact<u32>"
      },
      ReportTransactStatus: "XcmV3QueryResponseInfo",
      ClearTransactStatus: "Null",
      UniversalOrigin: "XcmV3Junction",
      ExportMessage: {
        network: "XcmV3JunctionNetworkId",
        destination: "XcmV3Junctions",
        xcm: "XcmV3Xcm"
      },
      LockAsset: {
        asset: "XcmV3MultiAsset",
        unlocker: "StagingXcmV3MultiLocation"
      },
      UnlockAsset: {
        asset: "XcmV3MultiAsset",
        target: "StagingXcmV3MultiLocation"
      },
      NoteUnlockable: {
        asset: "XcmV3MultiAsset",
        owner: "StagingXcmV3MultiLocation"
      },
      RequestUnlock: {
        asset: "XcmV3MultiAsset",
        locker: "StagingXcmV3MultiLocation"
      },
      SetFeesMode: {
        jitWithdraw: "bool"
      },
      SetTopic: "[u8;32]",
      ClearTopic: "Null",
      AliasOrigin: "StagingXcmV3MultiLocation",
      UnpaidExecution: {
        weightLimit: "XcmV3WeightLimit",
        checkOrigin: "Option<StagingXcmV3MultiLocation>"
      }
    }
  },
  /**
   * Lookup276: xcm::v3::Response
   **/
  XcmV3Response: {
    _enum: {
      Null: "Null",
      Assets: "XcmV3MultiassetMultiAssets",
      ExecutionResult: "Option<(u32,XcmV3TraitsError)>",
      Version: "u32",
      PalletsInfo: "Vec<XcmV3PalletInfo>",
      DispatchResult: "XcmV3MaybeErrorCode"
    }
  },
  /**
   * Lookup278: xcm::v3::PalletInfo
   **/
  XcmV3PalletInfo: {
    index: "Compact<u32>",
    name: "Bytes",
    moduleName: "Bytes",
    major: "Compact<u32>",
    minor: "Compact<u32>",
    patch: "Compact<u32>"
  },
  /**
   * Lookup282: xcm::v3::QueryResponseInfo
   **/
  XcmV3QueryResponseInfo: {
    destination: "StagingXcmV3MultiLocation",
    queryId: "Compact<u64>",
    maxWeight: "SpWeightsWeightV2Weight"
  },
  /**
   * Lookup283: xcm::v3::multiasset::MultiAssetFilter
   **/
  XcmV3MultiassetMultiAssetFilter: {
    _enum: {
      Definite: "XcmV3MultiassetMultiAssets",
      Wild: "XcmV3MultiassetWildMultiAsset"
    }
  },
  /**
   * Lookup284: xcm::v3::multiasset::WildMultiAsset
   **/
  XcmV3MultiassetWildMultiAsset: {
    _enum: {
      All: "Null",
      AllOf: {
        id: "XcmV3MultiassetAssetId",
        fun: "XcmV3MultiassetWildFungibility"
      },
      AllCounted: "Compact<u32>",
      AllOfCounted: {
        id: "XcmV3MultiassetAssetId",
        fun: "XcmV3MultiassetWildFungibility",
        count: "Compact<u32>"
      }
    }
  },
  /**
   * Lookup285: xcm::v3::multiasset::WildFungibility
   **/
  XcmV3MultiassetWildFungibility: {
    _enum: ["Fungible", "NonFungible"]
  },
  /**
   * Lookup297: cumulus_pallet_xcm::pallet::Call<T>
   **/
  CumulusPalletXcmCall: "Null",
  /**
   * Lookup298: pallet_message_queue::pallet::Call<T>
   **/
  PalletMessageQueueCall: {
    _enum: {
      reap_page: {
        messageOrigin: "CumulusPrimitivesCoreAggregateMessageOrigin",
        pageIndex: "u32"
      },
      execute_overweight: {
        messageOrigin: "CumulusPrimitivesCoreAggregateMessageOrigin",
        page: "u32",
        index: "u32",
        weightLimit: "SpWeightsWeightV2Weight"
      }
    }
  },
  /**
   * Lookup299: pallet_storage_providers::pallet::Call<T>
   **/
  PalletStorageProvidersCall: {
    _enum: {
      request_msp_sign_up: {
        capacity: "u32",
        multiaddresses: "Vec<Bytes>",
        valueProp: "PalletStorageProvidersValueProposition",
        paymentAccount: "AccountId32"
      },
      request_bsp_sign_up: {
        capacity: "u32",
        multiaddresses: "Vec<Bytes>",
        paymentAccount: "AccountId32"
      },
      confirm_sign_up: {
        providerAccount: "Option<AccountId32>"
      },
      cancel_sign_up: "Null",
      msp_sign_off: "Null",
      bsp_sign_off: "Null",
      change_capacity: {
        newCapacity: "u32"
      },
      add_value_prop: {
        newValueProp: "PalletStorageProvidersValueProposition"
      },
      force_msp_sign_up: {
        who: "AccountId32",
        mspId: "H256",
        capacity: "u32",
        multiaddresses: "Vec<Bytes>",
        valueProp: "PalletStorageProvidersValueProposition",
        paymentAccount: "AccountId32"
      },
      force_bsp_sign_up: {
        who: "AccountId32",
        bspId: "H256",
        capacity: "u32",
        multiaddresses: "Vec<Bytes>",
        paymentAccount: "AccountId32"
      },
      slash: {
        providerId: "H256"
      }
    }
  },
  /**
   * Lookup300: pallet_file_system::pallet::Call<T>
   **/
  PalletFileSystemCall: {
    _enum: {
      create_bucket: {
        mspId: "H256",
        name: "Bytes",
        private: "bool"
      },
      update_bucket_privacy: {
        bucketId: "H256",
        private: "bool"
      },
      create_and_associate_collection_with_bucket: {
        bucketId: "H256"
      },
      issue_storage_request: {
        _alias: {
          size_: "size"
        },
        bucketId: "H256",
        location: "Bytes",
        fingerprint: "H256",
        size_: "u32",
        mspId: "H256",
        peerIds: "Vec<Bytes>"
      },
      revoke_storage_request: {
        fileKey: "H256"
      },
      msp_accept_storage_request: {
        fileKey: "H256",
        fileProof: "ShpFileKeyVerifierFileKeyProof",
        nonInclusionForestProof: "SpTrieStorageProofCompactProof"
      },
      bsp_volunteer: {
        fileKey: "H256"
      },
      bsp_confirm_storing: {
        nonInclusionForestProof: "SpTrieStorageProofCompactProof",
        fileKeysAndProofs: "Vec<(H256,ShpFileKeyVerifierFileKeyProof)>"
      },
      bsp_request_stop_storing: {
        _alias: {
          size_: "size"
        },
        fileKey: "H256",
        bucketId: "H256",
        location: "Bytes",
        owner: "AccountId32",
        fingerprint: "H256",
        size_: "u32",
        canServe: "bool",
        inclusionForestProof: "SpTrieStorageProofCompactProof"
      },
      bsp_confirm_stop_storing: {
        fileKey: "H256",
        inclusionForestProof: "SpTrieStorageProofCompactProof"
      },
      stop_storing_for_insolvent_user: {
        _alias: {
          size_: "size"
        },
        fileKey: "H256",
        bucketId: "H256",
        location: "Bytes",
        owner: "AccountId32",
        fingerprint: "H256",
        size_: "u32",
        inclusionForestProof: "SpTrieStorageProofCompactProof"
      },
      delete_file: {
        _alias: {
          size_: "size"
        },
        bucketId: "H256",
        fileKey: "H256",
        location: "Bytes",
        size_: "u32",
        fingerprint: "H256",
        maybeInclusionForestProof: "Option<SpTrieStorageProofCompactProof>"
      },
      pending_file_deletion_request_submit_proof: {
        user: "AccountId32",
        fileKey: "H256",
        bucketId: "H256",
        forestProof: "SpTrieStorageProofCompactProof"
      },
      set_global_parameters: {
        replicationTarget: "Option<u32>",
        maximumThreshold: "Option<u32>",
        blockRangeToMaximumThreshold: "Option<u32>"
      }
    }
  },
  /**
   * Lookup305: pallet_proofs_dealer::pallet::Call<T>
   **/
  PalletProofsDealerCall: {
    _enum: {
      challenge: {
        key: "H256"
      },
      submit_proof: {
        proof: "PalletProofsDealerProof",
        provider: "Option<H256>"
      },
      force_initialise_challenge_cycle: {
        provider: "H256"
      }
    }
  },
  /**
   * Lookup306: pallet_randomness::pallet::Call<T>
   **/
  PalletRandomnessCall: {
    _enum: ["set_babe_randomness"]
  },
  /**
   * Lookup307: pallet_payment_streams::pallet::Call<T>
   **/
  PalletPaymentStreamsCall: {
    _enum: {
      create_fixed_rate_payment_stream: {
        providerId: "H256",
        userAccount: "AccountId32",
        rate: "u128"
      },
      update_fixed_rate_payment_stream: {
        providerId: "H256",
        userAccount: "AccountId32",
        newRate: "u128"
      },
      delete_fixed_rate_payment_stream: {
        providerId: "H256",
        userAccount: "AccountId32"
      },
      create_dynamic_rate_payment_stream: {
        providerId: "H256",
        userAccount: "AccountId32",
        amountProvided: "u32"
      },
      update_dynamic_rate_payment_stream: {
        providerId: "H256",
        userAccount: "AccountId32",
        newAmountProvided: "u32"
      },
      delete_dynamic_rate_payment_stream: {
        providerId: "H256",
        userAccount: "AccountId32"
      },
      charge_payment_streams: {
        userAccount: "AccountId32"
      },
      pay_outstanding_debt: "Null",
      clear_insolvent_flag: "Null"
    }
  },
  /**
   * Lookup308: pallet_bucket_nfts::pallet::Call<T>
   **/
  PalletBucketNftsCall: {
    _enum: {
      share_access: {
        recipient: "MultiAddress",
        bucket: "H256",
        itemId: "u32",
        readAccessRegex: "Option<Bytes>"
      },
      update_read_access: {
        bucket: "H256",
        itemId: "u32",
        readAccessRegex: "Option<Bytes>"
      }
    }
  },
  /**
   * Lookup310: pallet_nfts::pallet::Call<T, I>
   **/
  PalletNftsCall: {
    _enum: {
      create: {
        admin: "MultiAddress",
        config: "PalletNftsCollectionConfig"
      },
      force_create: {
        owner: "MultiAddress",
        config: "PalletNftsCollectionConfig"
      },
      destroy: {
        collection: "u32",
        witness: "PalletNftsDestroyWitness"
      },
      mint: {
        collection: "u32",
        item: "u32",
        mintTo: "MultiAddress",
        witnessData: "Option<PalletNftsMintWitness>"
      },
      force_mint: {
        collection: "u32",
        item: "u32",
        mintTo: "MultiAddress",
        itemConfig: "PalletNftsItemConfig"
      },
      burn: {
        collection: "u32",
        item: "u32"
      },
      transfer: {
        collection: "u32",
        item: "u32",
        dest: "MultiAddress"
      },
      redeposit: {
        collection: "u32",
        items: "Vec<u32>"
      },
      lock_item_transfer: {
        collection: "u32",
        item: "u32"
      },
      unlock_item_transfer: {
        collection: "u32",
        item: "u32"
      },
      lock_collection: {
        collection: "u32",
        lockSettings: "u64"
      },
      transfer_ownership: {
        collection: "u32",
        newOwner: "MultiAddress"
      },
      set_team: {
        collection: "u32",
        issuer: "Option<MultiAddress>",
        admin: "Option<MultiAddress>",
        freezer: "Option<MultiAddress>"
      },
      force_collection_owner: {
        collection: "u32",
        owner: "MultiAddress"
      },
      force_collection_config: {
        collection: "u32",
        config: "PalletNftsCollectionConfig"
      },
      approve_transfer: {
        collection: "u32",
        item: "u32",
        delegate: "MultiAddress",
        maybeDeadline: "Option<u32>"
      },
      cancel_approval: {
        collection: "u32",
        item: "u32",
        delegate: "MultiAddress"
      },
      clear_all_transfer_approvals: {
        collection: "u32",
        item: "u32"
      },
      lock_item_properties: {
        collection: "u32",
        item: "u32",
        lockMetadata: "bool",
        lockAttributes: "bool"
      },
      set_attribute: {
        collection: "u32",
        maybeItem: "Option<u32>",
        namespace: "PalletNftsAttributeNamespace",
        key: "Bytes",
        value: "Bytes"
      },
      force_set_attribute: {
        setAs: "Option<AccountId32>",
        collection: "u32",
        maybeItem: "Option<u32>",
        namespace: "PalletNftsAttributeNamespace",
        key: "Bytes",
        value: "Bytes"
      },
      clear_attribute: {
        collection: "u32",
        maybeItem: "Option<u32>",
        namespace: "PalletNftsAttributeNamespace",
        key: "Bytes"
      },
      approve_item_attributes: {
        collection: "u32",
        item: "u32",
        delegate: "MultiAddress"
      },
      cancel_item_attributes_approval: {
        collection: "u32",
        item: "u32",
        delegate: "MultiAddress",
        witness: "PalletNftsCancelAttributesApprovalWitness"
      },
      set_metadata: {
        collection: "u32",
        item: "u32",
        data: "Bytes"
      },
      clear_metadata: {
        collection: "u32",
        item: "u32"
      },
      set_collection_metadata: {
        collection: "u32",
        data: "Bytes"
      },
      clear_collection_metadata: {
        collection: "u32"
      },
      set_accept_ownership: {
        maybeCollection: "Option<u32>"
      },
      set_collection_max_supply: {
        collection: "u32",
        maxSupply: "u32"
      },
      update_mint_settings: {
        collection: "u32",
        mintSettings: "PalletNftsMintSettings"
      },
      set_price: {
        collection: "u32",
        item: "u32",
        price: "Option<u128>",
        whitelistedBuyer: "Option<MultiAddress>"
      },
      buy_item: {
        collection: "u32",
        item: "u32",
        bidPrice: "u128"
      },
      pay_tips: {
        tips: "Vec<PalletNftsItemTip>"
      },
      create_swap: {
        offeredCollection: "u32",
        offeredItem: "u32",
        desiredCollection: "u32",
        maybeDesiredItem: "Option<u32>",
        maybePrice: "Option<PalletNftsPriceWithDirection>",
        duration: "u32"
      },
      cancel_swap: {
        offeredCollection: "u32",
        offeredItem: "u32"
      },
      claim_swap: {
        sendCollection: "u32",
        sendItem: "u32",
        receiveCollection: "u32",
        receiveItem: "u32",
        witnessPrice: "Option<PalletNftsPriceWithDirection>"
      },
      mint_pre_signed: {
        mintData: "PalletNftsPreSignedMint",
        signature: "SpRuntimeMultiSignature",
        signer: "AccountId32"
      },
      set_attributes_pre_signed: {
        data: "PalletNftsPreSignedAttributes",
        signature: "SpRuntimeMultiSignature",
        signer: "AccountId32"
      }
    }
  },
  /**
   * Lookup311: pallet_nfts::types::CollectionConfig<Price, BlockNumber, CollectionId>
   **/
  PalletNftsCollectionConfig: {
    settings: "u64",
    maxSupply: "Option<u32>",
    mintSettings: "PalletNftsMintSettings"
  },
  /**
   * Lookup313: pallet_nfts::types::CollectionSetting
   **/
  PalletNftsCollectionSetting: {
    _enum: [
      "__Unused0",
      "TransferableItems",
      "UnlockedMetadata",
      "__Unused3",
      "UnlockedAttributes",
      "__Unused5",
      "__Unused6",
      "__Unused7",
      "UnlockedMaxSupply",
      "__Unused9",
      "__Unused10",
      "__Unused11",
      "__Unused12",
      "__Unused13",
      "__Unused14",
      "__Unused15",
      "DepositRequired"
    ]
  },
  /**
   * Lookup314: pallet_nfts::types::MintSettings<Price, BlockNumber, CollectionId>
   **/
  PalletNftsMintSettings: {
    mintType: "PalletNftsMintType",
    price: "Option<u128>",
    startBlock: "Option<u32>",
    endBlock: "Option<u32>",
    defaultItemSettings: "u64"
  },
  /**
   * Lookup315: pallet_nfts::types::MintType<CollectionId>
   **/
  PalletNftsMintType: {
    _enum: {
      Issuer: "Null",
      Public: "Null",
      HolderOf: "u32"
    }
  },
  /**
   * Lookup318: pallet_nfts::types::ItemSetting
   **/
  PalletNftsItemSetting: {
    _enum: ["__Unused0", "Transferable", "UnlockedMetadata", "__Unused3", "UnlockedAttributes"]
  },
  /**
   * Lookup319: pallet_nfts::types::DestroyWitness
   **/
  PalletNftsDestroyWitness: {
    itemMetadatas: "Compact<u32>",
    itemConfigs: "Compact<u32>",
    attributes: "Compact<u32>"
  },
  /**
   * Lookup321: pallet_nfts::types::MintWitness<ItemId, Balance>
   **/
  PalletNftsMintWitness: {
    ownedItem: "Option<u32>",
    mintPrice: "Option<u128>"
  },
  /**
   * Lookup322: pallet_nfts::types::ItemConfig
   **/
  PalletNftsItemConfig: {
    settings: "u64"
  },
  /**
   * Lookup324: pallet_nfts::types::CancelAttributesApprovalWitness
   **/
  PalletNftsCancelAttributesApprovalWitness: {
    accountAttributes: "u32"
  },
  /**
   * Lookup326: pallet_nfts::types::ItemTip<CollectionId, ItemId, sp_core::crypto::AccountId32, Amount>
   **/
  PalletNftsItemTip: {
    collection: "u32",
    item: "u32",
    receiver: "AccountId32",
    amount: "u128"
  },
  /**
   * Lookup328: pallet_nfts::types::PreSignedMint<CollectionId, ItemId, sp_core::crypto::AccountId32, Deadline, Balance>
   **/
  PalletNftsPreSignedMint: {
    collection: "u32",
    item: "u32",
    attributes: "Vec<(Bytes,Bytes)>",
    metadata: "Bytes",
    onlyAccount: "Option<AccountId32>",
    deadline: "u32",
    mintPrice: "Option<u128>"
  },
  /**
   * Lookup329: sp_runtime::MultiSignature
   **/
  SpRuntimeMultiSignature: {
    _enum: {
      Ed25519: "SpCoreEd25519Signature",
      Sr25519: "SpCoreSr25519Signature",
      Ecdsa: "SpCoreEcdsaSignature"
    }
  },
  /**
   * Lookup330: sp_core::ed25519::Signature
   **/
  SpCoreEd25519Signature: "[u8;64]",
  /**
   * Lookup332: sp_core::sr25519::Signature
   **/
  SpCoreSr25519Signature: "[u8;64]",
  /**
   * Lookup333: sp_core::ecdsa::Signature
   **/
  SpCoreEcdsaSignature: "[u8;65]",
  /**
   * Lookup335: pallet_nfts::types::PreSignedAttributes<CollectionId, ItemId, sp_core::crypto::AccountId32, Deadline>
   **/
  PalletNftsPreSignedAttributes: {
    collection: "u32",
    item: "u32",
    attributes: "Vec<(Bytes,Bytes)>",
    namespace: "PalletNftsAttributeNamespace",
    deadline: "u32"
  },
  /**
   * Lookup336: pallet_sudo::pallet::Error<T>
   **/
  PalletSudoError: {
    _enum: ["RequireSudo"]
  },
  /**
   * Lookup339: pallet_collator_selection::pallet::CandidateInfo<sp_core::crypto::AccountId32, Balance>
   **/
  PalletCollatorSelectionCandidateInfo: {
    who: "AccountId32",
    deposit: "u128"
  },
  /**
   * Lookup341: pallet_collator_selection::pallet::Error<T>
   **/
  PalletCollatorSelectionError: {
    _enum: [
      "TooManyCandidates",
      "TooFewEligibleCollators",
      "AlreadyCandidate",
      "NotCandidate",
      "TooManyInvulnerables",
      "AlreadyInvulnerable",
      "NotInvulnerable",
      "NoAssociatedValidatorId",
      "ValidatorNotRegistered",
      "InsertToCandidateListFailed",
      "RemoveFromCandidateListFailed",
      "DepositTooLow",
      "UpdateCandidateListFailed",
      "InsufficientBond",
      "TargetIsNotCandidate",
      "IdenticalDeposit",
      "InvalidUnreserve"
    ]
  },
  /**
   * Lookup345: sp_core::crypto::KeyTypeId
   **/
  SpCoreCryptoKeyTypeId: "[u8;4]",
  /**
   * Lookup346: pallet_session::pallet::Error<T>
   **/
  PalletSessionError: {
    _enum: ["InvalidProof", "NoAssociatedValidatorId", "DuplicatedKey", "NoKeys", "NoAccount"]
  },
  /**
   * Lookup355: cumulus_pallet_xcmp_queue::OutboundChannelDetails
   **/
  CumulusPalletXcmpQueueOutboundChannelDetails: {
    recipient: "u32",
    state: "CumulusPalletXcmpQueueOutboundState",
    signalsExist: "bool",
    firstIndex: "u16",
    lastIndex: "u16"
  },
  /**
   * Lookup356: cumulus_pallet_xcmp_queue::OutboundState
   **/
  CumulusPalletXcmpQueueOutboundState: {
    _enum: ["Ok", "Suspended"]
  },
  /**
   * Lookup358: cumulus_pallet_xcmp_queue::QueueConfigData
   **/
  CumulusPalletXcmpQueueQueueConfigData: {
    suspendThreshold: "u32",
    dropThreshold: "u32",
    resumeThreshold: "u32"
  },
  /**
   * Lookup359: cumulus_pallet_xcmp_queue::pallet::Error<T>
   **/
  CumulusPalletXcmpQueueError: {
    _enum: ["BadQueueConfig", "AlreadySuspended", "AlreadyResumed"]
  },
  /**
   * Lookup360: pallet_xcm::pallet::QueryStatus<BlockNumber>
   **/
  PalletXcmQueryStatus: {
    _enum: {
      Pending: {
        responder: "XcmVersionedLocation",
        maybeMatchQuerier: "Option<XcmVersionedLocation>",
        maybeNotify: "Option<(u8,u8)>",
        timeout: "u32"
      },
      VersionNotifier: {
        origin: "XcmVersionedLocation",
        isActive: "bool"
      },
      Ready: {
        response: "XcmVersionedResponse",
        at: "u32"
      }
    }
  },
  /**
   * Lookup364: xcm::VersionedResponse
   **/
  XcmVersionedResponse: {
    _enum: {
      __Unused0: "Null",
      __Unused1: "Null",
      V2: "XcmV2Response",
      V3: "XcmV3Response",
      V4: "StagingXcmV4Response"
    }
  },
  /**
   * Lookup370: pallet_xcm::pallet::VersionMigrationStage
   **/
  PalletXcmVersionMigrationStage: {
    _enum: {
      MigrateSupportedVersion: "Null",
      MigrateVersionNotifiers: "Null",
      NotifyCurrentTargets: "Option<Bytes>",
      MigrateAndNotifyOldTargets: "Null"
    }
  },
  /**
   * Lookup373: xcm::VersionedAssetId
   **/
  XcmVersionedAssetId: {
    _enum: {
      __Unused0: "Null",
      __Unused1: "Null",
      __Unused2: "Null",
      V3: "XcmV3MultiassetAssetId",
      V4: "StagingXcmV4AssetAssetId"
    }
  },
  /**
   * Lookup374: pallet_xcm::pallet::RemoteLockedFungibleRecord<ConsumerIdentifier, MaxConsumers>
   **/
  PalletXcmRemoteLockedFungibleRecord: {
    amount: "u128",
    owner: "XcmVersionedLocation",
    locker: "XcmVersionedLocation",
    consumers: "Vec<(Null,u128)>"
  },
  /**
   * Lookup381: pallet_xcm::pallet::Error<T>
   **/
  PalletXcmError: {
    _enum: [
      "Unreachable",
      "SendFailure",
      "Filtered",
      "UnweighableMessage",
      "DestinationNotInvertible",
      "Empty",
      "CannotReanchor",
      "TooManyAssets",
      "InvalidOrigin",
      "BadVersion",
      "BadLocation",
      "NoSubscription",
      "AlreadySubscribed",
      "CannotCheckOutTeleport",
      "LowBalance",
      "TooManyLocks",
      "AccountNotSovereign",
      "FeesNotMet",
      "LockNotFound",
      "InUse",
      "InvalidAssetNotConcrete",
      "InvalidAssetUnknownReserve",
      "InvalidAssetUnsupportedReserve",
      "TooManyReserves",
      "LocalExecutionIncomplete"
    ]
  },
  /**
   * Lookup382: pallet_message_queue::BookState<cumulus_primitives_core::AggregateMessageOrigin>
   **/
  PalletMessageQueueBookState: {
    _alias: {
      size_: "size"
    },
    begin: "u32",
    end: "u32",
    count: "u32",
    readyNeighbours: "Option<PalletMessageQueueNeighbours>",
    messageCount: "u64",
    size_: "u64"
  },
  /**
   * Lookup384: pallet_message_queue::Neighbours<cumulus_primitives_core::AggregateMessageOrigin>
   **/
  PalletMessageQueueNeighbours: {
    prev: "CumulusPrimitivesCoreAggregateMessageOrigin",
    next: "CumulusPrimitivesCoreAggregateMessageOrigin"
  },
  /**
   * Lookup386: pallet_message_queue::Page<Size, HeapSize>
   **/
  PalletMessageQueuePage: {
    remaining: "u32",
    remainingSize: "u32",
    firstIndex: "u32",
    first: "u32",
    last: "u32",
    heap: "Bytes"
  },
  /**
   * Lookup388: pallet_message_queue::pallet::Error<T>
   **/
  PalletMessageQueueError: {
    _enum: [
      "NotReapable",
      "NoPage",
      "NoMessage",
      "AlreadyProcessed",
      "Queued",
      "InsufficientWeight",
      "TemporarilyUnprocessable",
      "QueuePaused",
      "RecursiveDisallowed"
    ]
  },
  /**
   * Lookup390: pallet_storage_providers::types::StorageProvider<T>
   **/
  PalletStorageProvidersStorageProvider: {
    _enum: {
      BackupStorageProvider: "PalletStorageProvidersBackupStorageProvider",
      MainStorageProvider: "PalletStorageProvidersMainStorageProvider"
    }
  },
  /**
   * Lookup391: pallet_storage_providers::types::BackupStorageProvider<T>
   **/
  PalletStorageProvidersBackupStorageProvider: {
    capacity: "u32",
    capacityUsed: "u32",
    multiaddresses: "Vec<Bytes>",
    root: "H256",
    lastCapacityChange: "u32",
    ownerAccount: "AccountId32",
    paymentAccount: "AccountId32",
    reputationWeight: "u32"
  },
  /**
   * Lookup392: pallet_storage_providers::types::MainStorageProvider<T>
   **/
  PalletStorageProvidersMainStorageProvider: {
    buckets: "Vec<PalletStorageProvidersBucket>",
    capacity: "u32",
    capacityUsed: "u32",
    multiaddresses: "Vec<Bytes>",
    valueProp: "PalletStorageProvidersValueProposition",
    lastCapacityChange: "u32",
    ownerAccount: "AccountId32",
    paymentAccount: "AccountId32"
  },
  /**
   * Lookup394: pallet_storage_providers::types::Bucket<T>
   **/
  PalletStorageProvidersBucket: {
    root: "H256",
    userId: "AccountId32",
    mspId: "H256",
    private: "bool",
    readAccessGroupId: "Option<u32>"
  },
  /**
   * Lookup397: pallet_storage_providers::pallet::Error<T>
   **/
  PalletStorageProvidersError: {
    _enum: [
      "AlreadyRegistered",
      "SignUpNotRequested",
      "SignUpRequestPending",
      "NoMultiAddress",
      "InvalidMultiAddress",
      "StorageTooLow",
      "NotEnoughBalance",
      "CannotHoldDeposit",
      "StorageStillInUse",
      "RandomnessNotValidYet",
      "SignUpRequestExpired",
      "NewCapacityLessThanUsedStorage",
      "NewCapacityEqualsCurrentCapacity",
      "NewCapacityCantBeZero",
      "NotEnoughTimePassed",
      "NotRegistered",
      "NoUserId",
      "NoBucketId",
      "SpRegisteredButDataNotFound",
      "BucketNotFound",
      "BucketAlreadyExists",
      "AppendBucketToMspFailed",
      "ProviderNotSlashable"
    ]
  },
  /**
   * Lookup398: pallet_file_system::types::StorageRequestMetadata<T>
   **/
  PalletFileSystemStorageRequestMetadata: {
    _alias: {
      size_: "size"
    },
    requestedAt: "u32",
    owner: "AccountId32",
    bucketId: "H256",
    location: "Bytes",
    fingerprint: "H256",
    size_: "u32",
    msp: "Option<(H256,bool)>",
    userPeerIds: "Vec<Bytes>",
    dataServerSps: "Vec<H256>",
    bspsRequired: "u32",
    bspsConfirmed: "u32",
    bspsVolunteered: "u32"
  },
  /**
   * Lookup403: pallet_file_system::types::StorageRequestBspsMetadata<T>
   **/
  PalletFileSystemStorageRequestBspsMetadata: {
    confirmed: "bool"
  },
  /**
   * Lookup410: pallet_file_system::pallet::Error<T>
   **/
  PalletFileSystemError: {
    _enum: [
      "StorageRequestAlreadyRegistered",
      "StorageRequestNotFound",
      "ReplicationTargetCannotBeZero",
      "BspsRequiredExceedsMax",
      "NotABsp",
      "NotAMsp",
      "NotASp",
      "BspNotVolunteered",
      "BspNotConfirmed",
      "BspAlreadyConfirmed",
      "StorageRequestBspsRequiredFulfilled",
      "BspAlreadyVolunteered",
      "InsufficientAvailableCapacity",
      "UnexpectedNumberOfRemovedVolunteeredBsps",
      "StorageRequestExpiredNoSlotAvailable",
      "StorageRequestNotAuthorized",
      "MaxBlockNumberReached",
      "FailedToEncodeBsp",
      "FailedToEncodeFingerprint",
      "FailedToDecodeThreshold",
      "AboveThreshold",
      "FailedToConvertBlockNumber",
      "ThresholdArithmeticError",
      "FailedTypeConversion",
      "DividedByZero",
      "ImpossibleFailedToGetValue",
      "BucketIsNotPrivate",
      "BucketNotFound",
      "NotBucketOwner",
      "ProviderRootNotFound",
      "ExpectedNonInclusionProof",
      "ExpectedInclusionProof",
      "InvalidFileKeyMetadata",
      "ThresholdBelowAsymptote",
      "NotFileOwner",
      "FileKeyAlreadyPendingDeletion",
      "MaxUserPendingDeletionRequestsReached",
      "MspNotStoringBucket",
      "FileKeyNotPendingDeletion",
      "FileSizeCannotBeZero",
      "NoGlobalReputationWeightSet",
      "MaximumThresholdCannotBeZero",
      "BlockRangeToMaximumThresholdCannotBeZero",
      "PendingStopStoringRequestNotFound",
      "MinWaitForStopStoringNotReached",
      "PendingStopStoringRequestAlreadyExists",
<<<<<<< HEAD
      "UserNotInsolvent"
=======
      "NotSelectedMsp",
      "MspAlreadyConfirmed",
      "RequestWithoutMsp"
>>>>>>> 74529628
    ]
  },
  /**
   * Lookup416: pallet_proofs_dealer::pallet::Error<T>
   **/
  PalletProofsDealerError: {
    _enum: [
      "NotProvider",
      "ChallengesQueueOverflow",
      "PriorityChallengesQueueOverflow",
      "FeeChargeFailed",
      "EmptyKeyProofs",
      "ProviderRootNotFound",
      "ZeroRoot",
      "NoRecordOfLastSubmittedProof",
      "ProviderStakeNotFound",
      "ZeroStake",
      "StakeCouldNotBeConverted",
      "ChallengesTickNotReached",
      "ChallengesTickTooOld",
      "ChallengesTickTooLate",
      "SeedNotFound",
      "CheckpointChallengesNotFound",
      "ForestProofVerificationFailed",
      "KeyProofNotFound",
      "KeyProofVerificationFailed",
      "FailedToApplyDelta",
      "TooManyValidProofSubmitters"
    ]
  },
  /**
   * Lookup419: pallet_payment_streams::types::FixedRatePaymentStream<T>
   **/
  PalletPaymentStreamsFixedRatePaymentStream: {
    rate: "u128",
    lastChargedTick: "u32",
    userDeposit: "u128",
    outOfFundsTick: "Option<u32>"
  },
  /**
   * Lookup420: pallet_payment_streams::types::DynamicRatePaymentStream<T>
   **/
  PalletPaymentStreamsDynamicRatePaymentStream: {
    amountProvided: "u32",
    priceIndexWhenLastCharged: "u128",
    userDeposit: "u128",
    outOfFundsTick: "Option<u32>"
  },
  /**
   * Lookup421: pallet_payment_streams::types::ProviderLastChargeableInfo<T>
   **/
  PalletPaymentStreamsProviderLastChargeableInfo: {
    lastChargeableTick: "u32",
    priceIndex: "u128"
  },
  /**
   * Lookup422: pallet_payment_streams::pallet::Error<T>
   **/
  PalletPaymentStreamsError: {
    _enum: [
      "PaymentStreamAlreadyExists",
      "PaymentStreamNotFound",
      "NotAProvider",
      "ProviderInconsistencyError",
      "CannotHoldDeposit",
      "UpdateRateToSameRate",
      "UpdateAmountToSameAmount",
      "RateCantBeZero",
      "AmountProvidedCantBeZero",
      "LastChargedGreaterThanLastChargeable",
      "InvalidLastChargeableBlockNumber",
      "InvalidLastChargeablePriceIndex",
      "ChargeOverflow",
      "UserWithoutFunds",
      "UserNotFlaggedAsWithoutFunds",
      "CooldownPeriodNotPassed"
    ]
  },
  /**
   * Lookup423: pallet_bucket_nfts::pallet::Error<T>
   **/
  PalletBucketNftsError: {
    _enum: [
      "BucketIsNotPrivate",
      "NotBucketOwner",
      "NoCorrespondingCollection",
      "ConvertBytesToBoundedVec"
    ]
  },
  /**
   * Lookup424: pallet_nfts::types::CollectionDetails<sp_core::crypto::AccountId32, DepositBalance>
   **/
  PalletNftsCollectionDetails: {
    owner: "AccountId32",
    ownerDeposit: "u128",
    items: "u32",
    itemMetadatas: "u32",
    itemConfigs: "u32",
    attributes: "u32"
  },
  /**
   * Lookup429: pallet_nfts::types::CollectionRole
   **/
  PalletNftsCollectionRole: {
    _enum: ["__Unused0", "Issuer", "Freezer", "__Unused3", "Admin"]
  },
  /**
   * Lookup430: pallet_nfts::types::ItemDetails<sp_core::crypto::AccountId32, pallet_nfts::types::ItemDeposit<DepositBalance, sp_core::crypto::AccountId32>, bounded_collections::bounded_btree_map::BoundedBTreeMap<sp_core::crypto::AccountId32, Option<T>, S>>
   **/
  PalletNftsItemDetails: {
    owner: "AccountId32",
    approvals: "BTreeMap<AccountId32, Option<u32>>",
    deposit: "PalletNftsItemDeposit"
  },
  /**
   * Lookup431: pallet_nfts::types::ItemDeposit<DepositBalance, sp_core::crypto::AccountId32>
   **/
  PalletNftsItemDeposit: {
    account: "AccountId32",
    amount: "u128"
  },
  /**
   * Lookup436: pallet_nfts::types::CollectionMetadata<Deposit, StringLimit>
   **/
  PalletNftsCollectionMetadata: {
    deposit: "u128",
    data: "Bytes"
  },
  /**
   * Lookup437: pallet_nfts::types::ItemMetadata<pallet_nfts::types::ItemMetadataDeposit<DepositBalance, sp_core::crypto::AccountId32>, StringLimit>
   **/
  PalletNftsItemMetadata: {
    deposit: "PalletNftsItemMetadataDeposit",
    data: "Bytes"
  },
  /**
   * Lookup438: pallet_nfts::types::ItemMetadataDeposit<DepositBalance, sp_core::crypto::AccountId32>
   **/
  PalletNftsItemMetadataDeposit: {
    account: "Option<AccountId32>",
    amount: "u128"
  },
  /**
   * Lookup441: pallet_nfts::types::AttributeDeposit<DepositBalance, sp_core::crypto::AccountId32>
   **/
  PalletNftsAttributeDeposit: {
    account: "Option<AccountId32>",
    amount: "u128"
  },
  /**
   * Lookup445: pallet_nfts::types::PendingSwap<CollectionId, ItemId, pallet_nfts::types::PriceWithDirection<Amount>, Deadline>
   **/
  PalletNftsPendingSwap: {
    desiredCollection: "u32",
    desiredItem: "Option<u32>",
    price: "Option<PalletNftsPriceWithDirection>",
    deadline: "u32"
  },
  /**
   * Lookup447: pallet_nfts::types::PalletFeature
   **/
  PalletNftsPalletFeature: {
    _enum: [
      "__Unused0",
      "Trading",
      "Attributes",
      "__Unused3",
      "Approvals",
      "__Unused5",
      "__Unused6",
      "__Unused7",
      "Swaps"
    ]
  },
  /**
   * Lookup448: pallet_nfts::pallet::Error<T, I>
   **/
  PalletNftsError: {
    _enum: [
      "NoPermission",
      "UnknownCollection",
      "AlreadyExists",
      "ApprovalExpired",
      "WrongOwner",
      "BadWitness",
      "CollectionIdInUse",
      "ItemsNonTransferable",
      "NotDelegate",
      "WrongDelegate",
      "Unapproved",
      "Unaccepted",
      "ItemLocked",
      "LockedItemAttributes",
      "LockedCollectionAttributes",
      "LockedItemMetadata",
      "LockedCollectionMetadata",
      "MaxSupplyReached",
      "MaxSupplyLocked",
      "MaxSupplyTooSmall",
      "UnknownItem",
      "UnknownSwap",
      "MetadataNotFound",
      "AttributeNotFound",
      "NotForSale",
      "BidTooLow",
      "ReachedApprovalLimit",
      "DeadlineExpired",
      "WrongDuration",
      "MethodDisabled",
      "WrongSetting",
      "InconsistentItemConfig",
      "NoConfig",
      "RolesNotCleared",
      "MintNotStarted",
      "MintEnded",
      "AlreadyClaimed",
      "IncorrectData",
      "WrongOrigin",
      "WrongSignature",
      "IncorrectMetadata",
      "MaxAttributesLimitReached",
      "WrongNamespace",
      "CollectionNotEmpty",
      "WitnessRequired"
    ]
  },
  /**
   * Lookup451: frame_system::extensions::check_non_zero_sender::CheckNonZeroSender<T>
   **/
  FrameSystemExtensionsCheckNonZeroSender: "Null",
  /**
   * Lookup452: frame_system::extensions::check_spec_version::CheckSpecVersion<T>
   **/
  FrameSystemExtensionsCheckSpecVersion: "Null",
  /**
   * Lookup453: frame_system::extensions::check_tx_version::CheckTxVersion<T>
   **/
  FrameSystemExtensionsCheckTxVersion: "Null",
  /**
   * Lookup454: frame_system::extensions::check_genesis::CheckGenesis<T>
   **/
  FrameSystemExtensionsCheckGenesis: "Null",
  /**
   * Lookup457: frame_system::extensions::check_nonce::CheckNonce<T>
   **/
  FrameSystemExtensionsCheckNonce: "Compact<u32>",
  /**
   * Lookup458: frame_system::extensions::check_weight::CheckWeight<T>
   **/
  FrameSystemExtensionsCheckWeight: "Null",
  /**
   * Lookup459: pallet_transaction_payment::ChargeTransactionPayment<T>
   **/
  PalletTransactionPaymentChargeTransactionPayment: "Compact<u128>",
  /**
   * Lookup460: cumulus_primitives_storage_weight_reclaim::StorageWeightReclaim<T>
   **/
  CumulusPrimitivesStorageWeightReclaimStorageWeightReclaim: "Null",
  /**
   * Lookup461: storage_hub_runtime::Runtime
   **/
  StorageHubRuntimeRuntime: "Null"
};<|MERGE_RESOLUTION|>--- conflicted
+++ resolved
@@ -1476,13 +1476,6 @@
         user: "AccountId32",
         fileKey: "H256"
       },
-      SpStopStoringInsolventUser: {
-        spId: "H256",
-        fileKey: "H256",
-        owner: "AccountId32",
-        location: "Bytes",
-        newRoot: "H256"
-      },
       FailedToQueuePriorityChallenge: {
         user: "AccountId32",
         fileKey: "H256"
@@ -1649,12 +1642,6 @@
         lastChargeablePriceIndex: "u128"
       },
       UserWithoutFunds: {
-        who: "AccountId32"
-      },
-      UserPaidDebts: {
-        who: "AccountId32"
-      },
-      UserSolvent: {
         who: "AccountId32"
       }
     }
@@ -3127,18 +3114,6 @@
         fileKey: "H256",
         inclusionForestProof: "SpTrieStorageProofCompactProof"
       },
-      stop_storing_for_insolvent_user: {
-        _alias: {
-          size_: "size"
-        },
-        fileKey: "H256",
-        bucketId: "H256",
-        location: "Bytes",
-        owner: "AccountId32",
-        fingerprint: "H256",
-        size_: "u32",
-        inclusionForestProof: "SpTrieStorageProofCompactProof"
-      },
       delete_file: {
         _alias: {
           size_: "size"
@@ -3208,12 +3183,15 @@
       create_dynamic_rate_payment_stream: {
         providerId: "H256",
         userAccount: "AccountId32",
-        amountProvided: "u32"
+        amountProvided: "u32",
+        currentPrice: "u128",
+        currentAccumulatedPriceIndex: "u128"
       },
       update_dynamic_rate_payment_stream: {
         providerId: "H256",
         userAccount: "AccountId32",
-        newAmountProvided: "u32"
+        newAmountProvided: "u32",
+        currentPrice: "u128"
       },
       delete_dynamic_rate_payment_stream: {
         providerId: "H256",
@@ -3221,9 +3199,7 @@
       },
       charge_payment_streams: {
         userAccount: "AccountId32"
-      },
-      pay_outstanding_debt: "Null",
-      clear_insolvent_flag: "Null"
+      }
     }
   },
   /**
@@ -3953,13 +3929,9 @@
       "PendingStopStoringRequestNotFound",
       "MinWaitForStopStoringNotReached",
       "PendingStopStoringRequestAlreadyExists",
-<<<<<<< HEAD
-      "UserNotInsolvent"
-=======
       "NotSelectedMsp",
       "MspAlreadyConfirmed",
       "RequestWithoutMsp"
->>>>>>> 74529628
     ]
   },
   /**
@@ -3996,8 +3968,7 @@
   PalletPaymentStreamsFixedRatePaymentStream: {
     rate: "u128",
     lastChargedTick: "u32",
-    userDeposit: "u128",
-    outOfFundsTick: "Option<u32>"
+    userDeposit: "u128"
   },
   /**
    * Lookup420: pallet_payment_streams::types::DynamicRatePaymentStream<T>
@@ -4005,8 +3976,7 @@
   PalletPaymentStreamsDynamicRatePaymentStream: {
     amountProvided: "u32",
     priceIndexWhenLastCharged: "u128",
-    userDeposit: "u128",
-    outOfFundsTick: "Option<u32>"
+    userDeposit: "u128"
   },
   /**
    * Lookup421: pallet_payment_streams::types::ProviderLastChargeableInfo<T>
@@ -4033,9 +4003,7 @@
       "InvalidLastChargeableBlockNumber",
       "InvalidLastChargeablePriceIndex",
       "ChargeOverflow",
-      "UserWithoutFunds",
-      "UserNotFlaggedAsWithoutFunds",
-      "CooldownPeriodNotPassed"
+      "UserWithoutFunds"
     ]
   },
   /**
