// Auto-generated via `yarn polkadot-types-from-defs`, do not edit
/* eslint-disable */

/* eslint-disable sort-keys */

export default {
  /**
   * Lookup3: frame_system::AccountInfo<Nonce, pallet_balances::types::AccountData<Balance>>
   **/
  FrameSystemAccountInfo: {
    nonce: "u32",
    consumers: "u32",
    providers: "u32",
    sufficients: "u32",
    data: "PalletBalancesAccountData"
  },
  /**
   * Lookup5: pallet_balances::types::AccountData<Balance>
   **/
  PalletBalancesAccountData: {
    free: "u128",
    reserved: "u128",
    frozen: "u128",
    flags: "u128"
  },
  /**
   * Lookup9: frame_support::dispatch::PerDispatchClass<sp_weights::weight_v2::Weight>
   **/
  FrameSupportDispatchPerDispatchClassWeight: {
    normal: "SpWeightsWeightV2Weight",
    operational: "SpWeightsWeightV2Weight",
    mandatory: "SpWeightsWeightV2Weight"
  },
  /**
   * Lookup10: sp_weights::weight_v2::Weight
   **/
  SpWeightsWeightV2Weight: {
    refTime: "Compact<u64>",
    proofSize: "Compact<u64>"
  },
  /**
   * Lookup15: sp_runtime::generic::digest::Digest
   **/
  SpRuntimeDigest: {
    logs: "Vec<SpRuntimeDigestDigestItem>"
  },
  /**
   * Lookup17: sp_runtime::generic::digest::DigestItem
   **/
  SpRuntimeDigestDigestItem: {
    _enum: {
      Other: "Bytes",
      __Unused1: "Null",
      __Unused2: "Null",
      __Unused3: "Null",
      Consensus: "([u8;4],Bytes)",
      Seal: "([u8;4],Bytes)",
      PreRuntime: "([u8;4],Bytes)",
      __Unused7: "Null",
      RuntimeEnvironmentUpdated: "Null"
    }
  },
  /**
   * Lookup20: frame_system::EventRecord<storage_hub_runtime::RuntimeEvent, primitive_types::H256>
   **/
  FrameSystemEventRecord: {
    phase: "FrameSystemPhase",
    event: "Event",
    topics: "Vec<H256>"
  },
  /**
   * Lookup22: frame_system::pallet::Event<T>
   **/
  FrameSystemEvent: {
    _enum: {
      ExtrinsicSuccess: {
        dispatchInfo: "FrameSupportDispatchDispatchInfo"
      },
      ExtrinsicFailed: {
        dispatchError: "SpRuntimeDispatchError",
        dispatchInfo: "FrameSupportDispatchDispatchInfo"
      },
      CodeUpdated: "Null",
      NewAccount: {
        account: "AccountId32"
      },
      KilledAccount: {
        account: "AccountId32"
      },
      Remarked: {
        _alias: {
          hash_: "hash"
        },
        sender: "AccountId32",
        hash_: "H256"
      },
      UpgradeAuthorized: {
        codeHash: "H256",
        checkVersion: "bool"
      }
    }
  },
  /**
   * Lookup23: frame_support::dispatch::DispatchInfo
   **/
  FrameSupportDispatchDispatchInfo: {
    weight: "SpWeightsWeightV2Weight",
    class: "FrameSupportDispatchDispatchClass",
    paysFee: "FrameSupportDispatchPays"
  },
  /**
   * Lookup24: frame_support::dispatch::DispatchClass
   **/
  FrameSupportDispatchDispatchClass: {
    _enum: ["Normal", "Operational", "Mandatory"]
  },
  /**
   * Lookup25: frame_support::dispatch::Pays
   **/
  FrameSupportDispatchPays: {
    _enum: ["Yes", "No"]
  },
  /**
   * Lookup26: sp_runtime::DispatchError
   **/
  SpRuntimeDispatchError: {
    _enum: {
      Other: "Null",
      CannotLookup: "Null",
      BadOrigin: "Null",
      Module: "SpRuntimeModuleError",
      ConsumerRemaining: "Null",
      NoProviders: "Null",
      TooManyConsumers: "Null",
      Token: "SpRuntimeTokenError",
      Arithmetic: "SpArithmeticArithmeticError",
      Transactional: "SpRuntimeTransactionalError",
      Exhausted: "Null",
      Corruption: "Null",
      Unavailable: "Null",
      RootNotAllowed: "Null"
    }
  },
  /**
   * Lookup27: sp_runtime::ModuleError
   **/
  SpRuntimeModuleError: {
    index: "u8",
    error: "[u8;4]"
  },
  /**
   * Lookup28: sp_runtime::TokenError
   **/
  SpRuntimeTokenError: {
    _enum: [
      "FundsUnavailable",
      "OnlyProvider",
      "BelowMinimum",
      "CannotCreate",
      "UnknownAsset",
      "Frozen",
      "Unsupported",
      "CannotCreateHold",
      "NotExpendable",
      "Blocked"
    ]
  },
  /**
   * Lookup29: sp_arithmetic::ArithmeticError
   **/
  SpArithmeticArithmeticError: {
    _enum: ["Underflow", "Overflow", "DivisionByZero"]
  },
  /**
   * Lookup30: sp_runtime::TransactionalError
   **/
  SpRuntimeTransactionalError: {
    _enum: ["LimitReached", "NoLayer"]
  },
  /**
   * Lookup31: cumulus_pallet_parachain_system::pallet::Event<T>
   **/
  CumulusPalletParachainSystemEvent: {
    _enum: {
      ValidationFunctionStored: "Null",
      ValidationFunctionApplied: {
        relayChainBlockNum: "u32"
      },
      ValidationFunctionDiscarded: "Null",
      DownwardMessagesReceived: {
        count: "u32"
      },
      DownwardMessagesProcessed: {
        weightUsed: "SpWeightsWeightV2Weight",
        dmqHead: "H256"
      },
      UpwardMessageSent: {
        messageHash: "Option<[u8;32]>"
      }
    }
  },
  /**
   * Lookup33: pallet_balances::pallet::Event<T, I>
   **/
  PalletBalancesEvent: {
    _enum: {
      Endowed: {
        account: "AccountId32",
        freeBalance: "u128"
      },
      DustLost: {
        account: "AccountId32",
        amount: "u128"
      },
      Transfer: {
        from: "AccountId32",
        to: "AccountId32",
        amount: "u128"
      },
      BalanceSet: {
        who: "AccountId32",
        free: "u128"
      },
      Reserved: {
        who: "AccountId32",
        amount: "u128"
      },
      Unreserved: {
        who: "AccountId32",
        amount: "u128"
      },
      ReserveRepatriated: {
        from: "AccountId32",
        to: "AccountId32",
        amount: "u128",
        destinationStatus: "FrameSupportTokensMiscBalanceStatus"
      },
      Deposit: {
        who: "AccountId32",
        amount: "u128"
      },
      Withdraw: {
        who: "AccountId32",
        amount: "u128"
      },
      Slashed: {
        who: "AccountId32",
        amount: "u128"
      },
      Minted: {
        who: "AccountId32",
        amount: "u128"
      },
      Burned: {
        who: "AccountId32",
        amount: "u128"
      },
      Suspended: {
        who: "AccountId32",
        amount: "u128"
      },
      Restored: {
        who: "AccountId32",
        amount: "u128"
      },
      Upgraded: {
        who: "AccountId32"
      },
      Issued: {
        amount: "u128"
      },
      Rescinded: {
        amount: "u128"
      },
      Locked: {
        who: "AccountId32",
        amount: "u128"
      },
      Unlocked: {
        who: "AccountId32",
        amount: "u128"
      },
      Frozen: {
        who: "AccountId32",
        amount: "u128"
      },
      Thawed: {
        who: "AccountId32",
        amount: "u128"
      },
      TotalIssuanceForced: {
        _alias: {
          new_: "new"
        },
        old: "u128",
        new_: "u128"
      }
    }
  },
  /**
   * Lookup34: frame_support::traits::tokens::misc::BalanceStatus
   **/
  FrameSupportTokensMiscBalanceStatus: {
    _enum: ["Free", "Reserved"]
  },
  /**
   * Lookup35: pallet_transaction_payment::pallet::Event<T>
   **/
  PalletTransactionPaymentEvent: {
    _enum: {
      TransactionFeePaid: {
        who: "AccountId32",
        actualFee: "u128",
        tip: "u128"
      }
    }
  },
  /**
   * Lookup36: pallet_sudo::pallet::Event<T>
   **/
  PalletSudoEvent: {
    _enum: {
      Sudid: {
        sudoResult: "Result<Null, SpRuntimeDispatchError>"
      },
      KeyChanged: {
        _alias: {
          new_: "new"
        },
        old: "Option<AccountId32>",
        new_: "AccountId32"
      },
      KeyRemoved: "Null",
      SudoAsDone: {
        sudoResult: "Result<Null, SpRuntimeDispatchError>"
      }
    }
  },
  /**
   * Lookup40: pallet_collator_selection::pallet::Event<T>
   **/
  PalletCollatorSelectionEvent: {
    _enum: {
      NewInvulnerables: {
        invulnerables: "Vec<AccountId32>"
      },
      InvulnerableAdded: {
        accountId: "AccountId32"
      },
      InvulnerableRemoved: {
        accountId: "AccountId32"
      },
      NewDesiredCandidates: {
        desiredCandidates: "u32"
      },
      NewCandidacyBond: {
        bondAmount: "u128"
      },
      CandidateAdded: {
        accountId: "AccountId32",
        deposit: "u128"
      },
      CandidateBondUpdated: {
        accountId: "AccountId32",
        deposit: "u128"
      },
      CandidateRemoved: {
        accountId: "AccountId32"
      },
      CandidateReplaced: {
        _alias: {
          new_: "new"
        },
        old: "AccountId32",
        new_: "AccountId32",
        deposit: "u128"
      },
      InvalidInvulnerableSkipped: {
        accountId: "AccountId32"
      }
    }
  },
  /**
   * Lookup42: pallet_session::pallet::Event
   **/
  PalletSessionEvent: {
    _enum: {
      NewSession: {
        sessionIndex: "u32"
      }
    }
  },
  /**
   * Lookup43: cumulus_pallet_xcmp_queue::pallet::Event<T>
   **/
  CumulusPalletXcmpQueueEvent: {
    _enum: {
      XcmpMessageSent: {
        messageHash: "[u8;32]"
      }
    }
  },
  /**
   * Lookup44: pallet_xcm::pallet::Event<T>
   **/
  PalletXcmEvent: {
    _enum: {
      Attempted: {
        outcome: "StagingXcmV4TraitsOutcome"
      },
      Sent: {
        origin: "StagingXcmV4Location",
        destination: "StagingXcmV4Location",
        message: "StagingXcmV4Xcm",
        messageId: "[u8;32]"
      },
      UnexpectedResponse: {
        origin: "StagingXcmV4Location",
        queryId: "u64"
      },
      ResponseReady: {
        queryId: "u64",
        response: "StagingXcmV4Response"
      },
      Notified: {
        queryId: "u64",
        palletIndex: "u8",
        callIndex: "u8"
      },
      NotifyOverweight: {
        queryId: "u64",
        palletIndex: "u8",
        callIndex: "u8",
        actualWeight: "SpWeightsWeightV2Weight",
        maxBudgetedWeight: "SpWeightsWeightV2Weight"
      },
      NotifyDispatchError: {
        queryId: "u64",
        palletIndex: "u8",
        callIndex: "u8"
      },
      NotifyDecodeFailed: {
        queryId: "u64",
        palletIndex: "u8",
        callIndex: "u8"
      },
      InvalidResponder: {
        origin: "StagingXcmV4Location",
        queryId: "u64",
        expectedLocation: "Option<StagingXcmV4Location>"
      },
      InvalidResponderVersion: {
        origin: "StagingXcmV4Location",
        queryId: "u64"
      },
      ResponseTaken: {
        queryId: "u64"
      },
      AssetsTrapped: {
        _alias: {
          hash_: "hash"
        },
        hash_: "H256",
        origin: "StagingXcmV4Location",
        assets: "XcmVersionedAssets"
      },
      VersionChangeNotified: {
        destination: "StagingXcmV4Location",
        result: "u32",
        cost: "StagingXcmV4AssetAssets",
        messageId: "[u8;32]"
      },
      SupportedVersionChanged: {
        location: "StagingXcmV4Location",
        version: "u32"
      },
      NotifyTargetSendFail: {
        location: "StagingXcmV4Location",
        queryId: "u64",
        error: "XcmV3TraitsError"
      },
      NotifyTargetMigrationFail: {
        location: "XcmVersionedLocation",
        queryId: "u64"
      },
      InvalidQuerierVersion: {
        origin: "StagingXcmV4Location",
        queryId: "u64"
      },
      InvalidQuerier: {
        origin: "StagingXcmV4Location",
        queryId: "u64",
        expectedQuerier: "StagingXcmV4Location",
        maybeActualQuerier: "Option<StagingXcmV4Location>"
      },
      VersionNotifyStarted: {
        destination: "StagingXcmV4Location",
        cost: "StagingXcmV4AssetAssets",
        messageId: "[u8;32]"
      },
      VersionNotifyRequested: {
        destination: "StagingXcmV4Location",
        cost: "StagingXcmV4AssetAssets",
        messageId: "[u8;32]"
      },
      VersionNotifyUnrequested: {
        destination: "StagingXcmV4Location",
        cost: "StagingXcmV4AssetAssets",
        messageId: "[u8;32]"
      },
      FeesPaid: {
        paying: "StagingXcmV4Location",
        fees: "StagingXcmV4AssetAssets"
      },
      AssetsClaimed: {
        _alias: {
          hash_: "hash"
        },
        hash_: "H256",
        origin: "StagingXcmV4Location",
        assets: "XcmVersionedAssets"
      },
      VersionMigrationFinished: {
        version: "u32"
      }
    }
  },
  /**
   * Lookup45: staging_xcm::v4::traits::Outcome
   **/
  StagingXcmV4TraitsOutcome: {
    _enum: {
      Complete: {
        used: "SpWeightsWeightV2Weight"
      },
      Incomplete: {
        used: "SpWeightsWeightV2Weight",
        error: "XcmV3TraitsError"
      },
      Error: {
        error: "XcmV3TraitsError"
      }
    }
  },
  /**
   * Lookup46: xcm::v3::traits::Error
   **/
  XcmV3TraitsError: {
    _enum: {
      Overflow: "Null",
      Unimplemented: "Null",
      UntrustedReserveLocation: "Null",
      UntrustedTeleportLocation: "Null",
      LocationFull: "Null",
      LocationNotInvertible: "Null",
      BadOrigin: "Null",
      InvalidLocation: "Null",
      AssetNotFound: "Null",
      FailedToTransactAsset: "Null",
      NotWithdrawable: "Null",
      LocationCannotHold: "Null",
      ExceedsMaxMessageSize: "Null",
      DestinationUnsupported: "Null",
      Transport: "Null",
      Unroutable: "Null",
      UnknownClaim: "Null",
      FailedToDecode: "Null",
      MaxWeightInvalid: "Null",
      NotHoldingFees: "Null",
      TooExpensive: "Null",
      Trap: "u64",
      ExpectationFalse: "Null",
      PalletNotFound: "Null",
      NameMismatch: "Null",
      VersionIncompatible: "Null",
      HoldingWouldOverflow: "Null",
      ExportError: "Null",
      ReanchorFailed: "Null",
      NoDeal: "Null",
      FeesNotMet: "Null",
      LockError: "Null",
      NoPermission: "Null",
      Unanchored: "Null",
      NotDepositable: "Null",
      UnhandledXcmVersion: "Null",
      WeightLimitReached: "SpWeightsWeightV2Weight",
      Barrier: "Null",
      WeightNotComputable: "Null",
      ExceedsStackLimit: "Null"
    }
  },
  /**
   * Lookup47: staging_xcm::v4::location::Location
   **/
  StagingXcmV4Location: {
    parents: "u8",
    interior: "StagingXcmV4Junctions"
  },
  /**
   * Lookup48: staging_xcm::v4::junctions::Junctions
   **/
  StagingXcmV4Junctions: {
    _enum: {
      Here: "Null",
      X1: "[Lookup50;1]",
      X2: "[Lookup50;2]",
      X3: "[Lookup50;3]",
      X4: "[Lookup50;4]",
      X5: "[Lookup50;5]",
      X6: "[Lookup50;6]",
      X7: "[Lookup50;7]",
      X8: "[Lookup50;8]"
    }
  },
  /**
   * Lookup50: staging_xcm::v4::junction::Junction
   **/
  StagingXcmV4Junction: {
    _enum: {
      Parachain: "Compact<u32>",
      AccountId32: {
        network: "Option<StagingXcmV4JunctionNetworkId>",
        id: "[u8;32]"
      },
      AccountIndex64: {
        network: "Option<StagingXcmV4JunctionNetworkId>",
        index: "Compact<u64>"
      },
      AccountKey20: {
        network: "Option<StagingXcmV4JunctionNetworkId>",
        key: "[u8;20]"
      },
      PalletInstance: "u8",
      GeneralIndex: "Compact<u128>",
      GeneralKey: {
        length: "u8",
        data: "[u8;32]"
      },
      OnlyChild: "Null",
      Plurality: {
        id: "XcmV3JunctionBodyId",
        part: "XcmV3JunctionBodyPart"
      },
      GlobalConsensus: "StagingXcmV4JunctionNetworkId"
    }
  },
  /**
   * Lookup53: staging_xcm::v4::junction::NetworkId
   **/
  StagingXcmV4JunctionNetworkId: {
    _enum: {
      ByGenesis: "[u8;32]",
      ByFork: {
        blockNumber: "u64",
        blockHash: "[u8;32]"
      },
      Polkadot: "Null",
      Kusama: "Null",
      Westend: "Null",
      Rococo: "Null",
      Wococo: "Null",
      Ethereum: {
        chainId: "Compact<u64>"
      },
      BitcoinCore: "Null",
      BitcoinCash: "Null",
      PolkadotBulletin: "Null"
    }
  },
  /**
   * Lookup56: xcm::v3::junction::BodyId
   **/
  XcmV3JunctionBodyId: {
    _enum: {
      Unit: "Null",
      Moniker: "[u8;4]",
      Index: "Compact<u32>",
      Executive: "Null",
      Technical: "Null",
      Legislative: "Null",
      Judicial: "Null",
      Defense: "Null",
      Administration: "Null",
      Treasury: "Null"
    }
  },
  /**
   * Lookup57: xcm::v3::junction::BodyPart
   **/
  XcmV3JunctionBodyPart: {
    _enum: {
      Voice: "Null",
      Members: {
        count: "Compact<u32>"
      },
      Fraction: {
        nom: "Compact<u32>",
        denom: "Compact<u32>"
      },
      AtLeastProportion: {
        nom: "Compact<u32>",
        denom: "Compact<u32>"
      },
      MoreThanProportion: {
        nom: "Compact<u32>",
        denom: "Compact<u32>"
      }
    }
  },
  /**
   * Lookup65: staging_xcm::v4::Xcm<Call>
   **/
  StagingXcmV4Xcm: "Vec<StagingXcmV4Instruction>",
  /**
   * Lookup67: staging_xcm::v4::Instruction<Call>
   **/
  StagingXcmV4Instruction: {
    _enum: {
      WithdrawAsset: "StagingXcmV4AssetAssets",
      ReserveAssetDeposited: "StagingXcmV4AssetAssets",
      ReceiveTeleportedAsset: "StagingXcmV4AssetAssets",
      QueryResponse: {
        queryId: "Compact<u64>",
        response: "StagingXcmV4Response",
        maxWeight: "SpWeightsWeightV2Weight",
        querier: "Option<StagingXcmV4Location>"
      },
      TransferAsset: {
        assets: "StagingXcmV4AssetAssets",
        beneficiary: "StagingXcmV4Location"
      },
      TransferReserveAsset: {
        assets: "StagingXcmV4AssetAssets",
        dest: "StagingXcmV4Location",
        xcm: "StagingXcmV4Xcm"
      },
      Transact: {
        originKind: "XcmV3OriginKind",
        requireWeightAtMost: "SpWeightsWeightV2Weight",
        call: "XcmDoubleEncoded"
      },
      HrmpNewChannelOpenRequest: {
        sender: "Compact<u32>",
        maxMessageSize: "Compact<u32>",
        maxCapacity: "Compact<u32>"
      },
      HrmpChannelAccepted: {
        recipient: "Compact<u32>"
      },
      HrmpChannelClosing: {
        initiator: "Compact<u32>",
        sender: "Compact<u32>",
        recipient: "Compact<u32>"
      },
      ClearOrigin: "Null",
      DescendOrigin: "StagingXcmV4Junctions",
      ReportError: "StagingXcmV4QueryResponseInfo",
      DepositAsset: {
        assets: "StagingXcmV4AssetAssetFilter",
        beneficiary: "StagingXcmV4Location"
      },
      DepositReserveAsset: {
        assets: "StagingXcmV4AssetAssetFilter",
        dest: "StagingXcmV4Location",
        xcm: "StagingXcmV4Xcm"
      },
      ExchangeAsset: {
        give: "StagingXcmV4AssetAssetFilter",
        want: "StagingXcmV4AssetAssets",
        maximal: "bool"
      },
      InitiateReserveWithdraw: {
        assets: "StagingXcmV4AssetAssetFilter",
        reserve: "StagingXcmV4Location",
        xcm: "StagingXcmV4Xcm"
      },
      InitiateTeleport: {
        assets: "StagingXcmV4AssetAssetFilter",
        dest: "StagingXcmV4Location",
        xcm: "StagingXcmV4Xcm"
      },
      ReportHolding: {
        responseInfo: "StagingXcmV4QueryResponseInfo",
        assets: "StagingXcmV4AssetAssetFilter"
      },
      BuyExecution: {
        fees: "StagingXcmV4Asset",
        weightLimit: "XcmV3WeightLimit"
      },
      RefundSurplus: "Null",
      SetErrorHandler: "StagingXcmV4Xcm",
      SetAppendix: "StagingXcmV4Xcm",
      ClearError: "Null",
      ClaimAsset: {
        assets: "StagingXcmV4AssetAssets",
        ticket: "StagingXcmV4Location"
      },
      Trap: "Compact<u64>",
      SubscribeVersion: {
        queryId: "Compact<u64>",
        maxResponseWeight: "SpWeightsWeightV2Weight"
      },
      UnsubscribeVersion: "Null",
      BurnAsset: "StagingXcmV4AssetAssets",
      ExpectAsset: "StagingXcmV4AssetAssets",
      ExpectOrigin: "Option<StagingXcmV4Location>",
      ExpectError: "Option<(u32,XcmV3TraitsError)>",
      ExpectTransactStatus: "XcmV3MaybeErrorCode",
      QueryPallet: {
        moduleName: "Bytes",
        responseInfo: "StagingXcmV4QueryResponseInfo"
      },
      ExpectPallet: {
        index: "Compact<u32>",
        name: "Bytes",
        moduleName: "Bytes",
        crateMajor: "Compact<u32>",
        minCrateMinor: "Compact<u32>"
      },
      ReportTransactStatus: "StagingXcmV4QueryResponseInfo",
      ClearTransactStatus: "Null",
      UniversalOrigin: "StagingXcmV4Junction",
      ExportMessage: {
        network: "StagingXcmV4JunctionNetworkId",
        destination: "StagingXcmV4Junctions",
        xcm: "StagingXcmV4Xcm"
      },
      LockAsset: {
        asset: "StagingXcmV4Asset",
        unlocker: "StagingXcmV4Location"
      },
      UnlockAsset: {
        asset: "StagingXcmV4Asset",
        target: "StagingXcmV4Location"
      },
      NoteUnlockable: {
        asset: "StagingXcmV4Asset",
        owner: "StagingXcmV4Location"
      },
      RequestUnlock: {
        asset: "StagingXcmV4Asset",
        locker: "StagingXcmV4Location"
      },
      SetFeesMode: {
        jitWithdraw: "bool"
      },
      SetTopic: "[u8;32]",
      ClearTopic: "Null",
      AliasOrigin: "StagingXcmV4Location",
      UnpaidExecution: {
        weightLimit: "XcmV3WeightLimit",
        checkOrigin: "Option<StagingXcmV4Location>"
      }
    }
  },
  /**
   * Lookup68: staging_xcm::v4::asset::Assets
   **/
  StagingXcmV4AssetAssets: "Vec<StagingXcmV4Asset>",
  /**
   * Lookup70: staging_xcm::v4::asset::Asset
   **/
  StagingXcmV4Asset: {
    id: "StagingXcmV4AssetAssetId",
    fun: "StagingXcmV4AssetFungibility"
  },
  /**
   * Lookup71: staging_xcm::v4::asset::AssetId
   **/
  StagingXcmV4AssetAssetId: "StagingXcmV4Location",
  /**
   * Lookup72: staging_xcm::v4::asset::Fungibility
   **/
  StagingXcmV4AssetFungibility: {
    _enum: {
      Fungible: "Compact<u128>",
      NonFungible: "StagingXcmV4AssetAssetInstance"
    }
  },
  /**
   * Lookup73: staging_xcm::v4::asset::AssetInstance
   **/
  StagingXcmV4AssetAssetInstance: {
    _enum: {
      Undefined: "Null",
      Index: "Compact<u128>",
      Array4: "[u8;4]",
      Array8: "[u8;8]",
      Array16: "[u8;16]",
      Array32: "[u8;32]"
    }
  },
  /**
   * Lookup76: staging_xcm::v4::Response
   **/
  StagingXcmV4Response: {
    _enum: {
      Null: "Null",
      Assets: "StagingXcmV4AssetAssets",
      ExecutionResult: "Option<(u32,XcmV3TraitsError)>",
      Version: "u32",
      PalletsInfo: "Vec<StagingXcmV4PalletInfo>",
      DispatchResult: "XcmV3MaybeErrorCode"
    }
  },
  /**
   * Lookup80: staging_xcm::v4::PalletInfo
   **/
  StagingXcmV4PalletInfo: {
    index: "Compact<u32>",
    name: "Bytes",
    moduleName: "Bytes",
    major: "Compact<u32>",
    minor: "Compact<u32>",
    patch: "Compact<u32>"
  },
  /**
   * Lookup83: xcm::v3::MaybeErrorCode
   **/
  XcmV3MaybeErrorCode: {
    _enum: {
      Success: "Null",
      Error: "Bytes",
      TruncatedError: "Bytes"
    }
  },
  /**
   * Lookup86: xcm::v3::OriginKind
   **/
  XcmV3OriginKind: {
    _enum: ["Native", "SovereignAccount", "Superuser", "Xcm"]
  },
  /**
   * Lookup87: xcm::double_encoded::DoubleEncoded<T>
   **/
  XcmDoubleEncoded: {
    encoded: "Bytes"
  },
  /**
   * Lookup88: staging_xcm::v4::QueryResponseInfo
   **/
  StagingXcmV4QueryResponseInfo: {
    destination: "StagingXcmV4Location",
    queryId: "Compact<u64>",
    maxWeight: "SpWeightsWeightV2Weight"
  },
  /**
   * Lookup89: staging_xcm::v4::asset::AssetFilter
   **/
  StagingXcmV4AssetAssetFilter: {
    _enum: {
      Definite: "StagingXcmV4AssetAssets",
      Wild: "StagingXcmV4AssetWildAsset"
    }
  },
  /**
   * Lookup90: staging_xcm::v4::asset::WildAsset
   **/
  StagingXcmV4AssetWildAsset: {
    _enum: {
      All: "Null",
      AllOf: {
        id: "StagingXcmV4AssetAssetId",
        fun: "StagingXcmV4AssetWildFungibility"
      },
      AllCounted: "Compact<u32>",
      AllOfCounted: {
        id: "StagingXcmV4AssetAssetId",
        fun: "StagingXcmV4AssetWildFungibility",
        count: "Compact<u32>"
      }
    }
  },
  /**
   * Lookup91: staging_xcm::v4::asset::WildFungibility
   **/
  StagingXcmV4AssetWildFungibility: {
    _enum: ["Fungible", "NonFungible"]
  },
  /**
   * Lookup92: xcm::v3::WeightLimit
   **/
  XcmV3WeightLimit: {
    _enum: {
      Unlimited: "Null",
      Limited: "SpWeightsWeightV2Weight"
    }
  },
  /**
   * Lookup93: xcm::VersionedAssets
   **/
  XcmVersionedAssets: {
    _enum: {
      __Unused0: "Null",
      V2: "XcmV2MultiassetMultiAssets",
      __Unused2: "Null",
      V3: "XcmV3MultiassetMultiAssets",
      V4: "StagingXcmV4AssetAssets"
    }
  },
  /**
   * Lookup94: xcm::v2::multiasset::MultiAssets
   **/
  XcmV2MultiassetMultiAssets: "Vec<XcmV2MultiAsset>",
  /**
   * Lookup96: xcm::v2::multiasset::MultiAsset
   **/
  XcmV2MultiAsset: {
    id: "XcmV2MultiassetAssetId",
    fun: "XcmV2MultiassetFungibility"
  },
  /**
   * Lookup97: xcm::v2::multiasset::AssetId
   **/
  XcmV2MultiassetAssetId: {
    _enum: {
      Concrete: "XcmV2MultiLocation",
      Abstract: "Bytes"
    }
  },
  /**
   * Lookup98: xcm::v2::multilocation::MultiLocation
   **/
  XcmV2MultiLocation: {
    parents: "u8",
    interior: "XcmV2MultilocationJunctions"
  },
  /**
   * Lookup99: xcm::v2::multilocation::Junctions
   **/
  XcmV2MultilocationJunctions: {
    _enum: {
      Here: "Null",
      X1: "XcmV2Junction",
      X2: "(XcmV2Junction,XcmV2Junction)",
      X3: "(XcmV2Junction,XcmV2Junction,XcmV2Junction)",
      X4: "(XcmV2Junction,XcmV2Junction,XcmV2Junction,XcmV2Junction)",
      X5: "(XcmV2Junction,XcmV2Junction,XcmV2Junction,XcmV2Junction,XcmV2Junction)",
      X6: "(XcmV2Junction,XcmV2Junction,XcmV2Junction,XcmV2Junction,XcmV2Junction,XcmV2Junction)",
      X7: "(XcmV2Junction,XcmV2Junction,XcmV2Junction,XcmV2Junction,XcmV2Junction,XcmV2Junction,XcmV2Junction)",
      X8: "(XcmV2Junction,XcmV2Junction,XcmV2Junction,XcmV2Junction,XcmV2Junction,XcmV2Junction,XcmV2Junction,XcmV2Junction)"
    }
  },
  /**
   * Lookup100: xcm::v2::junction::Junction
   **/
  XcmV2Junction: {
    _enum: {
      Parachain: "Compact<u32>",
      AccountId32: {
        network: "XcmV2NetworkId",
        id: "[u8;32]"
      },
      AccountIndex64: {
        network: "XcmV2NetworkId",
        index: "Compact<u64>"
      },
      AccountKey20: {
        network: "XcmV2NetworkId",
        key: "[u8;20]"
      },
      PalletInstance: "u8",
      GeneralIndex: "Compact<u128>",
      GeneralKey: "Bytes",
      OnlyChild: "Null",
      Plurality: {
        id: "XcmV2BodyId",
        part: "XcmV2BodyPart"
      }
    }
  },
  /**
   * Lookup101: xcm::v2::NetworkId
   **/
  XcmV2NetworkId: {
    _enum: {
      Any: "Null",
      Named: "Bytes",
      Polkadot: "Null",
      Kusama: "Null"
    }
  },
  /**
   * Lookup103: xcm::v2::BodyId
   **/
  XcmV2BodyId: {
    _enum: {
      Unit: "Null",
      Named: "Bytes",
      Index: "Compact<u32>",
      Executive: "Null",
      Technical: "Null",
      Legislative: "Null",
      Judicial: "Null",
      Defense: "Null",
      Administration: "Null",
      Treasury: "Null"
    }
  },
  /**
   * Lookup104: xcm::v2::BodyPart
   **/
  XcmV2BodyPart: {
    _enum: {
      Voice: "Null",
      Members: {
        count: "Compact<u32>"
      },
      Fraction: {
        nom: "Compact<u32>",
        denom: "Compact<u32>"
      },
      AtLeastProportion: {
        nom: "Compact<u32>",
        denom: "Compact<u32>"
      },
      MoreThanProportion: {
        nom: "Compact<u32>",
        denom: "Compact<u32>"
      }
    }
  },
  /**
   * Lookup105: xcm::v2::multiasset::Fungibility
   **/
  XcmV2MultiassetFungibility: {
    _enum: {
      Fungible: "Compact<u128>",
      NonFungible: "XcmV2MultiassetAssetInstance"
    }
  },
  /**
   * Lookup106: xcm::v2::multiasset::AssetInstance
   **/
  XcmV2MultiassetAssetInstance: {
    _enum: {
      Undefined: "Null",
      Index: "Compact<u128>",
      Array4: "[u8;4]",
      Array8: "[u8;8]",
      Array16: "[u8;16]",
      Array32: "[u8;32]",
      Blob: "Bytes"
    }
  },
  /**
   * Lookup107: xcm::v3::multiasset::MultiAssets
   **/
  XcmV3MultiassetMultiAssets: "Vec<XcmV3MultiAsset>",
  /**
   * Lookup109: xcm::v3::multiasset::MultiAsset
   **/
  XcmV3MultiAsset: {
    id: "XcmV3MultiassetAssetId",
    fun: "XcmV3MultiassetFungibility"
  },
  /**
   * Lookup110: xcm::v3::multiasset::AssetId
   **/
  XcmV3MultiassetAssetId: {
    _enum: {
      Concrete: "StagingXcmV3MultiLocation",
      Abstract: "[u8;32]"
    }
  },
  /**
   * Lookup111: staging_xcm::v3::multilocation::MultiLocation
   **/
  StagingXcmV3MultiLocation: {
    parents: "u8",
    interior: "XcmV3Junctions"
  },
  /**
   * Lookup112: xcm::v3::junctions::Junctions
   **/
  XcmV3Junctions: {
    _enum: {
      Here: "Null",
      X1: "XcmV3Junction",
      X2: "(XcmV3Junction,XcmV3Junction)",
      X3: "(XcmV3Junction,XcmV3Junction,XcmV3Junction)",
      X4: "(XcmV3Junction,XcmV3Junction,XcmV3Junction,XcmV3Junction)",
      X5: "(XcmV3Junction,XcmV3Junction,XcmV3Junction,XcmV3Junction,XcmV3Junction)",
      X6: "(XcmV3Junction,XcmV3Junction,XcmV3Junction,XcmV3Junction,XcmV3Junction,XcmV3Junction)",
      X7: "(XcmV3Junction,XcmV3Junction,XcmV3Junction,XcmV3Junction,XcmV3Junction,XcmV3Junction,XcmV3Junction)",
      X8: "(XcmV3Junction,XcmV3Junction,XcmV3Junction,XcmV3Junction,XcmV3Junction,XcmV3Junction,XcmV3Junction,XcmV3Junction)"
    }
  },
  /**
   * Lookup113: xcm::v3::junction::Junction
   **/
  XcmV3Junction: {
    _enum: {
      Parachain: "Compact<u32>",
      AccountId32: {
        network: "Option<XcmV3JunctionNetworkId>",
        id: "[u8;32]"
      },
      AccountIndex64: {
        network: "Option<XcmV3JunctionNetworkId>",
        index: "Compact<u64>"
      },
      AccountKey20: {
        network: "Option<XcmV3JunctionNetworkId>",
        key: "[u8;20]"
      },
      PalletInstance: "u8",
      GeneralIndex: "Compact<u128>",
      GeneralKey: {
        length: "u8",
        data: "[u8;32]"
      },
      OnlyChild: "Null",
      Plurality: {
        id: "XcmV3JunctionBodyId",
        part: "XcmV3JunctionBodyPart"
      },
      GlobalConsensus: "XcmV3JunctionNetworkId"
    }
  },
  /**
   * Lookup115: xcm::v3::junction::NetworkId
   **/
  XcmV3JunctionNetworkId: {
    _enum: {
      ByGenesis: "[u8;32]",
      ByFork: {
        blockNumber: "u64",
        blockHash: "[u8;32]"
      },
      Polkadot: "Null",
      Kusama: "Null",
      Westend: "Null",
      Rococo: "Null",
      Wococo: "Null",
      Ethereum: {
        chainId: "Compact<u64>"
      },
      BitcoinCore: "Null",
      BitcoinCash: "Null",
      PolkadotBulletin: "Null"
    }
  },
  /**
   * Lookup116: xcm::v3::multiasset::Fungibility
   **/
  XcmV3MultiassetFungibility: {
    _enum: {
      Fungible: "Compact<u128>",
      NonFungible: "XcmV3MultiassetAssetInstance"
    }
  },
  /**
   * Lookup117: xcm::v3::multiasset::AssetInstance
   **/
  XcmV3MultiassetAssetInstance: {
    _enum: {
      Undefined: "Null",
      Index: "Compact<u128>",
      Array4: "[u8;4]",
      Array8: "[u8;8]",
      Array16: "[u8;16]",
      Array32: "[u8;32]"
    }
  },
  /**
   * Lookup118: xcm::VersionedLocation
   **/
  XcmVersionedLocation: {
    _enum: {
      __Unused0: "Null",
      V2: "XcmV2MultiLocation",
      __Unused2: "Null",
      V3: "StagingXcmV3MultiLocation",
      V4: "StagingXcmV4Location"
    }
  },
  /**
   * Lookup119: cumulus_pallet_xcm::pallet::Event<T>
   **/
  CumulusPalletXcmEvent: {
    _enum: {
      InvalidFormat: "[u8;32]",
      UnsupportedVersion: "[u8;32]",
      ExecutedDownward: "([u8;32],StagingXcmV4TraitsOutcome)"
    }
  },
  /**
   * Lookup120: pallet_message_queue::pallet::Event<T>
   **/
  PalletMessageQueueEvent: {
    _enum: {
      ProcessingFailed: {
        id: "H256",
        origin: "CumulusPrimitivesCoreAggregateMessageOrigin",
        error: "FrameSupportMessagesProcessMessageError"
      },
      Processed: {
        id: "H256",
        origin: "CumulusPrimitivesCoreAggregateMessageOrigin",
        weightUsed: "SpWeightsWeightV2Weight",
        success: "bool"
      },
      OverweightEnqueued: {
        id: "[u8;32]",
        origin: "CumulusPrimitivesCoreAggregateMessageOrigin",
        pageIndex: "u32",
        messageIndex: "u32"
      },
      PageReaped: {
        origin: "CumulusPrimitivesCoreAggregateMessageOrigin",
        index: "u32"
      }
    }
  },
  /**
   * Lookup121: cumulus_primitives_core::AggregateMessageOrigin
   **/
  CumulusPrimitivesCoreAggregateMessageOrigin: {
    _enum: {
      Here: "Null",
      Parent: "Null",
      Sibling: "u32"
    }
  },
  /**
   * Lookup123: frame_support::traits::messages::ProcessMessageError
   **/
  FrameSupportMessagesProcessMessageError: {
    _enum: {
      BadFormat: "Null",
      Corrupt: "Null",
      Unsupported: "Null",
      Overweight: "SpWeightsWeightV2Weight",
      Yield: "Null",
      StackLimitReached: "Null"
    }
  },
  /**
   * Lookup124: pallet_storage_providers::pallet::Event<T>
   **/
  PalletStorageProvidersEvent: {
    _enum: {
      MspRequestSignUpSuccess: {
        who: "AccountId32",
        multiaddresses: "Vec<Bytes>",
        capacity: "u64",
        valueProp: "PalletStorageProvidersValueProposition"
      },
      MspSignUpSuccess: {
        who: "AccountId32",
        mspId: "H256",
        multiaddresses: "Vec<Bytes>",
        capacity: "u64",
        valueProp: "PalletStorageProvidersValueProposition"
      },
      BspRequestSignUpSuccess: {
        who: "AccountId32",
        multiaddresses: "Vec<Bytes>",
        capacity: "u64"
      },
      BspSignUpSuccess: {
        who: "AccountId32",
        bspId: "H256",
        multiaddresses: "Vec<Bytes>",
        capacity: "u64"
      },
      SignUpRequestCanceled: {
        who: "AccountId32"
      },
      MspSignOffSuccess: {
        who: "AccountId32",
        mspId: "H256"
      },
      BspSignOffSuccess: {
        who: "AccountId32",
        bspId: "H256"
      },
      CapacityChanged: {
        who: "AccountId32",
        providerId: "PalletStorageProvidersStorageProviderId",
        oldCapacity: "u64",
        newCapacity: "u64",
        nextBlockWhenChangeAllowed: "u32"
      },
      Slashed: {
        providerId: "H256",
        amountSlashed: "u128"
      }
    }
  },
  /**
   * Lookup128: pallet_storage_providers::types::ValueProposition<T>
   **/
  PalletStorageProvidersValueProposition: {
    identifier: "H256",
    dataLimit: "u64",
    protocols: "Vec<Bytes>"
  },
  /**
   * Lookup130: pallet_storage_providers::types::StorageProviderId<T>
   **/
  PalletStorageProvidersStorageProviderId: {
    _enum: {
      BackupStorageProvider: "H256",
      MainStorageProvider: "H256"
    }
  },
  /**
   * Lookup131: pallet_file_system::pallet::Event<T>
   **/
  PalletFileSystemEvent: {
    _enum: {
      NewBucket: {
        who: "AccountId32",
        mspId: "H256",
        bucketId: "H256",
        name: "Bytes",
        collectionId: "Option<u32>",
        private: "bool"
      },
      MoveBucketRequested: {
        who: "AccountId32",
        bucketId: "H256",
        newMspId: "H256"
      },
      BucketPrivacyUpdated: {
        who: "AccountId32",
        bucketId: "H256",
        collectionId: "Option<u32>",
        private: "bool"
      },
      NewCollectionAndAssociation: {
        who: "AccountId32",
        bucketId: "H256",
        collectionId: "u32"
      },
      NewStorageRequest: {
        _alias: {
          size_: "size"
        },
        who: "AccountId32",
        fileKey: "H256",
        bucketId: "H256",
        location: "Bytes",
        fingerprint: "H256",
        size_: "u64",
        peerIds: "Vec<Bytes>"
      },
      MspRespondedToStorageRequests: {
        results: "PalletFileSystemMspRespondStorageRequestsResult"
      },
      AcceptedBspVolunteer: {
        _alias: {
          size_: "size"
        },
        bspId: "H256",
        bucketId: "H256",
        location: "Bytes",
        fingerprint: "H256",
        multiaddresses: "Vec<Bytes>",
        owner: "AccountId32",
        size_: "u64"
      },
      BspConfirmedStoring: {
        who: "AccountId32",
        bspId: "H256",
        fileKeys: "Vec<H256>",
        newRoot: "H256"
      },
      StorageRequestFulfilled: {
        fileKey: "H256"
      },
      StorageRequestExpired: {
        fileKey: "H256"
      },
      StorageRequestRevoked: {
        fileKey: "H256"
      },
      BspRequestedToStopStoring: {
        bspId: "H256",
        fileKey: "H256",
        owner: "AccountId32",
        location: "Bytes"
      },
      BspConfirmStoppedStoring: {
        bspId: "H256",
        fileKey: "H256",
        newRoot: "H256"
      },
      PriorityChallengeForFileDeletionQueued: {
        issuer: "PalletFileSystemEitherAccountIdOrMspId",
        fileKey: "H256"
      },
      SpStopStoringInsolventUser: {
        spId: "H256",
        fileKey: "H256",
        owner: "AccountId32",
        location: "Bytes",
        newRoot: "H256"
      },
      FailedToQueuePriorityChallenge: {
        user: "AccountId32",
        fileKey: "H256"
      },
      FileDeletionRequest: {
        user: "AccountId32",
        fileKey: "H256",
        bucketId: "H256",
        mspId: "H256",
        proofOfInclusion: "bool"
      },
      ProofSubmittedForPendingFileDeletionRequest: {
        mspId: "H256",
        user: "AccountId32",
        fileKey: "H256",
        bucketId: "H256",
        proofOfInclusion: "bool"
      },
      BspChallengeCycleInitialised: {
        who: "AccountId32",
        bspId: "H256"
      },
      MoveBucketRequestExpired: {
        mspId: "H256",
        bucketId: "H256"
      },
      MoveBucketAccepted: {
        bucketId: "H256",
        mspId: "H256"
      },
      MoveBucketRejected: {
        bucketId: "H256",
        mspId: "H256"
      },
      DataServerRegisteredForMoveBucket: {
        bspId: "H256",
        bucketId: "H256"
      }
    }
  },
  /**
   * Lookup134: pallet_file_system::types::MspRespondStorageRequestsResult<T>
   **/
  PalletFileSystemMspRespondStorageRequestsResult: {
    mspId: "H256",
    responses: "Vec<PalletFileSystemBatchResponses>"
  },
  /**
   * Lookup136: pallet_file_system::types::BatchResponses<T>
   **/
  PalletFileSystemBatchResponses: {
    _enum: {
      Accepted: "PalletFileSystemMspAcceptedBatchStorageRequests",
      Rejected: "PalletFileSystemMspRejectedBatchStorageRequests",
      Failed: "PalletFileSystemMspFailedBatchStorageRequests"
    }
  },
  /**
   * Lookup137: pallet_file_system::types::MspAcceptedBatchStorageRequests<T>
   **/
  PalletFileSystemMspAcceptedBatchStorageRequests: {
    fileKeys: "Vec<H256>",
    bucketId: "H256",
    newBucketRoot: "H256",
    owner: "AccountId32"
  },
  /**
   * Lookup140: pallet_file_system::types::MspRejectedBatchStorageRequests<T>
   **/
  PalletFileSystemMspRejectedBatchStorageRequests: {
    fileKeys: "Vec<(H256,PalletFileSystemRejectedStorageRequestReason)>",
    bucketId: "H256",
    owner: "AccountId32"
  },
  /**
   * Lookup143: pallet_file_system::types::RejectedStorageRequestReason
   **/
  PalletFileSystemRejectedStorageRequestReason: {
    _enum: [
      "ReachedMaximumCapacity",
      "ReceivedInvalidProof",
      "FileKeyAlreadyStored",
      "InternalError"
    ]
  },
  /**
   * Lookup145: pallet_file_system::types::MspFailedBatchStorageRequests<T>
   **/
  PalletFileSystemMspFailedBatchStorageRequests: {
    fileKeys: "Vec<(H256,SpRuntimeDispatchError)>",
    bucketId: "H256",
    owner: "AccountId32"
  },
  /**
   * Lookup150: pallet_file_system::types::EitherAccountIdOrMspId<T>
   **/
  PalletFileSystemEitherAccountIdOrMspId: {
    _enum: {
      AccountId: "AccountId32",
      MspId: "H256"
    }
  },
  /**
   * Lookup151: pallet_proofs_dealer::pallet::Event<T>
   **/
  PalletProofsDealerEvent: {
    _enum: {
      NewChallenge: {
        who: "AccountId32",
        keyChallenged: "H256"
      },
      ProofAccepted: {
        provider: "H256",
        proof: "PalletProofsDealerProof"
      },
      NewChallengeSeed: {
        challengesTicker: "u32",
        seed: "H256"
      },
      NewCheckpointChallenge: {
        challengesTicker: "u32",
        challenges: "Vec<(H256,Option<ShpTraitsTrieRemoveMutation>)>"
      },
      SlashableProvider: {
        provider: "H256",
        nextChallengeDeadline: "u32"
      },
      NoRecordOfLastSubmittedProof: {
        provider: "H256"
      },
      NewChallengeCycleInitialised: {
        currentTick: "u32",
        nextChallengeDeadline: "u32",
        provider: "H256",
        maybeProviderAccount: "Option<AccountId32>"
      },
      MutationsApplied: {
        provider: "H256",
        mutations: "Vec<(H256,ShpTraitsTrieRemoveMutation)>",
        newRoot: "H256"
      },
      ChallengesTickerSet: {
        paused: "bool"
      }
    }
  },
  /**
   * Lookup152: pallet_proofs_dealer::types::Proof<T>
   **/
  PalletProofsDealerProof: {
    forestProof: "SpTrieStorageProofCompactProof",
    keyProofs: "BTreeMap<H256, PalletProofsDealerKeyProof>"
  },
  /**
   * Lookup153: sp_trie::storage_proof::CompactProof
   **/
  SpTrieStorageProofCompactProof: {
    encodedNodes: "Vec<Bytes>"
  },
  /**
   * Lookup156: pallet_proofs_dealer::types::KeyProof<T>
   **/
  PalletProofsDealerKeyProof: {
    proof: "ShpFileKeyVerifierFileKeyProof",
    challengeCount: "u32"
  },
  /**
   * Lookup157: shp_file_key_verifier::types::FileKeyProof
   **/
  ShpFileKeyVerifierFileKeyProof: {
    fileMetadata: "ShpFileMetadataFileMetadata",
    proof: "SpTrieStorageProofCompactProof"
  },
  /**
   * Lookup158: shp_file_metadata::FileMetadata
   **/
  ShpFileMetadataFileMetadata: {
    owner: "Bytes",
    bucketId: "Bytes",
    location: "Bytes",
    fileSize: "Compact<u64>",
    fingerprint: "ShpFileMetadataFingerprint"
  },
  /**
   * Lookup159: shp_file_metadata::Fingerprint
   **/
  ShpFileMetadataFingerprint: "[u8;32]",
  /**
   * Lookup165: shp_traits::TrieRemoveMutation
   **/
  ShpTraitsTrieRemoveMutation: "Null",
  /**
   * Lookup169: pallet_randomness::pallet::Event<T>
   **/
  PalletRandomnessEvent: {
    _enum: {
      NewOneEpochAgoRandomnessAvailable: {
        randomnessSeed: "H256",
        fromEpoch: "u64",
        validUntilBlock: "u32"
      }
    }
  },
  /**
   * Lookup170: pallet_payment_streams::pallet::Event<T>
   **/
  PalletPaymentStreamsEvent: {
    _enum: {
      FixedRatePaymentStreamCreated: {
        userAccount: "AccountId32",
        providerId: "H256",
        rate: "u128"
      },
      FixedRatePaymentStreamUpdated: {
        userAccount: "AccountId32",
        providerId: "H256",
        newRate: "u128"
      },
      FixedRatePaymentStreamDeleted: {
        userAccount: "AccountId32",
        providerId: "H256"
      },
      DynamicRatePaymentStreamCreated: {
        userAccount: "AccountId32",
        providerId: "H256",
        amountProvided: "u64"
      },
      DynamicRatePaymentStreamUpdated: {
        userAccount: "AccountId32",
        providerId: "H256",
        newAmountProvided: "u64"
      },
      DynamicRatePaymentStreamDeleted: {
        userAccount: "AccountId32",
        providerId: "H256"
      },
      PaymentStreamCharged: {
        userAccount: "AccountId32",
        providerId: "H256",
        amount: "u128",
        lastTickCharged: "u32",
        chargedAtTick: "u32"
      },
      LastChargeableInfoUpdated: {
        providerId: "H256",
        lastChargeableTick: "u32",
        lastChargeablePriceIndex: "u128"
      },
      UserWithoutFunds: {
        who: "AccountId32"
      },
      UserPaidDebts: {
        who: "AccountId32"
      },
      UserSolvent: {
        who: "AccountId32"
      }
    }
  },
  /**
   * Lookup171: pallet_bucket_nfts::pallet::Event<T>
   **/
  PalletBucketNftsEvent: {
    _enum: {
      AccessShared: {
        issuer: "AccountId32",
        recipient: "AccountId32"
      },
      ItemReadAccessUpdated: {
        admin: "AccountId32",
        bucket: "H256",
        itemId: "u32"
      },
      ItemBurned: {
        account: "AccountId32",
        bucket: "H256",
        itemId: "u32"
      }
    }
  },
  /**
   * Lookup172: pallet_nfts::pallet::Event<T, I>
   **/
  PalletNftsEvent: {
    _enum: {
      Created: {
        collection: "u32",
        creator: "AccountId32",
        owner: "AccountId32"
      },
      ForceCreated: {
        collection: "u32",
        owner: "AccountId32"
      },
      Destroyed: {
        collection: "u32"
      },
      Issued: {
        collection: "u32",
        item: "u32",
        owner: "AccountId32"
      },
      Transferred: {
        collection: "u32",
        item: "u32",
        from: "AccountId32",
        to: "AccountId32"
      },
      Burned: {
        collection: "u32",
        item: "u32",
        owner: "AccountId32"
      },
      ItemTransferLocked: {
        collection: "u32",
        item: "u32"
      },
      ItemTransferUnlocked: {
        collection: "u32",
        item: "u32"
      },
      ItemPropertiesLocked: {
        collection: "u32",
        item: "u32",
        lockMetadata: "bool",
        lockAttributes: "bool"
      },
      CollectionLocked: {
        collection: "u32"
      },
      OwnerChanged: {
        collection: "u32",
        newOwner: "AccountId32"
      },
      TeamChanged: {
        collection: "u32",
        issuer: "Option<AccountId32>",
        admin: "Option<AccountId32>",
        freezer: "Option<AccountId32>"
      },
      TransferApproved: {
        collection: "u32",
        item: "u32",
        owner: "AccountId32",
        delegate: "AccountId32",
        deadline: "Option<u32>"
      },
      ApprovalCancelled: {
        collection: "u32",
        item: "u32",
        owner: "AccountId32",
        delegate: "AccountId32"
      },
      AllApprovalsCancelled: {
        collection: "u32",
        item: "u32",
        owner: "AccountId32"
      },
      CollectionConfigChanged: {
        collection: "u32"
      },
      CollectionMetadataSet: {
        collection: "u32",
        data: "Bytes"
      },
      CollectionMetadataCleared: {
        collection: "u32"
      },
      ItemMetadataSet: {
        collection: "u32",
        item: "u32",
        data: "Bytes"
      },
      ItemMetadataCleared: {
        collection: "u32",
        item: "u32"
      },
      Redeposited: {
        collection: "u32",
        successfulItems: "Vec<u32>"
      },
      AttributeSet: {
        collection: "u32",
        maybeItem: "Option<u32>",
        key: "Bytes",
        value: "Bytes",
        namespace: "PalletNftsAttributeNamespace"
      },
      AttributeCleared: {
        collection: "u32",
        maybeItem: "Option<u32>",
        key: "Bytes",
        namespace: "PalletNftsAttributeNamespace"
      },
      ItemAttributesApprovalAdded: {
        collection: "u32",
        item: "u32",
        delegate: "AccountId32"
      },
      ItemAttributesApprovalRemoved: {
        collection: "u32",
        item: "u32",
        delegate: "AccountId32"
      },
      OwnershipAcceptanceChanged: {
        who: "AccountId32",
        maybeCollection: "Option<u32>"
      },
      CollectionMaxSupplySet: {
        collection: "u32",
        maxSupply: "u32"
      },
      CollectionMintSettingsUpdated: {
        collection: "u32"
      },
      NextCollectionIdIncremented: {
        nextId: "Option<u32>"
      },
      ItemPriceSet: {
        collection: "u32",
        item: "u32",
        price: "u128",
        whitelistedBuyer: "Option<AccountId32>"
      },
      ItemPriceRemoved: {
        collection: "u32",
        item: "u32"
      },
      ItemBought: {
        collection: "u32",
        item: "u32",
        price: "u128",
        seller: "AccountId32",
        buyer: "AccountId32"
      },
      TipSent: {
        collection: "u32",
        item: "u32",
        sender: "AccountId32",
        receiver: "AccountId32",
        amount: "u128"
      },
      SwapCreated: {
        offeredCollection: "u32",
        offeredItem: "u32",
        desiredCollection: "u32",
        desiredItem: "Option<u32>",
        price: "Option<PalletNftsPriceWithDirection>",
        deadline: "u32"
      },
      SwapCancelled: {
        offeredCollection: "u32",
        offeredItem: "u32",
        desiredCollection: "u32",
        desiredItem: "Option<u32>",
        price: "Option<PalletNftsPriceWithDirection>",
        deadline: "u32"
      },
      SwapClaimed: {
        sentCollection: "u32",
        sentItem: "u32",
        sentItemOwner: "AccountId32",
        receivedCollection: "u32",
        receivedItem: "u32",
        receivedItemOwner: "AccountId32",
        price: "Option<PalletNftsPriceWithDirection>",
        deadline: "u32"
      },
      PreSignedAttributesSet: {
        collection: "u32",
        item: "u32",
        namespace: "PalletNftsAttributeNamespace"
      },
      PalletAttributeSet: {
        collection: "u32",
        item: "Option<u32>",
        attribute: "PalletNftsPalletAttributes",
        value: "Bytes"
      }
    }
  },
  /**
   * Lookup176: pallet_nfts::types::AttributeNamespace<sp_core::crypto::AccountId32>
   **/
  PalletNftsAttributeNamespace: {
    _enum: {
      Pallet: "Null",
      CollectionOwner: "Null",
      ItemOwner: "Null",
      Account: "AccountId32"
    }
  },
  /**
   * Lookup178: pallet_nfts::types::PriceWithDirection<Amount>
   **/
  PalletNftsPriceWithDirection: {
    amount: "u128",
    direction: "PalletNftsPriceDirection"
  },
  /**
   * Lookup179: pallet_nfts::types::PriceDirection
   **/
  PalletNftsPriceDirection: {
    _enum: ["Send", "Receive"]
  },
  /**
   * Lookup180: pallet_nfts::types::PalletAttributes<CollectionId>
   **/
  PalletNftsPalletAttributes: {
    _enum: {
      UsedToClaim: "u32",
      TransferDisabled: "Null"
    }
  },
  /**
   * Lookup181: pallet_parameters::pallet::Event<T>
   **/
  PalletParametersEvent: {
    _enum: {
      Updated: {
        key: "StorageHubRuntimeConfigsRuntimeParamsRuntimeParametersKey",
        oldValue: "Option<StorageHubRuntimeConfigsRuntimeParamsRuntimeParametersValue>",
        newValue: "Option<StorageHubRuntimeConfigsRuntimeParamsRuntimeParametersValue>"
      }
    }
  },
  /**
   * Lookup182: storage_hub_runtime::configs::runtime_params::RuntimeParametersKey
   **/
  StorageHubRuntimeConfigsRuntimeParamsRuntimeParametersKey: {
    _enum: {
      RuntimeConfig: "StorageHubRuntimeConfigsRuntimeParamsDynamicParamsRuntimeConfigParametersKey"
    }
  },
  /**
   * Lookup183: storage_hub_runtime::configs::runtime_params::dynamic_params::runtime_config::ParametersKey
   **/
  StorageHubRuntimeConfigsRuntimeParamsDynamicParamsRuntimeConfigParametersKey: {
    _enum: [
      "SlashAmountPerMaxFileSize",
      "StakeToChallengePeriod",
      "CheckpointChallengePeriod",
      "MinChallengePeriod",
      "SystemUtilisationLowerThresholdPercentage",
      "SystemUtilisationUpperThresholdPercentage",
      "MostlyStablePrice",
      "MaxPrice",
      "MinPrice",
      "UpperExponentFactor",
      "LowerExponentFactor"
    ]
  },
  /**
   * Lookup184: storage_hub_runtime::configs::runtime_params::dynamic_params::runtime_config::SlashAmountPerMaxFileSize
   **/
  StorageHubRuntimeConfigsRuntimeParamsDynamicParamsRuntimeConfigSlashAmountPerMaxFileSize: "Null",
  /**
   * Lookup185: storage_hub_runtime::configs::runtime_params::dynamic_params::runtime_config::StakeToChallengePeriod
   **/
  StorageHubRuntimeConfigsRuntimeParamsDynamicParamsRuntimeConfigStakeToChallengePeriod: "Null",
  /**
   * Lookup186: storage_hub_runtime::configs::runtime_params::dynamic_params::runtime_config::CheckpointChallengePeriod
   **/
  StorageHubRuntimeConfigsRuntimeParamsDynamicParamsRuntimeConfigCheckpointChallengePeriod: "Null",
  /**
   * Lookup187: storage_hub_runtime::configs::runtime_params::dynamic_params::runtime_config::MinChallengePeriod
   **/
  StorageHubRuntimeConfigsRuntimeParamsDynamicParamsRuntimeConfigMinChallengePeriod: "Null",
  /**
   * Lookup188: storage_hub_runtime::configs::runtime_params::dynamic_params::runtime_config::SystemUtilisationLowerThresholdPercentage
   **/
  StorageHubRuntimeConfigsRuntimeParamsDynamicParamsRuntimeConfigSystemUtilisationLowerThresholdPercentage:
    "Null",
  /**
   * Lookup189: storage_hub_runtime::configs::runtime_params::dynamic_params::runtime_config::SystemUtilisationUpperThresholdPercentage
   **/
  StorageHubRuntimeConfigsRuntimeParamsDynamicParamsRuntimeConfigSystemUtilisationUpperThresholdPercentage:
    "Null",
  /**
   * Lookup190: storage_hub_runtime::configs::runtime_params::dynamic_params::runtime_config::MostlyStablePrice
   **/
  StorageHubRuntimeConfigsRuntimeParamsDynamicParamsRuntimeConfigMostlyStablePrice: "Null",
  /**
   * Lookup191: storage_hub_runtime::configs::runtime_params::dynamic_params::runtime_config::MaxPrice
   **/
  StorageHubRuntimeConfigsRuntimeParamsDynamicParamsRuntimeConfigMaxPrice: "Null",
  /**
   * Lookup192: storage_hub_runtime::configs::runtime_params::dynamic_params::runtime_config::MinPrice
   **/
  StorageHubRuntimeConfigsRuntimeParamsDynamicParamsRuntimeConfigMinPrice: "Null",
  /**
   * Lookup193: storage_hub_runtime::configs::runtime_params::dynamic_params::runtime_config::UpperExponentFactor
   **/
  StorageHubRuntimeConfigsRuntimeParamsDynamicParamsRuntimeConfigUpperExponentFactor: "Null",
  /**
   * Lookup194: storage_hub_runtime::configs::runtime_params::dynamic_params::runtime_config::LowerExponentFactor
   **/
  StorageHubRuntimeConfigsRuntimeParamsDynamicParamsRuntimeConfigLowerExponentFactor: "Null",
  /**
   * Lookup196: storage_hub_runtime::configs::runtime_params::RuntimeParametersValue
   **/
  StorageHubRuntimeConfigsRuntimeParamsRuntimeParametersValue: {
    _enum: {
      RuntimeConfig:
        "StorageHubRuntimeConfigsRuntimeParamsDynamicParamsRuntimeConfigParametersValue"
    }
  },
  /**
   * Lookup197: storage_hub_runtime::configs::runtime_params::dynamic_params::runtime_config::ParametersValue
   **/
  StorageHubRuntimeConfigsRuntimeParamsDynamicParamsRuntimeConfigParametersValue: {
    _enum: {
      SlashAmountPerMaxFileSize: "u128",
      StakeToChallengePeriod: "u128",
      CheckpointChallengePeriod: "u32",
      MinChallengePeriod: "u32",
      SystemUtilisationLowerThresholdPercentage: "Perbill",
      SystemUtilisationUpperThresholdPercentage: "Perbill",
      MostlyStablePrice: "u128",
      MaxPrice: "u128",
      MinPrice: "u128",
      UpperExponentFactor: "u32",
      LowerExponentFactor: "u32"
    }
  },
  /**
   * Lookup199: frame_system::Phase
   **/
  FrameSystemPhase: {
    _enum: {
      ApplyExtrinsic: "u32",
      Finalization: "Null",
      Initialization: "Null"
    }
  },
  /**
   * Lookup202: frame_system::LastRuntimeUpgradeInfo
   **/
  FrameSystemLastRuntimeUpgradeInfo: {
    specVersion: "Compact<u32>",
    specName: "Text"
  },
  /**
   * Lookup204: frame_system::CodeUpgradeAuthorization<T>
   **/
  FrameSystemCodeUpgradeAuthorization: {
    codeHash: "H256",
    checkVersion: "bool"
  },
  /**
   * Lookup205: frame_system::pallet::Call<T>
   **/
  FrameSystemCall: {
    _enum: {
      remark: {
        remark: "Bytes"
      },
      set_heap_pages: {
        pages: "u64"
      },
      set_code: {
        code: "Bytes"
      },
      set_code_without_checks: {
        code: "Bytes"
      },
      set_storage: {
        items: "Vec<(Bytes,Bytes)>"
      },
      kill_storage: {
        _alias: {
          keys_: "keys"
        },
        keys_: "Vec<Bytes>"
      },
      kill_prefix: {
        prefix: "Bytes",
        subkeys: "u32"
      },
      remark_with_event: {
        remark: "Bytes"
      },
      __Unused8: "Null",
      authorize_upgrade: {
        codeHash: "H256"
      },
      authorize_upgrade_without_checks: {
        codeHash: "H256"
      },
      apply_authorized_upgrade: {
        code: "Bytes"
      }
    }
  },
  /**
   * Lookup208: frame_system::limits::BlockWeights
   **/
  FrameSystemLimitsBlockWeights: {
    baseBlock: "SpWeightsWeightV2Weight",
    maxBlock: "SpWeightsWeightV2Weight",
    perClass: "FrameSupportDispatchPerDispatchClassWeightsPerClass"
  },
  /**
   * Lookup209: frame_support::dispatch::PerDispatchClass<frame_system::limits::WeightsPerClass>
   **/
  FrameSupportDispatchPerDispatchClassWeightsPerClass: {
    normal: "FrameSystemLimitsWeightsPerClass",
    operational: "FrameSystemLimitsWeightsPerClass",
    mandatory: "FrameSystemLimitsWeightsPerClass"
  },
  /**
   * Lookup210: frame_system::limits::WeightsPerClass
   **/
  FrameSystemLimitsWeightsPerClass: {
    baseExtrinsic: "SpWeightsWeightV2Weight",
    maxExtrinsic: "Option<SpWeightsWeightV2Weight>",
    maxTotal: "Option<SpWeightsWeightV2Weight>",
    reserved: "Option<SpWeightsWeightV2Weight>"
  },
  /**
   * Lookup212: frame_system::limits::BlockLength
   **/
  FrameSystemLimitsBlockLength: {
    max: "FrameSupportDispatchPerDispatchClassU32"
  },
  /**
   * Lookup213: frame_support::dispatch::PerDispatchClass<T>
   **/
  FrameSupportDispatchPerDispatchClassU32: {
    normal: "u32",
    operational: "u32",
    mandatory: "u32"
  },
  /**
   * Lookup214: sp_weights::RuntimeDbWeight
   **/
  SpWeightsRuntimeDbWeight: {
    read: "u64",
    write: "u64"
  },
  /**
   * Lookup215: sp_version::RuntimeVersion
   **/
  SpVersionRuntimeVersion: {
    specName: "Text",
    implName: "Text",
    authoringVersion: "u32",
    specVersion: "u32",
    implVersion: "u32",
    apis: "Vec<([u8;8],u32)>",
    transactionVersion: "u32",
    stateVersion: "u8"
  },
  /**
   * Lookup220: frame_system::pallet::Error<T>
   **/
  FrameSystemError: {
    _enum: [
      "InvalidSpecName",
      "SpecVersionNeedsToIncrease",
      "FailedToExtractRuntimeVersion",
      "NonDefaultComposite",
      "NonZeroRefCount",
      "CallFiltered",
      "MultiBlockMigrationsOngoing",
      "NothingAuthorized",
      "Unauthorized"
    ]
  },
  /**
   * Lookup222: cumulus_pallet_parachain_system::unincluded_segment::Ancestor<primitive_types::H256>
   **/
  CumulusPalletParachainSystemUnincludedSegmentAncestor: {
    usedBandwidth: "CumulusPalletParachainSystemUnincludedSegmentUsedBandwidth",
    paraHeadHash: "Option<H256>",
    consumedGoAheadSignal: "Option<PolkadotPrimitivesV8UpgradeGoAhead>"
  },
  /**
   * Lookup223: cumulus_pallet_parachain_system::unincluded_segment::UsedBandwidth
   **/
  CumulusPalletParachainSystemUnincludedSegmentUsedBandwidth: {
    umpMsgCount: "u32",
    umpTotalBytes: "u32",
    hrmpOutgoing: "BTreeMap<u32, CumulusPalletParachainSystemUnincludedSegmentHrmpChannelUpdate>"
  },
  /**
   * Lookup225: cumulus_pallet_parachain_system::unincluded_segment::HrmpChannelUpdate
   **/
  CumulusPalletParachainSystemUnincludedSegmentHrmpChannelUpdate: {
    msgCount: "u32",
    totalBytes: "u32"
  },
  /**
<<<<<<< HEAD
   * Lookup230: polkadot_primitives::v7::UpgradeGoAhead
=======
   * Lookup222: polkadot_primitives::v8::UpgradeGoAhead
>>>>>>> 12e3982d
   **/
  PolkadotPrimitivesV8UpgradeGoAhead: {
    _enum: ["Abort", "GoAhead"]
  },
  /**
   * Lookup231: cumulus_pallet_parachain_system::unincluded_segment::SegmentTracker<primitive_types::H256>
   **/
  CumulusPalletParachainSystemUnincludedSegmentSegmentTracker: {
    usedBandwidth: "CumulusPalletParachainSystemUnincludedSegmentUsedBandwidth",
    hrmpWatermark: "Option<u32>",
    consumedGoAheadSignal: "Option<PolkadotPrimitivesV8UpgradeGoAhead>"
  },
  /**
<<<<<<< HEAD
   * Lookup232: polkadot_primitives::v7::PersistedValidationData<primitive_types::H256, N>
=======
   * Lookup224: polkadot_primitives::v8::PersistedValidationData<primitive_types::H256, N>
>>>>>>> 12e3982d
   **/
  PolkadotPrimitivesV8PersistedValidationData: {
    parentHead: "Bytes",
    relayParentNumber: "u32",
    relayParentStorageRoot: "H256",
    maxPovSize: "u32"
  },
  /**
<<<<<<< HEAD
   * Lookup235: polkadot_primitives::v7::UpgradeRestriction
=======
   * Lookup227: polkadot_primitives::v8::UpgradeRestriction
>>>>>>> 12e3982d
   **/
  PolkadotPrimitivesV8UpgradeRestriction: {
    _enum: ["Present"]
  },
  /**
   * Lookup236: sp_trie::storage_proof::StorageProof
   **/
  SpTrieStorageProof: {
    trieNodes: "BTreeSet<Bytes>"
  },
  /**
   * Lookup238: cumulus_pallet_parachain_system::relay_state_snapshot::MessagingStateSnapshot
   **/
  CumulusPalletParachainSystemRelayStateSnapshotMessagingStateSnapshot: {
    dmqMqcHead: "H256",
    relayDispatchQueueRemainingCapacity:
      "CumulusPalletParachainSystemRelayStateSnapshotRelayDispatchQueueRemainingCapacity",
    ingressChannels: "Vec<(u32,PolkadotPrimitivesV8AbridgedHrmpChannel)>",
    egressChannels: "Vec<(u32,PolkadotPrimitivesV8AbridgedHrmpChannel)>"
  },
  /**
   * Lookup239: cumulus_pallet_parachain_system::relay_state_snapshot::RelayDispatchQueueRemainingCapacity
   **/
  CumulusPalletParachainSystemRelayStateSnapshotRelayDispatchQueueRemainingCapacity: {
    remainingCount: "u32",
    remainingSize: "u32"
  },
  /**
<<<<<<< HEAD
   * Lookup242: polkadot_primitives::v7::AbridgedHrmpChannel
=======
   * Lookup234: polkadot_primitives::v8::AbridgedHrmpChannel
>>>>>>> 12e3982d
   **/
  PolkadotPrimitivesV8AbridgedHrmpChannel: {
    maxCapacity: "u32",
    maxTotalSize: "u32",
    maxMessageSize: "u32",
    msgCount: "u32",
    totalSize: "u32",
    mqcHead: "Option<H256>"
  },
  /**
<<<<<<< HEAD
   * Lookup243: polkadot_primitives::v7::AbridgedHostConfiguration
=======
   * Lookup235: polkadot_primitives::v8::AbridgedHostConfiguration
>>>>>>> 12e3982d
   **/
  PolkadotPrimitivesV8AbridgedHostConfiguration: {
    maxCodeSize: "u32",
    maxHeadDataSize: "u32",
    maxUpwardQueueCount: "u32",
    maxUpwardQueueSize: "u32",
    maxUpwardMessageSize: "u32",
    maxUpwardMessageNumPerCandidate: "u32",
    hrmpMaxMessageNumPerCandidate: "u32",
    validationUpgradeCooldown: "u32",
    validationUpgradeDelay: "u32",
    asyncBackingParams: "PolkadotPrimitivesV8AsyncBackingAsyncBackingParams"
  },
  /**
<<<<<<< HEAD
   * Lookup244: polkadot_primitives::v7::async_backing::AsyncBackingParams
=======
   * Lookup236: polkadot_primitives::v8::async_backing::AsyncBackingParams
>>>>>>> 12e3982d
   **/
  PolkadotPrimitivesV8AsyncBackingAsyncBackingParams: {
    maxCandidateDepth: "u32",
    allowedAncestryLen: "u32"
  },
  /**
   * Lookup250: polkadot_core_primitives::OutboundHrmpMessage<polkadot_parachain_primitives::primitives::Id>
   **/
  PolkadotCorePrimitivesOutboundHrmpMessage: {
    recipient: "u32",
    data: "Bytes"
  },
  /**
   * Lookup252: cumulus_pallet_parachain_system::pallet::Call<T>
   **/
  CumulusPalletParachainSystemCall: {
    _enum: {
      set_validation_data: {
        data: "CumulusPrimitivesParachainInherentParachainInherentData"
      },
      sudo_send_upward_message: {
        message: "Bytes"
      }
    }
  },
  /**
   * Lookup253: cumulus_primitives_parachain_inherent::ParachainInherentData
   **/
  CumulusPrimitivesParachainInherentParachainInherentData: {
    validationData: "PolkadotPrimitivesV8PersistedValidationData",
    relayChainState: "SpTrieStorageProof",
    downwardMessages: "Vec<PolkadotCorePrimitivesInboundDownwardMessage>",
    horizontalMessages: "BTreeMap<u32, Vec<PolkadotCorePrimitivesInboundHrmpMessage>>"
  },
  /**
   * Lookup255: polkadot_core_primitives::InboundDownwardMessage<BlockNumber>
   **/
  PolkadotCorePrimitivesInboundDownwardMessage: {
    sentAt: "u32",
    msg: "Bytes"
  },
  /**
   * Lookup258: polkadot_core_primitives::InboundHrmpMessage<BlockNumber>
   **/
  PolkadotCorePrimitivesInboundHrmpMessage: {
    sentAt: "u32",
    data: "Bytes"
  },
  /**
   * Lookup261: cumulus_pallet_parachain_system::pallet::Error<T>
   **/
  CumulusPalletParachainSystemError: {
    _enum: [
      "OverlappingUpgrades",
      "ProhibitedByPolkadot",
      "TooBig",
      "ValidationDataNotAvailable",
      "HostConfigurationNotAvailable",
      "NotScheduled",
      "NothingAuthorized",
      "Unauthorized"
    ]
  },
  /**
   * Lookup262: pallet_timestamp::pallet::Call<T>
   **/
  PalletTimestampCall: {
    _enum: {
      set: {
        now: "Compact<u64>"
      }
    }
  },
  /**
   * Lookup263: staging_parachain_info::pallet::Call<T>
   **/
  StagingParachainInfoCall: "Null",
  /**
   * Lookup265: pallet_balances::types::BalanceLock<Balance>
   **/
  PalletBalancesBalanceLock: {
    id: "[u8;8]",
    amount: "u128",
    reasons: "PalletBalancesReasons"
  },
  /**
   * Lookup266: pallet_balances::types::Reasons
   **/
  PalletBalancesReasons: {
    _enum: ["Fee", "Misc", "All"]
  },
  /**
   * Lookup269: pallet_balances::types::ReserveData<ReserveIdentifier, Balance>
   **/
  PalletBalancesReserveData: {
    id: "[u8;8]",
    amount: "u128"
  },
  /**
   * Lookup273: storage_hub_runtime::RuntimeHoldReason
   **/
  StorageHubRuntimeRuntimeHoldReason: {
    _enum: {
      __Unused0: "Null",
      __Unused1: "Null",
      __Unused2: "Null",
      __Unused3: "Null",
      __Unused4: "Null",
      __Unused5: "Null",
      __Unused6: "Null",
      __Unused7: "Null",
      __Unused8: "Null",
      __Unused9: "Null",
      __Unused10: "Null",
      __Unused11: "Null",
      __Unused12: "Null",
      __Unused13: "Null",
      __Unused14: "Null",
      __Unused15: "Null",
      __Unused16: "Null",
      __Unused17: "Null",
      __Unused18: "Null",
      __Unused19: "Null",
      __Unused20: "Null",
      __Unused21: "Null",
      __Unused22: "Null",
      __Unused23: "Null",
      __Unused24: "Null",
      __Unused25: "Null",
      __Unused26: "Null",
      __Unused27: "Null",
      __Unused28: "Null",
      __Unused29: "Null",
      __Unused30: "Null",
      __Unused31: "Null",
      __Unused32: "Null",
      __Unused33: "Null",
      __Unused34: "Null",
      __Unused35: "Null",
      __Unused36: "Null",
      __Unused37: "Null",
      __Unused38: "Null",
      __Unused39: "Null",
      Providers: "PalletStorageProvidersHoldReason",
      __Unused41: "Null",
      __Unused42: "Null",
      __Unused43: "Null",
      PaymentStreams: "PalletPaymentStreamsHoldReason"
    }
  },
  /**
   * Lookup274: pallet_storage_providers::pallet::HoldReason
   **/
  PalletStorageProvidersHoldReason: {
    _enum: ["StorageProviderDeposit", "BucketDeposit"]
  },
  /**
   * Lookup275: pallet_payment_streams::pallet::HoldReason
   **/
  PalletPaymentStreamsHoldReason: {
    _enum: ["PaymentStreamDeposit"]
  },
  /**
   * Lookup278: frame_support::traits::tokens::misc::IdAmount<Id, Balance>
   **/
  FrameSupportTokensMiscIdAmount: {
    id: "Null",
    amount: "u128"
  },
  /**
   * Lookup280: pallet_balances::pallet::Call<T, I>
   **/
  PalletBalancesCall: {
    _enum: {
      transfer_allow_death: {
        dest: "MultiAddress",
        value: "Compact<u128>"
      },
      __Unused1: "Null",
      force_transfer: {
        source: "MultiAddress",
        dest: "MultiAddress",
        value: "Compact<u128>"
      },
      transfer_keep_alive: {
        dest: "MultiAddress",
        value: "Compact<u128>"
      },
      transfer_all: {
        dest: "MultiAddress",
        keepAlive: "bool"
      },
      force_unreserve: {
        who: "MultiAddress",
        amount: "u128"
      },
      upgrade_accounts: {
        who: "Vec<AccountId32>"
      },
      __Unused7: "Null",
      force_set_balance: {
        who: "MultiAddress",
        newFree: "Compact<u128>"
      },
      force_adjust_total_issuance: {
        direction: "PalletBalancesAdjustmentDirection",
        delta: "Compact<u128>"
      },
      burn: {
        value: "Compact<u128>",
        keepAlive: "bool"
      }
    }
  },
  /**
   * Lookup283: pallet_balances::types::AdjustmentDirection
   **/
  PalletBalancesAdjustmentDirection: {
    _enum: ["Increase", "Decrease"]
  },
  /**
   * Lookup284: pallet_balances::pallet::Error<T, I>
   **/
  PalletBalancesError: {
    _enum: [
      "VestingBalance",
      "LiquidityRestrictions",
      "InsufficientBalance",
      "ExistentialDeposit",
      "Expendability",
      "ExistingVestingSchedule",
      "DeadAccount",
      "TooManyReserves",
      "TooManyHolds",
      "TooManyFreezes",
      "IssuanceDeactivated",
      "DeltaZero"
    ]
  },
  /**
   * Lookup285: pallet_transaction_payment::Releases
   **/
  PalletTransactionPaymentReleases: {
    _enum: ["V1Ancient", "V2"]
  },
  /**
   * Lookup286: pallet_sudo::pallet::Call<T>
   **/
  PalletSudoCall: {
    _enum: {
      sudo: {
        call: "Call"
      },
      sudo_unchecked_weight: {
        call: "Call",
        weight: "SpWeightsWeightV2Weight"
      },
      set_key: {
        _alias: {
          new_: "new"
        },
        new_: "MultiAddress"
      },
      sudo_as: {
        who: "MultiAddress",
        call: "Call"
      },
      remove_key: "Null"
    }
  },
  /**
   * Lookup288: pallet_collator_selection::pallet::Call<T>
   **/
  PalletCollatorSelectionCall: {
    _enum: {
      set_invulnerables: {
        _alias: {
          new_: "new"
        },
        new_: "Vec<AccountId32>"
      },
      set_desired_candidates: {
        max: "u32"
      },
      set_candidacy_bond: {
        bond: "u128"
      },
      register_as_candidate: "Null",
      leave_intent: "Null",
      add_invulnerable: {
        who: "AccountId32"
      },
      remove_invulnerable: {
        who: "AccountId32"
      },
      update_bond: {
        newDeposit: "u128"
      },
      take_candidate_slot: {
        deposit: "u128",
        target: "AccountId32"
      }
    }
  },
  /**
   * Lookup289: pallet_session::pallet::Call<T>
   **/
  PalletSessionCall: {
    _enum: {
      set_keys: {
        _alias: {
          keys_: "keys"
        },
        keys_: "StorageHubRuntimeSessionKeys",
        proof: "Bytes"
      },
      purge_keys: "Null"
    }
  },
  /**
   * Lookup290: storage_hub_runtime::SessionKeys
   **/
  StorageHubRuntimeSessionKeys: {
    aura: "SpConsensusAuraSr25519AppSr25519Public"
  },
  /**
   * Lookup291: sp_consensus_aura::sr25519::app_sr25519::Public
   **/
  SpConsensusAuraSr25519AppSr25519Public: "[u8;32]",
  /**
   * Lookup292: cumulus_pallet_xcmp_queue::pallet::Call<T>
   **/
  CumulusPalletXcmpQueueCall: {
    _enum: {
      __Unused0: "Null",
      suspend_xcm_execution: "Null",
      resume_xcm_execution: "Null",
      update_suspend_threshold: {
        _alias: {
          new_: "new"
        },
        new_: "u32"
      },
      update_drop_threshold: {
        _alias: {
          new_: "new"
        },
        new_: "u32"
      },
      update_resume_threshold: {
        _alias: {
          new_: "new"
        },
        new_: "u32"
      }
    }
  },
  /**
   * Lookup293: pallet_xcm::pallet::Call<T>
   **/
  PalletXcmCall: {
    _enum: {
      send: {
        dest: "XcmVersionedLocation",
        message: "XcmVersionedXcm"
      },
      teleport_assets: {
        dest: "XcmVersionedLocation",
        beneficiary: "XcmVersionedLocation",
        assets: "XcmVersionedAssets",
        feeAssetItem: "u32"
      },
      reserve_transfer_assets: {
        dest: "XcmVersionedLocation",
        beneficiary: "XcmVersionedLocation",
        assets: "XcmVersionedAssets",
        feeAssetItem: "u32"
      },
      execute: {
        message: "XcmVersionedXcm",
        maxWeight: "SpWeightsWeightV2Weight"
      },
      force_xcm_version: {
        location: "StagingXcmV4Location",
        version: "u32"
      },
      force_default_xcm_version: {
        maybeXcmVersion: "Option<u32>"
      },
      force_subscribe_version_notify: {
        location: "XcmVersionedLocation"
      },
      force_unsubscribe_version_notify: {
        location: "XcmVersionedLocation"
      },
      limited_reserve_transfer_assets: {
        dest: "XcmVersionedLocation",
        beneficiary: "XcmVersionedLocation",
        assets: "XcmVersionedAssets",
        feeAssetItem: "u32",
        weightLimit: "XcmV3WeightLimit"
      },
      limited_teleport_assets: {
        dest: "XcmVersionedLocation",
        beneficiary: "XcmVersionedLocation",
        assets: "XcmVersionedAssets",
        feeAssetItem: "u32",
        weightLimit: "XcmV3WeightLimit"
      },
      force_suspension: {
        suspended: "bool"
      },
      transfer_assets: {
        dest: "XcmVersionedLocation",
        beneficiary: "XcmVersionedLocation",
        assets: "XcmVersionedAssets",
        feeAssetItem: "u32",
        weightLimit: "XcmV3WeightLimit"
      },
      claim_assets: {
        assets: "XcmVersionedAssets",
        beneficiary: "XcmVersionedLocation"
      },
      transfer_assets_using_type_and_then: {
        dest: "XcmVersionedLocation",
        assets: "XcmVersionedAssets",
        assetsTransferType: "StagingXcmExecutorAssetTransferTransferType",
        remoteFeesId: "XcmVersionedAssetId",
        feesTransferType: "StagingXcmExecutorAssetTransferTransferType",
        customXcmOnDest: "XcmVersionedXcm",
        weightLimit: "XcmV3WeightLimit"
      }
    }
  },
  /**
   * Lookup294: xcm::VersionedXcm<RuntimeCall>
   **/
  XcmVersionedXcm: {
    _enum: {
      __Unused0: "Null",
      __Unused1: "Null",
      V2: "XcmV2Xcm",
      V3: "XcmV3Xcm",
      V4: "StagingXcmV4Xcm"
    }
  },
  /**
   * Lookup295: xcm::v2::Xcm<RuntimeCall>
   **/
  XcmV2Xcm: "Vec<XcmV2Instruction>",
  /**
   * Lookup297: xcm::v2::Instruction<RuntimeCall>
   **/
  XcmV2Instruction: {
    _enum: {
      WithdrawAsset: "XcmV2MultiassetMultiAssets",
      ReserveAssetDeposited: "XcmV2MultiassetMultiAssets",
      ReceiveTeleportedAsset: "XcmV2MultiassetMultiAssets",
      QueryResponse: {
        queryId: "Compact<u64>",
        response: "XcmV2Response",
        maxWeight: "Compact<u64>"
      },
      TransferAsset: {
        assets: "XcmV2MultiassetMultiAssets",
        beneficiary: "XcmV2MultiLocation"
      },
      TransferReserveAsset: {
        assets: "XcmV2MultiassetMultiAssets",
        dest: "XcmV2MultiLocation",
        xcm: "XcmV2Xcm"
      },
      Transact: {
        originType: "XcmV2OriginKind",
        requireWeightAtMost: "Compact<u64>",
        call: "XcmDoubleEncoded"
      },
      HrmpNewChannelOpenRequest: {
        sender: "Compact<u32>",
        maxMessageSize: "Compact<u32>",
        maxCapacity: "Compact<u32>"
      },
      HrmpChannelAccepted: {
        recipient: "Compact<u32>"
      },
      HrmpChannelClosing: {
        initiator: "Compact<u32>",
        sender: "Compact<u32>",
        recipient: "Compact<u32>"
      },
      ClearOrigin: "Null",
      DescendOrigin: "XcmV2MultilocationJunctions",
      ReportError: {
        queryId: "Compact<u64>",
        dest: "XcmV2MultiLocation",
        maxResponseWeight: "Compact<u64>"
      },
      DepositAsset: {
        assets: "XcmV2MultiassetMultiAssetFilter",
        maxAssets: "Compact<u32>",
        beneficiary: "XcmV2MultiLocation"
      },
      DepositReserveAsset: {
        assets: "XcmV2MultiassetMultiAssetFilter",
        maxAssets: "Compact<u32>",
        dest: "XcmV2MultiLocation",
        xcm: "XcmV2Xcm"
      },
      ExchangeAsset: {
        give: "XcmV2MultiassetMultiAssetFilter",
        receive: "XcmV2MultiassetMultiAssets"
      },
      InitiateReserveWithdraw: {
        assets: "XcmV2MultiassetMultiAssetFilter",
        reserve: "XcmV2MultiLocation",
        xcm: "XcmV2Xcm"
      },
      InitiateTeleport: {
        assets: "XcmV2MultiassetMultiAssetFilter",
        dest: "XcmV2MultiLocation",
        xcm: "XcmV2Xcm"
      },
      QueryHolding: {
        queryId: "Compact<u64>",
        dest: "XcmV2MultiLocation",
        assets: "XcmV2MultiassetMultiAssetFilter",
        maxResponseWeight: "Compact<u64>"
      },
      BuyExecution: {
        fees: "XcmV2MultiAsset",
        weightLimit: "XcmV2WeightLimit"
      },
      RefundSurplus: "Null",
      SetErrorHandler: "XcmV2Xcm",
      SetAppendix: "XcmV2Xcm",
      ClearError: "Null",
      ClaimAsset: {
        assets: "XcmV2MultiassetMultiAssets",
        ticket: "XcmV2MultiLocation"
      },
      Trap: "Compact<u64>",
      SubscribeVersion: {
        queryId: "Compact<u64>",
        maxResponseWeight: "Compact<u64>"
      },
      UnsubscribeVersion: "Null"
    }
  },
  /**
   * Lookup298: xcm::v2::Response
   **/
  XcmV2Response: {
    _enum: {
      Null: "Null",
      Assets: "XcmV2MultiassetMultiAssets",
      ExecutionResult: "Option<(u32,XcmV2TraitsError)>",
      Version: "u32"
    }
  },
  /**
   * Lookup301: xcm::v2::traits::Error
   **/
  XcmV2TraitsError: {
    _enum: {
      Overflow: "Null",
      Unimplemented: "Null",
      UntrustedReserveLocation: "Null",
      UntrustedTeleportLocation: "Null",
      MultiLocationFull: "Null",
      MultiLocationNotInvertible: "Null",
      BadOrigin: "Null",
      InvalidLocation: "Null",
      AssetNotFound: "Null",
      FailedToTransactAsset: "Null",
      NotWithdrawable: "Null",
      LocationCannotHold: "Null",
      ExceedsMaxMessageSize: "Null",
      DestinationUnsupported: "Null",
      Transport: "Null",
      Unroutable: "Null",
      UnknownClaim: "Null",
      FailedToDecode: "Null",
      MaxWeightInvalid: "Null",
      NotHoldingFees: "Null",
      TooExpensive: "Null",
      Trap: "u64",
      UnhandledXcmVersion: "Null",
      WeightLimitReached: "u64",
      Barrier: "Null",
      WeightNotComputable: "Null"
    }
  },
  /**
   * Lookup302: xcm::v2::OriginKind
   **/
  XcmV2OriginKind: {
    _enum: ["Native", "SovereignAccount", "Superuser", "Xcm"]
  },
  /**
   * Lookup303: xcm::v2::multiasset::MultiAssetFilter
   **/
  XcmV2MultiassetMultiAssetFilter: {
    _enum: {
      Definite: "XcmV2MultiassetMultiAssets",
      Wild: "XcmV2MultiassetWildMultiAsset"
    }
  },
  /**
   * Lookup304: xcm::v2::multiasset::WildMultiAsset
   **/
  XcmV2MultiassetWildMultiAsset: {
    _enum: {
      All: "Null",
      AllOf: {
        id: "XcmV2MultiassetAssetId",
        fun: "XcmV2MultiassetWildFungibility"
      }
    }
  },
  /**
   * Lookup305: xcm::v2::multiasset::WildFungibility
   **/
  XcmV2MultiassetWildFungibility: {
    _enum: ["Fungible", "NonFungible"]
  },
  /**
   * Lookup306: xcm::v2::WeightLimit
   **/
  XcmV2WeightLimit: {
    _enum: {
      Unlimited: "Null",
      Limited: "Compact<u64>"
    }
  },
  /**
   * Lookup307: xcm::v3::Xcm<Call>
   **/
  XcmV3Xcm: "Vec<XcmV3Instruction>",
  /**
   * Lookup309: xcm::v3::Instruction<Call>
   **/
  XcmV3Instruction: {
    _enum: {
      WithdrawAsset: "XcmV3MultiassetMultiAssets",
      ReserveAssetDeposited: "XcmV3MultiassetMultiAssets",
      ReceiveTeleportedAsset: "XcmV3MultiassetMultiAssets",
      QueryResponse: {
        queryId: "Compact<u64>",
        response: "XcmV3Response",
        maxWeight: "SpWeightsWeightV2Weight",
        querier: "Option<StagingXcmV3MultiLocation>"
      },
      TransferAsset: {
        assets: "XcmV3MultiassetMultiAssets",
        beneficiary: "StagingXcmV3MultiLocation"
      },
      TransferReserveAsset: {
        assets: "XcmV3MultiassetMultiAssets",
        dest: "StagingXcmV3MultiLocation",
        xcm: "XcmV3Xcm"
      },
      Transact: {
        originKind: "XcmV3OriginKind",
        requireWeightAtMost: "SpWeightsWeightV2Weight",
        call: "XcmDoubleEncoded"
      },
      HrmpNewChannelOpenRequest: {
        sender: "Compact<u32>",
        maxMessageSize: "Compact<u32>",
        maxCapacity: "Compact<u32>"
      },
      HrmpChannelAccepted: {
        recipient: "Compact<u32>"
      },
      HrmpChannelClosing: {
        initiator: "Compact<u32>",
        sender: "Compact<u32>",
        recipient: "Compact<u32>"
      },
      ClearOrigin: "Null",
      DescendOrigin: "XcmV3Junctions",
      ReportError: "XcmV3QueryResponseInfo",
      DepositAsset: {
        assets: "XcmV3MultiassetMultiAssetFilter",
        beneficiary: "StagingXcmV3MultiLocation"
      },
      DepositReserveAsset: {
        assets: "XcmV3MultiassetMultiAssetFilter",
        dest: "StagingXcmV3MultiLocation",
        xcm: "XcmV3Xcm"
      },
      ExchangeAsset: {
        give: "XcmV3MultiassetMultiAssetFilter",
        want: "XcmV3MultiassetMultiAssets",
        maximal: "bool"
      },
      InitiateReserveWithdraw: {
        assets: "XcmV3MultiassetMultiAssetFilter",
        reserve: "StagingXcmV3MultiLocation",
        xcm: "XcmV3Xcm"
      },
      InitiateTeleport: {
        assets: "XcmV3MultiassetMultiAssetFilter",
        dest: "StagingXcmV3MultiLocation",
        xcm: "XcmV3Xcm"
      },
      ReportHolding: {
        responseInfo: "XcmV3QueryResponseInfo",
        assets: "XcmV3MultiassetMultiAssetFilter"
      },
      BuyExecution: {
        fees: "XcmV3MultiAsset",
        weightLimit: "XcmV3WeightLimit"
      },
      RefundSurplus: "Null",
      SetErrorHandler: "XcmV3Xcm",
      SetAppendix: "XcmV3Xcm",
      ClearError: "Null",
      ClaimAsset: {
        assets: "XcmV3MultiassetMultiAssets",
        ticket: "StagingXcmV3MultiLocation"
      },
      Trap: "Compact<u64>",
      SubscribeVersion: {
        queryId: "Compact<u64>",
        maxResponseWeight: "SpWeightsWeightV2Weight"
      },
      UnsubscribeVersion: "Null",
      BurnAsset: "XcmV3MultiassetMultiAssets",
      ExpectAsset: "XcmV3MultiassetMultiAssets",
      ExpectOrigin: "Option<StagingXcmV3MultiLocation>",
      ExpectError: "Option<(u32,XcmV3TraitsError)>",
      ExpectTransactStatus: "XcmV3MaybeErrorCode",
      QueryPallet: {
        moduleName: "Bytes",
        responseInfo: "XcmV3QueryResponseInfo"
      },
      ExpectPallet: {
        index: "Compact<u32>",
        name: "Bytes",
        moduleName: "Bytes",
        crateMajor: "Compact<u32>",
        minCrateMinor: "Compact<u32>"
      },
      ReportTransactStatus: "XcmV3QueryResponseInfo",
      ClearTransactStatus: "Null",
      UniversalOrigin: "XcmV3Junction",
      ExportMessage: {
        network: "XcmV3JunctionNetworkId",
        destination: "XcmV3Junctions",
        xcm: "XcmV3Xcm"
      },
      LockAsset: {
        asset: "XcmV3MultiAsset",
        unlocker: "StagingXcmV3MultiLocation"
      },
      UnlockAsset: {
        asset: "XcmV3MultiAsset",
        target: "StagingXcmV3MultiLocation"
      },
      NoteUnlockable: {
        asset: "XcmV3MultiAsset",
        owner: "StagingXcmV3MultiLocation"
      },
      RequestUnlock: {
        asset: "XcmV3MultiAsset",
        locker: "StagingXcmV3MultiLocation"
      },
      SetFeesMode: {
        jitWithdraw: "bool"
      },
      SetTopic: "[u8;32]",
      ClearTopic: "Null",
      AliasOrigin: "StagingXcmV3MultiLocation",
      UnpaidExecution: {
        weightLimit: "XcmV3WeightLimit",
        checkOrigin: "Option<StagingXcmV3MultiLocation>"
      }
    }
  },
  /**
   * Lookup310: xcm::v3::Response
   **/
  XcmV3Response: {
    _enum: {
      Null: "Null",
      Assets: "XcmV3MultiassetMultiAssets",
      ExecutionResult: "Option<(u32,XcmV3TraitsError)>",
      Version: "u32",
      PalletsInfo: "Vec<XcmV3PalletInfo>",
      DispatchResult: "XcmV3MaybeErrorCode"
    }
  },
  /**
   * Lookup312: xcm::v3::PalletInfo
   **/
  XcmV3PalletInfo: {
    index: "Compact<u32>",
    name: "Bytes",
    moduleName: "Bytes",
    major: "Compact<u32>",
    minor: "Compact<u32>",
    patch: "Compact<u32>"
  },
  /**
   * Lookup316: xcm::v3::QueryResponseInfo
   **/
  XcmV3QueryResponseInfo: {
    destination: "StagingXcmV3MultiLocation",
    queryId: "Compact<u64>",
    maxWeight: "SpWeightsWeightV2Weight"
  },
  /**
   * Lookup317: xcm::v3::multiasset::MultiAssetFilter
   **/
  XcmV3MultiassetMultiAssetFilter: {
    _enum: {
      Definite: "XcmV3MultiassetMultiAssets",
      Wild: "XcmV3MultiassetWildMultiAsset"
    }
  },
  /**
   * Lookup318: xcm::v3::multiasset::WildMultiAsset
   **/
  XcmV3MultiassetWildMultiAsset: {
    _enum: {
      All: "Null",
      AllOf: {
        id: "XcmV3MultiassetAssetId",
        fun: "XcmV3MultiassetWildFungibility"
      },
      AllCounted: "Compact<u32>",
      AllOfCounted: {
        id: "XcmV3MultiassetAssetId",
        fun: "XcmV3MultiassetWildFungibility",
        count: "Compact<u32>"
      }
    }
  },
  /**
   * Lookup319: xcm::v3::multiasset::WildFungibility
   **/
  XcmV3MultiassetWildFungibility: {
    _enum: ["Fungible", "NonFungible"]
  },
  /**
   * Lookup331: staging_xcm_executor::traits::asset_transfer::TransferType
   **/
  StagingXcmExecutorAssetTransferTransferType: {
    _enum: {
      Teleport: "Null",
      LocalReserve: "Null",
      DestinationReserve: "Null",
      RemoteReserve: "XcmVersionedLocation"
    }
  },
  /**
   * Lookup332: xcm::VersionedAssetId
   **/
  XcmVersionedAssetId: {
    _enum: {
      __Unused0: "Null",
      __Unused1: "Null",
      __Unused2: "Null",
      V3: "XcmV3MultiassetAssetId",
      V4: "StagingXcmV4AssetAssetId"
    }
  },
  /**
   * Lookup333: cumulus_pallet_xcm::pallet::Call<T>
   **/
  CumulusPalletXcmCall: "Null",
  /**
   * Lookup334: pallet_message_queue::pallet::Call<T>
   **/
  PalletMessageQueueCall: {
    _enum: {
      reap_page: {
        messageOrigin: "CumulusPrimitivesCoreAggregateMessageOrigin",
        pageIndex: "u32"
      },
      execute_overweight: {
        messageOrigin: "CumulusPrimitivesCoreAggregateMessageOrigin",
        page: "u32",
        index: "u32",
        weightLimit: "SpWeightsWeightV2Weight"
      }
    }
  },
  /**
   * Lookup335: pallet_storage_providers::pallet::Call<T>
   **/
  PalletStorageProvidersCall: {
    _enum: {
      request_msp_sign_up: {
        capacity: "u64",
        multiaddresses: "Vec<Bytes>",
        valueProp: "PalletStorageProvidersValueProposition",
        paymentAccount: "AccountId32"
      },
      request_bsp_sign_up: {
        capacity: "u64",
        multiaddresses: "Vec<Bytes>",
        paymentAccount: "AccountId32"
      },
      confirm_sign_up: {
        providerAccount: "Option<AccountId32>"
      },
      cancel_sign_up: "Null",
      msp_sign_off: "Null",
      bsp_sign_off: "Null",
      change_capacity: {
        newCapacity: "u64"
      },
      add_value_prop: {
        newValueProp: "PalletStorageProvidersValueProposition"
      },
      force_msp_sign_up: {
        who: "AccountId32",
        mspId: "H256",
        capacity: "u64",
        multiaddresses: "Vec<Bytes>",
        valueProp: "PalletStorageProvidersValueProposition",
        paymentAccount: "AccountId32"
      },
      force_bsp_sign_up: {
        who: "AccountId32",
        bspId: "H256",
        capacity: "u64",
        multiaddresses: "Vec<Bytes>",
        paymentAccount: "AccountId32",
        weight: "Option<u32>"
      },
      slash: {
        providerId: "H256"
      }
    }
  },
  /**
   * Lookup336: pallet_file_system::pallet::Call<T>
   **/
  PalletFileSystemCall: {
    _enum: {
      create_bucket: {
        mspId: "H256",
        name: "Bytes",
        private: "bool"
      },
      request_move_bucket: {
        bucketId: "H256",
        newMspId: "H256"
      },
      msp_respond_move_bucket_request: {
        bucketId: "H256",
        response: "PalletFileSystemBucketMoveRequestResponse"
      },
      update_bucket_privacy: {
        bucketId: "H256",
        private: "bool"
      },
      create_and_associate_collection_with_bucket: {
        bucketId: "H256"
      },
      issue_storage_request: {
        _alias: {
          size_: "size"
        },
        bucketId: "H256",
        location: "Bytes",
        fingerprint: "H256",
        size_: "u64",
        mspId: "H256",
        peerIds: "Vec<Bytes>"
      },
      revoke_storage_request: {
        fileKey: "H256"
      },
      bsp_add_data_server_for_move_bucket_request: {
        bucketId: "H256"
      },
      msp_respond_storage_requests_multiple_buckets: {
        fileKeyResponsesInput: "Vec<(H256,PalletFileSystemMspStorageRequestResponse)>"
      },
      bsp_volunteer: {
        fileKey: "H256"
      },
      bsp_confirm_storing: {
        nonInclusionForestProof: "SpTrieStorageProofCompactProof",
        fileKeysAndProofs: "Vec<(H256,ShpFileKeyVerifierFileKeyProof)>"
      },
      bsp_request_stop_storing: {
        _alias: {
          size_: "size"
        },
        fileKey: "H256",
        bucketId: "H256",
        location: "Bytes",
        owner: "AccountId32",
        fingerprint: "H256",
        size_: "u64",
        canServe: "bool",
        inclusionForestProof: "SpTrieStorageProofCompactProof"
      },
      bsp_confirm_stop_storing: {
        fileKey: "H256",
        inclusionForestProof: "SpTrieStorageProofCompactProof"
      },
      stop_storing_for_insolvent_user: {
        _alias: {
          size_: "size"
        },
        fileKey: "H256",
        bucketId: "H256",
        location: "Bytes",
        owner: "AccountId32",
        fingerprint: "H256",
        size_: "u64",
        inclusionForestProof: "SpTrieStorageProofCompactProof"
      },
      delete_file: {
        _alias: {
          size_: "size"
        },
        bucketId: "H256",
        fileKey: "H256",
        location: "Bytes",
        size_: "u64",
        fingerprint: "H256",
        maybeInclusionForestProof: "Option<SpTrieStorageProofCompactProof>"
      },
      pending_file_deletion_request_submit_proof: {
        user: "AccountId32",
        fileKey: "H256",
        bucketId: "H256",
        forestProof: "SpTrieStorageProofCompactProof"
      },
      set_global_parameters: {
        replicationTarget: "Option<u32>",
        tickRangeToMaximumThreshold: "Option<u32>"
      }
    }
  },
  /**
   * Lookup337: pallet_file_system::types::BucketMoveRequestResponse
   **/
  PalletFileSystemBucketMoveRequestResponse: {
    _enum: ["Accepted", "Rejected"]
  },
  /**
   * Lookup340: pallet_file_system::types::MspStorageRequestResponse<T>
   **/
  PalletFileSystemMspStorageRequestResponse: {
    accept: "Option<PalletFileSystemAcceptedStorageRequestParameters>",
    reject: "Option<Vec<(H256,PalletFileSystemRejectedStorageRequestReason)>>"
  },
  /**
   * Lookup342: pallet_file_system::types::AcceptedStorageRequestParameters<T>
   **/
  PalletFileSystemAcceptedStorageRequestParameters: {
    fileKeysAndProofs: "Vec<(H256,ShpFileKeyVerifierFileKeyProof)>",
    nonInclusionForestProof: "SpTrieStorageProofCompactProof"
  },
  /**
   * Lookup349: pallet_proofs_dealer::pallet::Call<T>
   **/
  PalletProofsDealerCall: {
    _enum: {
      challenge: {
        key: "H256"
      },
      submit_proof: {
        proof: "PalletProofsDealerProof",
        provider: "Option<H256>"
      },
      force_initialise_challenge_cycle: {
        provider: "H256"
      },
      set_paused: {
        paused: "bool"
      }
    }
  },
  /**
   * Lookup350: pallet_randomness::pallet::Call<T>
   **/
  PalletRandomnessCall: {
    _enum: ["set_babe_randomness"]
  },
  /**
   * Lookup351: pallet_payment_streams::pallet::Call<T>
   **/
  PalletPaymentStreamsCall: {
    _enum: {
      create_fixed_rate_payment_stream: {
        providerId: "H256",
        userAccount: "AccountId32",
        rate: "u128"
      },
      update_fixed_rate_payment_stream: {
        providerId: "H256",
        userAccount: "AccountId32",
        newRate: "u128"
      },
      delete_fixed_rate_payment_stream: {
        providerId: "H256",
        userAccount: "AccountId32"
      },
      create_dynamic_rate_payment_stream: {
        providerId: "H256",
        userAccount: "AccountId32",
        amountProvided: "u64"
      },
      update_dynamic_rate_payment_stream: {
        providerId: "H256",
        userAccount: "AccountId32",
        newAmountProvided: "u64"
      },
      delete_dynamic_rate_payment_stream: {
        providerId: "H256",
        userAccount: "AccountId32"
      },
      charge_payment_streams: {
        userAccount: "AccountId32"
      },
      pay_outstanding_debt: "Null",
      clear_insolvent_flag: "Null"
    }
  },
  /**
   * Lookup352: pallet_bucket_nfts::pallet::Call<T>
   **/
  PalletBucketNftsCall: {
    _enum: {
      share_access: {
        recipient: "MultiAddress",
        bucket: "H256",
        itemId: "u32",
        readAccessRegex: "Option<Bytes>"
      },
      update_read_access: {
        bucket: "H256",
        itemId: "u32",
        readAccessRegex: "Option<Bytes>"
      }
    }
  },
  /**
   * Lookup354: pallet_nfts::pallet::Call<T, I>
   **/
  PalletNftsCall: {
    _enum: {
      create: {
        admin: "MultiAddress",
        config: "PalletNftsCollectionConfig"
      },
      force_create: {
        owner: "MultiAddress",
        config: "PalletNftsCollectionConfig"
      },
      destroy: {
        collection: "u32",
        witness: "PalletNftsDestroyWitness"
      },
      mint: {
        collection: "u32",
        item: "u32",
        mintTo: "MultiAddress",
        witnessData: "Option<PalletNftsMintWitness>"
      },
      force_mint: {
        collection: "u32",
        item: "u32",
        mintTo: "MultiAddress",
        itemConfig: "PalletNftsItemConfig"
      },
      burn: {
        collection: "u32",
        item: "u32"
      },
      transfer: {
        collection: "u32",
        item: "u32",
        dest: "MultiAddress"
      },
      redeposit: {
        collection: "u32",
        items: "Vec<u32>"
      },
      lock_item_transfer: {
        collection: "u32",
        item: "u32"
      },
      unlock_item_transfer: {
        collection: "u32",
        item: "u32"
      },
      lock_collection: {
        collection: "u32",
        lockSettings: "u64"
      },
      transfer_ownership: {
        collection: "u32",
        newOwner: "MultiAddress"
      },
      set_team: {
        collection: "u32",
        issuer: "Option<MultiAddress>",
        admin: "Option<MultiAddress>",
        freezer: "Option<MultiAddress>"
      },
      force_collection_owner: {
        collection: "u32",
        owner: "MultiAddress"
      },
      force_collection_config: {
        collection: "u32",
        config: "PalletNftsCollectionConfig"
      },
      approve_transfer: {
        collection: "u32",
        item: "u32",
        delegate: "MultiAddress",
        maybeDeadline: "Option<u32>"
      },
      cancel_approval: {
        collection: "u32",
        item: "u32",
        delegate: "MultiAddress"
      },
      clear_all_transfer_approvals: {
        collection: "u32",
        item: "u32"
      },
      lock_item_properties: {
        collection: "u32",
        item: "u32",
        lockMetadata: "bool",
        lockAttributes: "bool"
      },
      set_attribute: {
        collection: "u32",
        maybeItem: "Option<u32>",
        namespace: "PalletNftsAttributeNamespace",
        key: "Bytes",
        value: "Bytes"
      },
      force_set_attribute: {
        setAs: "Option<AccountId32>",
        collection: "u32",
        maybeItem: "Option<u32>",
        namespace: "PalletNftsAttributeNamespace",
        key: "Bytes",
        value: "Bytes"
      },
      clear_attribute: {
        collection: "u32",
        maybeItem: "Option<u32>",
        namespace: "PalletNftsAttributeNamespace",
        key: "Bytes"
      },
      approve_item_attributes: {
        collection: "u32",
        item: "u32",
        delegate: "MultiAddress"
      },
      cancel_item_attributes_approval: {
        collection: "u32",
        item: "u32",
        delegate: "MultiAddress",
        witness: "PalletNftsCancelAttributesApprovalWitness"
      },
      set_metadata: {
        collection: "u32",
        item: "u32",
        data: "Bytes"
      },
      clear_metadata: {
        collection: "u32",
        item: "u32"
      },
      set_collection_metadata: {
        collection: "u32",
        data: "Bytes"
      },
      clear_collection_metadata: {
        collection: "u32"
      },
      set_accept_ownership: {
        maybeCollection: "Option<u32>"
      },
      set_collection_max_supply: {
        collection: "u32",
        maxSupply: "u32"
      },
      update_mint_settings: {
        collection: "u32",
        mintSettings: "PalletNftsMintSettings"
      },
      set_price: {
        collection: "u32",
        item: "u32",
        price: "Option<u128>",
        whitelistedBuyer: "Option<MultiAddress>"
      },
      buy_item: {
        collection: "u32",
        item: "u32",
        bidPrice: "u128"
      },
      pay_tips: {
        tips: "Vec<PalletNftsItemTip>"
      },
      create_swap: {
        offeredCollection: "u32",
        offeredItem: "u32",
        desiredCollection: "u32",
        maybeDesiredItem: "Option<u32>",
        maybePrice: "Option<PalletNftsPriceWithDirection>",
        duration: "u32"
      },
      cancel_swap: {
        offeredCollection: "u32",
        offeredItem: "u32"
      },
      claim_swap: {
        sendCollection: "u32",
        sendItem: "u32",
        receiveCollection: "u32",
        receiveItem: "u32",
        witnessPrice: "Option<PalletNftsPriceWithDirection>"
      },
      mint_pre_signed: {
        mintData: "PalletNftsPreSignedMint",
        signature: "SpRuntimeMultiSignature",
        signer: "AccountId32"
      },
      set_attributes_pre_signed: {
        data: "PalletNftsPreSignedAttributes",
        signature: "SpRuntimeMultiSignature",
        signer: "AccountId32"
      }
    }
  },
  /**
   * Lookup355: pallet_nfts::types::CollectionConfig<Price, BlockNumber, CollectionId>
   **/
  PalletNftsCollectionConfig: {
    settings: "u64",
    maxSupply: "Option<u32>",
    mintSettings: "PalletNftsMintSettings"
  },
  /**
   * Lookup357: pallet_nfts::types::CollectionSetting
   **/
  PalletNftsCollectionSetting: {
    _enum: [
      "__Unused0",
      "TransferableItems",
      "UnlockedMetadata",
      "__Unused3",
      "UnlockedAttributes",
      "__Unused5",
      "__Unused6",
      "__Unused7",
      "UnlockedMaxSupply",
      "__Unused9",
      "__Unused10",
      "__Unused11",
      "__Unused12",
      "__Unused13",
      "__Unused14",
      "__Unused15",
      "DepositRequired"
    ]
  },
  /**
   * Lookup358: pallet_nfts::types::MintSettings<Price, BlockNumber, CollectionId>
   **/
  PalletNftsMintSettings: {
    mintType: "PalletNftsMintType",
    price: "Option<u128>",
    startBlock: "Option<u32>",
    endBlock: "Option<u32>",
    defaultItemSettings: "u64"
  },
  /**
   * Lookup359: pallet_nfts::types::MintType<CollectionId>
   **/
  PalletNftsMintType: {
    _enum: {
      Issuer: "Null",
      Public: "Null",
      HolderOf: "u32"
    }
  },
  /**
   * Lookup362: pallet_nfts::types::ItemSetting
   **/
  PalletNftsItemSetting: {
    _enum: ["__Unused0", "Transferable", "UnlockedMetadata", "__Unused3", "UnlockedAttributes"]
  },
  /**
   * Lookup363: pallet_nfts::types::DestroyWitness
   **/
  PalletNftsDestroyWitness: {
    itemMetadatas: "Compact<u32>",
    itemConfigs: "Compact<u32>",
    attributes: "Compact<u32>"
  },
  /**
   * Lookup365: pallet_nfts::types::MintWitness<ItemId, Balance>
   **/
  PalletNftsMintWitness: {
    ownedItem: "Option<u32>",
    mintPrice: "Option<u128>"
  },
  /**
   * Lookup366: pallet_nfts::types::ItemConfig
   **/
  PalletNftsItemConfig: {
    settings: "u64"
  },
  /**
   * Lookup368: pallet_nfts::types::CancelAttributesApprovalWitness
   **/
  PalletNftsCancelAttributesApprovalWitness: {
    accountAttributes: "u32"
  },
  /**
   * Lookup370: pallet_nfts::types::ItemTip<CollectionId, ItemId, sp_core::crypto::AccountId32, Amount>
   **/
  PalletNftsItemTip: {
    collection: "u32",
    item: "u32",
    receiver: "AccountId32",
    amount: "u128"
  },
  /**
   * Lookup372: pallet_nfts::types::PreSignedMint<CollectionId, ItemId, sp_core::crypto::AccountId32, Deadline, Balance>
   **/
  PalletNftsPreSignedMint: {
    collection: "u32",
    item: "u32",
    attributes: "Vec<(Bytes,Bytes)>",
    metadata: "Bytes",
    onlyAccount: "Option<AccountId32>",
    deadline: "u32",
    mintPrice: "Option<u128>"
  },
  /**
   * Lookup373: sp_runtime::MultiSignature
   **/
  SpRuntimeMultiSignature: {
    _enum: {
      Ed25519: "[u8;64]",
      Sr25519: "[u8;64]",
      Ecdsa: "[u8;65]"
    }
  },
  /**
   * Lookup376: pallet_nfts::types::PreSignedAttributes<CollectionId, ItemId, sp_core::crypto::AccountId32, Deadline>
   **/
  PalletNftsPreSignedAttributes: {
    collection: "u32",
    item: "u32",
    attributes: "Vec<(Bytes,Bytes)>",
    namespace: "PalletNftsAttributeNamespace",
    deadline: "u32"
  },
  /**
   * Lookup377: pallet_parameters::pallet::Call<T>
   **/
  PalletParametersCall: {
    _enum: {
      set_parameter: {
        keyValue: "StorageHubRuntimeConfigsRuntimeParamsRuntimeParameters"
      }
    }
  },
  /**
   * Lookup378: storage_hub_runtime::configs::runtime_params::RuntimeParameters
   **/
  StorageHubRuntimeConfigsRuntimeParamsRuntimeParameters: {
    _enum: {
      RuntimeConfig: "StorageHubRuntimeConfigsRuntimeParamsDynamicParamsRuntimeConfigParameters"
    }
  },
  /**
   * Lookup379: storage_hub_runtime::configs::runtime_params::dynamic_params::runtime_config::Parameters
   **/
  StorageHubRuntimeConfigsRuntimeParamsDynamicParamsRuntimeConfigParameters: {
    _enum: {
      SlashAmountPerMaxFileSize:
        "(StorageHubRuntimeConfigsRuntimeParamsDynamicParamsRuntimeConfigSlashAmountPerMaxFileSize,Option<u128>)",
      StakeToChallengePeriod:
        "(StorageHubRuntimeConfigsRuntimeParamsDynamicParamsRuntimeConfigStakeToChallengePeriod,Option<u128>)",
      CheckpointChallengePeriod:
        "(StorageHubRuntimeConfigsRuntimeParamsDynamicParamsRuntimeConfigCheckpointChallengePeriod,Option<u32>)",
      MinChallengePeriod:
        "(StorageHubRuntimeConfigsRuntimeParamsDynamicParamsRuntimeConfigMinChallengePeriod,Option<u32>)",
      SystemUtilisationLowerThresholdPercentage:
        "(StorageHubRuntimeConfigsRuntimeParamsDynamicParamsRuntimeConfigSystemUtilisationLowerThresholdPercentage,Option<Perbill>)",
      SystemUtilisationUpperThresholdPercentage:
        "(StorageHubRuntimeConfigsRuntimeParamsDynamicParamsRuntimeConfigSystemUtilisationUpperThresholdPercentage,Option<Perbill>)",
      MostlyStablePrice:
        "(StorageHubRuntimeConfigsRuntimeParamsDynamicParamsRuntimeConfigMostlyStablePrice,Option<u128>)",
      MaxPrice:
        "(StorageHubRuntimeConfigsRuntimeParamsDynamicParamsRuntimeConfigMaxPrice,Option<u128>)",
      MinPrice:
        "(StorageHubRuntimeConfigsRuntimeParamsDynamicParamsRuntimeConfigMinPrice,Option<u128>)",
      UpperExponentFactor:
        "(StorageHubRuntimeConfigsRuntimeParamsDynamicParamsRuntimeConfigUpperExponentFactor,Option<u32>)",
      LowerExponentFactor:
        "(StorageHubRuntimeConfigsRuntimeParamsDynamicParamsRuntimeConfigLowerExponentFactor,Option<u32>)"
    }
  },
  /**
   * Lookup381: pallet_sudo::pallet::Error<T>
   **/
  PalletSudoError: {
    _enum: ["RequireSudo"]
  },
  /**
   * Lookup384: pallet_collator_selection::pallet::CandidateInfo<sp_core::crypto::AccountId32, Balance>
   **/
  PalletCollatorSelectionCandidateInfo: {
    who: "AccountId32",
    deposit: "u128"
  },
  /**
   * Lookup386: pallet_collator_selection::pallet::Error<T>
   **/
  PalletCollatorSelectionError: {
    _enum: [
      "TooManyCandidates",
      "TooFewEligibleCollators",
      "AlreadyCandidate",
      "NotCandidate",
      "TooManyInvulnerables",
      "AlreadyInvulnerable",
      "NotInvulnerable",
      "NoAssociatedValidatorId",
      "ValidatorNotRegistered",
      "InsertToCandidateListFailed",
      "RemoveFromCandidateListFailed",
      "DepositTooLow",
      "UpdateCandidateListFailed",
      "InsufficientBond",
      "TargetIsNotCandidate",
      "IdenticalDeposit",
      "InvalidUnreserve"
    ]
  },
  /**
   * Lookup390: sp_core::crypto::KeyTypeId
   **/
  SpCoreCryptoKeyTypeId: "[u8;4]",
  /**
   * Lookup391: pallet_session::pallet::Error<T>
   **/
  PalletSessionError: {
    _enum: ["InvalidProof", "NoAssociatedValidatorId", "DuplicatedKey", "NoKeys", "NoAccount"]
  },
  /**
   * Lookup400: cumulus_pallet_xcmp_queue::OutboundChannelDetails
   **/
  CumulusPalletXcmpQueueOutboundChannelDetails: {
    recipient: "u32",
    state: "CumulusPalletXcmpQueueOutboundState",
    signalsExist: "bool",
    firstIndex: "u16",
    lastIndex: "u16"
  },
  /**
   * Lookup401: cumulus_pallet_xcmp_queue::OutboundState
   **/
  CumulusPalletXcmpQueueOutboundState: {
    _enum: ["Ok", "Suspended"]
  },
  /**
   * Lookup405: cumulus_pallet_xcmp_queue::QueueConfigData
   **/
  CumulusPalletXcmpQueueQueueConfigData: {
    suspendThreshold: "u32",
    dropThreshold: "u32",
    resumeThreshold: "u32"
  },
  /**
   * Lookup406: cumulus_pallet_xcmp_queue::pallet::Error<T>
   **/
  CumulusPalletXcmpQueueError: {
    _enum: [
      "BadQueueConfig",
      "AlreadySuspended",
      "AlreadyResumed",
      "TooManyActiveOutboundChannels",
      "TooBig"
    ]
  },
  /**
   * Lookup407: pallet_xcm::pallet::QueryStatus<BlockNumber>
   **/
  PalletXcmQueryStatus: {
    _enum: {
      Pending: {
        responder: "XcmVersionedLocation",
        maybeMatchQuerier: "Option<XcmVersionedLocation>",
        maybeNotify: "Option<(u8,u8)>",
        timeout: "u32"
      },
      VersionNotifier: {
        origin: "XcmVersionedLocation",
        isActive: "bool"
      },
      Ready: {
        response: "XcmVersionedResponse",
        at: "u32"
      }
    }
  },
  /**
   * Lookup411: xcm::VersionedResponse
   **/
  XcmVersionedResponse: {
    _enum: {
      __Unused0: "Null",
      __Unused1: "Null",
      V2: "XcmV2Response",
      V3: "XcmV3Response",
      V4: "StagingXcmV4Response"
    }
  },
  /**
   * Lookup417: pallet_xcm::pallet::VersionMigrationStage
   **/
  PalletXcmVersionMigrationStage: {
    _enum: {
      MigrateSupportedVersion: "Null",
      MigrateVersionNotifiers: "Null",
      NotifyCurrentTargets: "Option<Bytes>",
      MigrateAndNotifyOldTargets: "Null"
    }
  },
  /**
   * Lookup420: pallet_xcm::pallet::RemoteLockedFungibleRecord<ConsumerIdentifier, MaxConsumers>
   **/
  PalletXcmRemoteLockedFungibleRecord: {
    amount: "u128",
    owner: "XcmVersionedLocation",
    locker: "XcmVersionedLocation",
    consumers: "Vec<(Null,u128)>"
  },
  /**
   * Lookup427: pallet_xcm::pallet::Error<T>
   **/
  PalletXcmError: {
    _enum: [
      "Unreachable",
      "SendFailure",
      "Filtered",
      "UnweighableMessage",
      "DestinationNotInvertible",
      "Empty",
      "CannotReanchor",
      "TooManyAssets",
      "InvalidOrigin",
      "BadVersion",
      "BadLocation",
      "NoSubscription",
      "AlreadySubscribed",
      "CannotCheckOutTeleport",
      "LowBalance",
      "TooManyLocks",
      "AccountNotSovereign",
      "FeesNotMet",
      "LockNotFound",
      "InUse",
      "__Unused20",
      "InvalidAssetUnknownReserve",
      "InvalidAssetUnsupportedReserve",
      "TooManyReserves",
      "LocalExecutionIncomplete"
    ]
  },
  /**
   * Lookup428: pallet_message_queue::BookState<cumulus_primitives_core::AggregateMessageOrigin>
   **/
  PalletMessageQueueBookState: {
    _alias: {
      size_: "size"
    },
    begin: "u32",
    end: "u32",
    count: "u32",
    readyNeighbours: "Option<PalletMessageQueueNeighbours>",
    messageCount: "u64",
    size_: "u64"
  },
  /**
   * Lookup430: pallet_message_queue::Neighbours<cumulus_primitives_core::AggregateMessageOrigin>
   **/
  PalletMessageQueueNeighbours: {
    prev: "CumulusPrimitivesCoreAggregateMessageOrigin",
    next: "CumulusPrimitivesCoreAggregateMessageOrigin"
  },
  /**
   * Lookup432: pallet_message_queue::Page<Size, HeapSize>
   **/
  PalletMessageQueuePage: {
    remaining: "u32",
    remainingSize: "u32",
    firstIndex: "u32",
    first: "u32",
    last: "u32",
    heap: "Bytes"
  },
  /**
   * Lookup434: pallet_message_queue::pallet::Error<T>
   **/
  PalletMessageQueueError: {
    _enum: [
      "NotReapable",
      "NoPage",
      "NoMessage",
      "AlreadyProcessed",
      "Queued",
      "InsufficientWeight",
      "TemporarilyUnprocessable",
      "QueuePaused",
      "RecursiveDisallowed"
    ]
  },
  /**
   * Lookup436: pallet_storage_providers::types::StorageProvider<T>
   **/
  PalletStorageProvidersStorageProvider: {
    _enum: {
      BackupStorageProvider: "PalletStorageProvidersBackupStorageProvider",
      MainStorageProvider: "PalletStorageProvidersMainStorageProvider"
    }
  },
  /**
   * Lookup437: pallet_storage_providers::types::BackupStorageProvider<T>
   **/
  PalletStorageProvidersBackupStorageProvider: {
    capacity: "u64",
    capacityUsed: "u64",
    multiaddresses: "Vec<Bytes>",
    root: "H256",
    lastCapacityChange: "u32",
    ownerAccount: "AccountId32",
    paymentAccount: "AccountId32",
    reputationWeight: "u32",
    signUpBlock: "u32"
  },
  /**
   * Lookup438: pallet_storage_providers::types::MainStorageProvider<T>
   **/
  PalletStorageProvidersMainStorageProvider: {
    buckets: "Vec<PalletStorageProvidersBucket>",
    capacity: "u64",
    capacityUsed: "u64",
    multiaddresses: "Vec<Bytes>",
    valueProp: "PalletStorageProvidersValueProposition",
    lastCapacityChange: "u32",
    ownerAccount: "AccountId32",
    paymentAccount: "AccountId32",
    signUpBlock: "u32"
  },
  /**
   * Lookup440: pallet_storage_providers::types::Bucket<T>
   **/
  PalletStorageProvidersBucket: {
    _alias: {
      size_: "size"
    },
    root: "H256",
    userId: "AccountId32",
    mspId: "H256",
    private: "bool",
    readAccessGroupId: "Option<u32>",
    size_: "u64"
  },
  /**
   * Lookup443: pallet_storage_providers::pallet::Error<T>
   **/
  PalletStorageProvidersError: {
    _enum: [
      "AlreadyRegistered",
      "SignUpNotRequested",
      "SignUpRequestPending",
      "NoMultiAddress",
      "InvalidMultiAddress",
      "StorageTooLow",
      "NotEnoughBalance",
      "CannotHoldDeposit",
      "StorageStillInUse",
      "SignOffPeriodNotPassed",
      "RandomnessNotValidYet",
      "SignUpRequestExpired",
      "NewCapacityLessThanUsedStorage",
      "NewCapacityEqualsCurrentCapacity",
      "NewCapacityCantBeZero",
      "NotEnoughTimePassed",
      "NewUsedCapacityExceedsStorageCapacity",
      "NotRegistered",
      "NoUserId",
      "NoBucketId",
      "SpRegisteredButDataNotFound",
      "BucketNotFound",
      "BucketAlreadyExists",
      "AppendBucketToMspFailed",
      "ProviderNotSlashable",
      "InvalidEncodedFileMetadata",
      "InvalidEncodedAccountId",
      "PaymentStreamNotFound"
    ]
  },
  /**
   * Lookup444: pallet_file_system::types::StorageRequestMetadata<T>
   **/
  PalletFileSystemStorageRequestMetadata: {
    _alias: {
      size_: "size"
    },
    requestedAt: "u32",
    owner: "AccountId32",
    bucketId: "H256",
    location: "Bytes",
    fingerprint: "H256",
    size_: "u64",
    msp: "Option<(H256,bool)>",
    userPeerIds: "Vec<Bytes>",
    dataServerSps: "Vec<H256>",
    bspsRequired: "u32",
    bspsConfirmed: "u32",
    bspsVolunteered: "u32"
  },
  /**
   * Lookup449: pallet_file_system::types::StorageRequestBspsMetadata<T>
   **/
  PalletFileSystemStorageRequestBspsMetadata: {
    confirmed: "bool"
  },
  /**
   * Lookup458: pallet_file_system::types::MoveBucketRequestMetadata<T>
   **/
  PalletFileSystemMoveBucketRequestMetadata: {
    requester: "AccountId32"
  },
  /**
   * Lookup459: pallet_file_system::pallet::Error<T>
   **/
  PalletFileSystemError: {
    _enum: [
      "StorageRequestAlreadyRegistered",
      "StorageRequestNotFound",
      "StorageRequestNotRevoked",
      "StorageRequestExists",
      "ReplicationTargetCannotBeZero",
      "BspsRequiredExceedsTarget",
      "NotABsp",
      "NotAMsp",
      "NotASp",
      "BspNotVolunteered",
      "BspNotConfirmed",
      "BspAlreadyConfirmed",
      "StorageRequestBspsRequiredFulfilled",
      "BspAlreadyVolunteered",
      "InsufficientAvailableCapacity",
      "UnexpectedNumberOfRemovedVolunteeredBsps",
      "StorageRequestExpiredNoSlotAvailable",
      "StorageRequestNotAuthorized",
      "MaxBlockNumberReached",
      "FailedToEncodeBsp",
      "FailedToEncodeFingerprint",
      "FailedToDecodeThreshold",
      "AboveThreshold",
      "ThresholdArithmeticError",
      "FailedTypeConversion",
      "DividedByZero",
      "ImpossibleFailedToGetValue",
      "BucketIsNotPrivate",
      "BucketNotFound",
      "NotBucketOwner",
      "ProviderRootNotFound",
      "ExpectedNonInclusionProof",
      "ExpectedInclusionProof",
      "InvalidFileKeyMetadata",
      "ThresholdBelowAsymptote",
      "NotFileOwner",
      "FileKeyAlreadyPendingDeletion",
      "MaxUserPendingDeletionRequestsReached",
      "MspNotStoringBucket",
      "FileKeyNotPendingDeletion",
      "FileSizeCannotBeZero",
      "NoGlobalReputationWeightSet",
      "MaximumThresholdCannotBeZero",
      "TickRangeToMaximumThresholdCannotBeZero",
      "PendingStopStoringRequestNotFound",
      "MinWaitForStopStoringNotReached",
      "PendingStopStoringRequestAlreadyExists",
      "UserNotInsolvent",
      "NotSelectedMsp",
      "MspAlreadyConfirmed",
      "RequestWithoutMsp",
      "MspAlreadyStoringBucket",
      "MoveBucketRequestNotFound",
      "BucketIsBeingMoved",
      "BspAlreadyDataServer",
      "BspDataServersExceeded",
      "FileMetadataProcessingQueueFull",
      "TooManyBatchResponses",
      "TooManyStorageRequestResponses",
      "InvalidBucketIdFileKeyPair",
      "InconsistentStateKeyAlreadyExists"
    ]
  },
  /**
   * Lookup465: pallet_proofs_dealer::pallet::Error<T>
   **/
  PalletProofsDealerError: {
    _enum: [
      "NotProvider",
      "ChallengesQueueOverflow",
      "PriorityChallengesQueueOverflow",
      "FeeChargeFailed",
      "EmptyKeyProofs",
      "ProviderRootNotFound",
      "ZeroRoot",
      "NoRecordOfLastSubmittedProof",
      "ProviderStakeNotFound",
      "ZeroStake",
      "StakeCouldNotBeConverted",
      "ChallengesTickNotReached",
      "ChallengesTickTooOld",
      "ChallengesTickTooLate",
      "SeedNotFound",
      "CheckpointChallengesNotFound",
      "ForestProofVerificationFailed",
      "KeyProofNotFound",
      "KeyProofVerificationFailed",
      "FailedToApplyDelta",
      "FailedToUpdateProviderAfterKeyRemoval",
      "TooManyValidProofSubmitters"
    ]
  },
  /**
   * Lookup468: pallet_payment_streams::types::FixedRatePaymentStream<T>
   **/
  PalletPaymentStreamsFixedRatePaymentStream: {
    rate: "u128",
    lastChargedTick: "u32",
    userDeposit: "u128",
    outOfFundsTick: "Option<u32>"
  },
  /**
   * Lookup469: pallet_payment_streams::types::DynamicRatePaymentStream<T>
   **/
  PalletPaymentStreamsDynamicRatePaymentStream: {
    amountProvided: "u64",
    priceIndexWhenLastCharged: "u128",
    userDeposit: "u128",
    outOfFundsTick: "Option<u32>"
  },
  /**
   * Lookup470: pallet_payment_streams::types::ProviderLastChargeableInfo<T>
   **/
  PalletPaymentStreamsProviderLastChargeableInfo: {
    lastChargeableTick: "u32",
    priceIndex: "u128"
  },
  /**
   * Lookup471: pallet_payment_streams::pallet::Error<T>
   **/
  PalletPaymentStreamsError: {
    _enum: [
      "PaymentStreamAlreadyExists",
      "PaymentStreamNotFound",
      "NotAProvider",
      "ProviderInconsistencyError",
      "CannotHoldDeposit",
      "UpdateRateToSameRate",
      "UpdateAmountToSameAmount",
      "RateCantBeZero",
      "AmountProvidedCantBeZero",
      "LastChargedGreaterThanLastChargeable",
      "InvalidLastChargeableBlockNumber",
      "InvalidLastChargeablePriceIndex",
      "ChargeOverflow",
      "UserWithoutFunds",
      "UserNotFlaggedAsWithoutFunds",
      "CooldownPeriodNotPassed"
    ]
  },
  /**
   * Lookup472: pallet_bucket_nfts::pallet::Error<T>
   **/
  PalletBucketNftsError: {
    _enum: [
      "BucketIsNotPrivate",
      "NotBucketOwner",
      "NoCorrespondingCollection",
      "ConvertBytesToBoundedVec"
    ]
  },
  /**
   * Lookup473: pallet_nfts::types::CollectionDetails<sp_core::crypto::AccountId32, DepositBalance>
   **/
  PalletNftsCollectionDetails: {
    owner: "AccountId32",
    ownerDeposit: "u128",
    items: "u32",
    itemMetadatas: "u32",
    itemConfigs: "u32",
    attributes: "u32"
  },
  /**
   * Lookup478: pallet_nfts::types::CollectionRole
   **/
  PalletNftsCollectionRole: {
    _enum: ["__Unused0", "Issuer", "Freezer", "__Unused3", "Admin"]
  },
  /**
   * Lookup479: pallet_nfts::types::ItemDetails<sp_core::crypto::AccountId32, pallet_nfts::types::ItemDeposit<DepositBalance, sp_core::crypto::AccountId32>, bounded_collections::bounded_btree_map::BoundedBTreeMap<sp_core::crypto::AccountId32, Option<T>, S>>
   **/
  PalletNftsItemDetails: {
    owner: "AccountId32",
    approvals: "BTreeMap<AccountId32, Option<u32>>",
    deposit: "PalletNftsItemDeposit"
  },
  /**
   * Lookup480: pallet_nfts::types::ItemDeposit<DepositBalance, sp_core::crypto::AccountId32>
   **/
  PalletNftsItemDeposit: {
    account: "AccountId32",
    amount: "u128"
  },
  /**
   * Lookup485: pallet_nfts::types::CollectionMetadata<Deposit, StringLimit>
   **/
  PalletNftsCollectionMetadata: {
    deposit: "u128",
    data: "Bytes"
  },
  /**
   * Lookup486: pallet_nfts::types::ItemMetadata<pallet_nfts::types::ItemMetadataDeposit<DepositBalance, sp_core::crypto::AccountId32>, StringLimit>
   **/
  PalletNftsItemMetadata: {
    deposit: "PalletNftsItemMetadataDeposit",
    data: "Bytes"
  },
  /**
   * Lookup487: pallet_nfts::types::ItemMetadataDeposit<DepositBalance, sp_core::crypto::AccountId32>
   **/
  PalletNftsItemMetadataDeposit: {
    account: "Option<AccountId32>",
    amount: "u128"
  },
  /**
   * Lookup490: pallet_nfts::types::AttributeDeposit<DepositBalance, sp_core::crypto::AccountId32>
   **/
  PalletNftsAttributeDeposit: {
    account: "Option<AccountId32>",
    amount: "u128"
  },
  /**
   * Lookup494: pallet_nfts::types::PendingSwap<CollectionId, ItemId, pallet_nfts::types::PriceWithDirection<Amount>, Deadline>
   **/
  PalletNftsPendingSwap: {
    desiredCollection: "u32",
    desiredItem: "Option<u32>",
    price: "Option<PalletNftsPriceWithDirection>",
    deadline: "u32"
  },
  /**
   * Lookup496: pallet_nfts::types::PalletFeature
   **/
  PalletNftsPalletFeature: {
    _enum: [
      "__Unused0",
      "Trading",
      "Attributes",
      "__Unused3",
      "Approvals",
      "__Unused5",
      "__Unused6",
      "__Unused7",
      "Swaps"
    ]
  },
  /**
   * Lookup497: pallet_nfts::pallet::Error<T, I>
   **/
  PalletNftsError: {
    _enum: [
      "NoPermission",
      "UnknownCollection",
      "AlreadyExists",
      "ApprovalExpired",
      "WrongOwner",
      "BadWitness",
      "CollectionIdInUse",
      "ItemsNonTransferable",
      "NotDelegate",
      "WrongDelegate",
      "Unapproved",
      "Unaccepted",
      "ItemLocked",
      "LockedItemAttributes",
      "LockedCollectionAttributes",
      "LockedItemMetadata",
      "LockedCollectionMetadata",
      "MaxSupplyReached",
      "MaxSupplyLocked",
      "MaxSupplyTooSmall",
      "UnknownItem",
      "UnknownSwap",
      "MetadataNotFound",
      "AttributeNotFound",
      "NotForSale",
      "BidTooLow",
      "ReachedApprovalLimit",
      "DeadlineExpired",
      "WrongDuration",
      "MethodDisabled",
      "WrongSetting",
      "InconsistentItemConfig",
      "NoConfig",
      "RolesNotCleared",
      "MintNotStarted",
      "MintEnded",
      "AlreadyClaimed",
      "IncorrectData",
      "WrongOrigin",
      "WrongSignature",
      "IncorrectMetadata",
      "MaxAttributesLimitReached",
      "WrongNamespace",
      "CollectionNotEmpty",
      "WitnessRequired"
    ]
  },
  /**
   * Lookup500: frame_system::extensions::check_non_zero_sender::CheckNonZeroSender<T>
   **/
  FrameSystemExtensionsCheckNonZeroSender: "Null",
  /**
   * Lookup501: frame_system::extensions::check_spec_version::CheckSpecVersion<T>
   **/
  FrameSystemExtensionsCheckSpecVersion: "Null",
  /**
   * Lookup502: frame_system::extensions::check_tx_version::CheckTxVersion<T>
   **/
  FrameSystemExtensionsCheckTxVersion: "Null",
  /**
   * Lookup503: frame_system::extensions::check_genesis::CheckGenesis<T>
   **/
  FrameSystemExtensionsCheckGenesis: "Null",
  /**
   * Lookup506: frame_system::extensions::check_nonce::CheckNonce<T>
   **/
  FrameSystemExtensionsCheckNonce: "Compact<u32>",
  /**
   * Lookup507: frame_system::extensions::check_weight::CheckWeight<T>
   **/
  FrameSystemExtensionsCheckWeight: "Null",
  /**
   * Lookup508: pallet_transaction_payment::ChargeTransactionPayment<T>
   **/
  PalletTransactionPaymentChargeTransactionPayment: "Compact<u128>",
  /**
   * Lookup509: cumulus_primitives_storage_weight_reclaim::StorageWeightReclaim<T>
   **/
  CumulusPrimitivesStorageWeightReclaimStorageWeightReclaim: "Null",
  /**
   * Lookup510: frame_metadata_hash_extension::CheckMetadataHash<T>
   **/
  FrameMetadataHashExtensionCheckMetadataHash: {
    mode: "FrameMetadataHashExtensionMode"
  },
  /**
   * Lookup511: frame_metadata_hash_extension::Mode
   **/
  FrameMetadataHashExtensionMode: {
    _enum: ["Disabled", "Enabled"]
  },
  /**
   * Lookup512: storage_hub_runtime::Runtime
   **/
  StorageHubRuntimeRuntime: "Null"
};<|MERGE_RESOLUTION|>--- conflicted
+++ resolved
@@ -2292,11 +2292,7 @@
     totalBytes: "u32"
   },
   /**
-<<<<<<< HEAD
    * Lookup230: polkadot_primitives::v7::UpgradeGoAhead
-=======
-   * Lookup222: polkadot_primitives::v8::UpgradeGoAhead
->>>>>>> 12e3982d
    **/
   PolkadotPrimitivesV8UpgradeGoAhead: {
     _enum: ["Abort", "GoAhead"]
@@ -2310,11 +2306,7 @@
     consumedGoAheadSignal: "Option<PolkadotPrimitivesV8UpgradeGoAhead>"
   },
   /**
-<<<<<<< HEAD
    * Lookup232: polkadot_primitives::v7::PersistedValidationData<primitive_types::H256, N>
-=======
-   * Lookup224: polkadot_primitives::v8::PersistedValidationData<primitive_types::H256, N>
->>>>>>> 12e3982d
    **/
   PolkadotPrimitivesV8PersistedValidationData: {
     parentHead: "Bytes",
@@ -2323,11 +2315,7 @@
     maxPovSize: "u32"
   },
   /**
-<<<<<<< HEAD
    * Lookup235: polkadot_primitives::v7::UpgradeRestriction
-=======
-   * Lookup227: polkadot_primitives::v8::UpgradeRestriction
->>>>>>> 12e3982d
    **/
   PolkadotPrimitivesV8UpgradeRestriction: {
     _enum: ["Present"]
@@ -2356,11 +2344,7 @@
     remainingSize: "u32"
   },
   /**
-<<<<<<< HEAD
    * Lookup242: polkadot_primitives::v7::AbridgedHrmpChannel
-=======
-   * Lookup234: polkadot_primitives::v8::AbridgedHrmpChannel
->>>>>>> 12e3982d
    **/
   PolkadotPrimitivesV8AbridgedHrmpChannel: {
     maxCapacity: "u32",
@@ -2371,11 +2355,7 @@
     mqcHead: "Option<H256>"
   },
   /**
-<<<<<<< HEAD
    * Lookup243: polkadot_primitives::v7::AbridgedHostConfiguration
-=======
-   * Lookup235: polkadot_primitives::v8::AbridgedHostConfiguration
->>>>>>> 12e3982d
    **/
   PolkadotPrimitivesV8AbridgedHostConfiguration: {
     maxCodeSize: "u32",
@@ -2390,11 +2370,7 @@
     asyncBackingParams: "PolkadotPrimitivesV8AsyncBackingAsyncBackingParams"
   },
   /**
-<<<<<<< HEAD
    * Lookup244: polkadot_primitives::v7::async_backing::AsyncBackingParams
-=======
-   * Lookup236: polkadot_primitives::v8::async_backing::AsyncBackingParams
->>>>>>> 12e3982d
    **/
   PolkadotPrimitivesV8AsyncBackingAsyncBackingParams: {
     maxCandidateDepth: "u32",
