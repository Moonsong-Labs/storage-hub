--- conflicted
+++ resolved
@@ -1465,18 +1465,9 @@
         fileKey: "H256",
         newRoot: "H256"
       },
-<<<<<<< HEAD
-      SpStopStoringInsolventUser: {
-        spId: "H256",
-        fileKey: "H256",
-        owner: "AccountId32",
-        location: "Bytes",
-        newRoot: "H256"
-=======
       PriorityChallengeForFileDeletionQueued: {
         user: "AccountId32",
         fileKey: "H256"
->>>>>>> bfcc5754
       },
       FailedToQueuePriorityChallenge: {
         user: "AccountId32",
@@ -1644,9 +1635,6 @@
         lastChargeablePriceIndex: "u128"
       },
       UserWithoutFunds: {
-        who: "AccountId32"
-      },
-      UserSolvent: {
         who: "AccountId32"
       }
     }
@@ -3114,18 +3102,6 @@
         fileKey: "H256",
         inclusionForestProof: "SpTrieStorageProofCompactProof"
       },
-      stop_storing_for_insolvent_user: {
-        _alias: {
-          size_: "size"
-        },
-        fileKey: "H256",
-        bucketId: "H256",
-        location: "Bytes",
-        owner: "AccountId32",
-        fingerprint: "H256",
-        size_: "u32",
-        inclusionForestProof: "SpTrieStorageProofCompactProof"
-      },
       delete_file: {
         _alias: {
           size_: "size"
@@ -3211,8 +3187,7 @@
       },
       charge_payment_streams: {
         userAccount: "AccountId32"
-      },
-      pay_outstanding_debt: "Null"
+      }
     }
   },
   /**
@@ -3902,7 +3877,6 @@
       "BspsRequiredExceedsMax",
       "NotABsp",
       "NotAMsp",
-      "NotASp",
       "BspNotVolunteered",
       "BspNotConfirmed",
       "BspAlreadyConfirmed",
@@ -3940,8 +3914,7 @@
       "BlockRangeToMaximumThresholdCannotBeZero",
       "PendingStopStoringRequestNotFound",
       "MinWaitForStopStoringNotReached",
-      "PendingStopStoringRequestAlreadyExists",
-      "UserNotInsolvent"
+      "PendingStopStoringRequestAlreadyExists"
     ]
   },
   /**
@@ -3978,8 +3951,7 @@
   PalletPaymentStreamsFixedRatePaymentStream: {
     rate: "u128",
     lastChargedTick: "u32",
-    userDeposit: "u128",
-    outOfFundsTick: "Option<u32>"
+    userDeposit: "u128"
   },
   /**
    * Lookup418: pallet_payment_streams::types::DynamicRatePaymentStream<T>
@@ -3987,8 +3959,7 @@
   PalletPaymentStreamsDynamicRatePaymentStream: {
     amountProvided: "u32",
     priceIndexWhenLastCharged: "u128",
-    userDeposit: "u128",
-    outOfFundsTick: "Option<u32>"
+    userDeposit: "u128"
   },
   /**
    * Lookup419: pallet_payment_streams::types::ProviderLastChargeableInfo<T>
@@ -4015,8 +3986,7 @@
       "InvalidLastChargeableBlockNumber",
       "InvalidLastChargeablePriceIndex",
       "ChargeOverflow",
-      "UserWithoutFunds",
-      "UserNotFlaggedAsWithoutFunds"
+      "UserWithoutFunds"
     ]
   },
   /**
