// Auto-generated via `yarn polkadot-types-from-defs`, do not edit
/* eslint-disable */

/* eslint-disable sort-keys */

export default {
  /**
   * Lookup3: frame_system::AccountInfo<Nonce, pallet_balances::types::AccountData<Balance>>
   **/
  FrameSystemAccountInfo: {
    nonce: "u32",
    consumers: "u32",
    providers: "u32",
    sufficients: "u32",
    data: "PalletBalancesAccountData"
  },
  /**
   * Lookup5: pallet_balances::types::AccountData<Balance>
   **/
  PalletBalancesAccountData: {
    free: "u128",
    reserved: "u128",
    frozen: "u128",
    flags: "u128"
  },
  /**
   * Lookup9: frame_support::dispatch::PerDispatchClass<sp_weights::weight_v2::Weight>
   **/
  FrameSupportDispatchPerDispatchClassWeight: {
    normal: "SpWeightsWeightV2Weight",
    operational: "SpWeightsWeightV2Weight",
    mandatory: "SpWeightsWeightV2Weight"
  },
  /**
   * Lookup10: sp_weights::weight_v2::Weight
   **/
  SpWeightsWeightV2Weight: {
    refTime: "Compact<u64>",
    proofSize: "Compact<u64>"
  },
  /**
   * Lookup15: sp_runtime::generic::digest::Digest
   **/
  SpRuntimeDigest: {
    logs: "Vec<SpRuntimeDigestDigestItem>"
  },
  /**
   * Lookup17: sp_runtime::generic::digest::DigestItem
   **/
  SpRuntimeDigestDigestItem: {
    _enum: {
      Other: "Bytes",
      __Unused1: "Null",
      __Unused2: "Null",
      __Unused3: "Null",
      Consensus: "([u8;4],Bytes)",
      Seal: "([u8;4],Bytes)",
      PreRuntime: "([u8;4],Bytes)",
      __Unused7: "Null",
      RuntimeEnvironmentUpdated: "Null"
    }
  },
  /**
   * Lookup20: frame_system::EventRecord<storage_hub_runtime::RuntimeEvent, primitive_types::H256>
   **/
  FrameSystemEventRecord: {
    phase: "FrameSystemPhase",
    event: "Event",
    topics: "Vec<H256>"
  },
  /**
   * Lookup22: frame_system::pallet::Event<T>
   **/
  FrameSystemEvent: {
    _enum: {
      ExtrinsicSuccess: {
        dispatchInfo: "FrameSupportDispatchDispatchInfo"
      },
      ExtrinsicFailed: {
        dispatchError: "SpRuntimeDispatchError",
        dispatchInfo: "FrameSupportDispatchDispatchInfo"
      },
      CodeUpdated: "Null",
      NewAccount: {
        account: "AccountId32"
      },
      KilledAccount: {
        account: "AccountId32"
      },
      Remarked: {
        _alias: {
          hash_: "hash"
        },
        sender: "AccountId32",
        hash_: "H256"
      },
      UpgradeAuthorized: {
        codeHash: "H256",
        checkVersion: "bool"
      }
    }
  },
  /**
   * Lookup23: frame_support::dispatch::DispatchInfo
   **/
  FrameSupportDispatchDispatchInfo: {
    weight: "SpWeightsWeightV2Weight",
    class: "FrameSupportDispatchDispatchClass",
    paysFee: "FrameSupportDispatchPays"
  },
  /**
   * Lookup24: frame_support::dispatch::DispatchClass
   **/
  FrameSupportDispatchDispatchClass: {
    _enum: ["Normal", "Operational", "Mandatory"]
  },
  /**
   * Lookup25: frame_support::dispatch::Pays
   **/
  FrameSupportDispatchPays: {
    _enum: ["Yes", "No"]
  },
  /**
   * Lookup26: sp_runtime::DispatchError
   **/
  SpRuntimeDispatchError: {
    _enum: {
      Other: "Null",
      CannotLookup: "Null",
      BadOrigin: "Null",
      Module: "SpRuntimeModuleError",
      ConsumerRemaining: "Null",
      NoProviders: "Null",
      TooManyConsumers: "Null",
      Token: "SpRuntimeTokenError",
      Arithmetic: "SpArithmeticArithmeticError",
      Transactional: "SpRuntimeTransactionalError",
      Exhausted: "Null",
      Corruption: "Null",
      Unavailable: "Null",
      RootNotAllowed: "Null"
    }
  },
  /**
   * Lookup27: sp_runtime::ModuleError
   **/
  SpRuntimeModuleError: {
    index: "u8",
    error: "[u8;4]"
  },
  /**
   * Lookup28: sp_runtime::TokenError
   **/
  SpRuntimeTokenError: {
    _enum: [
      "FundsUnavailable",
      "OnlyProvider",
      "BelowMinimum",
      "CannotCreate",
      "UnknownAsset",
      "Frozen",
      "Unsupported",
      "CannotCreateHold",
      "NotExpendable",
      "Blocked"
    ]
  },
  /**
   * Lookup29: sp_arithmetic::ArithmeticError
   **/
  SpArithmeticArithmeticError: {
    _enum: ["Underflow", "Overflow", "DivisionByZero"]
  },
  /**
   * Lookup30: sp_runtime::TransactionalError
   **/
  SpRuntimeTransactionalError: {
    _enum: ["LimitReached", "NoLayer"]
  },
  /**
   * Lookup31: cumulus_pallet_parachain_system::pallet::Event<T>
   **/
  CumulusPalletParachainSystemEvent: {
    _enum: {
      ValidationFunctionStored: "Null",
      ValidationFunctionApplied: {
        relayChainBlockNum: "u32"
      },
      ValidationFunctionDiscarded: "Null",
      DownwardMessagesReceived: {
        count: "u32"
      },
      DownwardMessagesProcessed: {
        weightUsed: "SpWeightsWeightV2Weight",
        dmqHead: "H256"
      },
      UpwardMessageSent: {
        messageHash: "Option<[u8;32]>"
      }
    }
  },
  /**
   * Lookup33: pallet_balances::pallet::Event<T, I>
   **/
  PalletBalancesEvent: {
    _enum: {
      Endowed: {
        account: "AccountId32",
        freeBalance: "u128"
      },
      DustLost: {
        account: "AccountId32",
        amount: "u128"
      },
      Transfer: {
        from: "AccountId32",
        to: "AccountId32",
        amount: "u128"
      },
      BalanceSet: {
        who: "AccountId32",
        free: "u128"
      },
      Reserved: {
        who: "AccountId32",
        amount: "u128"
      },
      Unreserved: {
        who: "AccountId32",
        amount: "u128"
      },
      ReserveRepatriated: {
        from: "AccountId32",
        to: "AccountId32",
        amount: "u128",
        destinationStatus: "FrameSupportTokensMiscBalanceStatus"
      },
      Deposit: {
        who: "AccountId32",
        amount: "u128"
      },
      Withdraw: {
        who: "AccountId32",
        amount: "u128"
      },
      Slashed: {
        who: "AccountId32",
        amount: "u128"
      },
      Minted: {
        who: "AccountId32",
        amount: "u128"
      },
      Burned: {
        who: "AccountId32",
        amount: "u128"
      },
      Suspended: {
        who: "AccountId32",
        amount: "u128"
      },
      Restored: {
        who: "AccountId32",
        amount: "u128"
      },
      Upgraded: {
        who: "AccountId32"
      },
      Issued: {
        amount: "u128"
      },
      Rescinded: {
        amount: "u128"
      },
      Locked: {
        who: "AccountId32",
        amount: "u128"
      },
      Unlocked: {
        who: "AccountId32",
        amount: "u128"
      },
      Frozen: {
        who: "AccountId32",
        amount: "u128"
      },
      Thawed: {
        who: "AccountId32",
        amount: "u128"
      },
      TotalIssuanceForced: {
        _alias: {
          new_: "new"
        },
        old: "u128",
        new_: "u128"
      }
    }
  },
  /**
   * Lookup34: frame_support::traits::tokens::misc::BalanceStatus
   **/
  FrameSupportTokensMiscBalanceStatus: {
    _enum: ["Free", "Reserved"]
  },
  /**
   * Lookup35: pallet_transaction_payment::pallet::Event<T>
   **/
  PalletTransactionPaymentEvent: {
    _enum: {
      TransactionFeePaid: {
        who: "AccountId32",
        actualFee: "u128",
        tip: "u128"
      }
    }
  },
  /**
   * Lookup36: pallet_sudo::pallet::Event<T>
   **/
  PalletSudoEvent: {
    _enum: {
      Sudid: {
        sudoResult: "Result<Null, SpRuntimeDispatchError>"
      },
      KeyChanged: {
        _alias: {
          new_: "new"
        },
        old: "Option<AccountId32>",
        new_: "AccountId32"
      },
      KeyRemoved: "Null",
      SudoAsDone: {
        sudoResult: "Result<Null, SpRuntimeDispatchError>"
      }
    }
  },
  /**
   * Lookup40: pallet_collator_selection::pallet::Event<T>
   **/
  PalletCollatorSelectionEvent: {
    _enum: {
      NewInvulnerables: {
        invulnerables: "Vec<AccountId32>"
      },
      InvulnerableAdded: {
        accountId: "AccountId32"
      },
      InvulnerableRemoved: {
        accountId: "AccountId32"
      },
      NewDesiredCandidates: {
        desiredCandidates: "u32"
      },
      NewCandidacyBond: {
        bondAmount: "u128"
      },
      CandidateAdded: {
        accountId: "AccountId32",
        deposit: "u128"
      },
      CandidateBondUpdated: {
        accountId: "AccountId32",
        deposit: "u128"
      },
      CandidateRemoved: {
        accountId: "AccountId32"
      },
      CandidateReplaced: {
        _alias: {
          new_: "new"
        },
        old: "AccountId32",
        new_: "AccountId32",
        deposit: "u128"
      },
      InvalidInvulnerableSkipped: {
        accountId: "AccountId32"
      }
    }
  },
  /**
   * Lookup42: pallet_session::pallet::Event
   **/
  PalletSessionEvent: {
    _enum: {
      NewSession: {
        sessionIndex: "u32"
      }
    }
  },
  /**
   * Lookup43: cumulus_pallet_xcmp_queue::pallet::Event<T>
   **/
  CumulusPalletXcmpQueueEvent: {
    _enum: {
      XcmpMessageSent: {
        messageHash: "[u8;32]"
      }
    }
  },
  /**
   * Lookup44: pallet_xcm::pallet::Event<T>
   **/
  PalletXcmEvent: {
    _enum: {
      Attempted: {
        outcome: "StagingXcmV4TraitsOutcome"
      },
      Sent: {
        origin: "StagingXcmV4Location",
        destination: "StagingXcmV4Location",
        message: "StagingXcmV4Xcm",
        messageId: "[u8;32]"
      },
      UnexpectedResponse: {
        origin: "StagingXcmV4Location",
        queryId: "u64"
      },
      ResponseReady: {
        queryId: "u64",
        response: "StagingXcmV4Response"
      },
      Notified: {
        queryId: "u64",
        palletIndex: "u8",
        callIndex: "u8"
      },
      NotifyOverweight: {
        queryId: "u64",
        palletIndex: "u8",
        callIndex: "u8",
        actualWeight: "SpWeightsWeightV2Weight",
        maxBudgetedWeight: "SpWeightsWeightV2Weight"
      },
      NotifyDispatchError: {
        queryId: "u64",
        palletIndex: "u8",
        callIndex: "u8"
      },
      NotifyDecodeFailed: {
        queryId: "u64",
        palletIndex: "u8",
        callIndex: "u8"
      },
      InvalidResponder: {
        origin: "StagingXcmV4Location",
        queryId: "u64",
        expectedLocation: "Option<StagingXcmV4Location>"
      },
      InvalidResponderVersion: {
        origin: "StagingXcmV4Location",
        queryId: "u64"
      },
      ResponseTaken: {
        queryId: "u64"
      },
      AssetsTrapped: {
        _alias: {
          hash_: "hash"
        },
        hash_: "H256",
        origin: "StagingXcmV4Location",
        assets: "XcmVersionedAssets"
      },
      VersionChangeNotified: {
        destination: "StagingXcmV4Location",
        result: "u32",
        cost: "StagingXcmV4AssetAssets",
        messageId: "[u8;32]"
      },
      SupportedVersionChanged: {
        location: "StagingXcmV4Location",
        version: "u32"
      },
      NotifyTargetSendFail: {
        location: "StagingXcmV4Location",
        queryId: "u64",
        error: "XcmV3TraitsError"
      },
      NotifyTargetMigrationFail: {
        location: "XcmVersionedLocation",
        queryId: "u64"
      },
      InvalidQuerierVersion: {
        origin: "StagingXcmV4Location",
        queryId: "u64"
      },
      InvalidQuerier: {
        origin: "StagingXcmV4Location",
        queryId: "u64",
        expectedQuerier: "StagingXcmV4Location",
        maybeActualQuerier: "Option<StagingXcmV4Location>"
      },
      VersionNotifyStarted: {
        destination: "StagingXcmV4Location",
        cost: "StagingXcmV4AssetAssets",
        messageId: "[u8;32]"
      },
      VersionNotifyRequested: {
        destination: "StagingXcmV4Location",
        cost: "StagingXcmV4AssetAssets",
        messageId: "[u8;32]"
      },
      VersionNotifyUnrequested: {
        destination: "StagingXcmV4Location",
        cost: "StagingXcmV4AssetAssets",
        messageId: "[u8;32]"
      },
      FeesPaid: {
        paying: "StagingXcmV4Location",
        fees: "StagingXcmV4AssetAssets"
      },
      AssetsClaimed: {
        _alias: {
          hash_: "hash"
        },
        hash_: "H256",
        origin: "StagingXcmV4Location",
        assets: "XcmVersionedAssets"
      },
      VersionMigrationFinished: {
        version: "u32"
      }
    }
  },
  /**
   * Lookup45: staging_xcm::v4::traits::Outcome
   **/
  StagingXcmV4TraitsOutcome: {
    _enum: {
      Complete: {
        used: "SpWeightsWeightV2Weight"
      },
      Incomplete: {
        used: "SpWeightsWeightV2Weight",
        error: "XcmV3TraitsError"
      },
      Error: {
        error: "XcmV3TraitsError"
      }
    }
  },
  /**
   * Lookup46: xcm::v3::traits::Error
   **/
  XcmV3TraitsError: {
    _enum: {
      Overflow: "Null",
      Unimplemented: "Null",
      UntrustedReserveLocation: "Null",
      UntrustedTeleportLocation: "Null",
      LocationFull: "Null",
      LocationNotInvertible: "Null",
      BadOrigin: "Null",
      InvalidLocation: "Null",
      AssetNotFound: "Null",
      FailedToTransactAsset: "Null",
      NotWithdrawable: "Null",
      LocationCannotHold: "Null",
      ExceedsMaxMessageSize: "Null",
      DestinationUnsupported: "Null",
      Transport: "Null",
      Unroutable: "Null",
      UnknownClaim: "Null",
      FailedToDecode: "Null",
      MaxWeightInvalid: "Null",
      NotHoldingFees: "Null",
      TooExpensive: "Null",
      Trap: "u64",
      ExpectationFalse: "Null",
      PalletNotFound: "Null",
      NameMismatch: "Null",
      VersionIncompatible: "Null",
      HoldingWouldOverflow: "Null",
      ExportError: "Null",
      ReanchorFailed: "Null",
      NoDeal: "Null",
      FeesNotMet: "Null",
      LockError: "Null",
      NoPermission: "Null",
      Unanchored: "Null",
      NotDepositable: "Null",
      UnhandledXcmVersion: "Null",
      WeightLimitReached: "SpWeightsWeightV2Weight",
      Barrier: "Null",
      WeightNotComputable: "Null",
      ExceedsStackLimit: "Null"
    }
  },
  /**
   * Lookup47: staging_xcm::v4::location::Location
   **/
  StagingXcmV4Location: {
    parents: "u8",
    interior: "StagingXcmV4Junctions"
  },
  /**
   * Lookup48: staging_xcm::v4::junctions::Junctions
   **/
  StagingXcmV4Junctions: {
    _enum: {
      Here: "Null",
      X1: "[Lookup50;1]",
      X2: "[Lookup50;2]",
      X3: "[Lookup50;3]",
      X4: "[Lookup50;4]",
      X5: "[Lookup50;5]",
      X6: "[Lookup50;6]",
      X7: "[Lookup50;7]",
      X8: "[Lookup50;8]"
    }
  },
  /**
   * Lookup50: staging_xcm::v4::junction::Junction
   **/
  StagingXcmV4Junction: {
    _enum: {
      Parachain: "Compact<u32>",
      AccountId32: {
        network: "Option<StagingXcmV4JunctionNetworkId>",
        id: "[u8;32]"
      },
      AccountIndex64: {
        network: "Option<StagingXcmV4JunctionNetworkId>",
        index: "Compact<u64>"
      },
      AccountKey20: {
        network: "Option<StagingXcmV4JunctionNetworkId>",
        key: "[u8;20]"
      },
      PalletInstance: "u8",
      GeneralIndex: "Compact<u128>",
      GeneralKey: {
        length: "u8",
        data: "[u8;32]"
      },
      OnlyChild: "Null",
      Plurality: {
        id: "XcmV3JunctionBodyId",
        part: "XcmV3JunctionBodyPart"
      },
      GlobalConsensus: "StagingXcmV4JunctionNetworkId"
    }
  },
  /**
   * Lookup53: staging_xcm::v4::junction::NetworkId
   **/
  StagingXcmV4JunctionNetworkId: {
    _enum: {
      ByGenesis: "[u8;32]",
      ByFork: {
        blockNumber: "u64",
        blockHash: "[u8;32]"
      },
      Polkadot: "Null",
      Kusama: "Null",
      Westend: "Null",
      Rococo: "Null",
      Wococo: "Null",
      Ethereum: {
        chainId: "Compact<u64>"
      },
      BitcoinCore: "Null",
      BitcoinCash: "Null",
      PolkadotBulletin: "Null"
    }
  },
  /**
   * Lookup56: xcm::v3::junction::BodyId
   **/
  XcmV3JunctionBodyId: {
    _enum: {
      Unit: "Null",
      Moniker: "[u8;4]",
      Index: "Compact<u32>",
      Executive: "Null",
      Technical: "Null",
      Legislative: "Null",
      Judicial: "Null",
      Defense: "Null",
      Administration: "Null",
      Treasury: "Null"
    }
  },
  /**
   * Lookup57: xcm::v3::junction::BodyPart
   **/
  XcmV3JunctionBodyPart: {
    _enum: {
      Voice: "Null",
      Members: {
        count: "Compact<u32>"
      },
      Fraction: {
        nom: "Compact<u32>",
        denom: "Compact<u32>"
      },
      AtLeastProportion: {
        nom: "Compact<u32>",
        denom: "Compact<u32>"
      },
      MoreThanProportion: {
        nom: "Compact<u32>",
        denom: "Compact<u32>"
      }
    }
  },
  /**
   * Lookup65: staging_xcm::v4::Xcm<Call>
   **/
  StagingXcmV4Xcm: "Vec<StagingXcmV4Instruction>",
  /**
   * Lookup67: staging_xcm::v4::Instruction<Call>
   **/
  StagingXcmV4Instruction: {
    _enum: {
      WithdrawAsset: "StagingXcmV4AssetAssets",
      ReserveAssetDeposited: "StagingXcmV4AssetAssets",
      ReceiveTeleportedAsset: "StagingXcmV4AssetAssets",
      QueryResponse: {
        queryId: "Compact<u64>",
        response: "StagingXcmV4Response",
        maxWeight: "SpWeightsWeightV2Weight",
        querier: "Option<StagingXcmV4Location>"
      },
      TransferAsset: {
        assets: "StagingXcmV4AssetAssets",
        beneficiary: "StagingXcmV4Location"
      },
      TransferReserveAsset: {
        assets: "StagingXcmV4AssetAssets",
        dest: "StagingXcmV4Location",
        xcm: "StagingXcmV4Xcm"
      },
      Transact: {
        originKind: "XcmV3OriginKind",
        requireWeightAtMost: "SpWeightsWeightV2Weight",
        call: "XcmDoubleEncoded"
      },
      HrmpNewChannelOpenRequest: {
        sender: "Compact<u32>",
        maxMessageSize: "Compact<u32>",
        maxCapacity: "Compact<u32>"
      },
      HrmpChannelAccepted: {
        recipient: "Compact<u32>"
      },
      HrmpChannelClosing: {
        initiator: "Compact<u32>",
        sender: "Compact<u32>",
        recipient: "Compact<u32>"
      },
      ClearOrigin: "Null",
      DescendOrigin: "StagingXcmV4Junctions",
      ReportError: "StagingXcmV4QueryResponseInfo",
      DepositAsset: {
        assets: "StagingXcmV4AssetAssetFilter",
        beneficiary: "StagingXcmV4Location"
      },
      DepositReserveAsset: {
        assets: "StagingXcmV4AssetAssetFilter",
        dest: "StagingXcmV4Location",
        xcm: "StagingXcmV4Xcm"
      },
      ExchangeAsset: {
        give: "StagingXcmV4AssetAssetFilter",
        want: "StagingXcmV4AssetAssets",
        maximal: "bool"
      },
      InitiateReserveWithdraw: {
        assets: "StagingXcmV4AssetAssetFilter",
        reserve: "StagingXcmV4Location",
        xcm: "StagingXcmV4Xcm"
      },
      InitiateTeleport: {
        assets: "StagingXcmV4AssetAssetFilter",
        dest: "StagingXcmV4Location",
        xcm: "StagingXcmV4Xcm"
      },
      ReportHolding: {
        responseInfo: "StagingXcmV4QueryResponseInfo",
        assets: "StagingXcmV4AssetAssetFilter"
      },
      BuyExecution: {
        fees: "StagingXcmV4Asset",
        weightLimit: "XcmV3WeightLimit"
      },
      RefundSurplus: "Null",
      SetErrorHandler: "StagingXcmV4Xcm",
      SetAppendix: "StagingXcmV4Xcm",
      ClearError: "Null",
      ClaimAsset: {
        assets: "StagingXcmV4AssetAssets",
        ticket: "StagingXcmV4Location"
      },
      Trap: "Compact<u64>",
      SubscribeVersion: {
        queryId: "Compact<u64>",
        maxResponseWeight: "SpWeightsWeightV2Weight"
      },
      UnsubscribeVersion: "Null",
      BurnAsset: "StagingXcmV4AssetAssets",
      ExpectAsset: "StagingXcmV4AssetAssets",
      ExpectOrigin: "Option<StagingXcmV4Location>",
      ExpectError: "Option<(u32,XcmV3TraitsError)>",
      ExpectTransactStatus: "XcmV3MaybeErrorCode",
      QueryPallet: {
        moduleName: "Bytes",
        responseInfo: "StagingXcmV4QueryResponseInfo"
      },
      ExpectPallet: {
        index: "Compact<u32>",
        name: "Bytes",
        moduleName: "Bytes",
        crateMajor: "Compact<u32>",
        minCrateMinor: "Compact<u32>"
      },
      ReportTransactStatus: "StagingXcmV4QueryResponseInfo",
      ClearTransactStatus: "Null",
      UniversalOrigin: "StagingXcmV4Junction",
      ExportMessage: {
        network: "StagingXcmV4JunctionNetworkId",
        destination: "StagingXcmV4Junctions",
        xcm: "StagingXcmV4Xcm"
      },
      LockAsset: {
        asset: "StagingXcmV4Asset",
        unlocker: "StagingXcmV4Location"
      },
      UnlockAsset: {
        asset: "StagingXcmV4Asset",
        target: "StagingXcmV4Location"
      },
      NoteUnlockable: {
        asset: "StagingXcmV4Asset",
        owner: "StagingXcmV4Location"
      },
      RequestUnlock: {
        asset: "StagingXcmV4Asset",
        locker: "StagingXcmV4Location"
      },
      SetFeesMode: {
        jitWithdraw: "bool"
      },
      SetTopic: "[u8;32]",
      ClearTopic: "Null",
      AliasOrigin: "StagingXcmV4Location",
      UnpaidExecution: {
        weightLimit: "XcmV3WeightLimit",
        checkOrigin: "Option<StagingXcmV4Location>"
      }
    }
  },
  /**
   * Lookup68: staging_xcm::v4::asset::Assets
   **/
  StagingXcmV4AssetAssets: "Vec<StagingXcmV4Asset>",
  /**
   * Lookup70: staging_xcm::v4::asset::Asset
   **/
  StagingXcmV4Asset: {
    id: "StagingXcmV4AssetAssetId",
    fun: "StagingXcmV4AssetFungibility"
  },
  /**
   * Lookup71: staging_xcm::v4::asset::AssetId
   **/
  StagingXcmV4AssetAssetId: "StagingXcmV4Location",
  /**
   * Lookup72: staging_xcm::v4::asset::Fungibility
   **/
  StagingXcmV4AssetFungibility: {
    _enum: {
      Fungible: "Compact<u128>",
      NonFungible: "StagingXcmV4AssetAssetInstance"
    }
  },
  /**
   * Lookup73: staging_xcm::v4::asset::AssetInstance
   **/
  StagingXcmV4AssetAssetInstance: {
    _enum: {
      Undefined: "Null",
      Index: "Compact<u128>",
      Array4: "[u8;4]",
      Array8: "[u8;8]",
      Array16: "[u8;16]",
      Array32: "[u8;32]"
    }
  },
  /**
   * Lookup76: staging_xcm::v4::Response
   **/
  StagingXcmV4Response: {
    _enum: {
      Null: "Null",
      Assets: "StagingXcmV4AssetAssets",
      ExecutionResult: "Option<(u32,XcmV3TraitsError)>",
      Version: "u32",
      PalletsInfo: "Vec<StagingXcmV4PalletInfo>",
      DispatchResult: "XcmV3MaybeErrorCode"
    }
  },
  /**
   * Lookup80: staging_xcm::v4::PalletInfo
   **/
  StagingXcmV4PalletInfo: {
    index: "Compact<u32>",
    name: "Bytes",
    moduleName: "Bytes",
    major: "Compact<u32>",
    minor: "Compact<u32>",
    patch: "Compact<u32>"
  },
  /**
   * Lookup83: xcm::v3::MaybeErrorCode
   **/
  XcmV3MaybeErrorCode: {
    _enum: {
      Success: "Null",
      Error: "Bytes",
      TruncatedError: "Bytes"
    }
  },
  /**
   * Lookup86: xcm::v3::OriginKind
   **/
  XcmV3OriginKind: {
    _enum: ["Native", "SovereignAccount", "Superuser", "Xcm"]
  },
  /**
   * Lookup87: xcm::double_encoded::DoubleEncoded<T>
   **/
  XcmDoubleEncoded: {
    encoded: "Bytes"
  },
  /**
   * Lookup88: staging_xcm::v4::QueryResponseInfo
   **/
  StagingXcmV4QueryResponseInfo: {
    destination: "StagingXcmV4Location",
    queryId: "Compact<u64>",
    maxWeight: "SpWeightsWeightV2Weight"
  },
  /**
   * Lookup89: staging_xcm::v4::asset::AssetFilter
   **/
  StagingXcmV4AssetAssetFilter: {
    _enum: {
      Definite: "StagingXcmV4AssetAssets",
      Wild: "StagingXcmV4AssetWildAsset"
    }
  },
  /**
   * Lookup90: staging_xcm::v4::asset::WildAsset
   **/
  StagingXcmV4AssetWildAsset: {
    _enum: {
      All: "Null",
      AllOf: {
        id: "StagingXcmV4AssetAssetId",
        fun: "StagingXcmV4AssetWildFungibility"
      },
      AllCounted: "Compact<u32>",
      AllOfCounted: {
        id: "StagingXcmV4AssetAssetId",
        fun: "StagingXcmV4AssetWildFungibility",
        count: "Compact<u32>"
      }
    }
  },
  /**
   * Lookup91: staging_xcm::v4::asset::WildFungibility
   **/
  StagingXcmV4AssetWildFungibility: {
    _enum: ["Fungible", "NonFungible"]
  },
  /**
   * Lookup92: xcm::v3::WeightLimit
   **/
  XcmV3WeightLimit: {
    _enum: {
      Unlimited: "Null",
      Limited: "SpWeightsWeightV2Weight"
    }
  },
  /**
   * Lookup93: xcm::VersionedAssets
   **/
  XcmVersionedAssets: {
    _enum: {
      __Unused0: "Null",
      V2: "XcmV2MultiassetMultiAssets",
      __Unused2: "Null",
      V3: "XcmV3MultiassetMultiAssets",
      V4: "StagingXcmV4AssetAssets"
    }
  },
  /**
   * Lookup94: xcm::v2::multiasset::MultiAssets
   **/
  XcmV2MultiassetMultiAssets: "Vec<XcmV2MultiAsset>",
  /**
   * Lookup96: xcm::v2::multiasset::MultiAsset
   **/
  XcmV2MultiAsset: {
    id: "XcmV2MultiassetAssetId",
    fun: "XcmV2MultiassetFungibility"
  },
  /**
   * Lookup97: xcm::v2::multiasset::AssetId
   **/
  XcmV2MultiassetAssetId: {
    _enum: {
      Concrete: "XcmV2MultiLocation",
      Abstract: "Bytes"
    }
  },
  /**
   * Lookup98: xcm::v2::multilocation::MultiLocation
   **/
  XcmV2MultiLocation: {
    parents: "u8",
    interior: "XcmV2MultilocationJunctions"
  },
  /**
   * Lookup99: xcm::v2::multilocation::Junctions
   **/
  XcmV2MultilocationJunctions: {
    _enum: {
      Here: "Null",
      X1: "XcmV2Junction",
      X2: "(XcmV2Junction,XcmV2Junction)",
      X3: "(XcmV2Junction,XcmV2Junction,XcmV2Junction)",
      X4: "(XcmV2Junction,XcmV2Junction,XcmV2Junction,XcmV2Junction)",
      X5: "(XcmV2Junction,XcmV2Junction,XcmV2Junction,XcmV2Junction,XcmV2Junction)",
      X6: "(XcmV2Junction,XcmV2Junction,XcmV2Junction,XcmV2Junction,XcmV2Junction,XcmV2Junction)",
      X7: "(XcmV2Junction,XcmV2Junction,XcmV2Junction,XcmV2Junction,XcmV2Junction,XcmV2Junction,XcmV2Junction)",
      X8: "(XcmV2Junction,XcmV2Junction,XcmV2Junction,XcmV2Junction,XcmV2Junction,XcmV2Junction,XcmV2Junction,XcmV2Junction)"
    }
  },
  /**
   * Lookup100: xcm::v2::junction::Junction
   **/
  XcmV2Junction: {
    _enum: {
      Parachain: "Compact<u32>",
      AccountId32: {
        network: "XcmV2NetworkId",
        id: "[u8;32]"
      },
      AccountIndex64: {
        network: "XcmV2NetworkId",
        index: "Compact<u64>"
      },
      AccountKey20: {
        network: "XcmV2NetworkId",
        key: "[u8;20]"
      },
      PalletInstance: "u8",
      GeneralIndex: "Compact<u128>",
      GeneralKey: "Bytes",
      OnlyChild: "Null",
      Plurality: {
        id: "XcmV2BodyId",
        part: "XcmV2BodyPart"
      }
    }
  },
  /**
   * Lookup101: xcm::v2::NetworkId
   **/
  XcmV2NetworkId: {
    _enum: {
      Any: "Null",
      Named: "Bytes",
      Polkadot: "Null",
      Kusama: "Null"
    }
  },
  /**
   * Lookup103: xcm::v2::BodyId
   **/
  XcmV2BodyId: {
    _enum: {
      Unit: "Null",
      Named: "Bytes",
      Index: "Compact<u32>",
      Executive: "Null",
      Technical: "Null",
      Legislative: "Null",
      Judicial: "Null",
      Defense: "Null",
      Administration: "Null",
      Treasury: "Null"
    }
  },
  /**
   * Lookup104: xcm::v2::BodyPart
   **/
  XcmV2BodyPart: {
    _enum: {
      Voice: "Null",
      Members: {
        count: "Compact<u32>"
      },
      Fraction: {
        nom: "Compact<u32>",
        denom: "Compact<u32>"
      },
      AtLeastProportion: {
        nom: "Compact<u32>",
        denom: "Compact<u32>"
      },
      MoreThanProportion: {
        nom: "Compact<u32>",
        denom: "Compact<u32>"
      }
    }
  },
  /**
   * Lookup105: xcm::v2::multiasset::Fungibility
   **/
  XcmV2MultiassetFungibility: {
    _enum: {
      Fungible: "Compact<u128>",
      NonFungible: "XcmV2MultiassetAssetInstance"
    }
  },
  /**
   * Lookup106: xcm::v2::multiasset::AssetInstance
   **/
  XcmV2MultiassetAssetInstance: {
    _enum: {
      Undefined: "Null",
      Index: "Compact<u128>",
      Array4: "[u8;4]",
      Array8: "[u8;8]",
      Array16: "[u8;16]",
      Array32: "[u8;32]",
      Blob: "Bytes"
    }
  },
  /**
   * Lookup107: xcm::v3::multiasset::MultiAssets
   **/
  XcmV3MultiassetMultiAssets: "Vec<XcmV3MultiAsset>",
  /**
   * Lookup109: xcm::v3::multiasset::MultiAsset
   **/
  XcmV3MultiAsset: {
    id: "XcmV3MultiassetAssetId",
    fun: "XcmV3MultiassetFungibility"
  },
  /**
   * Lookup110: xcm::v3::multiasset::AssetId
   **/
  XcmV3MultiassetAssetId: {
    _enum: {
      Concrete: "StagingXcmV3MultiLocation",
      Abstract: "[u8;32]"
    }
  },
  /**
   * Lookup111: staging_xcm::v3::multilocation::MultiLocation
   **/
  StagingXcmV3MultiLocation: {
    parents: "u8",
    interior: "XcmV3Junctions"
  },
  /**
   * Lookup112: xcm::v3::junctions::Junctions
   **/
  XcmV3Junctions: {
    _enum: {
      Here: "Null",
      X1: "XcmV3Junction",
      X2: "(XcmV3Junction,XcmV3Junction)",
      X3: "(XcmV3Junction,XcmV3Junction,XcmV3Junction)",
      X4: "(XcmV3Junction,XcmV3Junction,XcmV3Junction,XcmV3Junction)",
      X5: "(XcmV3Junction,XcmV3Junction,XcmV3Junction,XcmV3Junction,XcmV3Junction)",
      X6: "(XcmV3Junction,XcmV3Junction,XcmV3Junction,XcmV3Junction,XcmV3Junction,XcmV3Junction)",
      X7: "(XcmV3Junction,XcmV3Junction,XcmV3Junction,XcmV3Junction,XcmV3Junction,XcmV3Junction,XcmV3Junction)",
      X8: "(XcmV3Junction,XcmV3Junction,XcmV3Junction,XcmV3Junction,XcmV3Junction,XcmV3Junction,XcmV3Junction,XcmV3Junction)"
    }
  },
  /**
   * Lookup113: xcm::v3::junction::Junction
   **/
  XcmV3Junction: {
    _enum: {
      Parachain: "Compact<u32>",
      AccountId32: {
        network: "Option<XcmV3JunctionNetworkId>",
        id: "[u8;32]"
      },
      AccountIndex64: {
        network: "Option<XcmV3JunctionNetworkId>",
        index: "Compact<u64>"
      },
      AccountKey20: {
        network: "Option<XcmV3JunctionNetworkId>",
        key: "[u8;20]"
      },
      PalletInstance: "u8",
      GeneralIndex: "Compact<u128>",
      GeneralKey: {
        length: "u8",
        data: "[u8;32]"
      },
      OnlyChild: "Null",
      Plurality: {
        id: "XcmV3JunctionBodyId",
        part: "XcmV3JunctionBodyPart"
      },
      GlobalConsensus: "XcmV3JunctionNetworkId"
    }
  },
  /**
   * Lookup115: xcm::v3::junction::NetworkId
   **/
  XcmV3JunctionNetworkId: {
    _enum: {
      ByGenesis: "[u8;32]",
      ByFork: {
        blockNumber: "u64",
        blockHash: "[u8;32]"
      },
      Polkadot: "Null",
      Kusama: "Null",
      Westend: "Null",
      Rococo: "Null",
      Wococo: "Null",
      Ethereum: {
        chainId: "Compact<u64>"
      },
      BitcoinCore: "Null",
      BitcoinCash: "Null",
      PolkadotBulletin: "Null"
    }
  },
  /**
   * Lookup116: xcm::v3::multiasset::Fungibility
   **/
  XcmV3MultiassetFungibility: {
    _enum: {
      Fungible: "Compact<u128>",
      NonFungible: "XcmV3MultiassetAssetInstance"
    }
  },
  /**
   * Lookup117: xcm::v3::multiasset::AssetInstance
   **/
  XcmV3MultiassetAssetInstance: {
    _enum: {
      Undefined: "Null",
      Index: "Compact<u128>",
      Array4: "[u8;4]",
      Array8: "[u8;8]",
      Array16: "[u8;16]",
      Array32: "[u8;32]"
    }
  },
  /**
   * Lookup118: xcm::VersionedLocation
   **/
  XcmVersionedLocation: {
    _enum: {
      __Unused0: "Null",
      V2: "XcmV2MultiLocation",
      __Unused2: "Null",
      V3: "StagingXcmV3MultiLocation",
      V4: "StagingXcmV4Location"
    }
  },
  /**
   * Lookup119: cumulus_pallet_xcm::pallet::Event<T>
   **/
  CumulusPalletXcmEvent: {
    _enum: {
      InvalidFormat: "[u8;32]",
      UnsupportedVersion: "[u8;32]",
      ExecutedDownward: "([u8;32],StagingXcmV4TraitsOutcome)"
    }
  },
  /**
   * Lookup120: pallet_message_queue::pallet::Event<T>
   **/
  PalletMessageQueueEvent: {
    _enum: {
      ProcessingFailed: {
        id: "H256",
        origin: "CumulusPrimitivesCoreAggregateMessageOrigin",
        error: "FrameSupportMessagesProcessMessageError"
      },
      Processed: {
        id: "H256",
        origin: "CumulusPrimitivesCoreAggregateMessageOrigin",
        weightUsed: "SpWeightsWeightV2Weight",
        success: "bool"
      },
      OverweightEnqueued: {
        id: "[u8;32]",
        origin: "CumulusPrimitivesCoreAggregateMessageOrigin",
        pageIndex: "u32",
        messageIndex: "u32"
      },
      PageReaped: {
        origin: "CumulusPrimitivesCoreAggregateMessageOrigin",
        index: "u32"
      }
    }
  },
  /**
   * Lookup121: cumulus_primitives_core::AggregateMessageOrigin
   **/
  CumulusPrimitivesCoreAggregateMessageOrigin: {
    _enum: {
      Here: "Null",
      Parent: "Null",
      Sibling: "u32"
    }
  },
  /**
   * Lookup123: frame_support::traits::messages::ProcessMessageError
   **/
  FrameSupportMessagesProcessMessageError: {
    _enum: {
      BadFormat: "Null",
      Corrupt: "Null",
      Unsupported: "Null",
      Overweight: "SpWeightsWeightV2Weight",
      Yield: "Null",
      StackLimitReached: "Null"
    }
  },
  /**
   * Lookup124: pallet_storage_providers::pallet::Event<T>
   **/
  PalletStorageProvidersEvent: {
    _enum: {
      MspRequestSignUpSuccess: {
        who: "AccountId32",
        multiaddresses: "Vec<Bytes>",
        capacity: "u64"
      },
      MspSignUpSuccess: {
        who: "AccountId32",
        mspId: "H256",
        multiaddresses: "Vec<Bytes>",
        capacity: "u64",
        valueProp: "PalletStorageProvidersValuePropositionWithId"
      },
      BspRequestSignUpSuccess: {
        who: "AccountId32",
        multiaddresses: "Vec<Bytes>",
        capacity: "u64"
      },
      BspSignUpSuccess: {
        who: "AccountId32",
        bspId: "H256",
        multiaddresses: "Vec<Bytes>",
        capacity: "u64"
      },
      SignUpRequestCanceled: {
        who: "AccountId32"
      },
      MspSignOffSuccess: {
        who: "AccountId32",
        mspId: "H256"
      },
      BspSignOffSuccess: {
        who: "AccountId32",
        bspId: "H256"
      },
      CapacityChanged: {
        who: "AccountId32",
        providerId: "PalletStorageProvidersStorageProviderId",
        oldCapacity: "u64",
        newCapacity: "u64",
        nextBlockWhenChangeAllowed: "u32"
      },
      Slashed: {
        providerId: "H256",
        amountSlashed: "u128"
      },
      MultiAddressAdded: {
        providerId: "H256",
        newMultiaddress: "Bytes"
      },
      MultiAddressRemoved: {
        providerId: "H256",
        removedMultiaddress: "Bytes"
      },
      ValuePropAdded: {
        mspId: "H256",
        valuePropId: "H256",
        valueProp: "PalletStorageProvidersValueProposition"
      },
      ValuePropUnavailable: {
        mspId: "H256",
        valuePropId: "H256"
      }
    }
  },
  /**
   * Lookup128: pallet_storage_providers::types::ValuePropositionWithId<T>
   **/
  PalletStorageProvidersValuePropositionWithId: {
    id: "H256",
    valueProp: "PalletStorageProvidersValueProposition"
  },
  /**
   * Lookup129: pallet_storage_providers::types::ValueProposition<T>
   **/
  PalletStorageProvidersValueProposition: {
    pricePerUnitOfDataPerBlock: "u128",
    commitment: "Bytes",
    bucketDataLimit: "u64",
    available: "bool"
  },
  /**
   * Lookup131: pallet_storage_providers::types::StorageProviderId<T>
   **/
  PalletStorageProvidersStorageProviderId: {
    _enum: {
      BackupStorageProvider: "H256",
      MainStorageProvider: "H256"
    }
  },
  /**
   * Lookup132: pallet_file_system::pallet::Event<T>
   **/
  PalletFileSystemEvent: {
    _enum: {
      NewBucket: {
        who: "AccountId32",
        mspId: "H256",
        bucketId: "H256",
        name: "Bytes",
        collectionId: "Option<u32>",
        private: "bool",
        valuePropId: "H256"
      },
      MoveBucketRequested: {
        who: "AccountId32",
        bucketId: "H256",
        newMspId: "H256"
      },
      BucketPrivacyUpdated: {
        who: "AccountId32",
        bucketId: "H256",
        collectionId: "Option<u32>",
        private: "bool"
      },
      NewCollectionAndAssociation: {
        who: "AccountId32",
        bucketId: "H256",
        collectionId: "u32"
      },
      NewStorageRequest: {
        _alias: {
          size_: "size"
        },
        who: "AccountId32",
        fileKey: "H256",
        bucketId: "H256",
        location: "Bytes",
        fingerprint: "H256",
        size_: "u64",
        peerIds: "Vec<Bytes>"
      },
      MspRespondedToStorageRequests: {
        results: "PalletFileSystemMspRespondStorageRequestsResult"
      },
      AcceptedBspVolunteer: {
        _alias: {
          size_: "size"
        },
        bspId: "H256",
        bucketId: "H256",
        location: "Bytes",
        fingerprint: "H256",
        multiaddresses: "Vec<Bytes>",
        owner: "AccountId32",
        size_: "u64"
      },
      BspConfirmedStoring: {
        who: "AccountId32",
        bspId: "H256",
        fileKeys: "Vec<H256>",
        newRoot: "H256"
      },
      StorageRequestFulfilled: {
        fileKey: "H256"
      },
      StorageRequestExpired: {
        fileKey: "H256"
      },
      StorageRequestRevoked: {
        fileKey: "H256"
      },
      BspRequestedToStopStoring: {
        bspId: "H256",
        fileKey: "H256",
        owner: "AccountId32",
        location: "Bytes"
      },
      BspConfirmStoppedStoring: {
        bspId: "H256",
        fileKey: "H256",
        newRoot: "H256"
      },
      PriorityChallengeForFileDeletionQueued: {
        issuer: "PalletFileSystemEitherAccountIdOrMspId",
        fileKey: "H256"
      },
      SpStopStoringInsolventUser: {
        spId: "H256",
        fileKey: "H256",
        owner: "AccountId32",
        location: "Bytes",
        newRoot: "H256"
      },
      FailedToQueuePriorityChallenge: {
        user: "AccountId32",
        fileKey: "H256"
      },
      FileDeletionRequest: {
        user: "AccountId32",
        fileKey: "H256",
        bucketId: "H256",
        mspId: "H256",
        proofOfInclusion: "bool"
      },
      ProofSubmittedForPendingFileDeletionRequest: {
        mspId: "H256",
        user: "AccountId32",
        fileKey: "H256",
        bucketId: "H256",
        proofOfInclusion: "bool"
      },
      BspChallengeCycleInitialised: {
        who: "AccountId32",
        bspId: "H256"
      },
      MoveBucketRequestExpired: {
        mspId: "H256",
        bucketId: "H256"
      },
      MoveBucketAccepted: {
        bucketId: "H256",
        mspId: "H256"
      },
      MoveBucketRejected: {
        bucketId: "H256",
        mspId: "H256"
      },
      DataServerRegisteredForMoveBucket: {
        bspId: "H256",
        bucketId: "H256"
      },
      MspStoppedStoringBucket: {
        mspId: "H256",
        owner: "AccountId32",
        bucketId: "H256"
      }
    }
  },
  /**
   * Lookup135: pallet_file_system::types::MspRespondStorageRequestsResult<T>
   **/
  PalletFileSystemMspRespondStorageRequestsResult: {
    mspId: "H256",
    responses: "Vec<PalletFileSystemBatchResponses>"
  },
  /**
   * Lookup137: pallet_file_system::types::BatchResponses<T>
   **/
  PalletFileSystemBatchResponses: {
    _enum: {
      Accepted: "PalletFileSystemMspAcceptedBatchStorageRequests",
      Rejected: "PalletFileSystemMspRejectedBatchStorageRequests",
      Failed: "PalletFileSystemMspFailedBatchStorageRequests"
    }
  },
  /**
   * Lookup138: pallet_file_system::types::MspAcceptedBatchStorageRequests<T>
   **/
  PalletFileSystemMspAcceptedBatchStorageRequests: {
    fileKeys: "Vec<H256>",
    bucketId: "H256",
    newBucketRoot: "H256",
    owner: "AccountId32"
  },
  /**
   * Lookup141: pallet_file_system::types::MspRejectedBatchStorageRequests<T>
   **/
  PalletFileSystemMspRejectedBatchStorageRequests: {
    fileKeys: "Vec<(H256,PalletFileSystemRejectedStorageRequestReason)>",
    bucketId: "H256",
    owner: "AccountId32"
  },
  /**
   * Lookup144: pallet_file_system::types::RejectedStorageRequestReason
   **/
  PalletFileSystemRejectedStorageRequestReason: {
    _enum: [
      "ReachedMaximumCapacity",
      "ReceivedInvalidProof",
      "FileKeyAlreadyStored",
      "InternalError"
    ]
  },
  /**
   * Lookup146: pallet_file_system::types::MspFailedBatchStorageRequests<T>
   **/
  PalletFileSystemMspFailedBatchStorageRequests: {
    fileKeys: "Vec<(H256,SpRuntimeDispatchError)>",
    bucketId: "H256",
    owner: "AccountId32"
  },
  /**
   * Lookup151: pallet_file_system::types::EitherAccountIdOrMspId<T>
   **/
  PalletFileSystemEitherAccountIdOrMspId: {
    _enum: {
      AccountId: "AccountId32",
      MspId: "H256"
    }
  },
  /**
   * Lookup152: pallet_proofs_dealer::pallet::Event<T>
   **/
  PalletProofsDealerEvent: {
    _enum: {
      NewChallenge: {
        who: "AccountId32",
        keyChallenged: "H256"
      },
      ProofAccepted: {
        provider: "H256",
        proof: "PalletProofsDealerProof",
        lastTickProven: "u32"
      },
      NewChallengeSeed: {
        challengesTicker: "u32",
        seed: "H256"
      },
      NewCheckpointChallenge: {
        challengesTicker: "u32",
        challenges: "Vec<(H256,Option<ShpTraitsTrieRemoveMutation>)>"
      },
      SlashableProvider: {
        provider: "H256",
        nextChallengeDeadline: "u32"
      },
      NoRecordOfLastSubmittedProof: {
        provider: "H256"
      },
      NewChallengeCycleInitialised: {
        currentTick: "u32",
        nextChallengeDeadline: "u32",
        provider: "H256",
        maybeProviderAccount: "Option<AccountId32>"
      },
      MutationsApplied: {
        provider: "H256",
        mutations: "Vec<(H256,ShpTraitsTrieRemoveMutation)>",
        newRoot: "H256"
      },
      ChallengesTickerSet: {
        paused: "bool"
      }
    }
  },
  /**
   * Lookup153: pallet_proofs_dealer::types::Proof<T>
   **/
  PalletProofsDealerProof: {
    forestProof: "SpTrieStorageProofCompactProof",
    keyProofs: "BTreeMap<H256, PalletProofsDealerKeyProof>"
  },
  /**
   * Lookup154: sp_trie::storage_proof::CompactProof
   **/
  SpTrieStorageProofCompactProof: {
    encodedNodes: "Vec<Bytes>"
  },
  /**
   * Lookup157: pallet_proofs_dealer::types::KeyProof<T>
   **/
  PalletProofsDealerKeyProof: {
    proof: "ShpFileKeyVerifierFileKeyProof",
    challengeCount: "u32"
  },
  /**
   * Lookup158: shp_file_key_verifier::types::FileKeyProof
   **/
  ShpFileKeyVerifierFileKeyProof: {
    fileMetadata: "ShpFileMetadataFileMetadata",
    proof: "SpTrieStorageProofCompactProof"
  },
  /**
   * Lookup159: shp_file_metadata::FileMetadata
   **/
  ShpFileMetadataFileMetadata: {
    owner: "Bytes",
    bucketId: "Bytes",
    location: "Bytes",
    fileSize: "Compact<u64>",
    fingerprint: "ShpFileMetadataFingerprint"
  },
  /**
   * Lookup160: shp_file_metadata::Fingerprint
   **/
  ShpFileMetadataFingerprint: "[u8;32]",
  /**
   * Lookup166: shp_traits::TrieRemoveMutation
   **/
  ShpTraitsTrieRemoveMutation: "Null",
  /**
   * Lookup170: pallet_randomness::pallet::Event<T>
   **/
  PalletRandomnessEvent: {
    _enum: {
      NewOneEpochAgoRandomnessAvailable: {
        randomnessSeed: "H256",
        fromEpoch: "u64",
        validUntilBlock: "u32"
      }
    }
  },
  /**
   * Lookup171: pallet_payment_streams::pallet::Event<T>
   **/
  PalletPaymentStreamsEvent: {
    _enum: {
      FixedRatePaymentStreamCreated: {
        userAccount: "AccountId32",
        providerId: "H256",
        rate: "u128"
      },
      FixedRatePaymentStreamUpdated: {
        userAccount: "AccountId32",
        providerId: "H256",
        newRate: "u128"
      },
      FixedRatePaymentStreamDeleted: {
        userAccount: "AccountId32",
        providerId: "H256"
      },
      DynamicRatePaymentStreamCreated: {
        userAccount: "AccountId32",
        providerId: "H256",
        amountProvided: "u64"
      },
      DynamicRatePaymentStreamUpdated: {
        userAccount: "AccountId32",
        providerId: "H256",
        newAmountProvided: "u64"
      },
      DynamicRatePaymentStreamDeleted: {
        userAccount: "AccountId32",
        providerId: "H256"
      },
      PaymentStreamCharged: {
        userAccount: "AccountId32",
        providerId: "H256",
        amount: "u128",
        lastTickCharged: "u32",
        chargedAtTick: "u32"
      },
      UsersCharged: {
        userAccounts: "Vec<AccountId32>",
        providerId: "H256",
        chargedAtTick: "u32"
      },
      LastChargeableInfoUpdated: {
        providerId: "H256",
        lastChargeableTick: "u32",
        lastChargeablePriceIndex: "u128"
      },
      UserWithoutFunds: {
        who: "AccountId32"
      },
      UserPaidDebts: {
        who: "AccountId32"
      },
      UserSolvent: {
        who: "AccountId32"
      }
    }
  },
  /**
   * Lookup173: pallet_bucket_nfts::pallet::Event<T>
   **/
  PalletBucketNftsEvent: {
    _enum: {
      AccessShared: {
        issuer: "AccountId32",
        recipient: "AccountId32"
      },
      ItemReadAccessUpdated: {
        admin: "AccountId32",
        bucket: "H256",
        itemId: "u32"
      },
      ItemBurned: {
        account: "AccountId32",
        bucket: "H256",
        itemId: "u32"
      }
    }
  },
  /**
   * Lookup174: pallet_nfts::pallet::Event<T, I>
   **/
  PalletNftsEvent: {
    _enum: {
      Created: {
        collection: "u32",
        creator: "AccountId32",
        owner: "AccountId32"
      },
      ForceCreated: {
        collection: "u32",
        owner: "AccountId32"
      },
      Destroyed: {
        collection: "u32"
      },
      Issued: {
        collection: "u32",
        item: "u32",
        owner: "AccountId32"
      },
      Transferred: {
        collection: "u32",
        item: "u32",
        from: "AccountId32",
        to: "AccountId32"
      },
      Burned: {
        collection: "u32",
        item: "u32",
        owner: "AccountId32"
      },
      ItemTransferLocked: {
        collection: "u32",
        item: "u32"
      },
      ItemTransferUnlocked: {
        collection: "u32",
        item: "u32"
      },
      ItemPropertiesLocked: {
        collection: "u32",
        item: "u32",
        lockMetadata: "bool",
        lockAttributes: "bool"
      },
      CollectionLocked: {
        collection: "u32"
      },
      OwnerChanged: {
        collection: "u32",
        newOwner: "AccountId32"
      },
      TeamChanged: {
        collection: "u32",
        issuer: "Option<AccountId32>",
        admin: "Option<AccountId32>",
        freezer: "Option<AccountId32>"
      },
      TransferApproved: {
        collection: "u32",
        item: "u32",
        owner: "AccountId32",
        delegate: "AccountId32",
        deadline: "Option<u32>"
      },
      ApprovalCancelled: {
        collection: "u32",
        item: "u32",
        owner: "AccountId32",
        delegate: "AccountId32"
      },
      AllApprovalsCancelled: {
        collection: "u32",
        item: "u32",
        owner: "AccountId32"
      },
      CollectionConfigChanged: {
        collection: "u32"
      },
      CollectionMetadataSet: {
        collection: "u32",
        data: "Bytes"
      },
      CollectionMetadataCleared: {
        collection: "u32"
      },
      ItemMetadataSet: {
        collection: "u32",
        item: "u32",
        data: "Bytes"
      },
      ItemMetadataCleared: {
        collection: "u32",
        item: "u32"
      },
      Redeposited: {
        collection: "u32",
        successfulItems: "Vec<u32>"
      },
      AttributeSet: {
        collection: "u32",
        maybeItem: "Option<u32>",
        key: "Bytes",
        value: "Bytes",
        namespace: "PalletNftsAttributeNamespace"
      },
      AttributeCleared: {
        collection: "u32",
        maybeItem: "Option<u32>",
        key: "Bytes",
        namespace: "PalletNftsAttributeNamespace"
      },
      ItemAttributesApprovalAdded: {
        collection: "u32",
        item: "u32",
        delegate: "AccountId32"
      },
      ItemAttributesApprovalRemoved: {
        collection: "u32",
        item: "u32",
        delegate: "AccountId32"
      },
      OwnershipAcceptanceChanged: {
        who: "AccountId32",
        maybeCollection: "Option<u32>"
      },
      CollectionMaxSupplySet: {
        collection: "u32",
        maxSupply: "u32"
      },
      CollectionMintSettingsUpdated: {
        collection: "u32"
      },
      NextCollectionIdIncremented: {
        nextId: "Option<u32>"
      },
      ItemPriceSet: {
        collection: "u32",
        item: "u32",
        price: "u128",
        whitelistedBuyer: "Option<AccountId32>"
      },
      ItemPriceRemoved: {
        collection: "u32",
        item: "u32"
      },
      ItemBought: {
        collection: "u32",
        item: "u32",
        price: "u128",
        seller: "AccountId32",
        buyer: "AccountId32"
      },
      TipSent: {
        collection: "u32",
        item: "u32",
        sender: "AccountId32",
        receiver: "AccountId32",
        amount: "u128"
      },
      SwapCreated: {
        offeredCollection: "u32",
        offeredItem: "u32",
        desiredCollection: "u32",
        desiredItem: "Option<u32>",
        price: "Option<PalletNftsPriceWithDirection>",
        deadline: "u32"
      },
      SwapCancelled: {
        offeredCollection: "u32",
        offeredItem: "u32",
        desiredCollection: "u32",
        desiredItem: "Option<u32>",
        price: "Option<PalletNftsPriceWithDirection>",
        deadline: "u32"
      },
      SwapClaimed: {
        sentCollection: "u32",
        sentItem: "u32",
        sentItemOwner: "AccountId32",
        receivedCollection: "u32",
        receivedItem: "u32",
        receivedItemOwner: "AccountId32",
        price: "Option<PalletNftsPriceWithDirection>",
        deadline: "u32"
      },
      PreSignedAttributesSet: {
        collection: "u32",
        item: "u32",
        namespace: "PalletNftsAttributeNamespace"
      },
      PalletAttributeSet: {
        collection: "u32",
        item: "Option<u32>",
        attribute: "PalletNftsPalletAttributes",
        value: "Bytes"
      }
    }
  },
  /**
   * Lookup178: pallet_nfts::types::AttributeNamespace<sp_core::crypto::AccountId32>
   **/
  PalletNftsAttributeNamespace: {
    _enum: {
      Pallet: "Null",
      CollectionOwner: "Null",
      ItemOwner: "Null",
      Account: "AccountId32"
    }
  },
  /**
   * Lookup180: pallet_nfts::types::PriceWithDirection<Amount>
   **/
  PalletNftsPriceWithDirection: {
    amount: "u128",
    direction: "PalletNftsPriceDirection"
  },
  /**
   * Lookup181: pallet_nfts::types::PriceDirection
   **/
  PalletNftsPriceDirection: {
    _enum: ["Send", "Receive"]
  },
  /**
   * Lookup182: pallet_nfts::types::PalletAttributes<CollectionId>
   **/
  PalletNftsPalletAttributes: {
    _enum: {
      UsedToClaim: "u32",
      TransferDisabled: "Null"
    }
  },
  /**
   * Lookup183: pallet_parameters::pallet::Event<T>
   **/
  PalletParametersEvent: {
    _enum: {
      Updated: {
        key: "StorageHubRuntimeConfigsRuntimeParamsRuntimeParametersKey",
        oldValue: "Option<StorageHubRuntimeConfigsRuntimeParamsRuntimeParametersValue>",
        newValue: "Option<StorageHubRuntimeConfigsRuntimeParamsRuntimeParametersValue>"
      }
    }
  },
  /**
   * Lookup184: storage_hub_runtime::configs::runtime_params::RuntimeParametersKey
   **/
  StorageHubRuntimeConfigsRuntimeParamsRuntimeParametersKey: {
    _enum: {
      RuntimeConfig: "StorageHubRuntimeConfigsRuntimeParamsDynamicParamsRuntimeConfigParametersKey"
    }
  },
  /**
   * Lookup185: storage_hub_runtime::configs::runtime_params::dynamic_params::runtime_config::ParametersKey
   **/
  StorageHubRuntimeConfigsRuntimeParamsDynamicParamsRuntimeConfigParametersKey: {
    _enum: [
      "SlashAmountPerMaxFileSize",
      "StakeToChallengePeriod",
      "CheckpointChallengePeriod",
      "MinChallengePeriod",
      "SystemUtilisationLowerThresholdPercentage",
      "SystemUtilisationUpperThresholdPercentage",
      "MostlyStablePrice",
      "MaxPrice",
      "MinPrice",
      "UpperExponentFactor",
      "LowerExponentFactor",
      "ZeroSizeBucketFixedRate",
      "IdealUtilisationRate",
      "DecayRate",
      "MinimumTreasuryCut",
      "MaximumTreasuryCut"
    ]
  },
  /**
   * Lookup186: storage_hub_runtime::configs::runtime_params::dynamic_params::runtime_config::SlashAmountPerMaxFileSize
   **/
  StorageHubRuntimeConfigsRuntimeParamsDynamicParamsRuntimeConfigSlashAmountPerMaxFileSize: "Null",
  /**
   * Lookup187: storage_hub_runtime::configs::runtime_params::dynamic_params::runtime_config::StakeToChallengePeriod
   **/
  StorageHubRuntimeConfigsRuntimeParamsDynamicParamsRuntimeConfigStakeToChallengePeriod: "Null",
  /**
   * Lookup188: storage_hub_runtime::configs::runtime_params::dynamic_params::runtime_config::CheckpointChallengePeriod
   **/
  StorageHubRuntimeConfigsRuntimeParamsDynamicParamsRuntimeConfigCheckpointChallengePeriod: "Null",
  /**
   * Lookup189: storage_hub_runtime::configs::runtime_params::dynamic_params::runtime_config::MinChallengePeriod
   **/
  StorageHubRuntimeConfigsRuntimeParamsDynamicParamsRuntimeConfigMinChallengePeriod: "Null",
  /**
   * Lookup190: storage_hub_runtime::configs::runtime_params::dynamic_params::runtime_config::SystemUtilisationLowerThresholdPercentage
   **/
  StorageHubRuntimeConfigsRuntimeParamsDynamicParamsRuntimeConfigSystemUtilisationLowerThresholdPercentage:
    "Null",
  /**
   * Lookup191: storage_hub_runtime::configs::runtime_params::dynamic_params::runtime_config::SystemUtilisationUpperThresholdPercentage
   **/
  StorageHubRuntimeConfigsRuntimeParamsDynamicParamsRuntimeConfigSystemUtilisationUpperThresholdPercentage:
    "Null",
  /**
   * Lookup192: storage_hub_runtime::configs::runtime_params::dynamic_params::runtime_config::MostlyStablePrice
   **/
  StorageHubRuntimeConfigsRuntimeParamsDynamicParamsRuntimeConfigMostlyStablePrice: "Null",
  /**
   * Lookup193: storage_hub_runtime::configs::runtime_params::dynamic_params::runtime_config::MaxPrice
   **/
  StorageHubRuntimeConfigsRuntimeParamsDynamicParamsRuntimeConfigMaxPrice: "Null",
  /**
   * Lookup194: storage_hub_runtime::configs::runtime_params::dynamic_params::runtime_config::MinPrice
   **/
  StorageHubRuntimeConfigsRuntimeParamsDynamicParamsRuntimeConfigMinPrice: "Null",
  /**
   * Lookup195: storage_hub_runtime::configs::runtime_params::dynamic_params::runtime_config::UpperExponentFactor
   **/
  StorageHubRuntimeConfigsRuntimeParamsDynamicParamsRuntimeConfigUpperExponentFactor: "Null",
  /**
   * Lookup196: storage_hub_runtime::configs::runtime_params::dynamic_params::runtime_config::LowerExponentFactor
   **/
  StorageHubRuntimeConfigsRuntimeParamsDynamicParamsRuntimeConfigLowerExponentFactor: "Null",
  /**
   * Lookup197: storage_hub_runtime::configs::runtime_params::dynamic_params::runtime_config::ZeroSizeBucketFixedRate
   **/
  StorageHubRuntimeConfigsRuntimeParamsDynamicParamsRuntimeConfigZeroSizeBucketFixedRate: "Null",
  /**
   * Lookup198: storage_hub_runtime::configs::runtime_params::dynamic_params::runtime_config::IdealUtilisationRate
   **/
  StorageHubRuntimeConfigsRuntimeParamsDynamicParamsRuntimeConfigIdealUtilisationRate: "Null",
  /**
   * Lookup199: storage_hub_runtime::configs::runtime_params::dynamic_params::runtime_config::DecayRate
   **/
  StorageHubRuntimeConfigsRuntimeParamsDynamicParamsRuntimeConfigDecayRate: "Null",
  /**
   * Lookup200: storage_hub_runtime::configs::runtime_params::dynamic_params::runtime_config::MinimumTreasuryCut
   **/
  StorageHubRuntimeConfigsRuntimeParamsDynamicParamsRuntimeConfigMinimumTreasuryCut: "Null",
  /**
   * Lookup201: storage_hub_runtime::configs::runtime_params::dynamic_params::runtime_config::MaximumTreasuryCut
   **/
  StorageHubRuntimeConfigsRuntimeParamsDynamicParamsRuntimeConfigMaximumTreasuryCut: "Null",
  /**
   * Lookup203: storage_hub_runtime::configs::runtime_params::RuntimeParametersValue
   **/
  StorageHubRuntimeConfigsRuntimeParamsRuntimeParametersValue: {
    _enum: {
      RuntimeConfig:
        "StorageHubRuntimeConfigsRuntimeParamsDynamicParamsRuntimeConfigParametersValue"
    }
  },
  /**
   * Lookup204: storage_hub_runtime::configs::runtime_params::dynamic_params::runtime_config::ParametersValue
   **/
  StorageHubRuntimeConfigsRuntimeParamsDynamicParamsRuntimeConfigParametersValue: {
    _enum: {
      SlashAmountPerMaxFileSize: "u128",
      StakeToChallengePeriod: "u128",
      CheckpointChallengePeriod: "u32",
      MinChallengePeriod: "u32",
      SystemUtilisationLowerThresholdPercentage: "Perbill",
      SystemUtilisationUpperThresholdPercentage: "Perbill",
      MostlyStablePrice: "u128",
      MaxPrice: "u128",
      MinPrice: "u128",
      UpperExponentFactor: "u32",
      LowerExponentFactor: "u32",
      ZeroSizeBucketFixedRate: "u128",
      IdealUtilisationRate: "Perbill",
      DecayRate: "Perbill",
      MinimumTreasuryCut: "Perbill",
      MaximumTreasuryCut: "Perbill"
    }
  },
  /**
   * Lookup206: frame_system::Phase
   **/
  FrameSystemPhase: {
    _enum: {
      ApplyExtrinsic: "u32",
      Finalization: "Null",
      Initialization: "Null"
    }
  },
  /**
   * Lookup209: frame_system::LastRuntimeUpgradeInfo
   **/
  FrameSystemLastRuntimeUpgradeInfo: {
    specVersion: "Compact<u32>",
    specName: "Text"
  },
  /**
   * Lookup211: frame_system::CodeUpgradeAuthorization<T>
   **/
  FrameSystemCodeUpgradeAuthorization: {
    codeHash: "H256",
    checkVersion: "bool"
  },
  /**
   * Lookup212: frame_system::pallet::Call<T>
   **/
  FrameSystemCall: {
    _enum: {
      remark: {
        remark: "Bytes"
      },
      set_heap_pages: {
        pages: "u64"
      },
      set_code: {
        code: "Bytes"
      },
      set_code_without_checks: {
        code: "Bytes"
      },
      set_storage: {
        items: "Vec<(Bytes,Bytes)>"
      },
      kill_storage: {
        _alias: {
          keys_: "keys"
        },
        keys_: "Vec<Bytes>"
      },
      kill_prefix: {
        prefix: "Bytes",
        subkeys: "u32"
      },
      remark_with_event: {
        remark: "Bytes"
      },
      __Unused8: "Null",
      authorize_upgrade: {
        codeHash: "H256"
      },
      authorize_upgrade_without_checks: {
        codeHash: "H256"
      },
      apply_authorized_upgrade: {
        code: "Bytes"
      }
    }
  },
  /**
   * Lookup215: frame_system::limits::BlockWeights
   **/
  FrameSystemLimitsBlockWeights: {
    baseBlock: "SpWeightsWeightV2Weight",
    maxBlock: "SpWeightsWeightV2Weight",
    perClass: "FrameSupportDispatchPerDispatchClassWeightsPerClass"
  },
  /**
   * Lookup216: frame_support::dispatch::PerDispatchClass<frame_system::limits::WeightsPerClass>
   **/
  FrameSupportDispatchPerDispatchClassWeightsPerClass: {
    normal: "FrameSystemLimitsWeightsPerClass",
    operational: "FrameSystemLimitsWeightsPerClass",
    mandatory: "FrameSystemLimitsWeightsPerClass"
  },
  /**
   * Lookup217: frame_system::limits::WeightsPerClass
   **/
  FrameSystemLimitsWeightsPerClass: {
    baseExtrinsic: "SpWeightsWeightV2Weight",
    maxExtrinsic: "Option<SpWeightsWeightV2Weight>",
    maxTotal: "Option<SpWeightsWeightV2Weight>",
    reserved: "Option<SpWeightsWeightV2Weight>"
  },
  /**
   * Lookup219: frame_system::limits::BlockLength
   **/
  FrameSystemLimitsBlockLength: {
    max: "FrameSupportDispatchPerDispatchClassU32"
  },
  /**
   * Lookup220: frame_support::dispatch::PerDispatchClass<T>
   **/
  FrameSupportDispatchPerDispatchClassU32: {
    normal: "u32",
    operational: "u32",
    mandatory: "u32"
  },
  /**
   * Lookup221: sp_weights::RuntimeDbWeight
   **/
  SpWeightsRuntimeDbWeight: {
    read: "u64",
    write: "u64"
  },
  /**
   * Lookup222: sp_version::RuntimeVersion
   **/
  SpVersionRuntimeVersion: {
    specName: "Text",
    implName: "Text",
    authoringVersion: "u32",
    specVersion: "u32",
    implVersion: "u32",
    apis: "Vec<([u8;8],u32)>",
    transactionVersion: "u32",
    stateVersion: "u8"
  },
  /**
   * Lookup227: frame_system::pallet::Error<T>
   **/
  FrameSystemError: {
    _enum: [
      "InvalidSpecName",
      "SpecVersionNeedsToIncrease",
      "FailedToExtractRuntimeVersion",
      "NonDefaultComposite",
      "NonZeroRefCount",
      "CallFiltered",
      "MultiBlockMigrationsOngoing",
      "NothingAuthorized",
      "Unauthorized"
    ]
  },
  /**
   * Lookup229: cumulus_pallet_parachain_system::unincluded_segment::Ancestor<primitive_types::H256>
   **/
  CumulusPalletParachainSystemUnincludedSegmentAncestor: {
    usedBandwidth: "CumulusPalletParachainSystemUnincludedSegmentUsedBandwidth",
    paraHeadHash: "Option<H256>",
    consumedGoAheadSignal: "Option<PolkadotPrimitivesV8UpgradeGoAhead>"
  },
  /**
   * Lookup230: cumulus_pallet_parachain_system::unincluded_segment::UsedBandwidth
   **/
  CumulusPalletParachainSystemUnincludedSegmentUsedBandwidth: {
    umpMsgCount: "u32",
    umpTotalBytes: "u32",
    hrmpOutgoing: "BTreeMap<u32, CumulusPalletParachainSystemUnincludedSegmentHrmpChannelUpdate>"
  },
  /**
   * Lookup232: cumulus_pallet_parachain_system::unincluded_segment::HrmpChannelUpdate
   **/
  CumulusPalletParachainSystemUnincludedSegmentHrmpChannelUpdate: {
    msgCount: "u32",
    totalBytes: "u32"
  },
  /**
   * Lookup237: polkadot_primitives::v8::UpgradeGoAhead
   **/
  PolkadotPrimitivesV8UpgradeGoAhead: {
    _enum: ["Abort", "GoAhead"]
  },
  /**
   * Lookup238: cumulus_pallet_parachain_system::unincluded_segment::SegmentTracker<primitive_types::H256>
   **/
  CumulusPalletParachainSystemUnincludedSegmentSegmentTracker: {
    usedBandwidth: "CumulusPalletParachainSystemUnincludedSegmentUsedBandwidth",
    hrmpWatermark: "Option<u32>",
    consumedGoAheadSignal: "Option<PolkadotPrimitivesV8UpgradeGoAhead>"
  },
  /**
   * Lookup239: polkadot_primitives::v8::PersistedValidationData<primitive_types::H256, N>
   **/
  PolkadotPrimitivesV8PersistedValidationData: {
    parentHead: "Bytes",
    relayParentNumber: "u32",
    relayParentStorageRoot: "H256",
    maxPovSize: "u32"
  },
  /**
   * Lookup242: polkadot_primitives::v8::UpgradeRestriction
   **/
  PolkadotPrimitivesV8UpgradeRestriction: {
    _enum: ["Present"]
  },
  /**
   * Lookup243: sp_trie::storage_proof::StorageProof
   **/
  SpTrieStorageProof: {
    trieNodes: "BTreeSet<Bytes>"
  },
  /**
   * Lookup245: cumulus_pallet_parachain_system::relay_state_snapshot::MessagingStateSnapshot
   **/
  CumulusPalletParachainSystemRelayStateSnapshotMessagingStateSnapshot: {
    dmqMqcHead: "H256",
    relayDispatchQueueRemainingCapacity:
      "CumulusPalletParachainSystemRelayStateSnapshotRelayDispatchQueueRemainingCapacity",
    ingressChannels: "Vec<(u32,PolkadotPrimitivesV8AbridgedHrmpChannel)>",
    egressChannels: "Vec<(u32,PolkadotPrimitivesV8AbridgedHrmpChannel)>"
  },
  /**
   * Lookup246: cumulus_pallet_parachain_system::relay_state_snapshot::RelayDispatchQueueRemainingCapacity
   **/
  CumulusPalletParachainSystemRelayStateSnapshotRelayDispatchQueueRemainingCapacity: {
    remainingCount: "u32",
    remainingSize: "u32"
  },
  /**
   * Lookup249: polkadot_primitives::v8::AbridgedHrmpChannel
   **/
  PolkadotPrimitivesV8AbridgedHrmpChannel: {
    maxCapacity: "u32",
    maxTotalSize: "u32",
    maxMessageSize: "u32",
    msgCount: "u32",
    totalSize: "u32",
    mqcHead: "Option<H256>"
  },
  /**
   * Lookup250: polkadot_primitives::v8::AbridgedHostConfiguration
   **/
  PolkadotPrimitivesV8AbridgedHostConfiguration: {
    maxCodeSize: "u32",
    maxHeadDataSize: "u32",
    maxUpwardQueueCount: "u32",
    maxUpwardQueueSize: "u32",
    maxUpwardMessageSize: "u32",
    maxUpwardMessageNumPerCandidate: "u32",
    hrmpMaxMessageNumPerCandidate: "u32",
    validationUpgradeCooldown: "u32",
    validationUpgradeDelay: "u32",
    asyncBackingParams: "PolkadotPrimitivesV8AsyncBackingAsyncBackingParams"
  },
  /**
   * Lookup251: polkadot_primitives::v8::async_backing::AsyncBackingParams
   **/
  PolkadotPrimitivesV8AsyncBackingAsyncBackingParams: {
    maxCandidateDepth: "u32",
    allowedAncestryLen: "u32"
  },
  /**
   * Lookup257: polkadot_core_primitives::OutboundHrmpMessage<polkadot_parachain_primitives::primitives::Id>
   **/
  PolkadotCorePrimitivesOutboundHrmpMessage: {
    recipient: "u32",
    data: "Bytes"
  },
  /**
   * Lookup259: cumulus_pallet_parachain_system::pallet::Call<T>
   **/
  CumulusPalletParachainSystemCall: {
    _enum: {
      set_validation_data: {
        data: "CumulusPrimitivesParachainInherentParachainInherentData"
      },
      sudo_send_upward_message: {
        message: "Bytes"
      }
    }
  },
  /**
   * Lookup260: cumulus_primitives_parachain_inherent::ParachainInherentData
   **/
  CumulusPrimitivesParachainInherentParachainInherentData: {
    validationData: "PolkadotPrimitivesV8PersistedValidationData",
    relayChainState: "SpTrieStorageProof",
    downwardMessages: "Vec<PolkadotCorePrimitivesInboundDownwardMessage>",
    horizontalMessages: "BTreeMap<u32, Vec<PolkadotCorePrimitivesInboundHrmpMessage>>"
  },
  /**
   * Lookup262: polkadot_core_primitives::InboundDownwardMessage<BlockNumber>
   **/
  PolkadotCorePrimitivesInboundDownwardMessage: {
    sentAt: "u32",
    msg: "Bytes"
  },
  /**
   * Lookup265: polkadot_core_primitives::InboundHrmpMessage<BlockNumber>
   **/
  PolkadotCorePrimitivesInboundHrmpMessage: {
    sentAt: "u32",
    data: "Bytes"
  },
  /**
   * Lookup268: cumulus_pallet_parachain_system::pallet::Error<T>
   **/
  CumulusPalletParachainSystemError: {
    _enum: [
      "OverlappingUpgrades",
      "ProhibitedByPolkadot",
      "TooBig",
      "ValidationDataNotAvailable",
      "HostConfigurationNotAvailable",
      "NotScheduled",
      "NothingAuthorized",
      "Unauthorized"
    ]
  },
  /**
   * Lookup269: pallet_timestamp::pallet::Call<T>
   **/
  PalletTimestampCall: {
    _enum: {
      set: {
        now: "Compact<u64>"
      }
    }
  },
  /**
   * Lookup270: staging_parachain_info::pallet::Call<T>
   **/
  StagingParachainInfoCall: "Null",
  /**
   * Lookup272: pallet_balances::types::BalanceLock<Balance>
   **/
  PalletBalancesBalanceLock: {
    id: "[u8;8]",
    amount: "u128",
    reasons: "PalletBalancesReasons"
  },
  /**
   * Lookup273: pallet_balances::types::Reasons
   **/
  PalletBalancesReasons: {
    _enum: ["Fee", "Misc", "All"]
  },
  /**
   * Lookup276: pallet_balances::types::ReserveData<ReserveIdentifier, Balance>
   **/
  PalletBalancesReserveData: {
    id: "[u8;8]",
    amount: "u128"
  },
  /**
   * Lookup280: storage_hub_runtime::RuntimeHoldReason
   **/
  StorageHubRuntimeRuntimeHoldReason: {
    _enum: {
      __Unused0: "Null",
      __Unused1: "Null",
      __Unused2: "Null",
      __Unused3: "Null",
      __Unused4: "Null",
      __Unused5: "Null",
      __Unused6: "Null",
      __Unused7: "Null",
      __Unused8: "Null",
      __Unused9: "Null",
      __Unused10: "Null",
      __Unused11: "Null",
      __Unused12: "Null",
      __Unused13: "Null",
      __Unused14: "Null",
      __Unused15: "Null",
      __Unused16: "Null",
      __Unused17: "Null",
      __Unused18: "Null",
      __Unused19: "Null",
      __Unused20: "Null",
      __Unused21: "Null",
      __Unused22: "Null",
      __Unused23: "Null",
      __Unused24: "Null",
      __Unused25: "Null",
      __Unused26: "Null",
      __Unused27: "Null",
      __Unused28: "Null",
      __Unused29: "Null",
      __Unused30: "Null",
      __Unused31: "Null",
      __Unused32: "Null",
      __Unused33: "Null",
      __Unused34: "Null",
      __Unused35: "Null",
      __Unused36: "Null",
      __Unused37: "Null",
      __Unused38: "Null",
      __Unused39: "Null",
      Providers: "PalletStorageProvidersHoldReason",
      FileSystem: "PalletFileSystemHoldReason",
      __Unused42: "Null",
      __Unused43: "Null",
      PaymentStreams: "PalletPaymentStreamsHoldReason"
    }
  },
  /**
   * Lookup281: pallet_storage_providers::pallet::HoldReason
   **/
  PalletStorageProvidersHoldReason: {
    _enum: ["StorageProviderDeposit", "BucketDeposit"]
  },
  /**
   * Lookup282: pallet_file_system::pallet::HoldReason
   **/
  PalletFileSystemHoldReason: {
    _enum: ["StorageRequestCreationHold"]
  },
  /**
   * Lookup283: pallet_payment_streams::pallet::HoldReason
   **/
  PalletPaymentStreamsHoldReason: {
    _enum: ["PaymentStreamDeposit"]
  },
  /**
   * Lookup286: frame_support::traits::tokens::misc::IdAmount<Id, Balance>
   **/
  FrameSupportTokensMiscIdAmount: {
    id: "Null",
    amount: "u128"
  },
  /**
   * Lookup288: pallet_balances::pallet::Call<T, I>
   **/
  PalletBalancesCall: {
    _enum: {
      transfer_allow_death: {
        dest: "MultiAddress",
        value: "Compact<u128>"
      },
      __Unused1: "Null",
      force_transfer: {
        source: "MultiAddress",
        dest: "MultiAddress",
        value: "Compact<u128>"
      },
      transfer_keep_alive: {
        dest: "MultiAddress",
        value: "Compact<u128>"
      },
      transfer_all: {
        dest: "MultiAddress",
        keepAlive: "bool"
      },
      force_unreserve: {
        who: "MultiAddress",
        amount: "u128"
      },
      upgrade_accounts: {
        who: "Vec<AccountId32>"
      },
      __Unused7: "Null",
      force_set_balance: {
        who: "MultiAddress",
        newFree: "Compact<u128>"
      },
      force_adjust_total_issuance: {
        direction: "PalletBalancesAdjustmentDirection",
        delta: "Compact<u128>"
      },
      burn: {
        value: "Compact<u128>",
        keepAlive: "bool"
      }
    }
  },
  /**
   * Lookup291: pallet_balances::types::AdjustmentDirection
   **/
  PalletBalancesAdjustmentDirection: {
    _enum: ["Increase", "Decrease"]
  },
  /**
   * Lookup292: pallet_balances::pallet::Error<T, I>
   **/
  PalletBalancesError: {
    _enum: [
      "VestingBalance",
      "LiquidityRestrictions",
      "InsufficientBalance",
      "ExistentialDeposit",
      "Expendability",
      "ExistingVestingSchedule",
      "DeadAccount",
      "TooManyReserves",
      "TooManyHolds",
      "TooManyFreezes",
      "IssuanceDeactivated",
      "DeltaZero"
    ]
  },
  /**
   * Lookup293: pallet_transaction_payment::Releases
   **/
  PalletTransactionPaymentReleases: {
    _enum: ["V1Ancient", "V2"]
  },
  /**
   * Lookup294: pallet_sudo::pallet::Call<T>
   **/
  PalletSudoCall: {
    _enum: {
      sudo: {
        call: "Call"
      },
      sudo_unchecked_weight: {
        call: "Call",
        weight: "SpWeightsWeightV2Weight"
      },
      set_key: {
        _alias: {
          new_: "new"
        },
        new_: "MultiAddress"
      },
      sudo_as: {
        who: "MultiAddress",
        call: "Call"
      },
      remove_key: "Null"
    }
  },
  /**
   * Lookup296: pallet_collator_selection::pallet::Call<T>
   **/
  PalletCollatorSelectionCall: {
    _enum: {
      set_invulnerables: {
        _alias: {
          new_: "new"
        },
        new_: "Vec<AccountId32>"
      },
      set_desired_candidates: {
        max: "u32"
      },
      set_candidacy_bond: {
        bond: "u128"
      },
      register_as_candidate: "Null",
      leave_intent: "Null",
      add_invulnerable: {
        who: "AccountId32"
      },
      remove_invulnerable: {
        who: "AccountId32"
      },
      update_bond: {
        newDeposit: "u128"
      },
      take_candidate_slot: {
        deposit: "u128",
        target: "AccountId32"
      }
    }
  },
  /**
   * Lookup297: pallet_session::pallet::Call<T>
   **/
  PalletSessionCall: {
    _enum: {
      set_keys: {
        _alias: {
          keys_: "keys"
        },
        keys_: "StorageHubRuntimeSessionKeys",
        proof: "Bytes"
      },
      purge_keys: "Null"
    }
  },
  /**
   * Lookup298: storage_hub_runtime::SessionKeys
   **/
  StorageHubRuntimeSessionKeys: {
    aura: "SpConsensusAuraSr25519AppSr25519Public"
  },
  /**
   * Lookup299: sp_consensus_aura::sr25519::app_sr25519::Public
   **/
  SpConsensusAuraSr25519AppSr25519Public: "[u8;32]",
  /**
   * Lookup300: cumulus_pallet_xcmp_queue::pallet::Call<T>
   **/
  CumulusPalletXcmpQueueCall: {
    _enum: {
      __Unused0: "Null",
      suspend_xcm_execution: "Null",
      resume_xcm_execution: "Null",
      update_suspend_threshold: {
        _alias: {
          new_: "new"
        },
        new_: "u32"
      },
      update_drop_threshold: {
        _alias: {
          new_: "new"
        },
        new_: "u32"
      },
      update_resume_threshold: {
        _alias: {
          new_: "new"
        },
        new_: "u32"
      }
    }
  },
  /**
   * Lookup301: pallet_xcm::pallet::Call<T>
   **/
  PalletXcmCall: {
    _enum: {
      send: {
        dest: "XcmVersionedLocation",
        message: "XcmVersionedXcm"
      },
      teleport_assets: {
        dest: "XcmVersionedLocation",
        beneficiary: "XcmVersionedLocation",
        assets: "XcmVersionedAssets",
        feeAssetItem: "u32"
      },
      reserve_transfer_assets: {
        dest: "XcmVersionedLocation",
        beneficiary: "XcmVersionedLocation",
        assets: "XcmVersionedAssets",
        feeAssetItem: "u32"
      },
      execute: {
        message: "XcmVersionedXcm",
        maxWeight: "SpWeightsWeightV2Weight"
      },
      force_xcm_version: {
        location: "StagingXcmV4Location",
        version: "u32"
      },
      force_default_xcm_version: {
        maybeXcmVersion: "Option<u32>"
      },
      force_subscribe_version_notify: {
        location: "XcmVersionedLocation"
      },
      force_unsubscribe_version_notify: {
        location: "XcmVersionedLocation"
      },
      limited_reserve_transfer_assets: {
        dest: "XcmVersionedLocation",
        beneficiary: "XcmVersionedLocation",
        assets: "XcmVersionedAssets",
        feeAssetItem: "u32",
        weightLimit: "XcmV3WeightLimit"
      },
      limited_teleport_assets: {
        dest: "XcmVersionedLocation",
        beneficiary: "XcmVersionedLocation",
        assets: "XcmVersionedAssets",
        feeAssetItem: "u32",
        weightLimit: "XcmV3WeightLimit"
      },
      force_suspension: {
        suspended: "bool"
      },
      transfer_assets: {
        dest: "XcmVersionedLocation",
        beneficiary: "XcmVersionedLocation",
        assets: "XcmVersionedAssets",
        feeAssetItem: "u32",
        weightLimit: "XcmV3WeightLimit"
      },
      claim_assets: {
        assets: "XcmVersionedAssets",
        beneficiary: "XcmVersionedLocation"
      },
      transfer_assets_using_type_and_then: {
        dest: "XcmVersionedLocation",
        assets: "XcmVersionedAssets",
        assetsTransferType: "StagingXcmExecutorAssetTransferTransferType",
        remoteFeesId: "XcmVersionedAssetId",
        feesTransferType: "StagingXcmExecutorAssetTransferTransferType",
        customXcmOnDest: "XcmVersionedXcm",
        weightLimit: "XcmV3WeightLimit"
      }
    }
  },
  /**
   * Lookup302: xcm::VersionedXcm<RuntimeCall>
   **/
  XcmVersionedXcm: {
    _enum: {
      __Unused0: "Null",
      __Unused1: "Null",
      V2: "XcmV2Xcm",
      V3: "XcmV3Xcm",
      V4: "StagingXcmV4Xcm"
    }
  },
  /**
   * Lookup303: xcm::v2::Xcm<RuntimeCall>
   **/
  XcmV2Xcm: "Vec<XcmV2Instruction>",
  /**
   * Lookup305: xcm::v2::Instruction<RuntimeCall>
   **/
  XcmV2Instruction: {
    _enum: {
      WithdrawAsset: "XcmV2MultiassetMultiAssets",
      ReserveAssetDeposited: "XcmV2MultiassetMultiAssets",
      ReceiveTeleportedAsset: "XcmV2MultiassetMultiAssets",
      QueryResponse: {
        queryId: "Compact<u64>",
        response: "XcmV2Response",
        maxWeight: "Compact<u64>"
      },
      TransferAsset: {
        assets: "XcmV2MultiassetMultiAssets",
        beneficiary: "XcmV2MultiLocation"
      },
      TransferReserveAsset: {
        assets: "XcmV2MultiassetMultiAssets",
        dest: "XcmV2MultiLocation",
        xcm: "XcmV2Xcm"
      },
      Transact: {
        originType: "XcmV2OriginKind",
        requireWeightAtMost: "Compact<u64>",
        call: "XcmDoubleEncoded"
      },
      HrmpNewChannelOpenRequest: {
        sender: "Compact<u32>",
        maxMessageSize: "Compact<u32>",
        maxCapacity: "Compact<u32>"
      },
      HrmpChannelAccepted: {
        recipient: "Compact<u32>"
      },
      HrmpChannelClosing: {
        initiator: "Compact<u32>",
        sender: "Compact<u32>",
        recipient: "Compact<u32>"
      },
      ClearOrigin: "Null",
      DescendOrigin: "XcmV2MultilocationJunctions",
      ReportError: {
        queryId: "Compact<u64>",
        dest: "XcmV2MultiLocation",
        maxResponseWeight: "Compact<u64>"
      },
      DepositAsset: {
        assets: "XcmV2MultiassetMultiAssetFilter",
        maxAssets: "Compact<u32>",
        beneficiary: "XcmV2MultiLocation"
      },
      DepositReserveAsset: {
        assets: "XcmV2MultiassetMultiAssetFilter",
        maxAssets: "Compact<u32>",
        dest: "XcmV2MultiLocation",
        xcm: "XcmV2Xcm"
      },
      ExchangeAsset: {
        give: "XcmV2MultiassetMultiAssetFilter",
        receive: "XcmV2MultiassetMultiAssets"
      },
      InitiateReserveWithdraw: {
        assets: "XcmV2MultiassetMultiAssetFilter",
        reserve: "XcmV2MultiLocation",
        xcm: "XcmV2Xcm"
      },
      InitiateTeleport: {
        assets: "XcmV2MultiassetMultiAssetFilter",
        dest: "XcmV2MultiLocation",
        xcm: "XcmV2Xcm"
      },
      QueryHolding: {
        queryId: "Compact<u64>",
        dest: "XcmV2MultiLocation",
        assets: "XcmV2MultiassetMultiAssetFilter",
        maxResponseWeight: "Compact<u64>"
      },
      BuyExecution: {
        fees: "XcmV2MultiAsset",
        weightLimit: "XcmV2WeightLimit"
      },
      RefundSurplus: "Null",
      SetErrorHandler: "XcmV2Xcm",
      SetAppendix: "XcmV2Xcm",
      ClearError: "Null",
      ClaimAsset: {
        assets: "XcmV2MultiassetMultiAssets",
        ticket: "XcmV2MultiLocation"
      },
      Trap: "Compact<u64>",
      SubscribeVersion: {
        queryId: "Compact<u64>",
        maxResponseWeight: "Compact<u64>"
      },
      UnsubscribeVersion: "Null"
    }
  },
  /**
   * Lookup306: xcm::v2::Response
   **/
  XcmV2Response: {
    _enum: {
      Null: "Null",
      Assets: "XcmV2MultiassetMultiAssets",
      ExecutionResult: "Option<(u32,XcmV2TraitsError)>",
      Version: "u32"
    }
  },
  /**
   * Lookup309: xcm::v2::traits::Error
   **/
  XcmV2TraitsError: {
    _enum: {
      Overflow: "Null",
      Unimplemented: "Null",
      UntrustedReserveLocation: "Null",
      UntrustedTeleportLocation: "Null",
      MultiLocationFull: "Null",
      MultiLocationNotInvertible: "Null",
      BadOrigin: "Null",
      InvalidLocation: "Null",
      AssetNotFound: "Null",
      FailedToTransactAsset: "Null",
      NotWithdrawable: "Null",
      LocationCannotHold: "Null",
      ExceedsMaxMessageSize: "Null",
      DestinationUnsupported: "Null",
      Transport: "Null",
      Unroutable: "Null",
      UnknownClaim: "Null",
      FailedToDecode: "Null",
      MaxWeightInvalid: "Null",
      NotHoldingFees: "Null",
      TooExpensive: "Null",
      Trap: "u64",
      UnhandledXcmVersion: "Null",
      WeightLimitReached: "u64",
      Barrier: "Null",
      WeightNotComputable: "Null"
    }
  },
  /**
   * Lookup310: xcm::v2::OriginKind
   **/
  XcmV2OriginKind: {
    _enum: ["Native", "SovereignAccount", "Superuser", "Xcm"]
  },
  /**
   * Lookup311: xcm::v2::multiasset::MultiAssetFilter
   **/
  XcmV2MultiassetMultiAssetFilter: {
    _enum: {
      Definite: "XcmV2MultiassetMultiAssets",
      Wild: "XcmV2MultiassetWildMultiAsset"
    }
  },
  /**
   * Lookup312: xcm::v2::multiasset::WildMultiAsset
   **/
  XcmV2MultiassetWildMultiAsset: {
    _enum: {
      All: "Null",
      AllOf: {
        id: "XcmV2MultiassetAssetId",
        fun: "XcmV2MultiassetWildFungibility"
      }
    }
  },
  /**
   * Lookup313: xcm::v2::multiasset::WildFungibility
   **/
  XcmV2MultiassetWildFungibility: {
    _enum: ["Fungible", "NonFungible"]
  },
  /**
   * Lookup314: xcm::v2::WeightLimit
   **/
  XcmV2WeightLimit: {
    _enum: {
      Unlimited: "Null",
      Limited: "Compact<u64>"
    }
  },
  /**
   * Lookup315: xcm::v3::Xcm<Call>
   **/
  XcmV3Xcm: "Vec<XcmV3Instruction>",
  /**
   * Lookup317: xcm::v3::Instruction<Call>
   **/
  XcmV3Instruction: {
    _enum: {
      WithdrawAsset: "XcmV3MultiassetMultiAssets",
      ReserveAssetDeposited: "XcmV3MultiassetMultiAssets",
      ReceiveTeleportedAsset: "XcmV3MultiassetMultiAssets",
      QueryResponse: {
        queryId: "Compact<u64>",
        response: "XcmV3Response",
        maxWeight: "SpWeightsWeightV2Weight",
        querier: "Option<StagingXcmV3MultiLocation>"
      },
      TransferAsset: {
        assets: "XcmV3MultiassetMultiAssets",
        beneficiary: "StagingXcmV3MultiLocation"
      },
      TransferReserveAsset: {
        assets: "XcmV3MultiassetMultiAssets",
        dest: "StagingXcmV3MultiLocation",
        xcm: "XcmV3Xcm"
      },
      Transact: {
        originKind: "XcmV3OriginKind",
        requireWeightAtMost: "SpWeightsWeightV2Weight",
        call: "XcmDoubleEncoded"
      },
      HrmpNewChannelOpenRequest: {
        sender: "Compact<u32>",
        maxMessageSize: "Compact<u32>",
        maxCapacity: "Compact<u32>"
      },
      HrmpChannelAccepted: {
        recipient: "Compact<u32>"
      },
      HrmpChannelClosing: {
        initiator: "Compact<u32>",
        sender: "Compact<u32>",
        recipient: "Compact<u32>"
      },
      ClearOrigin: "Null",
      DescendOrigin: "XcmV3Junctions",
      ReportError: "XcmV3QueryResponseInfo",
      DepositAsset: {
        assets: "XcmV3MultiassetMultiAssetFilter",
        beneficiary: "StagingXcmV3MultiLocation"
      },
      DepositReserveAsset: {
        assets: "XcmV3MultiassetMultiAssetFilter",
        dest: "StagingXcmV3MultiLocation",
        xcm: "XcmV3Xcm"
      },
      ExchangeAsset: {
        give: "XcmV3MultiassetMultiAssetFilter",
        want: "XcmV3MultiassetMultiAssets",
        maximal: "bool"
      },
      InitiateReserveWithdraw: {
        assets: "XcmV3MultiassetMultiAssetFilter",
        reserve: "StagingXcmV3MultiLocation",
        xcm: "XcmV3Xcm"
      },
      InitiateTeleport: {
        assets: "XcmV3MultiassetMultiAssetFilter",
        dest: "StagingXcmV3MultiLocation",
        xcm: "XcmV3Xcm"
      },
      ReportHolding: {
        responseInfo: "XcmV3QueryResponseInfo",
        assets: "XcmV3MultiassetMultiAssetFilter"
      },
      BuyExecution: {
        fees: "XcmV3MultiAsset",
        weightLimit: "XcmV3WeightLimit"
      },
      RefundSurplus: "Null",
      SetErrorHandler: "XcmV3Xcm",
      SetAppendix: "XcmV3Xcm",
      ClearError: "Null",
      ClaimAsset: {
        assets: "XcmV3MultiassetMultiAssets",
        ticket: "StagingXcmV3MultiLocation"
      },
      Trap: "Compact<u64>",
      SubscribeVersion: {
        queryId: "Compact<u64>",
        maxResponseWeight: "SpWeightsWeightV2Weight"
      },
      UnsubscribeVersion: "Null",
      BurnAsset: "XcmV3MultiassetMultiAssets",
      ExpectAsset: "XcmV3MultiassetMultiAssets",
      ExpectOrigin: "Option<StagingXcmV3MultiLocation>",
      ExpectError: "Option<(u32,XcmV3TraitsError)>",
      ExpectTransactStatus: "XcmV3MaybeErrorCode",
      QueryPallet: {
        moduleName: "Bytes",
        responseInfo: "XcmV3QueryResponseInfo"
      },
      ExpectPallet: {
        index: "Compact<u32>",
        name: "Bytes",
        moduleName: "Bytes",
        crateMajor: "Compact<u32>",
        minCrateMinor: "Compact<u32>"
      },
      ReportTransactStatus: "XcmV3QueryResponseInfo",
      ClearTransactStatus: "Null",
      UniversalOrigin: "XcmV3Junction",
      ExportMessage: {
        network: "XcmV3JunctionNetworkId",
        destination: "XcmV3Junctions",
        xcm: "XcmV3Xcm"
      },
      LockAsset: {
        asset: "XcmV3MultiAsset",
        unlocker: "StagingXcmV3MultiLocation"
      },
      UnlockAsset: {
        asset: "XcmV3MultiAsset",
        target: "StagingXcmV3MultiLocation"
      },
      NoteUnlockable: {
        asset: "XcmV3MultiAsset",
        owner: "StagingXcmV3MultiLocation"
      },
      RequestUnlock: {
        asset: "XcmV3MultiAsset",
        locker: "StagingXcmV3MultiLocation"
      },
      SetFeesMode: {
        jitWithdraw: "bool"
      },
      SetTopic: "[u8;32]",
      ClearTopic: "Null",
      AliasOrigin: "StagingXcmV3MultiLocation",
      UnpaidExecution: {
        weightLimit: "XcmV3WeightLimit",
        checkOrigin: "Option<StagingXcmV3MultiLocation>"
      }
    }
  },
  /**
   * Lookup318: xcm::v3::Response
   **/
  XcmV3Response: {
    _enum: {
      Null: "Null",
      Assets: "XcmV3MultiassetMultiAssets",
      ExecutionResult: "Option<(u32,XcmV3TraitsError)>",
      Version: "u32",
      PalletsInfo: "Vec<XcmV3PalletInfo>",
      DispatchResult: "XcmV3MaybeErrorCode"
    }
  },
  /**
   * Lookup320: xcm::v3::PalletInfo
   **/
  XcmV3PalletInfo: {
    index: "Compact<u32>",
    name: "Bytes",
    moduleName: "Bytes",
    major: "Compact<u32>",
    minor: "Compact<u32>",
    patch: "Compact<u32>"
  },
  /**
   * Lookup324: xcm::v3::QueryResponseInfo
   **/
  XcmV3QueryResponseInfo: {
    destination: "StagingXcmV3MultiLocation",
    queryId: "Compact<u64>",
    maxWeight: "SpWeightsWeightV2Weight"
  },
  /**
   * Lookup325: xcm::v3::multiasset::MultiAssetFilter
   **/
  XcmV3MultiassetMultiAssetFilter: {
    _enum: {
      Definite: "XcmV3MultiassetMultiAssets",
      Wild: "XcmV3MultiassetWildMultiAsset"
    }
  },
  /**
   * Lookup326: xcm::v3::multiasset::WildMultiAsset
   **/
  XcmV3MultiassetWildMultiAsset: {
    _enum: {
      All: "Null",
      AllOf: {
        id: "XcmV3MultiassetAssetId",
        fun: "XcmV3MultiassetWildFungibility"
      },
      AllCounted: "Compact<u32>",
      AllOfCounted: {
        id: "XcmV3MultiassetAssetId",
        fun: "XcmV3MultiassetWildFungibility",
        count: "Compact<u32>"
      }
    }
  },
  /**
   * Lookup327: xcm::v3::multiasset::WildFungibility
   **/
  XcmV3MultiassetWildFungibility: {
    _enum: ["Fungible", "NonFungible"]
  },
  /**
   * Lookup339: staging_xcm_executor::traits::asset_transfer::TransferType
   **/
  StagingXcmExecutorAssetTransferTransferType: {
    _enum: {
      Teleport: "Null",
      LocalReserve: "Null",
      DestinationReserve: "Null",
      RemoteReserve: "XcmVersionedLocation"
    }
  },
  /**
   * Lookup340: xcm::VersionedAssetId
   **/
  XcmVersionedAssetId: {
    _enum: {
      __Unused0: "Null",
      __Unused1: "Null",
      __Unused2: "Null",
      V3: "XcmV3MultiassetAssetId",
      V4: "StagingXcmV4AssetAssetId"
    }
  },
  /**
   * Lookup341: cumulus_pallet_xcm::pallet::Call<T>
   **/
  CumulusPalletXcmCall: "Null",
  /**
   * Lookup342: pallet_message_queue::pallet::Call<T>
   **/
  PalletMessageQueueCall: {
    _enum: {
      reap_page: {
        messageOrigin: "CumulusPrimitivesCoreAggregateMessageOrigin",
        pageIndex: "u32"
      },
      execute_overweight: {
        messageOrigin: "CumulusPrimitivesCoreAggregateMessageOrigin",
        page: "u32",
        index: "u32",
        weightLimit: "SpWeightsWeightV2Weight"
      }
    }
  },
  /**
   * Lookup343: pallet_storage_providers::pallet::Call<T>
   **/
  PalletStorageProvidersCall: {
    _enum: {
      request_msp_sign_up: {
        capacity: "u64",
        multiaddresses: "Vec<Bytes>",
        valuePropPricePerUnitOfDataPerBlock: "u128",
        commitment: "Bytes",
        valuePropMaxDataLimit: "u64",
        paymentAccount: "AccountId32"
      },
      request_bsp_sign_up: {
        capacity: "u64",
        multiaddresses: "Vec<Bytes>",
        paymentAccount: "AccountId32"
      },
      confirm_sign_up: {
        providerAccount: "Option<AccountId32>"
      },
      cancel_sign_up: "Null",
      msp_sign_off: "Null",
      bsp_sign_off: "Null",
      change_capacity: {
        newCapacity: "u64"
      },
      add_value_prop: {
        pricePerUnitOfDataPerBlock: "u128",
        commitment: "Bytes",
        bucketDataLimit: "u64"
      },
      make_value_prop_unavailable: {
        valuePropId: "H256"
      },
      add_multiaddress: {
        newMultiaddress: "Bytes"
      },
      remove_multiaddress: {
        multiaddress: "Bytes"
      },
      force_msp_sign_up: {
        who: "AccountId32",
        mspId: "H256",
        capacity: "u64",
        multiaddresses: "Vec<Bytes>",
        valuePropPricePerUnitOfDataPerBlock: "u128",
        commitment: "Bytes",
        valuePropMaxDataLimit: "u64",
        paymentAccount: "AccountId32"
      },
      force_bsp_sign_up: {
        who: "AccountId32",
        bspId: "H256",
        capacity: "u64",
        multiaddresses: "Vec<Bytes>",
        paymentAccount: "AccountId32",
        weight: "Option<u32>"
      },
      slash: {
        providerId: "H256"
      }
    }
  },
  /**
   * Lookup344: pallet_file_system::pallet::Call<T>
   **/
  PalletFileSystemCall: {
    _enum: {
      create_bucket: {
        mspId: "H256",
        name: "Bytes",
        private: "bool",
        valuePropId: "H256"
      },
      request_move_bucket: {
        bucketId: "H256",
        newMspId: "H256"
      },
      msp_respond_move_bucket_request: {
        bucketId: "H256",
        response: "PalletFileSystemBucketMoveRequestResponse"
      },
      update_bucket_privacy: {
        bucketId: "H256",
        private: "bool"
      },
      create_and_associate_collection_with_bucket: {
        bucketId: "H256"
      },
      issue_storage_request: {
        _alias: {
          size_: "size"
        },
        bucketId: "H256",
        location: "Bytes",
        fingerprint: "H256",
        size_: "u64",
        mspId: "H256",
        peerIds: "Vec<Bytes>"
      },
      revoke_storage_request: {
        fileKey: "H256"
      },
      bsp_add_data_server_for_move_bucket_request: {
        bucketId: "H256"
      },
      msp_respond_storage_requests_multiple_buckets: {
        fileKeyResponsesInput: "Vec<(H256,PalletFileSystemMspStorageRequestResponse)>"
      },
      msp_stop_storing_bucket: {
        bucketId: "H256"
      },
      bsp_volunteer: {
        fileKey: "H256"
      },
      bsp_confirm_storing: {
        nonInclusionForestProof: "SpTrieStorageProofCompactProof",
        fileKeysAndProofs: "Vec<(H256,ShpFileKeyVerifierFileKeyProof)>"
      },
      bsp_request_stop_storing: {
        _alias: {
          size_: "size"
        },
        fileKey: "H256",
        bucketId: "H256",
        location: "Bytes",
        owner: "AccountId32",
        fingerprint: "H256",
        size_: "u64",
        canServe: "bool",
        inclusionForestProof: "SpTrieStorageProofCompactProof"
      },
      bsp_confirm_stop_storing: {
        fileKey: "H256",
        inclusionForestProof: "SpTrieStorageProofCompactProof"
      },
      stop_storing_for_insolvent_user: {
        _alias: {
          size_: "size"
        },
        fileKey: "H256",
        bucketId: "H256",
        location: "Bytes",
        owner: "AccountId32",
        fingerprint: "H256",
        size_: "u64",
        inclusionForestProof: "SpTrieStorageProofCompactProof"
      },
      delete_file: {
        _alias: {
          size_: "size"
        },
        bucketId: "H256",
        fileKey: "H256",
        location: "Bytes",
        size_: "u64",
        fingerprint: "H256",
        maybeInclusionForestProof: "Option<SpTrieStorageProofCompactProof>"
      },
      pending_file_deletion_request_submit_proof: {
        user: "AccountId32",
        fileKey: "H256",
        bucketId: "H256",
        forestProof: "SpTrieStorageProofCompactProof"
      },
      set_global_parameters: {
        replicationTarget: "Option<u32>",
        tickRangeToMaximumThreshold: "Option<u32>"
      }
    }
  },
  /**
   * Lookup345: pallet_file_system::types::BucketMoveRequestResponse
   **/
  PalletFileSystemBucketMoveRequestResponse: {
    _enum: ["Accepted", "Rejected"]
  },
  /**
   * Lookup348: pallet_file_system::types::MspStorageRequestResponse<T>
   **/
  PalletFileSystemMspStorageRequestResponse: {
    accept: "Option<PalletFileSystemAcceptedStorageRequestParameters>",
    reject: "Option<Vec<(H256,PalletFileSystemRejectedStorageRequestReason)>>"
  },
  /**
   * Lookup350: pallet_file_system::types::AcceptedStorageRequestParameters<T>
   **/
  PalletFileSystemAcceptedStorageRequestParameters: {
    fileKeysAndProofs: "Vec<(H256,ShpFileKeyVerifierFileKeyProof)>",
    nonInclusionForestProof: "SpTrieStorageProofCompactProof"
  },
  /**
   * Lookup357: pallet_proofs_dealer::pallet::Call<T>
   **/
  PalletProofsDealerCall: {
    _enum: {
      challenge: {
        key: "H256"
      },
      submit_proof: {
        proof: "PalletProofsDealerProof",
        provider: "Option<H256>"
      },
      force_initialise_challenge_cycle: {
        provider: "H256"
      },
      set_paused: {
        paused: "bool"
      }
    }
  },
  /**
   * Lookup358: pallet_randomness::pallet::Call<T>
   **/
  PalletRandomnessCall: {
    _enum: ["set_babe_randomness"]
  },
  /**
   * Lookup359: pallet_payment_streams::pallet::Call<T>
   **/
  PalletPaymentStreamsCall: {
    _enum: {
      create_fixed_rate_payment_stream: {
        providerId: "H256",
        userAccount: "AccountId32",
        rate: "u128"
      },
      update_fixed_rate_payment_stream: {
        providerId: "H256",
        userAccount: "AccountId32",
        newRate: "u128"
      },
      delete_fixed_rate_payment_stream: {
        providerId: "H256",
        userAccount: "AccountId32"
      },
      create_dynamic_rate_payment_stream: {
        providerId: "H256",
        userAccount: "AccountId32",
        amountProvided: "u64"
      },
      update_dynamic_rate_payment_stream: {
        providerId: "H256",
        userAccount: "AccountId32",
        newAmountProvided: "u64"
      },
      delete_dynamic_rate_payment_stream: {
        providerId: "H256",
        userAccount: "AccountId32"
      },
      charge_payment_streams: {
        userAccount: "AccountId32"
      },
      charge_multiple_users_payment_streams: {
        userAccounts: "Vec<AccountId32>"
      },
      pay_outstanding_debt: "Null",
      clear_insolvent_flag: "Null"
    }
  },
  /**
   * Lookup360: pallet_bucket_nfts::pallet::Call<T>
   **/
  PalletBucketNftsCall: {
    _enum: {
      share_access: {
        recipient: "MultiAddress",
        bucket: "H256",
        itemId: "u32",
        readAccessRegex: "Option<Bytes>"
      },
      update_read_access: {
        bucket: "H256",
        itemId: "u32",
        readAccessRegex: "Option<Bytes>"
      }
    }
  },
  /**
   * Lookup362: pallet_nfts::pallet::Call<T, I>
   **/
  PalletNftsCall: {
    _enum: {
      create: {
        admin: "MultiAddress",
        config: "PalletNftsCollectionConfig"
      },
      force_create: {
        owner: "MultiAddress",
        config: "PalletNftsCollectionConfig"
      },
      destroy: {
        collection: "u32",
        witness: "PalletNftsDestroyWitness"
      },
      mint: {
        collection: "u32",
        item: "u32",
        mintTo: "MultiAddress",
        witnessData: "Option<PalletNftsMintWitness>"
      },
      force_mint: {
        collection: "u32",
        item: "u32",
        mintTo: "MultiAddress",
        itemConfig: "PalletNftsItemConfig"
      },
      burn: {
        collection: "u32",
        item: "u32"
      },
      transfer: {
        collection: "u32",
        item: "u32",
        dest: "MultiAddress"
      },
      redeposit: {
        collection: "u32",
        items: "Vec<u32>"
      },
      lock_item_transfer: {
        collection: "u32",
        item: "u32"
      },
      unlock_item_transfer: {
        collection: "u32",
        item: "u32"
      },
      lock_collection: {
        collection: "u32",
        lockSettings: "u64"
      },
      transfer_ownership: {
        collection: "u32",
        newOwner: "MultiAddress"
      },
      set_team: {
        collection: "u32",
        issuer: "Option<MultiAddress>",
        admin: "Option<MultiAddress>",
        freezer: "Option<MultiAddress>"
      },
      force_collection_owner: {
        collection: "u32",
        owner: "MultiAddress"
      },
      force_collection_config: {
        collection: "u32",
        config: "PalletNftsCollectionConfig"
      },
      approve_transfer: {
        collection: "u32",
        item: "u32",
        delegate: "MultiAddress",
        maybeDeadline: "Option<u32>"
      },
      cancel_approval: {
        collection: "u32",
        item: "u32",
        delegate: "MultiAddress"
      },
      clear_all_transfer_approvals: {
        collection: "u32",
        item: "u32"
      },
      lock_item_properties: {
        collection: "u32",
        item: "u32",
        lockMetadata: "bool",
        lockAttributes: "bool"
      },
      set_attribute: {
        collection: "u32",
        maybeItem: "Option<u32>",
        namespace: "PalletNftsAttributeNamespace",
        key: "Bytes",
        value: "Bytes"
      },
      force_set_attribute: {
        setAs: "Option<AccountId32>",
        collection: "u32",
        maybeItem: "Option<u32>",
        namespace: "PalletNftsAttributeNamespace",
        key: "Bytes",
        value: "Bytes"
      },
      clear_attribute: {
        collection: "u32",
        maybeItem: "Option<u32>",
        namespace: "PalletNftsAttributeNamespace",
        key: "Bytes"
      },
      approve_item_attributes: {
        collection: "u32",
        item: "u32",
        delegate: "MultiAddress"
      },
      cancel_item_attributes_approval: {
        collection: "u32",
        item: "u32",
        delegate: "MultiAddress",
        witness: "PalletNftsCancelAttributesApprovalWitness"
      },
      set_metadata: {
        collection: "u32",
        item: "u32",
        data: "Bytes"
      },
      clear_metadata: {
        collection: "u32",
        item: "u32"
      },
      set_collection_metadata: {
        collection: "u32",
        data: "Bytes"
      },
      clear_collection_metadata: {
        collection: "u32"
      },
      set_accept_ownership: {
        maybeCollection: "Option<u32>"
      },
      set_collection_max_supply: {
        collection: "u32",
        maxSupply: "u32"
      },
      update_mint_settings: {
        collection: "u32",
        mintSettings: "PalletNftsMintSettings"
      },
      set_price: {
        collection: "u32",
        item: "u32",
        price: "Option<u128>",
        whitelistedBuyer: "Option<MultiAddress>"
      },
      buy_item: {
        collection: "u32",
        item: "u32",
        bidPrice: "u128"
      },
      pay_tips: {
        tips: "Vec<PalletNftsItemTip>"
      },
      create_swap: {
        offeredCollection: "u32",
        offeredItem: "u32",
        desiredCollection: "u32",
        maybeDesiredItem: "Option<u32>",
        maybePrice: "Option<PalletNftsPriceWithDirection>",
        duration: "u32"
      },
      cancel_swap: {
        offeredCollection: "u32",
        offeredItem: "u32"
      },
      claim_swap: {
        sendCollection: "u32",
        sendItem: "u32",
        receiveCollection: "u32",
        receiveItem: "u32",
        witnessPrice: "Option<PalletNftsPriceWithDirection>"
      },
      mint_pre_signed: {
        mintData: "PalletNftsPreSignedMint",
        signature: "SpRuntimeMultiSignature",
        signer: "AccountId32"
      },
      set_attributes_pre_signed: {
        data: "PalletNftsPreSignedAttributes",
        signature: "SpRuntimeMultiSignature",
        signer: "AccountId32"
      }
    }
  },
  /**
   * Lookup363: pallet_nfts::types::CollectionConfig<Price, BlockNumber, CollectionId>
   **/
  PalletNftsCollectionConfig: {
    settings: "u64",
    maxSupply: "Option<u32>",
    mintSettings: "PalletNftsMintSettings"
  },
  /**
   * Lookup365: pallet_nfts::types::CollectionSetting
   **/
  PalletNftsCollectionSetting: {
    _enum: [
      "__Unused0",
      "TransferableItems",
      "UnlockedMetadata",
      "__Unused3",
      "UnlockedAttributes",
      "__Unused5",
      "__Unused6",
      "__Unused7",
      "UnlockedMaxSupply",
      "__Unused9",
      "__Unused10",
      "__Unused11",
      "__Unused12",
      "__Unused13",
      "__Unused14",
      "__Unused15",
      "DepositRequired"
    ]
  },
  /**
   * Lookup366: pallet_nfts::types::MintSettings<Price, BlockNumber, CollectionId>
   **/
  PalletNftsMintSettings: {
    mintType: "PalletNftsMintType",
    price: "Option<u128>",
    startBlock: "Option<u32>",
    endBlock: "Option<u32>",
    defaultItemSettings: "u64"
  },
  /**
   * Lookup367: pallet_nfts::types::MintType<CollectionId>
   **/
  PalletNftsMintType: {
    _enum: {
      Issuer: "Null",
      Public: "Null",
      HolderOf: "u32"
    }
  },
  /**
   * Lookup370: pallet_nfts::types::ItemSetting
   **/
  PalletNftsItemSetting: {
    _enum: ["__Unused0", "Transferable", "UnlockedMetadata", "__Unused3", "UnlockedAttributes"]
  },
  /**
   * Lookup371: pallet_nfts::types::DestroyWitness
   **/
  PalletNftsDestroyWitness: {
    itemMetadatas: "Compact<u32>",
    itemConfigs: "Compact<u32>",
    attributes: "Compact<u32>"
  },
  /**
   * Lookup373: pallet_nfts::types::MintWitness<ItemId, Balance>
   **/
  PalletNftsMintWitness: {
    ownedItem: "Option<u32>",
    mintPrice: "Option<u128>"
  },
  /**
   * Lookup374: pallet_nfts::types::ItemConfig
   **/
  PalletNftsItemConfig: {
    settings: "u64"
  },
  /**
   * Lookup376: pallet_nfts::types::CancelAttributesApprovalWitness
   **/
  PalletNftsCancelAttributesApprovalWitness: {
    accountAttributes: "u32"
  },
  /**
   * Lookup378: pallet_nfts::types::ItemTip<CollectionId, ItemId, sp_core::crypto::AccountId32, Amount>
   **/
  PalletNftsItemTip: {
    collection: "u32",
    item: "u32",
    receiver: "AccountId32",
    amount: "u128"
  },
  /**
   * Lookup380: pallet_nfts::types::PreSignedMint<CollectionId, ItemId, sp_core::crypto::AccountId32, Deadline, Balance>
   **/
  PalletNftsPreSignedMint: {
    collection: "u32",
    item: "u32",
    attributes: "Vec<(Bytes,Bytes)>",
    metadata: "Bytes",
    onlyAccount: "Option<AccountId32>",
    deadline: "u32",
    mintPrice: "Option<u128>"
  },
  /**
   * Lookup381: sp_runtime::MultiSignature
   **/
  SpRuntimeMultiSignature: {
    _enum: {
      Ed25519: "[u8;64]",
      Sr25519: "[u8;64]",
      Ecdsa: "[u8;65]"
    }
  },
  /**
   * Lookup384: pallet_nfts::types::PreSignedAttributes<CollectionId, ItemId, sp_core::crypto::AccountId32, Deadline>
   **/
  PalletNftsPreSignedAttributes: {
    collection: "u32",
    item: "u32",
    attributes: "Vec<(Bytes,Bytes)>",
    namespace: "PalletNftsAttributeNamespace",
    deadline: "u32"
  },
  /**
   * Lookup385: pallet_parameters::pallet::Call<T>
   **/
  PalletParametersCall: {
    _enum: {
      set_parameter: {
        keyValue: "StorageHubRuntimeConfigsRuntimeParamsRuntimeParameters"
      }
    }
  },
  /**
   * Lookup386: storage_hub_runtime::configs::runtime_params::RuntimeParameters
   **/
  StorageHubRuntimeConfigsRuntimeParamsRuntimeParameters: {
    _enum: {
      RuntimeConfig: "StorageHubRuntimeConfigsRuntimeParamsDynamicParamsRuntimeConfigParameters"
    }
  },
  /**
   * Lookup387: storage_hub_runtime::configs::runtime_params::dynamic_params::runtime_config::Parameters
   **/
  StorageHubRuntimeConfigsRuntimeParamsDynamicParamsRuntimeConfigParameters: {
    _enum: {
      SlashAmountPerMaxFileSize:
        "(StorageHubRuntimeConfigsRuntimeParamsDynamicParamsRuntimeConfigSlashAmountPerMaxFileSize,Option<u128>)",
      StakeToChallengePeriod:
        "(StorageHubRuntimeConfigsRuntimeParamsDynamicParamsRuntimeConfigStakeToChallengePeriod,Option<u128>)",
      CheckpointChallengePeriod:
        "(StorageHubRuntimeConfigsRuntimeParamsDynamicParamsRuntimeConfigCheckpointChallengePeriod,Option<u32>)",
      MinChallengePeriod:
        "(StorageHubRuntimeConfigsRuntimeParamsDynamicParamsRuntimeConfigMinChallengePeriod,Option<u32>)",
      SystemUtilisationLowerThresholdPercentage:
        "(StorageHubRuntimeConfigsRuntimeParamsDynamicParamsRuntimeConfigSystemUtilisationLowerThresholdPercentage,Option<Perbill>)",
      SystemUtilisationUpperThresholdPercentage:
        "(StorageHubRuntimeConfigsRuntimeParamsDynamicParamsRuntimeConfigSystemUtilisationUpperThresholdPercentage,Option<Perbill>)",
      MostlyStablePrice:
        "(StorageHubRuntimeConfigsRuntimeParamsDynamicParamsRuntimeConfigMostlyStablePrice,Option<u128>)",
      MaxPrice:
        "(StorageHubRuntimeConfigsRuntimeParamsDynamicParamsRuntimeConfigMaxPrice,Option<u128>)",
      MinPrice:
        "(StorageHubRuntimeConfigsRuntimeParamsDynamicParamsRuntimeConfigMinPrice,Option<u128>)",
      UpperExponentFactor:
        "(StorageHubRuntimeConfigsRuntimeParamsDynamicParamsRuntimeConfigUpperExponentFactor,Option<u32>)",
      LowerExponentFactor:
        "(StorageHubRuntimeConfigsRuntimeParamsDynamicParamsRuntimeConfigLowerExponentFactor,Option<u32>)",
      ZeroSizeBucketFixedRate:
        "(StorageHubRuntimeConfigsRuntimeParamsDynamicParamsRuntimeConfigZeroSizeBucketFixedRate,Option<u128>)",
      IdealUtilisationRate:
        "(StorageHubRuntimeConfigsRuntimeParamsDynamicParamsRuntimeConfigIdealUtilisationRate,Option<Perbill>)",
      DecayRate:
        "(StorageHubRuntimeConfigsRuntimeParamsDynamicParamsRuntimeConfigDecayRate,Option<Perbill>)",
      MinimumTreasuryCut:
        "(StorageHubRuntimeConfigsRuntimeParamsDynamicParamsRuntimeConfigMinimumTreasuryCut,Option<Perbill>)",
      MaximumTreasuryCut:
        "(StorageHubRuntimeConfigsRuntimeParamsDynamicParamsRuntimeConfigMaximumTreasuryCut,Option<Perbill>)"
    }
  },
  /**
   * Lookup389: pallet_sudo::pallet::Error<T>
   **/
  PalletSudoError: {
    _enum: ["RequireSudo"]
  },
  /**
   * Lookup392: pallet_collator_selection::pallet::CandidateInfo<sp_core::crypto::AccountId32, Balance>
   **/
  PalletCollatorSelectionCandidateInfo: {
    who: "AccountId32",
    deposit: "u128"
  },
  /**
   * Lookup394: pallet_collator_selection::pallet::Error<T>
   **/
  PalletCollatorSelectionError: {
    _enum: [
      "TooManyCandidates",
      "TooFewEligibleCollators",
      "AlreadyCandidate",
      "NotCandidate",
      "TooManyInvulnerables",
      "AlreadyInvulnerable",
      "NotInvulnerable",
      "NoAssociatedValidatorId",
      "ValidatorNotRegistered",
      "InsertToCandidateListFailed",
      "RemoveFromCandidateListFailed",
      "DepositTooLow",
      "UpdateCandidateListFailed",
      "InsufficientBond",
      "TargetIsNotCandidate",
      "IdenticalDeposit",
      "InvalidUnreserve"
    ]
  },
  /**
   * Lookup398: sp_core::crypto::KeyTypeId
   **/
  SpCoreCryptoKeyTypeId: "[u8;4]",
  /**
   * Lookup399: pallet_session::pallet::Error<T>
   **/
  PalletSessionError: {
    _enum: ["InvalidProof", "NoAssociatedValidatorId", "DuplicatedKey", "NoKeys", "NoAccount"]
  },
  /**
   * Lookup408: cumulus_pallet_xcmp_queue::OutboundChannelDetails
   **/
  CumulusPalletXcmpQueueOutboundChannelDetails: {
    recipient: "u32",
    state: "CumulusPalletXcmpQueueOutboundState",
    signalsExist: "bool",
    firstIndex: "u16",
    lastIndex: "u16"
  },
  /**
   * Lookup409: cumulus_pallet_xcmp_queue::OutboundState
   **/
  CumulusPalletXcmpQueueOutboundState: {
    _enum: ["Ok", "Suspended"]
  },
  /**
   * Lookup413: cumulus_pallet_xcmp_queue::QueueConfigData
   **/
  CumulusPalletXcmpQueueQueueConfigData: {
    suspendThreshold: "u32",
    dropThreshold: "u32",
    resumeThreshold: "u32"
  },
  /**
   * Lookup414: cumulus_pallet_xcmp_queue::pallet::Error<T>
   **/
  CumulusPalletXcmpQueueError: {
    _enum: [
      "BadQueueConfig",
      "AlreadySuspended",
      "AlreadyResumed",
      "TooManyActiveOutboundChannels",
      "TooBig"
    ]
  },
  /**
   * Lookup415: pallet_xcm::pallet::QueryStatus<BlockNumber>
   **/
  PalletXcmQueryStatus: {
    _enum: {
      Pending: {
        responder: "XcmVersionedLocation",
        maybeMatchQuerier: "Option<XcmVersionedLocation>",
        maybeNotify: "Option<(u8,u8)>",
        timeout: "u32"
      },
      VersionNotifier: {
        origin: "XcmVersionedLocation",
        isActive: "bool"
      },
      Ready: {
        response: "XcmVersionedResponse",
        at: "u32"
      }
    }
  },
  /**
   * Lookup419: xcm::VersionedResponse
   **/
  XcmVersionedResponse: {
    _enum: {
      __Unused0: "Null",
      __Unused1: "Null",
      V2: "XcmV2Response",
      V3: "XcmV3Response",
      V4: "StagingXcmV4Response"
    }
  },
  /**
   * Lookup425: pallet_xcm::pallet::VersionMigrationStage
   **/
  PalletXcmVersionMigrationStage: {
    _enum: {
      MigrateSupportedVersion: "Null",
      MigrateVersionNotifiers: "Null",
      NotifyCurrentTargets: "Option<Bytes>",
      MigrateAndNotifyOldTargets: "Null"
    }
  },
  /**
   * Lookup428: pallet_xcm::pallet::RemoteLockedFungibleRecord<ConsumerIdentifier, MaxConsumers>
   **/
  PalletXcmRemoteLockedFungibleRecord: {
    amount: "u128",
    owner: "XcmVersionedLocation",
    locker: "XcmVersionedLocation",
    consumers: "Vec<(Null,u128)>"
  },
  /**
   * Lookup435: pallet_xcm::pallet::Error<T>
   **/
  PalletXcmError: {
    _enum: [
      "Unreachable",
      "SendFailure",
      "Filtered",
      "UnweighableMessage",
      "DestinationNotInvertible",
      "Empty",
      "CannotReanchor",
      "TooManyAssets",
      "InvalidOrigin",
      "BadVersion",
      "BadLocation",
      "NoSubscription",
      "AlreadySubscribed",
      "CannotCheckOutTeleport",
      "LowBalance",
      "TooManyLocks",
      "AccountNotSovereign",
      "FeesNotMet",
      "LockNotFound",
      "InUse",
      "__Unused20",
      "InvalidAssetUnknownReserve",
      "InvalidAssetUnsupportedReserve",
      "TooManyReserves",
      "LocalExecutionIncomplete"
    ]
  },
  /**
   * Lookup436: pallet_message_queue::BookState<cumulus_primitives_core::AggregateMessageOrigin>
   **/
  PalletMessageQueueBookState: {
    _alias: {
      size_: "size"
    },
    begin: "u32",
    end: "u32",
    count: "u32",
    readyNeighbours: "Option<PalletMessageQueueNeighbours>",
    messageCount: "u64",
    size_: "u64"
  },
  /**
   * Lookup438: pallet_message_queue::Neighbours<cumulus_primitives_core::AggregateMessageOrigin>
   **/
  PalletMessageQueueNeighbours: {
    prev: "CumulusPrimitivesCoreAggregateMessageOrigin",
    next: "CumulusPrimitivesCoreAggregateMessageOrigin"
  },
  /**
   * Lookup440: pallet_message_queue::Page<Size, HeapSize>
   **/
  PalletMessageQueuePage: {
    remaining: "u32",
    remainingSize: "u32",
    firstIndex: "u32",
    first: "u32",
    last: "u32",
    heap: "Bytes"
  },
  /**
   * Lookup442: pallet_message_queue::pallet::Error<T>
   **/
  PalletMessageQueueError: {
    _enum: [
      "NotReapable",
      "NoPage",
      "NoMessage",
      "AlreadyProcessed",
      "Queued",
      "InsufficientWeight",
      "TemporarilyUnprocessable",
      "QueuePaused",
      "RecursiveDisallowed"
    ]
  },
  /**
   * Lookup443: pallet_storage_providers::types::SignUpRequest<T>
   **/
  PalletStorageProvidersSignUpRequest: {
    spSignUpRequest: "PalletStorageProvidersSignUpRequestSpParams",
    at: "u32"
  },
  /**
   * Lookup444: pallet_storage_providers::types::SignUpRequestSpParams<T>
   **/
  PalletStorageProvidersSignUpRequestSpParams: {
    _enum: {
      BackupStorageProvider: "PalletStorageProvidersBackupStorageProvider",
      MainStorageProvider: "PalletStorageProvidersMainStorageProviderSignUpRequest"
    }
  },
  /**
   * Lookup445: pallet_storage_providers::types::BackupStorageProvider<T>
   **/
  PalletStorageProvidersBackupStorageProvider: {
    capacity: "u64",
    capacityUsed: "u64",
    multiaddresses: "Vec<Bytes>",
    root: "H256",
    lastCapacityChange: "u32",
    ownerAccount: "AccountId32",
    paymentAccount: "AccountId32",
    reputationWeight: "u32",
    signUpBlock: "u32"
  },
  /**
   * Lookup446: pallet_storage_providers::types::MainStorageProviderSignUpRequest<T>
   **/
  PalletStorageProvidersMainStorageProviderSignUpRequest: {
    mspInfo: "PalletStorageProvidersMainStorageProvider",
    valueProp: "PalletStorageProvidersValueProposition"
  },
  /**
   * Lookup447: pallet_storage_providers::types::MainStorageProvider<T>
   **/
  PalletStorageProvidersMainStorageProvider: {
    capacity: "u64",
    capacityUsed: "u64",
    multiaddresses: "Vec<Bytes>",
    lastCapacityChange: "u32",
    ownerAccount: "AccountId32",
    paymentAccount: "AccountId32",
    signUpBlock: "u32"
  },
  /**
   * Lookup448: pallet_storage_providers::types::Bucket<T>
   **/
  PalletStorageProvidersBucket: {
    _alias: {
      size_: "size"
    },
    root: "H256",
    userId: "AccountId32",
    mspId: "Option<H256>",
    private: "bool",
    readAccessGroupId: "Option<u32>",
    size_: "u64",
    valuePropId: "H256"
  },
  /**
   * Lookup450: pallet_storage_providers::pallet::Error<T>
   **/
  PalletStorageProvidersError: {
    _enum: [
      "AlreadyRegistered",
      "SignUpNotRequested",
      "SignUpRequestPending",
      "NoMultiAddress",
      "InvalidMultiAddress",
      "StorageTooLow",
      "NotEnoughBalance",
      "CannotHoldDeposit",
      "StorageStillInUse",
      "SignOffPeriodNotPassed",
      "RandomnessNotValidYet",
      "SignUpRequestExpired",
      "NewCapacityLessThanUsedStorage",
      "NewCapacityEqualsCurrentCapacity",
      "NewCapacityCantBeZero",
      "NotEnoughTimePassed",
      "NewUsedCapacityExceedsStorageCapacity",
      "NotRegistered",
      "NoUserId",
      "NoBucketId",
      "SpRegisteredButDataNotFound",
      "BucketNotFound",
      "BucketAlreadyExists",
      "AppendBucketToMspFailed",
      "ProviderNotSlashable",
      "BucketMustHaveMspForOperation",
      "MultiAddressesMaxAmountReached",
      "MultiAddressNotFound",
      "MultiAddressAlreadyExists",
      "LastMultiAddressCantBeRemoved",
      "ValuePropositionNotFound",
      "ValuePropositionAlreadyExists",
      "ValuePropositionNotAvailable",
      "FixedRatePaymentStreamNotFound",
      "MspAlreadyAssignedToBucket",
      "Overflow",
      "BucketSizeExceedsLimit",
      "InvalidEncodedFileMetadata",
      "InvalidEncodedAccountId",
      "PaymentStreamNotFound"
    ]
  },
  /**
   * Lookup451: pallet_file_system::types::StorageRequestMetadata<T>
   **/
  PalletFileSystemStorageRequestMetadata: {
    _alias: {
      size_: "size"
    },
    requestedAt: "u32",
    owner: "AccountId32",
    bucketId: "H256",
    location: "Bytes",
    fingerprint: "H256",
    size_: "u64",
    msp: "Option<(H256,bool)>",
    userPeerIds: "Vec<Bytes>",
    bspsRequired: "u32",
    bspsConfirmed: "u32",
    bspsVolunteered: "u32"
  },
  /**
<<<<<<< HEAD
   * Lookup455: pallet_file_system::types::StorageRequestBspsMetadata<T>
=======
   * Lookup456: pallet_file_system::types::StorageRequestBspsMetadata<T>
>>>>>>> 628bd604
   **/
  PalletFileSystemStorageRequestBspsMetadata: {
    confirmed: "bool"
  },
  /**
<<<<<<< HEAD
   * Lookup464: pallet_file_system::types::MoveBucketRequestMetadata<T>
=======
   * Lookup465: pallet_file_system::types::MoveBucketRequestMetadata<T>
>>>>>>> 628bd604
   **/
  PalletFileSystemMoveBucketRequestMetadata: {
    requester: "AccountId32"
  },
  /**
<<<<<<< HEAD
   * Lookup465: pallet_file_system::pallet::Error<T>
=======
   * Lookup466: pallet_file_system::pallet::Error<T>
>>>>>>> 628bd604
   **/
  PalletFileSystemError: {
    _enum: [
      "StorageRequestAlreadyRegistered",
      "StorageRequestNotFound",
      "StorageRequestNotRevoked",
      "StorageRequestExists",
      "ReplicationTargetCannotBeZero",
      "BspsRequiredExceedsTarget",
      "NotABsp",
      "NotAMsp",
      "NotASp",
      "BspNotVolunteered",
      "BspNotConfirmed",
      "BspAlreadyConfirmed",
      "StorageRequestBspsRequiredFulfilled",
      "BspAlreadyVolunteered",
      "InsufficientAvailableCapacity",
      "UnexpectedNumberOfRemovedVolunteeredBsps",
      "StorageRequestExpiredNoSlotAvailable",
      "StorageRequestNotAuthorized",
      "MaxBlockNumberReached",
      "FailedToEncodeBsp",
      "FailedToEncodeFingerprint",
      "FailedToDecodeThreshold",
      "AboveThreshold",
      "ThresholdArithmeticError",
      "FailedTypeConversion",
      "DividedByZero",
      "ImpossibleFailedToGetValue",
      "BucketIsNotPrivate",
      "BucketNotFound",
      "NotBucketOwner",
      "ProviderRootNotFound",
      "ExpectedNonInclusionProof",
      "ExpectedInclusionProof",
      "InvalidFileKeyMetadata",
      "ThresholdBelowAsymptote",
      "NotFileOwner",
      "FileKeyAlreadyPendingDeletion",
      "MaxUserPendingDeletionRequestsReached",
      "MspNotStoringBucket",
      "FileKeyNotPendingDeletion",
      "FileSizeCannotBeZero",
      "NoGlobalReputationWeightSet",
      "MaximumThresholdCannotBeZero",
      "TickRangeToMaximumThresholdCannotBeZero",
      "PendingStopStoringRequestNotFound",
      "MinWaitForStopStoringNotReached",
      "PendingStopStoringRequestAlreadyExists",
      "UserNotInsolvent",
      "NotSelectedMsp",
      "MspAlreadyConfirmed",
      "RequestWithoutMsp",
      "MspAlreadyStoringBucket",
      "MoveBucketRequestNotFound",
      "BucketIsBeingMoved",
      "BspAlreadyDataServer",
      "BspDataServersExceeded",
      "FileMetadataProcessingQueueFull",
      "TooManyBatchResponses",
      "TooManyStorageRequestResponses",
      "InvalidBucketIdFileKeyPair",
      "InconsistentStateKeyAlreadyExists",
      "FixedRatePaymentStreamNotFound",
      "CannotHoldDeposit"
    ]
  },
  /**
<<<<<<< HEAD
   * Lookup471: pallet_proofs_dealer::pallet::Error<T>
=======
   * Lookup472: pallet_proofs_dealer::pallet::Error<T>
>>>>>>> 628bd604
   **/
  PalletProofsDealerError: {
    _enum: [
      "NotProvider",
      "ChallengesQueueOverflow",
      "PriorityChallengesQueueOverflow",
      "FeeChargeFailed",
      "EmptyKeyProofs",
      "ProviderRootNotFound",
      "ZeroRoot",
      "NoRecordOfLastSubmittedProof",
      "ProviderStakeNotFound",
      "ZeroStake",
      "StakeCouldNotBeConverted",
      "ChallengesTickNotReached",
      "ChallengesTickTooOld",
      "ChallengesTickTooLate",
      "SeedNotFound",
      "CheckpointChallengesNotFound",
      "ForestProofVerificationFailed",
      "KeyProofNotFound",
      "KeyProofVerificationFailed",
      "FailedToApplyDelta",
      "FailedToUpdateProviderAfterKeyRemoval",
      "TooManyValidProofSubmitters"
    ]
  },
  /**
<<<<<<< HEAD
   * Lookup474: pallet_payment_streams::types::FixedRatePaymentStream<T>
=======
   * Lookup475: pallet_payment_streams::types::FixedRatePaymentStream<T>
>>>>>>> 628bd604
   **/
  PalletPaymentStreamsFixedRatePaymentStream: {
    rate: "u128",
    lastChargedTick: "u32",
    userDeposit: "u128",
    outOfFundsTick: "Option<u32>"
  },
  /**
<<<<<<< HEAD
   * Lookup475: pallet_payment_streams::types::DynamicRatePaymentStream<T>
=======
   * Lookup476: pallet_payment_streams::types::DynamicRatePaymentStream<T>
>>>>>>> 628bd604
   **/
  PalletPaymentStreamsDynamicRatePaymentStream: {
    amountProvided: "u64",
    priceIndexWhenLastCharged: "u128",
    userDeposit: "u128",
    outOfFundsTick: "Option<u32>"
  },
  /**
<<<<<<< HEAD
   * Lookup476: pallet_payment_streams::types::ProviderLastChargeableInfo<T>
=======
   * Lookup477: pallet_payment_streams::types::ProviderLastChargeableInfo<T>
>>>>>>> 628bd604
   **/
  PalletPaymentStreamsProviderLastChargeableInfo: {
    lastChargeableTick: "u32",
    priceIndex: "u128"
  },
  /**
<<<<<<< HEAD
   * Lookup477: pallet_payment_streams::pallet::Error<T>
=======
   * Lookup478: pallet_payment_streams::pallet::Error<T>
>>>>>>> 628bd604
   **/
  PalletPaymentStreamsError: {
    _enum: [
      "PaymentStreamAlreadyExists",
      "PaymentStreamNotFound",
      "NotAProvider",
      "ProviderInconsistencyError",
      "CannotHoldDeposit",
      "UpdateRateToSameRate",
      "UpdateAmountToSameAmount",
      "RateCantBeZero",
      "AmountProvidedCantBeZero",
      "LastChargedGreaterThanLastChargeable",
      "InvalidLastChargeableBlockNumber",
      "InvalidLastChargeablePriceIndex",
      "ChargeOverflow",
      "UserWithoutFunds",
      "UserNotFlaggedAsWithoutFunds",
      "CooldownPeriodNotPassed"
    ]
  },
  /**
<<<<<<< HEAD
   * Lookup478: pallet_bucket_nfts::pallet::Error<T>
=======
   * Lookup479: pallet_bucket_nfts::pallet::Error<T>
>>>>>>> 628bd604
   **/
  PalletBucketNftsError: {
    _enum: [
      "BucketIsNotPrivate",
      "NotBucketOwner",
      "NoCorrespondingCollection",
      "ConvertBytesToBoundedVec"
    ]
  },
  /**
<<<<<<< HEAD
   * Lookup479: pallet_nfts::types::CollectionDetails<sp_core::crypto::AccountId32, DepositBalance>
=======
   * Lookup480: pallet_nfts::types::CollectionDetails<sp_core::crypto::AccountId32, DepositBalance>
>>>>>>> 628bd604
   **/
  PalletNftsCollectionDetails: {
    owner: "AccountId32",
    ownerDeposit: "u128",
    items: "u32",
    itemMetadatas: "u32",
    itemConfigs: "u32",
    attributes: "u32"
  },
  /**
<<<<<<< HEAD
   * Lookup484: pallet_nfts::types::CollectionRole
=======
   * Lookup485: pallet_nfts::types::CollectionRole
>>>>>>> 628bd604
   **/
  PalletNftsCollectionRole: {
    _enum: ["__Unused0", "Issuer", "Freezer", "__Unused3", "Admin"]
  },
  /**
<<<<<<< HEAD
   * Lookup485: pallet_nfts::types::ItemDetails<sp_core::crypto::AccountId32, pallet_nfts::types::ItemDeposit<DepositBalance, sp_core::crypto::AccountId32>, bounded_collections::bounded_btree_map::BoundedBTreeMap<sp_core::crypto::AccountId32, Option<T>, S>>
=======
   * Lookup486: pallet_nfts::types::ItemDetails<sp_core::crypto::AccountId32, pallet_nfts::types::ItemDeposit<DepositBalance, sp_core::crypto::AccountId32>, bounded_collections::bounded_btree_map::BoundedBTreeMap<sp_core::crypto::AccountId32, Option<T>, S>>
>>>>>>> 628bd604
   **/
  PalletNftsItemDetails: {
    owner: "AccountId32",
    approvals: "BTreeMap<AccountId32, Option<u32>>",
    deposit: "PalletNftsItemDeposit"
  },
  /**
<<<<<<< HEAD
   * Lookup486: pallet_nfts::types::ItemDeposit<DepositBalance, sp_core::crypto::AccountId32>
=======
   * Lookup487: pallet_nfts::types::ItemDeposit<DepositBalance, sp_core::crypto::AccountId32>
>>>>>>> 628bd604
   **/
  PalletNftsItemDeposit: {
    account: "AccountId32",
    amount: "u128"
  },
  /**
<<<<<<< HEAD
   * Lookup491: pallet_nfts::types::CollectionMetadata<Deposit, StringLimit>
=======
   * Lookup492: pallet_nfts::types::CollectionMetadata<Deposit, StringLimit>
>>>>>>> 628bd604
   **/
  PalletNftsCollectionMetadata: {
    deposit: "u128",
    data: "Bytes"
  },
  /**
<<<<<<< HEAD
   * Lookup492: pallet_nfts::types::ItemMetadata<pallet_nfts::types::ItemMetadataDeposit<DepositBalance, sp_core::crypto::AccountId32>, StringLimit>
=======
   * Lookup493: pallet_nfts::types::ItemMetadata<pallet_nfts::types::ItemMetadataDeposit<DepositBalance, sp_core::crypto::AccountId32>, StringLimit>
>>>>>>> 628bd604
   **/
  PalletNftsItemMetadata: {
    deposit: "PalletNftsItemMetadataDeposit",
    data: "Bytes"
  },
  /**
<<<<<<< HEAD
   * Lookup493: pallet_nfts::types::ItemMetadataDeposit<DepositBalance, sp_core::crypto::AccountId32>
=======
   * Lookup494: pallet_nfts::types::ItemMetadataDeposit<DepositBalance, sp_core::crypto::AccountId32>
>>>>>>> 628bd604
   **/
  PalletNftsItemMetadataDeposit: {
    account: "Option<AccountId32>",
    amount: "u128"
  },
  /**
<<<<<<< HEAD
   * Lookup496: pallet_nfts::types::AttributeDeposit<DepositBalance, sp_core::crypto::AccountId32>
=======
   * Lookup497: pallet_nfts::types::AttributeDeposit<DepositBalance, sp_core::crypto::AccountId32>
>>>>>>> 628bd604
   **/
  PalletNftsAttributeDeposit: {
    account: "Option<AccountId32>",
    amount: "u128"
  },
  /**
<<<<<<< HEAD
   * Lookup500: pallet_nfts::types::PendingSwap<CollectionId, ItemId, pallet_nfts::types::PriceWithDirection<Amount>, Deadline>
=======
   * Lookup501: pallet_nfts::types::PendingSwap<CollectionId, ItemId, pallet_nfts::types::PriceWithDirection<Amount>, Deadline>
>>>>>>> 628bd604
   **/
  PalletNftsPendingSwap: {
    desiredCollection: "u32",
    desiredItem: "Option<u32>",
    price: "Option<PalletNftsPriceWithDirection>",
    deadline: "u32"
  },
  /**
<<<<<<< HEAD
   * Lookup502: pallet_nfts::types::PalletFeature
=======
   * Lookup503: pallet_nfts::types::PalletFeature
>>>>>>> 628bd604
   **/
  PalletNftsPalletFeature: {
    _enum: [
      "__Unused0",
      "Trading",
      "Attributes",
      "__Unused3",
      "Approvals",
      "__Unused5",
      "__Unused6",
      "__Unused7",
      "Swaps"
    ]
  },
  /**
<<<<<<< HEAD
   * Lookup503: pallet_nfts::pallet::Error<T, I>
=======
   * Lookup504: pallet_nfts::pallet::Error<T, I>
>>>>>>> 628bd604
   **/
  PalletNftsError: {
    _enum: [
      "NoPermission",
      "UnknownCollection",
      "AlreadyExists",
      "ApprovalExpired",
      "WrongOwner",
      "BadWitness",
      "CollectionIdInUse",
      "ItemsNonTransferable",
      "NotDelegate",
      "WrongDelegate",
      "Unapproved",
      "Unaccepted",
      "ItemLocked",
      "LockedItemAttributes",
      "LockedCollectionAttributes",
      "LockedItemMetadata",
      "LockedCollectionMetadata",
      "MaxSupplyReached",
      "MaxSupplyLocked",
      "MaxSupplyTooSmall",
      "UnknownItem",
      "UnknownSwap",
      "MetadataNotFound",
      "AttributeNotFound",
      "NotForSale",
      "BidTooLow",
      "ReachedApprovalLimit",
      "DeadlineExpired",
      "WrongDuration",
      "MethodDisabled",
      "WrongSetting",
      "InconsistentItemConfig",
      "NoConfig",
      "RolesNotCleared",
      "MintNotStarted",
      "MintEnded",
      "AlreadyClaimed",
      "IncorrectData",
      "WrongOrigin",
      "WrongSignature",
      "IncorrectMetadata",
      "MaxAttributesLimitReached",
      "WrongNamespace",
      "CollectionNotEmpty",
      "WitnessRequired"
    ]
  },
  /**
<<<<<<< HEAD
   * Lookup506: frame_system::extensions::check_non_zero_sender::CheckNonZeroSender<T>
   **/
  FrameSystemExtensionsCheckNonZeroSender: "Null",
  /**
   * Lookup507: frame_system::extensions::check_spec_version::CheckSpecVersion<T>
   **/
  FrameSystemExtensionsCheckSpecVersion: "Null",
  /**
   * Lookup508: frame_system::extensions::check_tx_version::CheckTxVersion<T>
   **/
  FrameSystemExtensionsCheckTxVersion: "Null",
  /**
   * Lookup509: frame_system::extensions::check_genesis::CheckGenesis<T>
   **/
  FrameSystemExtensionsCheckGenesis: "Null",
  /**
   * Lookup512: frame_system::extensions::check_nonce::CheckNonce<T>
   **/
  FrameSystemExtensionsCheckNonce: "Compact<u32>",
  /**
   * Lookup513: frame_system::extensions::check_weight::CheckWeight<T>
   **/
  FrameSystemExtensionsCheckWeight: "Null",
  /**
   * Lookup514: pallet_transaction_payment::ChargeTransactionPayment<T>
   **/
  PalletTransactionPaymentChargeTransactionPayment: "Compact<u128>",
  /**
   * Lookup515: cumulus_primitives_storage_weight_reclaim::StorageWeightReclaim<T>
   **/
  CumulusPrimitivesStorageWeightReclaimStorageWeightReclaim: "Null",
  /**
   * Lookup516: frame_metadata_hash_extension::CheckMetadataHash<T>
=======
   * Lookup507: frame_system::extensions::check_non_zero_sender::CheckNonZeroSender<T>
   **/
  FrameSystemExtensionsCheckNonZeroSender: "Null",
  /**
   * Lookup508: frame_system::extensions::check_spec_version::CheckSpecVersion<T>
   **/
  FrameSystemExtensionsCheckSpecVersion: "Null",
  /**
   * Lookup509: frame_system::extensions::check_tx_version::CheckTxVersion<T>
   **/
  FrameSystemExtensionsCheckTxVersion: "Null",
  /**
   * Lookup510: frame_system::extensions::check_genesis::CheckGenesis<T>
   **/
  FrameSystemExtensionsCheckGenesis: "Null",
  /**
   * Lookup513: frame_system::extensions::check_nonce::CheckNonce<T>
   **/
  FrameSystemExtensionsCheckNonce: "Compact<u32>",
  /**
   * Lookup514: frame_system::extensions::check_weight::CheckWeight<T>
   **/
  FrameSystemExtensionsCheckWeight: "Null",
  /**
   * Lookup515: pallet_transaction_payment::ChargeTransactionPayment<T>
   **/
  PalletTransactionPaymentChargeTransactionPayment: "Compact<u128>",
  /**
   * Lookup516: cumulus_primitives_storage_weight_reclaim::StorageWeightReclaim<T>
   **/
  CumulusPrimitivesStorageWeightReclaimStorageWeightReclaim: "Null",
  /**
   * Lookup517: frame_metadata_hash_extension::CheckMetadataHash<T>
>>>>>>> 628bd604
   **/
  FrameMetadataHashExtensionCheckMetadataHash: {
    mode: "FrameMetadataHashExtensionMode"
  },
  /**
<<<<<<< HEAD
   * Lookup517: frame_metadata_hash_extension::Mode
=======
   * Lookup518: frame_metadata_hash_extension::Mode
>>>>>>> 628bd604
   **/
  FrameMetadataHashExtensionMode: {
    _enum: ["Disabled", "Enabled"]
  },
  /**
<<<<<<< HEAD
   * Lookup518: storage_hub_runtime::Runtime
=======
   * Lookup519: storage_hub_runtime::Runtime
>>>>>>> 628bd604
   **/
  StorageHubRuntimeRuntime: "Null"
};<|MERGE_RESOLUTION|>--- conflicted
+++ resolved
@@ -4338,31 +4338,19 @@
     bspsVolunteered: "u32"
   },
   /**
-<<<<<<< HEAD
-   * Lookup455: pallet_file_system::types::StorageRequestBspsMetadata<T>
-=======
-   * Lookup456: pallet_file_system::types::StorageRequestBspsMetadata<T>
->>>>>>> 628bd604
+   * Lookup454: pallet_file_system::types::StorageRequestBspsMetadata<T>
    **/
   PalletFileSystemStorageRequestBspsMetadata: {
     confirmed: "bool"
   },
   /**
-<<<<<<< HEAD
-   * Lookup464: pallet_file_system::types::MoveBucketRequestMetadata<T>
-=======
-   * Lookup465: pallet_file_system::types::MoveBucketRequestMetadata<T>
->>>>>>> 628bd604
+   * Lookup463: pallet_file_system::types::MoveBucketRequestMetadata<T>
    **/
   PalletFileSystemMoveBucketRequestMetadata: {
     requester: "AccountId32"
   },
   /**
-<<<<<<< HEAD
-   * Lookup465: pallet_file_system::pallet::Error<T>
-=======
-   * Lookup466: pallet_file_system::pallet::Error<T>
->>>>>>> 628bd604
+   * Lookup464: pallet_file_system::pallet::Error<T>
    **/
   PalletFileSystemError: {
     _enum: [
@@ -4432,11 +4420,7 @@
     ]
   },
   /**
-<<<<<<< HEAD
-   * Lookup471: pallet_proofs_dealer::pallet::Error<T>
-=======
-   * Lookup472: pallet_proofs_dealer::pallet::Error<T>
->>>>>>> 628bd604
+   * Lookup470: pallet_proofs_dealer::pallet::Error<T>
    **/
   PalletProofsDealerError: {
     _enum: [
@@ -4465,11 +4449,7 @@
     ]
   },
   /**
-<<<<<<< HEAD
-   * Lookup474: pallet_payment_streams::types::FixedRatePaymentStream<T>
-=======
-   * Lookup475: pallet_payment_streams::types::FixedRatePaymentStream<T>
->>>>>>> 628bd604
+   * Lookup473: pallet_payment_streams::types::FixedRatePaymentStream<T>
    **/
   PalletPaymentStreamsFixedRatePaymentStream: {
     rate: "u128",
@@ -4478,11 +4458,7 @@
     outOfFundsTick: "Option<u32>"
   },
   /**
-<<<<<<< HEAD
-   * Lookup475: pallet_payment_streams::types::DynamicRatePaymentStream<T>
-=======
-   * Lookup476: pallet_payment_streams::types::DynamicRatePaymentStream<T>
->>>>>>> 628bd604
+   * Lookup474: pallet_payment_streams::types::DynamicRatePaymentStream<T>
    **/
   PalletPaymentStreamsDynamicRatePaymentStream: {
     amountProvided: "u64",
@@ -4491,22 +4467,14 @@
     outOfFundsTick: "Option<u32>"
   },
   /**
-<<<<<<< HEAD
-   * Lookup476: pallet_payment_streams::types::ProviderLastChargeableInfo<T>
-=======
-   * Lookup477: pallet_payment_streams::types::ProviderLastChargeableInfo<T>
->>>>>>> 628bd604
+   * Lookup475: pallet_payment_streams::types::ProviderLastChargeableInfo<T>
    **/
   PalletPaymentStreamsProviderLastChargeableInfo: {
     lastChargeableTick: "u32",
     priceIndex: "u128"
   },
   /**
-<<<<<<< HEAD
-   * Lookup477: pallet_payment_streams::pallet::Error<T>
-=======
-   * Lookup478: pallet_payment_streams::pallet::Error<T>
->>>>>>> 628bd604
+   * Lookup476: pallet_payment_streams::pallet::Error<T>
    **/
   PalletPaymentStreamsError: {
     _enum: [
@@ -4529,11 +4497,7 @@
     ]
   },
   /**
-<<<<<<< HEAD
-   * Lookup478: pallet_bucket_nfts::pallet::Error<T>
-=======
-   * Lookup479: pallet_bucket_nfts::pallet::Error<T>
->>>>>>> 628bd604
+   * Lookup477: pallet_bucket_nfts::pallet::Error<T>
    **/
   PalletBucketNftsError: {
     _enum: [
@@ -4544,11 +4508,7 @@
     ]
   },
   /**
-<<<<<<< HEAD
-   * Lookup479: pallet_nfts::types::CollectionDetails<sp_core::crypto::AccountId32, DepositBalance>
-=======
-   * Lookup480: pallet_nfts::types::CollectionDetails<sp_core::crypto::AccountId32, DepositBalance>
->>>>>>> 628bd604
+   * Lookup478: pallet_nfts::types::CollectionDetails<sp_core::crypto::AccountId32, DepositBalance>
    **/
   PalletNftsCollectionDetails: {
     owner: "AccountId32",
@@ -4559,21 +4519,13 @@
     attributes: "u32"
   },
   /**
-<<<<<<< HEAD
-   * Lookup484: pallet_nfts::types::CollectionRole
-=======
-   * Lookup485: pallet_nfts::types::CollectionRole
->>>>>>> 628bd604
+   * Lookup483: pallet_nfts::types::CollectionRole
    **/
   PalletNftsCollectionRole: {
     _enum: ["__Unused0", "Issuer", "Freezer", "__Unused3", "Admin"]
   },
   /**
-<<<<<<< HEAD
-   * Lookup485: pallet_nfts::types::ItemDetails<sp_core::crypto::AccountId32, pallet_nfts::types::ItemDeposit<DepositBalance, sp_core::crypto::AccountId32>, bounded_collections::bounded_btree_map::BoundedBTreeMap<sp_core::crypto::AccountId32, Option<T>, S>>
-=======
-   * Lookup486: pallet_nfts::types::ItemDetails<sp_core::crypto::AccountId32, pallet_nfts::types::ItemDeposit<DepositBalance, sp_core::crypto::AccountId32>, bounded_collections::bounded_btree_map::BoundedBTreeMap<sp_core::crypto::AccountId32, Option<T>, S>>
->>>>>>> 628bd604
+   * Lookup484: pallet_nfts::types::ItemDetails<sp_core::crypto::AccountId32, pallet_nfts::types::ItemDeposit<DepositBalance, sp_core::crypto::AccountId32>, bounded_collections::bounded_btree_map::BoundedBTreeMap<sp_core::crypto::AccountId32, Option<T>, S>>
    **/
   PalletNftsItemDetails: {
     owner: "AccountId32",
@@ -4581,66 +4533,42 @@
     deposit: "PalletNftsItemDeposit"
   },
   /**
-<<<<<<< HEAD
-   * Lookup486: pallet_nfts::types::ItemDeposit<DepositBalance, sp_core::crypto::AccountId32>
-=======
-   * Lookup487: pallet_nfts::types::ItemDeposit<DepositBalance, sp_core::crypto::AccountId32>
->>>>>>> 628bd604
+   * Lookup485: pallet_nfts::types::ItemDeposit<DepositBalance, sp_core::crypto::AccountId32>
    **/
   PalletNftsItemDeposit: {
     account: "AccountId32",
     amount: "u128"
   },
   /**
-<<<<<<< HEAD
-   * Lookup491: pallet_nfts::types::CollectionMetadata<Deposit, StringLimit>
-=======
-   * Lookup492: pallet_nfts::types::CollectionMetadata<Deposit, StringLimit>
->>>>>>> 628bd604
+   * Lookup490: pallet_nfts::types::CollectionMetadata<Deposit, StringLimit>
    **/
   PalletNftsCollectionMetadata: {
     deposit: "u128",
     data: "Bytes"
   },
   /**
-<<<<<<< HEAD
-   * Lookup492: pallet_nfts::types::ItemMetadata<pallet_nfts::types::ItemMetadataDeposit<DepositBalance, sp_core::crypto::AccountId32>, StringLimit>
-=======
-   * Lookup493: pallet_nfts::types::ItemMetadata<pallet_nfts::types::ItemMetadataDeposit<DepositBalance, sp_core::crypto::AccountId32>, StringLimit>
->>>>>>> 628bd604
+   * Lookup491: pallet_nfts::types::ItemMetadata<pallet_nfts::types::ItemMetadataDeposit<DepositBalance, sp_core::crypto::AccountId32>, StringLimit>
    **/
   PalletNftsItemMetadata: {
     deposit: "PalletNftsItemMetadataDeposit",
     data: "Bytes"
   },
   /**
-<<<<<<< HEAD
-   * Lookup493: pallet_nfts::types::ItemMetadataDeposit<DepositBalance, sp_core::crypto::AccountId32>
-=======
-   * Lookup494: pallet_nfts::types::ItemMetadataDeposit<DepositBalance, sp_core::crypto::AccountId32>
->>>>>>> 628bd604
+   * Lookup492: pallet_nfts::types::ItemMetadataDeposit<DepositBalance, sp_core::crypto::AccountId32>
    **/
   PalletNftsItemMetadataDeposit: {
     account: "Option<AccountId32>",
     amount: "u128"
   },
   /**
-<<<<<<< HEAD
-   * Lookup496: pallet_nfts::types::AttributeDeposit<DepositBalance, sp_core::crypto::AccountId32>
-=======
-   * Lookup497: pallet_nfts::types::AttributeDeposit<DepositBalance, sp_core::crypto::AccountId32>
->>>>>>> 628bd604
+   * Lookup495: pallet_nfts::types::AttributeDeposit<DepositBalance, sp_core::crypto::AccountId32>
    **/
   PalletNftsAttributeDeposit: {
     account: "Option<AccountId32>",
     amount: "u128"
   },
   /**
-<<<<<<< HEAD
-   * Lookup500: pallet_nfts::types::PendingSwap<CollectionId, ItemId, pallet_nfts::types::PriceWithDirection<Amount>, Deadline>
-=======
-   * Lookup501: pallet_nfts::types::PendingSwap<CollectionId, ItemId, pallet_nfts::types::PriceWithDirection<Amount>, Deadline>
->>>>>>> 628bd604
+   * Lookup499: pallet_nfts::types::PendingSwap<CollectionId, ItemId, pallet_nfts::types::PriceWithDirection<Amount>, Deadline>
    **/
   PalletNftsPendingSwap: {
     desiredCollection: "u32",
@@ -4649,11 +4577,7 @@
     deadline: "u32"
   },
   /**
-<<<<<<< HEAD
-   * Lookup502: pallet_nfts::types::PalletFeature
-=======
-   * Lookup503: pallet_nfts::types::PalletFeature
->>>>>>> 628bd604
+   * Lookup501: pallet_nfts::types::PalletFeature
    **/
   PalletNftsPalletFeature: {
     _enum: [
@@ -4669,11 +4593,7 @@
     ]
   },
   /**
-<<<<<<< HEAD
-   * Lookup503: pallet_nfts::pallet::Error<T, I>
-=======
-   * Lookup504: pallet_nfts::pallet::Error<T, I>
->>>>>>> 628bd604
+   * Lookup502: pallet_nfts::pallet::Error<T, I>
    **/
   PalletNftsError: {
     _enum: [
@@ -4725,95 +4645,51 @@
     ]
   },
   /**
-<<<<<<< HEAD
-   * Lookup506: frame_system::extensions::check_non_zero_sender::CheckNonZeroSender<T>
+   * Lookup505: frame_system::extensions::check_non_zero_sender::CheckNonZeroSender<T>
    **/
   FrameSystemExtensionsCheckNonZeroSender: "Null",
   /**
-   * Lookup507: frame_system::extensions::check_spec_version::CheckSpecVersion<T>
+   * Lookup506: frame_system::extensions::check_spec_version::CheckSpecVersion<T>
    **/
   FrameSystemExtensionsCheckSpecVersion: "Null",
   /**
-   * Lookup508: frame_system::extensions::check_tx_version::CheckTxVersion<T>
+   * Lookup507: frame_system::extensions::check_tx_version::CheckTxVersion<T>
    **/
   FrameSystemExtensionsCheckTxVersion: "Null",
   /**
-   * Lookup509: frame_system::extensions::check_genesis::CheckGenesis<T>
+   * Lookup508: frame_system::extensions::check_genesis::CheckGenesis<T>
    **/
   FrameSystemExtensionsCheckGenesis: "Null",
   /**
-   * Lookup512: frame_system::extensions::check_nonce::CheckNonce<T>
+   * Lookup511: frame_system::extensions::check_nonce::CheckNonce<T>
    **/
   FrameSystemExtensionsCheckNonce: "Compact<u32>",
   /**
-   * Lookup513: frame_system::extensions::check_weight::CheckWeight<T>
+   * Lookup512: frame_system::extensions::check_weight::CheckWeight<T>
    **/
   FrameSystemExtensionsCheckWeight: "Null",
   /**
-   * Lookup514: pallet_transaction_payment::ChargeTransactionPayment<T>
+   * Lookup513: pallet_transaction_payment::ChargeTransactionPayment<T>
    **/
   PalletTransactionPaymentChargeTransactionPayment: "Compact<u128>",
   /**
-   * Lookup515: cumulus_primitives_storage_weight_reclaim::StorageWeightReclaim<T>
+   * Lookup514: cumulus_primitives_storage_weight_reclaim::StorageWeightReclaim<T>
    **/
   CumulusPrimitivesStorageWeightReclaimStorageWeightReclaim: "Null",
   /**
-   * Lookup516: frame_metadata_hash_extension::CheckMetadataHash<T>
-=======
-   * Lookup507: frame_system::extensions::check_non_zero_sender::CheckNonZeroSender<T>
-   **/
-  FrameSystemExtensionsCheckNonZeroSender: "Null",
-  /**
-   * Lookup508: frame_system::extensions::check_spec_version::CheckSpecVersion<T>
-   **/
-  FrameSystemExtensionsCheckSpecVersion: "Null",
-  /**
-   * Lookup509: frame_system::extensions::check_tx_version::CheckTxVersion<T>
-   **/
-  FrameSystemExtensionsCheckTxVersion: "Null",
-  /**
-   * Lookup510: frame_system::extensions::check_genesis::CheckGenesis<T>
-   **/
-  FrameSystemExtensionsCheckGenesis: "Null",
-  /**
-   * Lookup513: frame_system::extensions::check_nonce::CheckNonce<T>
-   **/
-  FrameSystemExtensionsCheckNonce: "Compact<u32>",
-  /**
-   * Lookup514: frame_system::extensions::check_weight::CheckWeight<T>
-   **/
-  FrameSystemExtensionsCheckWeight: "Null",
-  /**
-   * Lookup515: pallet_transaction_payment::ChargeTransactionPayment<T>
-   **/
-  PalletTransactionPaymentChargeTransactionPayment: "Compact<u128>",
-  /**
-   * Lookup516: cumulus_primitives_storage_weight_reclaim::StorageWeightReclaim<T>
-   **/
-  CumulusPrimitivesStorageWeightReclaimStorageWeightReclaim: "Null",
-  /**
-   * Lookup517: frame_metadata_hash_extension::CheckMetadataHash<T>
->>>>>>> 628bd604
+   * Lookup515: frame_metadata_hash_extension::CheckMetadataHash<T>
    **/
   FrameMetadataHashExtensionCheckMetadataHash: {
     mode: "FrameMetadataHashExtensionMode"
   },
   /**
-<<<<<<< HEAD
-   * Lookup517: frame_metadata_hash_extension::Mode
-=======
-   * Lookup518: frame_metadata_hash_extension::Mode
->>>>>>> 628bd604
+   * Lookup516: frame_metadata_hash_extension::Mode
    **/
   FrameMetadataHashExtensionMode: {
     _enum: ["Disabled", "Enabled"]
   },
   /**
-<<<<<<< HEAD
-   * Lookup518: storage_hub_runtime::Runtime
-=======
-   * Lookup519: storage_hub_runtime::Runtime
->>>>>>> 628bd604
+   * Lookup517: storage_hub_runtime::Runtime
    **/
   StorageHubRuntimeRuntime: "Null"
 };