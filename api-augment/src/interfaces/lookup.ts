// Auto-generated via `yarn polkadot-types-from-defs`, do not edit
/* eslint-disable */

/* eslint-disable sort-keys */

export default {
  /**
   * Lookup3: frame_system::AccountInfo<Nonce, pallet_balances::types::AccountData<Balance>>
   **/
  FrameSystemAccountInfo: {
    nonce: "u32",
    consumers: "u32",
    providers: "u32",
    sufficients: "u32",
    data: "PalletBalancesAccountData"
  },
  /**
   * Lookup5: pallet_balances::types::AccountData<Balance>
   **/
  PalletBalancesAccountData: {
    free: "u128",
    reserved: "u128",
    frozen: "u128",
    flags: "u128"
  },
  /**
   * Lookup9: frame_support::dispatch::PerDispatchClass<sp_weights::weight_v2::Weight>
   **/
  FrameSupportDispatchPerDispatchClassWeight: {
    normal: "SpWeightsWeightV2Weight",
    operational: "SpWeightsWeightV2Weight",
    mandatory: "SpWeightsWeightV2Weight"
  },
  /**
   * Lookup10: sp_weights::weight_v2::Weight
   **/
  SpWeightsWeightV2Weight: {
    refTime: "Compact<u64>",
    proofSize: "Compact<u64>"
  },
  /**
   * Lookup15: sp_runtime::generic::digest::Digest
   **/
  SpRuntimeDigest: {
    logs: "Vec<SpRuntimeDigestDigestItem>"
  },
  /**
   * Lookup17: sp_runtime::generic::digest::DigestItem
   **/
  SpRuntimeDigestDigestItem: {
    _enum: {
      Other: "Bytes",
      __Unused1: "Null",
      __Unused2: "Null",
      __Unused3: "Null",
      Consensus: "([u8;4],Bytes)",
      Seal: "([u8;4],Bytes)",
      PreRuntime: "([u8;4],Bytes)",
      __Unused7: "Null",
      RuntimeEnvironmentUpdated: "Null"
    }
  },
  /**
   * Lookup20: frame_system::EventRecord<storage_hub_runtime::RuntimeEvent, primitive_types::H256>
   **/
  FrameSystemEventRecord: {
    phase: "FrameSystemPhase",
    event: "Event",
    topics: "Vec<H256>"
  },
  /**
   * Lookup22: frame_system::pallet::Event<T>
   **/
  FrameSystemEvent: {
    _enum: {
      ExtrinsicSuccess: {
        dispatchInfo: "FrameSupportDispatchDispatchInfo"
      },
      ExtrinsicFailed: {
        dispatchError: "SpRuntimeDispatchError",
        dispatchInfo: "FrameSupportDispatchDispatchInfo"
      },
      CodeUpdated: "Null",
      NewAccount: {
        account: "AccountId32"
      },
      KilledAccount: {
        account: "AccountId32"
      },
      Remarked: {
        _alias: {
          hash_: "hash"
        },
        sender: "AccountId32",
        hash_: "H256"
      },
      UpgradeAuthorized: {
        codeHash: "H256",
        checkVersion: "bool"
      }
    }
  },
  /**
   * Lookup23: frame_support::dispatch::DispatchInfo
   **/
  FrameSupportDispatchDispatchInfo: {
    weight: "SpWeightsWeightV2Weight",
    class: "FrameSupportDispatchDispatchClass",
    paysFee: "FrameSupportDispatchPays"
  },
  /**
   * Lookup24: frame_support::dispatch::DispatchClass
   **/
  FrameSupportDispatchDispatchClass: {
    _enum: ["Normal", "Operational", "Mandatory"]
  },
  /**
   * Lookup25: frame_support::dispatch::Pays
   **/
  FrameSupportDispatchPays: {
    _enum: ["Yes", "No"]
  },
  /**
   * Lookup26: sp_runtime::DispatchError
   **/
  SpRuntimeDispatchError: {
    _enum: {
      Other: "Null",
      CannotLookup: "Null",
      BadOrigin: "Null",
      Module: "SpRuntimeModuleError",
      ConsumerRemaining: "Null",
      NoProviders: "Null",
      TooManyConsumers: "Null",
      Token: "SpRuntimeTokenError",
      Arithmetic: "SpArithmeticArithmeticError",
      Transactional: "SpRuntimeTransactionalError",
      Exhausted: "Null",
      Corruption: "Null",
      Unavailable: "Null",
      RootNotAllowed: "Null"
    }
  },
  /**
   * Lookup27: sp_runtime::ModuleError
   **/
  SpRuntimeModuleError: {
    index: "u8",
    error: "[u8;4]"
  },
  /**
   * Lookup28: sp_runtime::TokenError
   **/
  SpRuntimeTokenError: {
    _enum: [
      "FundsUnavailable",
      "OnlyProvider",
      "BelowMinimum",
      "CannotCreate",
      "UnknownAsset",
      "Frozen",
      "Unsupported",
      "CannotCreateHold",
      "NotExpendable",
      "Blocked"
    ]
  },
  /**
   * Lookup29: sp_arithmetic::ArithmeticError
   **/
  SpArithmeticArithmeticError: {
    _enum: ["Underflow", "Overflow", "DivisionByZero"]
  },
  /**
   * Lookup30: sp_runtime::TransactionalError
   **/
  SpRuntimeTransactionalError: {
    _enum: ["LimitReached", "NoLayer"]
  },
  /**
   * Lookup31: cumulus_pallet_parachain_system::pallet::Event<T>
   **/
  CumulusPalletParachainSystemEvent: {
    _enum: {
      ValidationFunctionStored: "Null",
      ValidationFunctionApplied: {
        relayChainBlockNum: "u32"
      },
      ValidationFunctionDiscarded: "Null",
      DownwardMessagesReceived: {
        count: "u32"
      },
      DownwardMessagesProcessed: {
        weightUsed: "SpWeightsWeightV2Weight",
        dmqHead: "H256"
      },
      UpwardMessageSent: {
        messageHash: "Option<[u8;32]>"
      }
    }
  },
  /**
   * Lookup33: pallet_balances::pallet::Event<T, I>
   **/
  PalletBalancesEvent: {
    _enum: {
      Endowed: {
        account: "AccountId32",
        freeBalance: "u128"
      },
      DustLost: {
        account: "AccountId32",
        amount: "u128"
      },
      Transfer: {
        from: "AccountId32",
        to: "AccountId32",
        amount: "u128"
      },
      BalanceSet: {
        who: "AccountId32",
        free: "u128"
      },
      Reserved: {
        who: "AccountId32",
        amount: "u128"
      },
      Unreserved: {
        who: "AccountId32",
        amount: "u128"
      },
      ReserveRepatriated: {
        from: "AccountId32",
        to: "AccountId32",
        amount: "u128",
        destinationStatus: "FrameSupportTokensMiscBalanceStatus"
      },
      Deposit: {
        who: "AccountId32",
        amount: "u128"
      },
      Withdraw: {
        who: "AccountId32",
        amount: "u128"
      },
      Slashed: {
        who: "AccountId32",
        amount: "u128"
      },
      Minted: {
        who: "AccountId32",
        amount: "u128"
      },
      Burned: {
        who: "AccountId32",
        amount: "u128"
      },
      Suspended: {
        who: "AccountId32",
        amount: "u128"
      },
      Restored: {
        who: "AccountId32",
        amount: "u128"
      },
      Upgraded: {
        who: "AccountId32"
      },
      Issued: {
        amount: "u128"
      },
      Rescinded: {
        amount: "u128"
      },
      Locked: {
        who: "AccountId32",
        amount: "u128"
      },
      Unlocked: {
        who: "AccountId32",
        amount: "u128"
      },
      Frozen: {
        who: "AccountId32",
        amount: "u128"
      },
      Thawed: {
        who: "AccountId32",
        amount: "u128"
      },
      TotalIssuanceForced: {
        _alias: {
          new_: "new"
        },
        old: "u128",
        new_: "u128"
      }
    }
  },
  /**
   * Lookup34: frame_support::traits::tokens::misc::BalanceStatus
   **/
  FrameSupportTokensMiscBalanceStatus: {
    _enum: ["Free", "Reserved"]
  },
  /**
   * Lookup35: pallet_transaction_payment::pallet::Event<T>
   **/
  PalletTransactionPaymentEvent: {
    _enum: {
      TransactionFeePaid: {
        who: "AccountId32",
        actualFee: "u128",
        tip: "u128"
      }
    }
  },
  /**
   * Lookup36: pallet_sudo::pallet::Event<T>
   **/
  PalletSudoEvent: {
    _enum: {
      Sudid: {
        sudoResult: "Result<Null, SpRuntimeDispatchError>"
      },
      KeyChanged: {
        _alias: {
          new_: "new"
        },
        old: "Option<AccountId32>",
        new_: "AccountId32"
      },
      KeyRemoved: "Null",
      SudoAsDone: {
        sudoResult: "Result<Null, SpRuntimeDispatchError>"
      }
    }
  },
  /**
   * Lookup40: pallet_collator_selection::pallet::Event<T>
   **/
  PalletCollatorSelectionEvent: {
    _enum: {
      NewInvulnerables: {
        invulnerables: "Vec<AccountId32>"
      },
      InvulnerableAdded: {
        accountId: "AccountId32"
      },
      InvulnerableRemoved: {
        accountId: "AccountId32"
      },
      NewDesiredCandidates: {
        desiredCandidates: "u32"
      },
      NewCandidacyBond: {
        bondAmount: "u128"
      },
      CandidateAdded: {
        accountId: "AccountId32",
        deposit: "u128"
      },
      CandidateBondUpdated: {
        accountId: "AccountId32",
        deposit: "u128"
      },
      CandidateRemoved: {
        accountId: "AccountId32"
      },
      CandidateReplaced: {
        _alias: {
          new_: "new"
        },
        old: "AccountId32",
        new_: "AccountId32",
        deposit: "u128"
      },
      InvalidInvulnerableSkipped: {
        accountId: "AccountId32"
      }
    }
  },
  /**
   * Lookup42: pallet_session::pallet::Event
   **/
  PalletSessionEvent: {
    _enum: {
      NewSession: {
        sessionIndex: "u32"
      }
    }
  },
  /**
   * Lookup43: cumulus_pallet_xcmp_queue::pallet::Event<T>
   **/
  CumulusPalletXcmpQueueEvent: {
    _enum: {
      XcmpMessageSent: {
        messageHash: "[u8;32]"
      }
    }
  },
  /**
   * Lookup44: pallet_xcm::pallet::Event<T>
   **/
  PalletXcmEvent: {
    _enum: {
      Attempted: {
        outcome: "StagingXcmV4TraitsOutcome"
      },
      Sent: {
        origin: "StagingXcmV4Location",
        destination: "StagingXcmV4Location",
        message: "StagingXcmV4Xcm",
        messageId: "[u8;32]"
      },
      UnexpectedResponse: {
        origin: "StagingXcmV4Location",
        queryId: "u64"
      },
      ResponseReady: {
        queryId: "u64",
        response: "StagingXcmV4Response"
      },
      Notified: {
        queryId: "u64",
        palletIndex: "u8",
        callIndex: "u8"
      },
      NotifyOverweight: {
        queryId: "u64",
        palletIndex: "u8",
        callIndex: "u8",
        actualWeight: "SpWeightsWeightV2Weight",
        maxBudgetedWeight: "SpWeightsWeightV2Weight"
      },
      NotifyDispatchError: {
        queryId: "u64",
        palletIndex: "u8",
        callIndex: "u8"
      },
      NotifyDecodeFailed: {
        queryId: "u64",
        palletIndex: "u8",
        callIndex: "u8"
      },
      InvalidResponder: {
        origin: "StagingXcmV4Location",
        queryId: "u64",
        expectedLocation: "Option<StagingXcmV4Location>"
      },
      InvalidResponderVersion: {
        origin: "StagingXcmV4Location",
        queryId: "u64"
      },
      ResponseTaken: {
        queryId: "u64"
      },
      AssetsTrapped: {
        _alias: {
          hash_: "hash"
        },
        hash_: "H256",
        origin: "StagingXcmV4Location",
        assets: "XcmVersionedAssets"
      },
      VersionChangeNotified: {
        destination: "StagingXcmV4Location",
        result: "u32",
        cost: "StagingXcmV4AssetAssets",
        messageId: "[u8;32]"
      },
      SupportedVersionChanged: {
        location: "StagingXcmV4Location",
        version: "u32"
      },
      NotifyTargetSendFail: {
        location: "StagingXcmV4Location",
        queryId: "u64",
        error: "XcmV3TraitsError"
      },
      NotifyTargetMigrationFail: {
        location: "XcmVersionedLocation",
        queryId: "u64"
      },
      InvalidQuerierVersion: {
        origin: "StagingXcmV4Location",
        queryId: "u64"
      },
      InvalidQuerier: {
        origin: "StagingXcmV4Location",
        queryId: "u64",
        expectedQuerier: "StagingXcmV4Location",
        maybeActualQuerier: "Option<StagingXcmV4Location>"
      },
      VersionNotifyStarted: {
        destination: "StagingXcmV4Location",
        cost: "StagingXcmV4AssetAssets",
        messageId: "[u8;32]"
      },
      VersionNotifyRequested: {
        destination: "StagingXcmV4Location",
        cost: "StagingXcmV4AssetAssets",
        messageId: "[u8;32]"
      },
      VersionNotifyUnrequested: {
        destination: "StagingXcmV4Location",
        cost: "StagingXcmV4AssetAssets",
        messageId: "[u8;32]"
      },
      FeesPaid: {
        paying: "StagingXcmV4Location",
        fees: "StagingXcmV4AssetAssets"
      },
      AssetsClaimed: {
        _alias: {
          hash_: "hash"
        },
        hash_: "H256",
        origin: "StagingXcmV4Location",
        assets: "XcmVersionedAssets"
      },
      VersionMigrationFinished: {
        version: "u32"
      }
    }
  },
  /**
   * Lookup45: staging_xcm::v4::traits::Outcome
   **/
  StagingXcmV4TraitsOutcome: {
    _enum: {
      Complete: {
        used: "SpWeightsWeightV2Weight"
      },
      Incomplete: {
        used: "SpWeightsWeightV2Weight",
        error: "XcmV3TraitsError"
      },
      Error: {
        error: "XcmV3TraitsError"
      }
    }
  },
  /**
   * Lookup46: xcm::v3::traits::Error
   **/
  XcmV3TraitsError: {
    _enum: {
      Overflow: "Null",
      Unimplemented: "Null",
      UntrustedReserveLocation: "Null",
      UntrustedTeleportLocation: "Null",
      LocationFull: "Null",
      LocationNotInvertible: "Null",
      BadOrigin: "Null",
      InvalidLocation: "Null",
      AssetNotFound: "Null",
      FailedToTransactAsset: "Null",
      NotWithdrawable: "Null",
      LocationCannotHold: "Null",
      ExceedsMaxMessageSize: "Null",
      DestinationUnsupported: "Null",
      Transport: "Null",
      Unroutable: "Null",
      UnknownClaim: "Null",
      FailedToDecode: "Null",
      MaxWeightInvalid: "Null",
      NotHoldingFees: "Null",
      TooExpensive: "Null",
      Trap: "u64",
      ExpectationFalse: "Null",
      PalletNotFound: "Null",
      NameMismatch: "Null",
      VersionIncompatible: "Null",
      HoldingWouldOverflow: "Null",
      ExportError: "Null",
      ReanchorFailed: "Null",
      NoDeal: "Null",
      FeesNotMet: "Null",
      LockError: "Null",
      NoPermission: "Null",
      Unanchored: "Null",
      NotDepositable: "Null",
      UnhandledXcmVersion: "Null",
      WeightLimitReached: "SpWeightsWeightV2Weight",
      Barrier: "Null",
      WeightNotComputable: "Null",
      ExceedsStackLimit: "Null"
    }
  },
  /**
   * Lookup47: staging_xcm::v4::location::Location
   **/
  StagingXcmV4Location: {
    parents: "u8",
    interior: "StagingXcmV4Junctions"
  },
  /**
   * Lookup48: staging_xcm::v4::junctions::Junctions
   **/
  StagingXcmV4Junctions: {
    _enum: {
      Here: "Null",
      X1: "[Lookup50;1]",
      X2: "[Lookup50;2]",
      X3: "[Lookup50;3]",
      X4: "[Lookup50;4]",
      X5: "[Lookup50;5]",
      X6: "[Lookup50;6]",
      X7: "[Lookup50;7]",
      X8: "[Lookup50;8]"
    }
  },
  /**
   * Lookup50: staging_xcm::v4::junction::Junction
   **/
  StagingXcmV4Junction: {
    _enum: {
      Parachain: "Compact<u32>",
      AccountId32: {
        network: "Option<StagingXcmV4JunctionNetworkId>",
        id: "[u8;32]"
      },
      AccountIndex64: {
        network: "Option<StagingXcmV4JunctionNetworkId>",
        index: "Compact<u64>"
      },
      AccountKey20: {
        network: "Option<StagingXcmV4JunctionNetworkId>",
        key: "[u8;20]"
      },
      PalletInstance: "u8",
      GeneralIndex: "Compact<u128>",
      GeneralKey: {
        length: "u8",
        data: "[u8;32]"
      },
      OnlyChild: "Null",
      Plurality: {
        id: "XcmV3JunctionBodyId",
        part: "XcmV3JunctionBodyPart"
      },
      GlobalConsensus: "StagingXcmV4JunctionNetworkId"
    }
  },
  /**
   * Lookup53: staging_xcm::v4::junction::NetworkId
   **/
  StagingXcmV4JunctionNetworkId: {
    _enum: {
      ByGenesis: "[u8;32]",
      ByFork: {
        blockNumber: "u64",
        blockHash: "[u8;32]"
      },
      Polkadot: "Null",
      Kusama: "Null",
      Westend: "Null",
      Rococo: "Null",
      Wococo: "Null",
      Ethereum: {
        chainId: "Compact<u64>"
      },
      BitcoinCore: "Null",
      BitcoinCash: "Null",
      PolkadotBulletin: "Null"
    }
  },
  /**
   * Lookup56: xcm::v3::junction::BodyId
   **/
  XcmV3JunctionBodyId: {
    _enum: {
      Unit: "Null",
      Moniker: "[u8;4]",
      Index: "Compact<u32>",
      Executive: "Null",
      Technical: "Null",
      Legislative: "Null",
      Judicial: "Null",
      Defense: "Null",
      Administration: "Null",
      Treasury: "Null"
    }
  },
  /**
   * Lookup57: xcm::v3::junction::BodyPart
   **/
  XcmV3JunctionBodyPart: {
    _enum: {
      Voice: "Null",
      Members: {
        count: "Compact<u32>"
      },
      Fraction: {
        nom: "Compact<u32>",
        denom: "Compact<u32>"
      },
      AtLeastProportion: {
        nom: "Compact<u32>",
        denom: "Compact<u32>"
      },
      MoreThanProportion: {
        nom: "Compact<u32>",
        denom: "Compact<u32>"
      }
    }
  },
  /**
   * Lookup65: staging_xcm::v4::Xcm<Call>
   **/
  StagingXcmV4Xcm: "Vec<StagingXcmV4Instruction>",
  /**
   * Lookup67: staging_xcm::v4::Instruction<Call>
   **/
  StagingXcmV4Instruction: {
    _enum: {
      WithdrawAsset: "StagingXcmV4AssetAssets",
      ReserveAssetDeposited: "StagingXcmV4AssetAssets",
      ReceiveTeleportedAsset: "StagingXcmV4AssetAssets",
      QueryResponse: {
        queryId: "Compact<u64>",
        response: "StagingXcmV4Response",
        maxWeight: "SpWeightsWeightV2Weight",
        querier: "Option<StagingXcmV4Location>"
      },
      TransferAsset: {
        assets: "StagingXcmV4AssetAssets",
        beneficiary: "StagingXcmV4Location"
      },
      TransferReserveAsset: {
        assets: "StagingXcmV4AssetAssets",
        dest: "StagingXcmV4Location",
        xcm: "StagingXcmV4Xcm"
      },
      Transact: {
        originKind: "XcmV3OriginKind",
        requireWeightAtMost: "SpWeightsWeightV2Weight",
        call: "XcmDoubleEncoded"
      },
      HrmpNewChannelOpenRequest: {
        sender: "Compact<u32>",
        maxMessageSize: "Compact<u32>",
        maxCapacity: "Compact<u32>"
      },
      HrmpChannelAccepted: {
        recipient: "Compact<u32>"
      },
      HrmpChannelClosing: {
        initiator: "Compact<u32>",
        sender: "Compact<u32>",
        recipient: "Compact<u32>"
      },
      ClearOrigin: "Null",
      DescendOrigin: "StagingXcmV4Junctions",
      ReportError: "StagingXcmV4QueryResponseInfo",
      DepositAsset: {
        assets: "StagingXcmV4AssetAssetFilter",
        beneficiary: "StagingXcmV4Location"
      },
      DepositReserveAsset: {
        assets: "StagingXcmV4AssetAssetFilter",
        dest: "StagingXcmV4Location",
        xcm: "StagingXcmV4Xcm"
      },
      ExchangeAsset: {
        give: "StagingXcmV4AssetAssetFilter",
        want: "StagingXcmV4AssetAssets",
        maximal: "bool"
      },
      InitiateReserveWithdraw: {
        assets: "StagingXcmV4AssetAssetFilter",
        reserve: "StagingXcmV4Location",
        xcm: "StagingXcmV4Xcm"
      },
      InitiateTeleport: {
        assets: "StagingXcmV4AssetAssetFilter",
        dest: "StagingXcmV4Location",
        xcm: "StagingXcmV4Xcm"
      },
      ReportHolding: {
        responseInfo: "StagingXcmV4QueryResponseInfo",
        assets: "StagingXcmV4AssetAssetFilter"
      },
      BuyExecution: {
        fees: "StagingXcmV4Asset",
        weightLimit: "XcmV3WeightLimit"
      },
      RefundSurplus: "Null",
      SetErrorHandler: "StagingXcmV4Xcm",
      SetAppendix: "StagingXcmV4Xcm",
      ClearError: "Null",
      ClaimAsset: {
        assets: "StagingXcmV4AssetAssets",
        ticket: "StagingXcmV4Location"
      },
      Trap: "Compact<u64>",
      SubscribeVersion: {
        queryId: "Compact<u64>",
        maxResponseWeight: "SpWeightsWeightV2Weight"
      },
      UnsubscribeVersion: "Null",
      BurnAsset: "StagingXcmV4AssetAssets",
      ExpectAsset: "StagingXcmV4AssetAssets",
      ExpectOrigin: "Option<StagingXcmV4Location>",
      ExpectError: "Option<(u32,XcmV3TraitsError)>",
      ExpectTransactStatus: "XcmV3MaybeErrorCode",
      QueryPallet: {
        moduleName: "Bytes",
        responseInfo: "StagingXcmV4QueryResponseInfo"
      },
      ExpectPallet: {
        index: "Compact<u32>",
        name: "Bytes",
        moduleName: "Bytes",
        crateMajor: "Compact<u32>",
        minCrateMinor: "Compact<u32>"
      },
      ReportTransactStatus: "StagingXcmV4QueryResponseInfo",
      ClearTransactStatus: "Null",
      UniversalOrigin: "StagingXcmV4Junction",
      ExportMessage: {
        network: "StagingXcmV4JunctionNetworkId",
        destination: "StagingXcmV4Junctions",
        xcm: "StagingXcmV4Xcm"
      },
      LockAsset: {
        asset: "StagingXcmV4Asset",
        unlocker: "StagingXcmV4Location"
      },
      UnlockAsset: {
        asset: "StagingXcmV4Asset",
        target: "StagingXcmV4Location"
      },
      NoteUnlockable: {
        asset: "StagingXcmV4Asset",
        owner: "StagingXcmV4Location"
      },
      RequestUnlock: {
        asset: "StagingXcmV4Asset",
        locker: "StagingXcmV4Location"
      },
      SetFeesMode: {
        jitWithdraw: "bool"
      },
      SetTopic: "[u8;32]",
      ClearTopic: "Null",
      AliasOrigin: "StagingXcmV4Location",
      UnpaidExecution: {
        weightLimit: "XcmV3WeightLimit",
        checkOrigin: "Option<StagingXcmV4Location>"
      }
    }
  },
  /**
   * Lookup68: staging_xcm::v4::asset::Assets
   **/
  StagingXcmV4AssetAssets: "Vec<StagingXcmV4Asset>",
  /**
   * Lookup70: staging_xcm::v4::asset::Asset
   **/
  StagingXcmV4Asset: {
    id: "StagingXcmV4AssetAssetId",
    fun: "StagingXcmV4AssetFungibility"
  },
  /**
   * Lookup71: staging_xcm::v4::asset::AssetId
   **/
  StagingXcmV4AssetAssetId: "StagingXcmV4Location",
  /**
   * Lookup72: staging_xcm::v4::asset::Fungibility
   **/
  StagingXcmV4AssetFungibility: {
    _enum: {
      Fungible: "Compact<u128>",
      NonFungible: "StagingXcmV4AssetAssetInstance"
    }
  },
  /**
   * Lookup73: staging_xcm::v4::asset::AssetInstance
   **/
  StagingXcmV4AssetAssetInstance: {
    _enum: {
      Undefined: "Null",
      Index: "Compact<u128>",
      Array4: "[u8;4]",
      Array8: "[u8;8]",
      Array16: "[u8;16]",
      Array32: "[u8;32]"
    }
  },
  /**
   * Lookup76: staging_xcm::v4::Response
   **/
  StagingXcmV4Response: {
    _enum: {
      Null: "Null",
      Assets: "StagingXcmV4AssetAssets",
      ExecutionResult: "Option<(u32,XcmV3TraitsError)>",
      Version: "u32",
      PalletsInfo: "Vec<StagingXcmV4PalletInfo>",
      DispatchResult: "XcmV3MaybeErrorCode"
    }
  },
  /**
   * Lookup80: staging_xcm::v4::PalletInfo
   **/
  StagingXcmV4PalletInfo: {
    index: "Compact<u32>",
    name: "Bytes",
    moduleName: "Bytes",
    major: "Compact<u32>",
    minor: "Compact<u32>",
    patch: "Compact<u32>"
  },
  /**
   * Lookup83: xcm::v3::MaybeErrorCode
   **/
  XcmV3MaybeErrorCode: {
    _enum: {
      Success: "Null",
      Error: "Bytes",
      TruncatedError: "Bytes"
    }
  },
  /**
   * Lookup86: xcm::v3::OriginKind
   **/
  XcmV3OriginKind: {
    _enum: ["Native", "SovereignAccount", "Superuser", "Xcm"]
  },
  /**
   * Lookup87: xcm::double_encoded::DoubleEncoded<T>
   **/
  XcmDoubleEncoded: {
    encoded: "Bytes"
  },
  /**
   * Lookup88: staging_xcm::v4::QueryResponseInfo
   **/
  StagingXcmV4QueryResponseInfo: {
    destination: "StagingXcmV4Location",
    queryId: "Compact<u64>",
    maxWeight: "SpWeightsWeightV2Weight"
  },
  /**
   * Lookup89: staging_xcm::v4::asset::AssetFilter
   **/
  StagingXcmV4AssetAssetFilter: {
    _enum: {
      Definite: "StagingXcmV4AssetAssets",
      Wild: "StagingXcmV4AssetWildAsset"
    }
  },
  /**
   * Lookup90: staging_xcm::v4::asset::WildAsset
   **/
  StagingXcmV4AssetWildAsset: {
    _enum: {
      All: "Null",
      AllOf: {
        id: "StagingXcmV4AssetAssetId",
        fun: "StagingXcmV4AssetWildFungibility"
      },
      AllCounted: "Compact<u32>",
      AllOfCounted: {
        id: "StagingXcmV4AssetAssetId",
        fun: "StagingXcmV4AssetWildFungibility",
        count: "Compact<u32>"
      }
    }
  },
  /**
   * Lookup91: staging_xcm::v4::asset::WildFungibility
   **/
  StagingXcmV4AssetWildFungibility: {
    _enum: ["Fungible", "NonFungible"]
  },
  /**
   * Lookup92: xcm::v3::WeightLimit
   **/
  XcmV3WeightLimit: {
    _enum: {
      Unlimited: "Null",
      Limited: "SpWeightsWeightV2Weight"
    }
  },
  /**
   * Lookup93: xcm::VersionedAssets
   **/
  XcmVersionedAssets: {
    _enum: {
      __Unused0: "Null",
      V2: "XcmV2MultiassetMultiAssets",
      __Unused2: "Null",
      V3: "XcmV3MultiassetMultiAssets",
      V4: "StagingXcmV4AssetAssets"
    }
  },
  /**
   * Lookup94: xcm::v2::multiasset::MultiAssets
   **/
  XcmV2MultiassetMultiAssets: "Vec<XcmV2MultiAsset>",
  /**
   * Lookup96: xcm::v2::multiasset::MultiAsset
   **/
  XcmV2MultiAsset: {
    id: "XcmV2MultiassetAssetId",
    fun: "XcmV2MultiassetFungibility"
  },
  /**
   * Lookup97: xcm::v2::multiasset::AssetId
   **/
  XcmV2MultiassetAssetId: {
    _enum: {
      Concrete: "XcmV2MultiLocation",
      Abstract: "Bytes"
    }
  },
  /**
   * Lookup98: xcm::v2::multilocation::MultiLocation
   **/
  XcmV2MultiLocation: {
    parents: "u8",
    interior: "XcmV2MultilocationJunctions"
  },
  /**
   * Lookup99: xcm::v2::multilocation::Junctions
   **/
  XcmV2MultilocationJunctions: {
    _enum: {
      Here: "Null",
      X1: "XcmV2Junction",
      X2: "(XcmV2Junction,XcmV2Junction)",
      X3: "(XcmV2Junction,XcmV2Junction,XcmV2Junction)",
      X4: "(XcmV2Junction,XcmV2Junction,XcmV2Junction,XcmV2Junction)",
      X5: "(XcmV2Junction,XcmV2Junction,XcmV2Junction,XcmV2Junction,XcmV2Junction)",
      X6: "(XcmV2Junction,XcmV2Junction,XcmV2Junction,XcmV2Junction,XcmV2Junction,XcmV2Junction)",
      X7: "(XcmV2Junction,XcmV2Junction,XcmV2Junction,XcmV2Junction,XcmV2Junction,XcmV2Junction,XcmV2Junction)",
      X8: "(XcmV2Junction,XcmV2Junction,XcmV2Junction,XcmV2Junction,XcmV2Junction,XcmV2Junction,XcmV2Junction,XcmV2Junction)"
    }
  },
  /**
   * Lookup100: xcm::v2::junction::Junction
   **/
  XcmV2Junction: {
    _enum: {
      Parachain: "Compact<u32>",
      AccountId32: {
        network: "XcmV2NetworkId",
        id: "[u8;32]"
      },
      AccountIndex64: {
        network: "XcmV2NetworkId",
        index: "Compact<u64>"
      },
      AccountKey20: {
        network: "XcmV2NetworkId",
        key: "[u8;20]"
      },
      PalletInstance: "u8",
      GeneralIndex: "Compact<u128>",
      GeneralKey: "Bytes",
      OnlyChild: "Null",
      Plurality: {
        id: "XcmV2BodyId",
        part: "XcmV2BodyPart"
      }
    }
  },
  /**
   * Lookup101: xcm::v2::NetworkId
   **/
  XcmV2NetworkId: {
    _enum: {
      Any: "Null",
      Named: "Bytes",
      Polkadot: "Null",
      Kusama: "Null"
    }
  },
  /**
   * Lookup103: xcm::v2::BodyId
   **/
  XcmV2BodyId: {
    _enum: {
      Unit: "Null",
      Named: "Bytes",
      Index: "Compact<u32>",
      Executive: "Null",
      Technical: "Null",
      Legislative: "Null",
      Judicial: "Null",
      Defense: "Null",
      Administration: "Null",
      Treasury: "Null"
    }
  },
  /**
   * Lookup104: xcm::v2::BodyPart
   **/
  XcmV2BodyPart: {
    _enum: {
      Voice: "Null",
      Members: {
        count: "Compact<u32>"
      },
      Fraction: {
        nom: "Compact<u32>",
        denom: "Compact<u32>"
      },
      AtLeastProportion: {
        nom: "Compact<u32>",
        denom: "Compact<u32>"
      },
      MoreThanProportion: {
        nom: "Compact<u32>",
        denom: "Compact<u32>"
      }
    }
  },
  /**
   * Lookup105: xcm::v2::multiasset::Fungibility
   **/
  XcmV2MultiassetFungibility: {
    _enum: {
      Fungible: "Compact<u128>",
      NonFungible: "XcmV2MultiassetAssetInstance"
    }
  },
  /**
   * Lookup106: xcm::v2::multiasset::AssetInstance
   **/
  XcmV2MultiassetAssetInstance: {
    _enum: {
      Undefined: "Null",
      Index: "Compact<u128>",
      Array4: "[u8;4]",
      Array8: "[u8;8]",
      Array16: "[u8;16]",
      Array32: "[u8;32]",
      Blob: "Bytes"
    }
  },
  /**
   * Lookup107: xcm::v3::multiasset::MultiAssets
   **/
  XcmV3MultiassetMultiAssets: "Vec<XcmV3MultiAsset>",
  /**
   * Lookup109: xcm::v3::multiasset::MultiAsset
   **/
  XcmV3MultiAsset: {
    id: "XcmV3MultiassetAssetId",
    fun: "XcmV3MultiassetFungibility"
  },
  /**
   * Lookup110: xcm::v3::multiasset::AssetId
   **/
  XcmV3MultiassetAssetId: {
    _enum: {
      Concrete: "StagingXcmV3MultiLocation",
      Abstract: "[u8;32]"
    }
  },
  /**
   * Lookup111: staging_xcm::v3::multilocation::MultiLocation
   **/
  StagingXcmV3MultiLocation: {
    parents: "u8",
    interior: "XcmV3Junctions"
  },
  /**
   * Lookup112: xcm::v3::junctions::Junctions
   **/
  XcmV3Junctions: {
    _enum: {
      Here: "Null",
      X1: "XcmV3Junction",
      X2: "(XcmV3Junction,XcmV3Junction)",
      X3: "(XcmV3Junction,XcmV3Junction,XcmV3Junction)",
      X4: "(XcmV3Junction,XcmV3Junction,XcmV3Junction,XcmV3Junction)",
      X5: "(XcmV3Junction,XcmV3Junction,XcmV3Junction,XcmV3Junction,XcmV3Junction)",
      X6: "(XcmV3Junction,XcmV3Junction,XcmV3Junction,XcmV3Junction,XcmV3Junction,XcmV3Junction)",
      X7: "(XcmV3Junction,XcmV3Junction,XcmV3Junction,XcmV3Junction,XcmV3Junction,XcmV3Junction,XcmV3Junction)",
      X8: "(XcmV3Junction,XcmV3Junction,XcmV3Junction,XcmV3Junction,XcmV3Junction,XcmV3Junction,XcmV3Junction,XcmV3Junction)"
    }
  },
  /**
   * Lookup113: xcm::v3::junction::Junction
   **/
  XcmV3Junction: {
    _enum: {
      Parachain: "Compact<u32>",
      AccountId32: {
        network: "Option<XcmV3JunctionNetworkId>",
        id: "[u8;32]"
      },
      AccountIndex64: {
        network: "Option<XcmV3JunctionNetworkId>",
        index: "Compact<u64>"
      },
      AccountKey20: {
        network: "Option<XcmV3JunctionNetworkId>",
        key: "[u8;20]"
      },
      PalletInstance: "u8",
      GeneralIndex: "Compact<u128>",
      GeneralKey: {
        length: "u8",
        data: "[u8;32]"
      },
      OnlyChild: "Null",
      Plurality: {
        id: "XcmV3JunctionBodyId",
        part: "XcmV3JunctionBodyPart"
      },
      GlobalConsensus: "XcmV3JunctionNetworkId"
    }
  },
  /**
   * Lookup115: xcm::v3::junction::NetworkId
   **/
  XcmV3JunctionNetworkId: {
    _enum: {
      ByGenesis: "[u8;32]",
      ByFork: {
        blockNumber: "u64",
        blockHash: "[u8;32]"
      },
      Polkadot: "Null",
      Kusama: "Null",
      Westend: "Null",
      Rococo: "Null",
      Wococo: "Null",
      Ethereum: {
        chainId: "Compact<u64>"
      },
      BitcoinCore: "Null",
      BitcoinCash: "Null",
      PolkadotBulletin: "Null"
    }
  },
  /**
   * Lookup116: xcm::v3::multiasset::Fungibility
   **/
  XcmV3MultiassetFungibility: {
    _enum: {
      Fungible: "Compact<u128>",
      NonFungible: "XcmV3MultiassetAssetInstance"
    }
  },
  /**
   * Lookup117: xcm::v3::multiasset::AssetInstance
   **/
  XcmV3MultiassetAssetInstance: {
    _enum: {
      Undefined: "Null",
      Index: "Compact<u128>",
      Array4: "[u8;4]",
      Array8: "[u8;8]",
      Array16: "[u8;16]",
      Array32: "[u8;32]"
    }
  },
  /**
   * Lookup118: xcm::VersionedLocation
   **/
  XcmVersionedLocation: {
    _enum: {
      __Unused0: "Null",
      V2: "XcmV2MultiLocation",
      __Unused2: "Null",
      V3: "StagingXcmV3MultiLocation",
      V4: "StagingXcmV4Location"
    }
  },
  /**
   * Lookup119: cumulus_pallet_xcm::pallet::Event<T>
   **/
  CumulusPalletXcmEvent: {
    _enum: {
      InvalidFormat: "[u8;32]",
      UnsupportedVersion: "[u8;32]",
      ExecutedDownward: "([u8;32],StagingXcmV4TraitsOutcome)"
    }
  },
  /**
   * Lookup120: pallet_message_queue::pallet::Event<T>
   **/
  PalletMessageQueueEvent: {
    _enum: {
      ProcessingFailed: {
        id: "H256",
        origin: "CumulusPrimitivesCoreAggregateMessageOrigin",
        error: "FrameSupportMessagesProcessMessageError"
      },
      Processed: {
        id: "H256",
        origin: "CumulusPrimitivesCoreAggregateMessageOrigin",
        weightUsed: "SpWeightsWeightV2Weight",
        success: "bool"
      },
      OverweightEnqueued: {
        id: "[u8;32]",
        origin: "CumulusPrimitivesCoreAggregateMessageOrigin",
        pageIndex: "u32",
        messageIndex: "u32"
      },
      PageReaped: {
        origin: "CumulusPrimitivesCoreAggregateMessageOrigin",
        index: "u32"
      }
    }
  },
  /**
   * Lookup121: cumulus_primitives_core::AggregateMessageOrigin
   **/
  CumulusPrimitivesCoreAggregateMessageOrigin: {
    _enum: {
      Here: "Null",
      Parent: "Null",
      Sibling: "u32"
    }
  },
  /**
   * Lookup123: frame_support::traits::messages::ProcessMessageError
   **/
  FrameSupportMessagesProcessMessageError: {
    _enum: {
      BadFormat: "Null",
      Corrupt: "Null",
      Unsupported: "Null",
      Overweight: "SpWeightsWeightV2Weight",
      Yield: "Null",
      StackLimitReached: "Null"
    }
  },
  /**
   * Lookup124: pallet_storage_providers::pallet::Event<T>
   **/
  PalletStorageProvidersEvent: {
    _enum: {
      MspRequestSignUpSuccess: {
        who: "AccountId32",
        multiaddresses: "Vec<Bytes>",
        capacity: "u64"
      },
      MspSignUpSuccess: {
        who: "AccountId32",
        mspId: "H256",
        multiaddresses: "Vec<Bytes>",
        capacity: "u64",
        valueProp: "PalletStorageProvidersValuePropositionWithId"
      },
      BspRequestSignUpSuccess: {
        who: "AccountId32",
        multiaddresses: "Vec<Bytes>",
        capacity: "u64"
      },
      BspSignUpSuccess: {
        who: "AccountId32",
        bspId: "H256",
        root: "H256",
        multiaddresses: "Vec<Bytes>",
        capacity: "u64"
      },
      SignUpRequestCanceled: {
        who: "AccountId32"
      },
      MspSignOffSuccess: {
        who: "AccountId32",
        mspId: "H256"
      },
      BspSignOffSuccess: {
        who: "AccountId32",
        bspId: "H256"
      },
      CapacityChanged: {
        who: "AccountId32",
        providerId: "PalletStorageProvidersStorageProviderId",
        oldCapacity: "u64",
        newCapacity: "u64",
        nextBlockWhenChangeAllowed: "u32"
      },
      Slashed: {
        providerId: "H256",
        amount: "u128"
      },
      AwaitingTopUp: {
        providerId: "H256",
        topUpMetadata: "PalletStorageProvidersTopUpMetadata"
      },
      TopUpFulfilled: {
        providerId: "H256",
        amount: "u128"
      },
      BucketRootChanged: {
        bucketId: "H256",
        oldRoot: "H256",
        newRoot: "H256"
      },
      MultiAddressAdded: {
        providerId: "H256",
        newMultiaddress: "Bytes"
      },
      MultiAddressRemoved: {
        providerId: "H256",
        removedMultiaddress: "Bytes"
      },
      ValuePropAdded: {
        mspId: "H256",
        valuePropId: "H256",
        valueProp: "PalletStorageProvidersValueProposition"
      },
      ValuePropUnavailable: {
        mspId: "H256",
        valuePropId: "H256"
      }
    }
  },
  /**
   * Lookup128: pallet_storage_providers::types::ValuePropositionWithId<T>
   **/
  PalletStorageProvidersValuePropositionWithId: {
    id: "H256",
    valueProp: "PalletStorageProvidersValueProposition"
  },
  /**
   * Lookup129: pallet_storage_providers::types::ValueProposition<T>
   **/
  PalletStorageProvidersValueProposition: {
    pricePerUnitOfDataPerBlock: "u128",
    commitment: "Bytes",
    bucketDataLimit: "u64",
    available: "bool"
  },
  /**
   * Lookup131: pallet_storage_providers::types::StorageProviderId<T>
   **/
  PalletStorageProvidersStorageProviderId: {
    _enum: {
      BackupStorageProvider: "H256",
      MainStorageProvider: "H256"
    }
  },
  /**
   * Lookup132: pallet_storage_providers::types::TopUpMetadata
   **/
  PalletStorageProvidersTopUpMetadata: {
    endBlockGracePeriod: "u32"
  },
  /**
   * Lookup133: pallet_file_system::pallet::Event<T>
   **/
  PalletFileSystemEvent: {
    _enum: {
      NewBucket: {
        who: "AccountId32",
        mspId: "Option<H256>",
        bucketId: "H256",
        name: "Bytes",
        root: "H256",
        collectionId: "Option<u32>",
        private: "bool",
        valuePropId: "Option<H256>"
      },
      BucketDeleted: {
        who: "AccountId32",
        bucketId: "H256",
        maybeCollectionId: "Option<u32>"
      },
      MoveBucketRequested: {
        who: "AccountId32",
        bucketId: "H256",
        newMspId: "H256"
      },
      BucketPrivacyUpdated: {
        who: "AccountId32",
        bucketId: "H256",
        collectionId: "Option<u32>",
        private: "bool"
      },
      NewCollectionAndAssociation: {
        who: "AccountId32",
        bucketId: "H256",
        collectionId: "u32"
      },
      NewStorageRequest: {
        _alias: {
          size_: "size"
        },
        who: "AccountId32",
        fileKey: "H256",
        bucketId: "H256",
        location: "Bytes",
        fingerprint: "H256",
        size_: "u64",
        peerIds: "Vec<Bytes>"
      },
      MspAcceptedStorageRequest: {
        fileKey: "H256"
      },
      AcceptedBspVolunteer: {
        _alias: {
          size_: "size"
        },
        bspId: "H256",
        bucketId: "H256",
        location: "Bytes",
        fingerprint: "H256",
        multiaddresses: "Vec<Bytes>",
        owner: "AccountId32",
        size_: "u64"
      },
      BspConfirmedStoring: {
        who: "AccountId32",
        bspId: "H256",
        confirmedFileKeys: "Vec<H256>",
        skippedFileKeys: "Vec<H256>",
        newRoot: "H256"
      },
      StorageRequestFulfilled: {
        fileKey: "H256"
      },
      StorageRequestExpired: {
        fileKey: "H256"
      },
      StorageRequestRevoked: {
        fileKey: "H256"
      },
      StorageRequestRejected: {
        fileKey: "H256",
        reason: "PalletFileSystemRejectedStorageRequestReason"
      },
      BspRequestedToStopStoring: {
        bspId: "H256",
        fileKey: "H256",
        owner: "AccountId32",
        location: "Bytes"
      },
      BspConfirmStoppedStoring: {
        bspId: "H256",
        fileKey: "H256",
        newRoot: "H256"
      },
      PriorityChallengeForFileDeletionQueued: {
        issuer: "PalletFileSystemEitherAccountIdOrMspId",
        fileKey: "H256"
      },
      SpStopStoringInsolventUser: {
        spId: "H256",
        fileKey: "H256",
        owner: "AccountId32",
        location: "Bytes",
        newRoot: "H256"
      },
      FailedToQueuePriorityChallenge: {
        user: "AccountId32",
        fileKey: "H256"
      },
      FileDeletionRequest: {
        user: "AccountId32",
        fileKey: "H256",
        bucketId: "H256",
        mspId: "Option<H256>",
        proofOfInclusion: "bool"
      },
      ProofSubmittedForPendingFileDeletionRequest: {
        mspId: "H256",
        user: "AccountId32",
        fileKey: "H256",
        bucketId: "H256",
        proofOfInclusion: "bool"
      },
      BspChallengeCycleInitialised: {
        who: "AccountId32",
        bspId: "H256"
      },
      MoveBucketRequestExpired: {
        mspId: "H256",
        bucketId: "H256"
      },
      MoveBucketAccepted: {
        bucketId: "H256",
        mspId: "H256"
      },
      MoveBucketRejected: {
        bucketId: "H256",
        mspId: "H256"
      },
      MspStoppedStoringBucket: {
        mspId: "H256",
        owner: "AccountId32",
        bucketId: "H256"
      },
      FailedToDecreaseBucketSize: {
        user: "AccountId32",
        bucketId: "H256",
        fileKey: "H256",
        fileSize: "u64",
        error: "SpRuntimeDispatchError"
      }
    }
  },
  /**
   * Lookup139: pallet_file_system::types::RejectedStorageRequestReason
   **/
  PalletFileSystemRejectedStorageRequestReason: {
    _enum: [
      "ReachedMaximumCapacity",
      "ReceivedInvalidProof",
      "FileKeyAlreadyStored",
      "RequestExpired",
      "InternalError"
    ]
  },
  /**
   * Lookup140: pallet_file_system::types::EitherAccountIdOrMspId<T>
   **/
  PalletFileSystemEitherAccountIdOrMspId: {
    _enum: {
      AccountId: "AccountId32",
      MspId: "H256"
    }
  },
  /**
   * Lookup141: pallet_proofs_dealer::pallet::Event<T>
   **/
  PalletProofsDealerEvent: {
    _enum: {
      NewChallenge: {
        who: "AccountId32",
        keyChallenged: "H256"
      },
      ProofAccepted: {
        provider: "H256",
        proof: "PalletProofsDealerProof",
        lastTickProven: "u32"
      },
      NewChallengeSeed: {
        challengesTicker: "u32",
        seed: "H256"
      },
      NewCheckpointChallenge: {
        challengesTicker: "u32",
        challenges: "Vec<(H256,Option<ShpTraitsTrieRemoveMutation>)>"
      },
      SlashableProvider: {
        provider: "H256",
        nextChallengeDeadline: "u32"
      },
      NoRecordOfLastSubmittedProof: {
        provider: "H256"
      },
      NewChallengeCycleInitialised: {
        currentTick: "u32",
        nextChallengeDeadline: "u32",
        provider: "H256",
        maybeProviderAccount: "Option<AccountId32>"
      },
      MutationsApplied: {
        provider: "H256",
        mutations: "Vec<(H256,ShpTraitsTrieRemoveMutation)>",
        newRoot: "H256"
      },
      ChallengesTickerSet: {
        paused: "bool"
      }
    }
  },
  /**
   * Lookup142: pallet_proofs_dealer::types::Proof<T>
   **/
  PalletProofsDealerProof: {
    forestProof: "SpTrieStorageProofCompactProof",
    keyProofs: "BTreeMap<H256, PalletProofsDealerKeyProof>"
  },
  /**
   * Lookup143: sp_trie::storage_proof::CompactProof
   **/
  SpTrieStorageProofCompactProof: {
    encodedNodes: "Vec<Bytes>"
  },
  /**
   * Lookup146: pallet_proofs_dealer::types::KeyProof<T>
   **/
  PalletProofsDealerKeyProof: {
    proof: "ShpFileKeyVerifierFileKeyProof",
    challengeCount: "u32"
  },
  /**
   * Lookup147: shp_file_key_verifier::types::FileKeyProof
   **/
  ShpFileKeyVerifierFileKeyProof: {
    fileMetadata: "ShpFileMetadataFileMetadata",
    proof: "SpTrieStorageProofCompactProof"
  },
  /**
   * Lookup148: shp_file_metadata::FileMetadata
   **/
  ShpFileMetadataFileMetadata: {
    owner: "Bytes",
    bucketId: "Bytes",
    location: "Bytes",
    fileSize: "Compact<u64>",
    fingerprint: "ShpFileMetadataFingerprint"
  },
  /**
   * Lookup149: shp_file_metadata::Fingerprint
   **/
  ShpFileMetadataFingerprint: "[u8;32]",
  /**
   * Lookup155: shp_traits::TrieRemoveMutation
   **/
  ShpTraitsTrieRemoveMutation: "Null",
  /**
   * Lookup159: pallet_randomness::pallet::Event<T>
   **/
  PalletRandomnessEvent: {
    _enum: {
      NewOneEpochAgoRandomnessAvailable: {
        randomnessSeed: "H256",
        fromEpoch: "u64",
        validUntilBlock: "u32"
      }
    }
  },
  /**
   * Lookup160: pallet_payment_streams::pallet::Event<T>
   **/
  PalletPaymentStreamsEvent: {
    _enum: {
      FixedRatePaymentStreamCreated: {
        userAccount: "AccountId32",
        providerId: "H256",
        rate: "u128"
      },
      FixedRatePaymentStreamUpdated: {
        userAccount: "AccountId32",
        providerId: "H256",
        newRate: "u128"
      },
      FixedRatePaymentStreamDeleted: {
        userAccount: "AccountId32",
        providerId: "H256"
      },
      DynamicRatePaymentStreamCreated: {
        userAccount: "AccountId32",
        providerId: "H256",
        amountProvided: "u64"
      },
      DynamicRatePaymentStreamUpdated: {
        userAccount: "AccountId32",
        providerId: "H256",
        newAmountProvided: "u64"
      },
      DynamicRatePaymentStreamDeleted: {
        userAccount: "AccountId32",
        providerId: "H256"
      },
      PaymentStreamCharged: {
        userAccount: "AccountId32",
        providerId: "H256",
        amount: "u128",
        lastTickCharged: "u32",
        chargedAtTick: "u32"
      },
      UsersCharged: {
        userAccounts: "Vec<AccountId32>",
        providerId: "H256",
        chargedAtTick: "u32"
      },
      LastChargeableInfoUpdated: {
        providerId: "H256",
        lastChargeableTick: "u32",
        lastChargeablePriceIndex: "u128"
      },
      UserWithoutFunds: {
        who: "AccountId32"
      },
      UserPaidAllDebts: {
        who: "AccountId32"
      },
      UserPaidSomeDebts: {
        who: "AccountId32"
      },
      UserSolvent: {
        who: "AccountId32"
      },
      InconsistentTickProcessing: {
        lastProcessedTick: "u32",
        tickToProcess: "u32"
      }
    }
  },
  /**
   * Lookup162: pallet_bucket_nfts::pallet::Event<T>
   **/
  PalletBucketNftsEvent: {
    _enum: {
      AccessShared: {
        issuer: "AccountId32",
        recipient: "AccountId32"
      },
      ItemReadAccessUpdated: {
        admin: "AccountId32",
        bucket: "H256",
        itemId: "u32"
      },
      ItemBurned: {
        account: "AccountId32",
        bucket: "H256",
        itemId: "u32"
      }
    }
  },
  /**
   * Lookup163: pallet_nfts::pallet::Event<T, I>
   **/
  PalletNftsEvent: {
    _enum: {
      Created: {
        collection: "u32",
        creator: "AccountId32",
        owner: "AccountId32"
      },
      ForceCreated: {
        collection: "u32",
        owner: "AccountId32"
      },
      Destroyed: {
        collection: "u32"
      },
      Issued: {
        collection: "u32",
        item: "u32",
        owner: "AccountId32"
      },
      Transferred: {
        collection: "u32",
        item: "u32",
        from: "AccountId32",
        to: "AccountId32"
      },
      Burned: {
        collection: "u32",
        item: "u32",
        owner: "AccountId32"
      },
      ItemTransferLocked: {
        collection: "u32",
        item: "u32"
      },
      ItemTransferUnlocked: {
        collection: "u32",
        item: "u32"
      },
      ItemPropertiesLocked: {
        collection: "u32",
        item: "u32",
        lockMetadata: "bool",
        lockAttributes: "bool"
      },
      CollectionLocked: {
        collection: "u32"
      },
      OwnerChanged: {
        collection: "u32",
        newOwner: "AccountId32"
      },
      TeamChanged: {
        collection: "u32",
        issuer: "Option<AccountId32>",
        admin: "Option<AccountId32>",
        freezer: "Option<AccountId32>"
      },
      TransferApproved: {
        collection: "u32",
        item: "u32",
        owner: "AccountId32",
        delegate: "AccountId32",
        deadline: "Option<u32>"
      },
      ApprovalCancelled: {
        collection: "u32",
        item: "u32",
        owner: "AccountId32",
        delegate: "AccountId32"
      },
      AllApprovalsCancelled: {
        collection: "u32",
        item: "u32",
        owner: "AccountId32"
      },
      CollectionConfigChanged: {
        collection: "u32"
      },
      CollectionMetadataSet: {
        collection: "u32",
        data: "Bytes"
      },
      CollectionMetadataCleared: {
        collection: "u32"
      },
      ItemMetadataSet: {
        collection: "u32",
        item: "u32",
        data: "Bytes"
      },
      ItemMetadataCleared: {
        collection: "u32",
        item: "u32"
      },
      Redeposited: {
        collection: "u32",
        successfulItems: "Vec<u32>"
      },
      AttributeSet: {
        collection: "u32",
        maybeItem: "Option<u32>",
        key: "Bytes",
        value: "Bytes",
        namespace: "PalletNftsAttributeNamespace"
      },
      AttributeCleared: {
        collection: "u32",
        maybeItem: "Option<u32>",
        key: "Bytes",
        namespace: "PalletNftsAttributeNamespace"
      },
      ItemAttributesApprovalAdded: {
        collection: "u32",
        item: "u32",
        delegate: "AccountId32"
      },
      ItemAttributesApprovalRemoved: {
        collection: "u32",
        item: "u32",
        delegate: "AccountId32"
      },
      OwnershipAcceptanceChanged: {
        who: "AccountId32",
        maybeCollection: "Option<u32>"
      },
      CollectionMaxSupplySet: {
        collection: "u32",
        maxSupply: "u32"
      },
      CollectionMintSettingsUpdated: {
        collection: "u32"
      },
      NextCollectionIdIncremented: {
        nextId: "Option<u32>"
      },
      ItemPriceSet: {
        collection: "u32",
        item: "u32",
        price: "u128",
        whitelistedBuyer: "Option<AccountId32>"
      },
      ItemPriceRemoved: {
        collection: "u32",
        item: "u32"
      },
      ItemBought: {
        collection: "u32",
        item: "u32",
        price: "u128",
        seller: "AccountId32",
        buyer: "AccountId32"
      },
      TipSent: {
        collection: "u32",
        item: "u32",
        sender: "AccountId32",
        receiver: "AccountId32",
        amount: "u128"
      },
      SwapCreated: {
        offeredCollection: "u32",
        offeredItem: "u32",
        desiredCollection: "u32",
        desiredItem: "Option<u32>",
        price: "Option<PalletNftsPriceWithDirection>",
        deadline: "u32"
      },
      SwapCancelled: {
        offeredCollection: "u32",
        offeredItem: "u32",
        desiredCollection: "u32",
        desiredItem: "Option<u32>",
        price: "Option<PalletNftsPriceWithDirection>",
        deadline: "u32"
      },
      SwapClaimed: {
        sentCollection: "u32",
        sentItem: "u32",
        sentItemOwner: "AccountId32",
        receivedCollection: "u32",
        receivedItem: "u32",
        receivedItemOwner: "AccountId32",
        price: "Option<PalletNftsPriceWithDirection>",
        deadline: "u32"
      },
      PreSignedAttributesSet: {
        collection: "u32",
        item: "u32",
        namespace: "PalletNftsAttributeNamespace"
      },
      PalletAttributeSet: {
        collection: "u32",
        item: "Option<u32>",
        attribute: "PalletNftsPalletAttributes",
        value: "Bytes"
      }
    }
  },
  /**
   * Lookup167: pallet_nfts::types::AttributeNamespace<sp_core::crypto::AccountId32>
   **/
  PalletNftsAttributeNamespace: {
    _enum: {
      Pallet: "Null",
      CollectionOwner: "Null",
      ItemOwner: "Null",
      Account: "AccountId32"
    }
  },
  /**
   * Lookup169: pallet_nfts::types::PriceWithDirection<Amount>
   **/
  PalletNftsPriceWithDirection: {
    amount: "u128",
    direction: "PalletNftsPriceDirection"
  },
  /**
   * Lookup170: pallet_nfts::types::PriceDirection
   **/
  PalletNftsPriceDirection: {
    _enum: ["Send", "Receive"]
  },
  /**
   * Lookup171: pallet_nfts::types::PalletAttributes<CollectionId>
   **/
  PalletNftsPalletAttributes: {
    _enum: {
      UsedToClaim: "u32",
      TransferDisabled: "Null"
    }
  },
  /**
   * Lookup172: pallet_parameters::pallet::Event<T>
   **/
  PalletParametersEvent: {
    _enum: {
      Updated: {
        key: "StorageHubRuntimeConfigsRuntimeParamsRuntimeParametersKey",
        oldValue: "Option<StorageHubRuntimeConfigsRuntimeParamsRuntimeParametersValue>",
        newValue: "Option<StorageHubRuntimeConfigsRuntimeParamsRuntimeParametersValue>"
      }
    }
  },
  /**
   * Lookup173: storage_hub_runtime::configs::runtime_params::RuntimeParametersKey
   **/
  StorageHubRuntimeConfigsRuntimeParamsRuntimeParametersKey: {
    _enum: {
      RuntimeConfig: "StorageHubRuntimeConfigsRuntimeParamsDynamicParamsRuntimeConfigParametersKey"
    }
  },
  /**
   * Lookup174: storage_hub_runtime::configs::runtime_params::dynamic_params::runtime_config::ParametersKey
   **/
  StorageHubRuntimeConfigsRuntimeParamsDynamicParamsRuntimeConfigParametersKey: {
    _enum: [
      "SlashAmountPerMaxFileSize",
      "StakeToChallengePeriod",
      "CheckpointChallengePeriod",
      "MinChallengePeriod",
      "SystemUtilisationLowerThresholdPercentage",
      "SystemUtilisationUpperThresholdPercentage",
      "MostlyStablePrice",
      "MaxPrice",
      "MinPrice",
      "UpperExponentFactor",
      "LowerExponentFactor",
      "ZeroSizeBucketFixedRate",
      "IdealUtilisationRate",
      "DecayRate",
      "MinimumTreasuryCut",
      "MaximumTreasuryCut",
      "BspStopStoringFilePenalty"
    ]
  },
  /**
   * Lookup175: storage_hub_runtime::configs::runtime_params::dynamic_params::runtime_config::SlashAmountPerMaxFileSize
   **/
  StorageHubRuntimeConfigsRuntimeParamsDynamicParamsRuntimeConfigSlashAmountPerMaxFileSize: "Null",
  /**
   * Lookup176: storage_hub_runtime::configs::runtime_params::dynamic_params::runtime_config::StakeToChallengePeriod
   **/
  StorageHubRuntimeConfigsRuntimeParamsDynamicParamsRuntimeConfigStakeToChallengePeriod: "Null",
  /**
   * Lookup177: storage_hub_runtime::configs::runtime_params::dynamic_params::runtime_config::CheckpointChallengePeriod
   **/
  StorageHubRuntimeConfigsRuntimeParamsDynamicParamsRuntimeConfigCheckpointChallengePeriod: "Null",
  /**
   * Lookup178: storage_hub_runtime::configs::runtime_params::dynamic_params::runtime_config::MinChallengePeriod
   **/
  StorageHubRuntimeConfigsRuntimeParamsDynamicParamsRuntimeConfigMinChallengePeriod: "Null",
  /**
   * Lookup179: storage_hub_runtime::configs::runtime_params::dynamic_params::runtime_config::SystemUtilisationLowerThresholdPercentage
   **/
  StorageHubRuntimeConfigsRuntimeParamsDynamicParamsRuntimeConfigSystemUtilisationLowerThresholdPercentage:
    "Null",
  /**
   * Lookup180: storage_hub_runtime::configs::runtime_params::dynamic_params::runtime_config::SystemUtilisationUpperThresholdPercentage
   **/
  StorageHubRuntimeConfigsRuntimeParamsDynamicParamsRuntimeConfigSystemUtilisationUpperThresholdPercentage:
    "Null",
  /**
   * Lookup181: storage_hub_runtime::configs::runtime_params::dynamic_params::runtime_config::MostlyStablePrice
   **/
  StorageHubRuntimeConfigsRuntimeParamsDynamicParamsRuntimeConfigMostlyStablePrice: "Null",
  /**
   * Lookup182: storage_hub_runtime::configs::runtime_params::dynamic_params::runtime_config::MaxPrice
   **/
  StorageHubRuntimeConfigsRuntimeParamsDynamicParamsRuntimeConfigMaxPrice: "Null",
  /**
   * Lookup183: storage_hub_runtime::configs::runtime_params::dynamic_params::runtime_config::MinPrice
   **/
  StorageHubRuntimeConfigsRuntimeParamsDynamicParamsRuntimeConfigMinPrice: "Null",
  /**
   * Lookup184: storage_hub_runtime::configs::runtime_params::dynamic_params::runtime_config::UpperExponentFactor
   **/
  StorageHubRuntimeConfigsRuntimeParamsDynamicParamsRuntimeConfigUpperExponentFactor: "Null",
  /**
   * Lookup185: storage_hub_runtime::configs::runtime_params::dynamic_params::runtime_config::LowerExponentFactor
   **/
  StorageHubRuntimeConfigsRuntimeParamsDynamicParamsRuntimeConfigLowerExponentFactor: "Null",
  /**
   * Lookup186: storage_hub_runtime::configs::runtime_params::dynamic_params::runtime_config::ZeroSizeBucketFixedRate
   **/
  StorageHubRuntimeConfigsRuntimeParamsDynamicParamsRuntimeConfigZeroSizeBucketFixedRate: "Null",
  /**
   * Lookup187: storage_hub_runtime::configs::runtime_params::dynamic_params::runtime_config::IdealUtilisationRate
   **/
  StorageHubRuntimeConfigsRuntimeParamsDynamicParamsRuntimeConfigIdealUtilisationRate: "Null",
  /**
   * Lookup188: storage_hub_runtime::configs::runtime_params::dynamic_params::runtime_config::DecayRate
   **/
  StorageHubRuntimeConfigsRuntimeParamsDynamicParamsRuntimeConfigDecayRate: "Null",
  /**
   * Lookup189: storage_hub_runtime::configs::runtime_params::dynamic_params::runtime_config::MinimumTreasuryCut
   **/
  StorageHubRuntimeConfigsRuntimeParamsDynamicParamsRuntimeConfigMinimumTreasuryCut: "Null",
  /**
   * Lookup190: storage_hub_runtime::configs::runtime_params::dynamic_params::runtime_config::MaximumTreasuryCut
   **/
  StorageHubRuntimeConfigsRuntimeParamsDynamicParamsRuntimeConfigMaximumTreasuryCut: "Null",
  /**
   * Lookup191: storage_hub_runtime::configs::runtime_params::dynamic_params::runtime_config::BspStopStoringFilePenalty
   **/
  StorageHubRuntimeConfigsRuntimeParamsDynamicParamsRuntimeConfigBspStopStoringFilePenalty: "Null",
  /**
   * Lookup193: storage_hub_runtime::configs::runtime_params::RuntimeParametersValue
   **/
  StorageHubRuntimeConfigsRuntimeParamsRuntimeParametersValue: {
    _enum: {
      RuntimeConfig:
        "StorageHubRuntimeConfigsRuntimeParamsDynamicParamsRuntimeConfigParametersValue"
    }
  },
  /**
   * Lookup194: storage_hub_runtime::configs::runtime_params::dynamic_params::runtime_config::ParametersValue
   **/
  StorageHubRuntimeConfigsRuntimeParamsDynamicParamsRuntimeConfigParametersValue: {
    _enum: {
      SlashAmountPerMaxFileSize: "u128",
      StakeToChallengePeriod: "u128",
      CheckpointChallengePeriod: "u32",
      MinChallengePeriod: "u32",
      SystemUtilisationLowerThresholdPercentage: "Perbill",
      SystemUtilisationUpperThresholdPercentage: "Perbill",
      MostlyStablePrice: "u128",
      MaxPrice: "u128",
      MinPrice: "u128",
      UpperExponentFactor: "u32",
      LowerExponentFactor: "u32",
      ZeroSizeBucketFixedRate: "u128",
      IdealUtilisationRate: "Perbill",
      DecayRate: "Perbill",
      MinimumTreasuryCut: "Perbill",
      MaximumTreasuryCut: "Perbill",
      BspStopStoringFilePenalty: "u128"
    }
  },
  /**
   * Lookup196: frame_system::Phase
   **/
  FrameSystemPhase: {
    _enum: {
      ApplyExtrinsic: "u32",
      Finalization: "Null",
      Initialization: "Null"
    }
  },
  /**
   * Lookup199: frame_system::LastRuntimeUpgradeInfo
   **/
  FrameSystemLastRuntimeUpgradeInfo: {
    specVersion: "Compact<u32>",
    specName: "Text"
  },
  /**
   * Lookup201: frame_system::CodeUpgradeAuthorization<T>
   **/
  FrameSystemCodeUpgradeAuthorization: {
    codeHash: "H256",
    checkVersion: "bool"
  },
  /**
   * Lookup202: frame_system::pallet::Call<T>
   **/
  FrameSystemCall: {
    _enum: {
      remark: {
        remark: "Bytes"
      },
      set_heap_pages: {
        pages: "u64"
      },
      set_code: {
        code: "Bytes"
      },
      set_code_without_checks: {
        code: "Bytes"
      },
      set_storage: {
        items: "Vec<(Bytes,Bytes)>"
      },
      kill_storage: {
        _alias: {
          keys_: "keys"
        },
        keys_: "Vec<Bytes>"
      },
      kill_prefix: {
        prefix: "Bytes",
        subkeys: "u32"
      },
      remark_with_event: {
        remark: "Bytes"
      },
      __Unused8: "Null",
      authorize_upgrade: {
        codeHash: "H256"
      },
      authorize_upgrade_without_checks: {
        codeHash: "H256"
      },
      apply_authorized_upgrade: {
        code: "Bytes"
      }
    }
  },
  /**
   * Lookup205: frame_system::limits::BlockWeights
   **/
  FrameSystemLimitsBlockWeights: {
    baseBlock: "SpWeightsWeightV2Weight",
    maxBlock: "SpWeightsWeightV2Weight",
    perClass: "FrameSupportDispatchPerDispatchClassWeightsPerClass"
  },
  /**
   * Lookup206: frame_support::dispatch::PerDispatchClass<frame_system::limits::WeightsPerClass>
   **/
  FrameSupportDispatchPerDispatchClassWeightsPerClass: {
    normal: "FrameSystemLimitsWeightsPerClass",
    operational: "FrameSystemLimitsWeightsPerClass",
    mandatory: "FrameSystemLimitsWeightsPerClass"
  },
  /**
   * Lookup207: frame_system::limits::WeightsPerClass
   **/
  FrameSystemLimitsWeightsPerClass: {
    baseExtrinsic: "SpWeightsWeightV2Weight",
    maxExtrinsic: "Option<SpWeightsWeightV2Weight>",
    maxTotal: "Option<SpWeightsWeightV2Weight>",
    reserved: "Option<SpWeightsWeightV2Weight>"
  },
  /**
   * Lookup209: frame_system::limits::BlockLength
   **/
  FrameSystemLimitsBlockLength: {
    max: "FrameSupportDispatchPerDispatchClassU32"
  },
  /**
   * Lookup210: frame_support::dispatch::PerDispatchClass<T>
   **/
  FrameSupportDispatchPerDispatchClassU32: {
    normal: "u32",
    operational: "u32",
    mandatory: "u32"
  },
  /**
   * Lookup211: sp_weights::RuntimeDbWeight
   **/
  SpWeightsRuntimeDbWeight: {
    read: "u64",
    write: "u64"
  },
  /**
   * Lookup212: sp_version::RuntimeVersion
   **/
  SpVersionRuntimeVersion: {
    specName: "Text",
    implName: "Text",
    authoringVersion: "u32",
    specVersion: "u32",
    implVersion: "u32",
    apis: "Vec<([u8;8],u32)>",
    transactionVersion: "u32",
    stateVersion: "u8"
  },
  /**
   * Lookup217: frame_system::pallet::Error<T>
   **/
  FrameSystemError: {
    _enum: [
      "InvalidSpecName",
      "SpecVersionNeedsToIncrease",
      "FailedToExtractRuntimeVersion",
      "NonDefaultComposite",
      "NonZeroRefCount",
      "CallFiltered",
      "MultiBlockMigrationsOngoing",
      "NothingAuthorized",
      "Unauthorized"
    ]
  },
  /**
   * Lookup219: cumulus_pallet_parachain_system::unincluded_segment::Ancestor<primitive_types::H256>
   **/
  CumulusPalletParachainSystemUnincludedSegmentAncestor: {
    usedBandwidth: "CumulusPalletParachainSystemUnincludedSegmentUsedBandwidth",
    paraHeadHash: "Option<H256>",
    consumedGoAheadSignal: "Option<PolkadotPrimitivesV8UpgradeGoAhead>"
  },
  /**
   * Lookup220: cumulus_pallet_parachain_system::unincluded_segment::UsedBandwidth
   **/
  CumulusPalletParachainSystemUnincludedSegmentUsedBandwidth: {
    umpMsgCount: "u32",
    umpTotalBytes: "u32",
    hrmpOutgoing: "BTreeMap<u32, CumulusPalletParachainSystemUnincludedSegmentHrmpChannelUpdate>"
  },
  /**
   * Lookup222: cumulus_pallet_parachain_system::unincluded_segment::HrmpChannelUpdate
   **/
  CumulusPalletParachainSystemUnincludedSegmentHrmpChannelUpdate: {
    msgCount: "u32",
    totalBytes: "u32"
  },
  /**
   * Lookup226: polkadot_primitives::v8::UpgradeGoAhead
   **/
  PolkadotPrimitivesV8UpgradeGoAhead: {
    _enum: ["Abort", "GoAhead"]
  },
  /**
   * Lookup227: cumulus_pallet_parachain_system::unincluded_segment::SegmentTracker<primitive_types::H256>
   **/
  CumulusPalletParachainSystemUnincludedSegmentSegmentTracker: {
    usedBandwidth: "CumulusPalletParachainSystemUnincludedSegmentUsedBandwidth",
    hrmpWatermark: "Option<u32>",
    consumedGoAheadSignal: "Option<PolkadotPrimitivesV8UpgradeGoAhead>"
  },
  /**
   * Lookup228: polkadot_primitives::v8::PersistedValidationData<primitive_types::H256, N>
   **/
  PolkadotPrimitivesV8PersistedValidationData: {
    parentHead: "Bytes",
    relayParentNumber: "u32",
    relayParentStorageRoot: "H256",
    maxPovSize: "u32"
  },
  /**
   * Lookup231: polkadot_primitives::v8::UpgradeRestriction
   **/
  PolkadotPrimitivesV8UpgradeRestriction: {
    _enum: ["Present"]
  },
  /**
   * Lookup232: sp_trie::storage_proof::StorageProof
   **/
  SpTrieStorageProof: {
    trieNodes: "BTreeSet<Bytes>"
  },
  /**
   * Lookup234: cumulus_pallet_parachain_system::relay_state_snapshot::MessagingStateSnapshot
   **/
  CumulusPalletParachainSystemRelayStateSnapshotMessagingStateSnapshot: {
    dmqMqcHead: "H256",
    relayDispatchQueueRemainingCapacity:
      "CumulusPalletParachainSystemRelayStateSnapshotRelayDispatchQueueRemainingCapacity",
    ingressChannels: "Vec<(u32,PolkadotPrimitivesV8AbridgedHrmpChannel)>",
    egressChannels: "Vec<(u32,PolkadotPrimitivesV8AbridgedHrmpChannel)>"
  },
  /**
   * Lookup235: cumulus_pallet_parachain_system::relay_state_snapshot::RelayDispatchQueueRemainingCapacity
   **/
  CumulusPalletParachainSystemRelayStateSnapshotRelayDispatchQueueRemainingCapacity: {
    remainingCount: "u32",
    remainingSize: "u32"
  },
  /**
   * Lookup238: polkadot_primitives::v8::AbridgedHrmpChannel
   **/
  PolkadotPrimitivesV8AbridgedHrmpChannel: {
    maxCapacity: "u32",
    maxTotalSize: "u32",
    maxMessageSize: "u32",
    msgCount: "u32",
    totalSize: "u32",
    mqcHead: "Option<H256>"
  },
  /**
   * Lookup239: polkadot_primitives::v8::AbridgedHostConfiguration
   **/
  PolkadotPrimitivesV8AbridgedHostConfiguration: {
    maxCodeSize: "u32",
    maxHeadDataSize: "u32",
    maxUpwardQueueCount: "u32",
    maxUpwardQueueSize: "u32",
    maxUpwardMessageSize: "u32",
    maxUpwardMessageNumPerCandidate: "u32",
    hrmpMaxMessageNumPerCandidate: "u32",
    validationUpgradeCooldown: "u32",
    validationUpgradeDelay: "u32",
    asyncBackingParams: "PolkadotPrimitivesV8AsyncBackingAsyncBackingParams"
  },
  /**
   * Lookup240: polkadot_primitives::v8::async_backing::AsyncBackingParams
   **/
  PolkadotPrimitivesV8AsyncBackingAsyncBackingParams: {
    maxCandidateDepth: "u32",
    allowedAncestryLen: "u32"
  },
  /**
   * Lookup246: polkadot_core_primitives::OutboundHrmpMessage<polkadot_parachain_primitives::primitives::Id>
   **/
  PolkadotCorePrimitivesOutboundHrmpMessage: {
    recipient: "u32",
    data: "Bytes"
  },
  /**
   * Lookup248: cumulus_pallet_parachain_system::pallet::Call<T>
   **/
  CumulusPalletParachainSystemCall: {
    _enum: {
      set_validation_data: {
        data: "CumulusPrimitivesParachainInherentParachainInherentData"
      },
      sudo_send_upward_message: {
        message: "Bytes"
      }
    }
  },
  /**
   * Lookup249: cumulus_primitives_parachain_inherent::ParachainInherentData
   **/
  CumulusPrimitivesParachainInherentParachainInherentData: {
    validationData: "PolkadotPrimitivesV8PersistedValidationData",
    relayChainState: "SpTrieStorageProof",
    downwardMessages: "Vec<PolkadotCorePrimitivesInboundDownwardMessage>",
    horizontalMessages: "BTreeMap<u32, Vec<PolkadotCorePrimitivesInboundHrmpMessage>>"
  },
  /**
   * Lookup251: polkadot_core_primitives::InboundDownwardMessage<BlockNumber>
   **/
  PolkadotCorePrimitivesInboundDownwardMessage: {
    sentAt: "u32",
    msg: "Bytes"
  },
  /**
   * Lookup254: polkadot_core_primitives::InboundHrmpMessage<BlockNumber>
   **/
  PolkadotCorePrimitivesInboundHrmpMessage: {
    sentAt: "u32",
    data: "Bytes"
  },
  /**
   * Lookup257: cumulus_pallet_parachain_system::pallet::Error<T>
   **/
  CumulusPalletParachainSystemError: {
    _enum: [
      "OverlappingUpgrades",
      "ProhibitedByPolkadot",
      "TooBig",
      "ValidationDataNotAvailable",
      "HostConfigurationNotAvailable",
      "NotScheduled",
      "NothingAuthorized",
      "Unauthorized"
    ]
  },
  /**
   * Lookup258: pallet_timestamp::pallet::Call<T>
   **/
  PalletTimestampCall: {
    _enum: {
      set: {
        now: "Compact<u64>"
      }
    }
  },
  /**
   * Lookup259: staging_parachain_info::pallet::Call<T>
   **/
  StagingParachainInfoCall: "Null",
  /**
   * Lookup261: pallet_balances::types::BalanceLock<Balance>
   **/
  PalletBalancesBalanceLock: {
    id: "[u8;8]",
    amount: "u128",
    reasons: "PalletBalancesReasons"
  },
  /**
   * Lookup262: pallet_balances::types::Reasons
   **/
  PalletBalancesReasons: {
    _enum: ["Fee", "Misc", "All"]
  },
  /**
   * Lookup265: pallet_balances::types::ReserveData<ReserveIdentifier, Balance>
   **/
  PalletBalancesReserveData: {
    id: "[u8;8]",
    amount: "u128"
  },
  /**
   * Lookup269: storage_hub_runtime::RuntimeHoldReason
   **/
  StorageHubRuntimeRuntimeHoldReason: {
    _enum: {
      __Unused0: "Null",
      __Unused1: "Null",
      __Unused2: "Null",
      __Unused3: "Null",
      __Unused4: "Null",
      __Unused5: "Null",
      __Unused6: "Null",
      __Unused7: "Null",
      __Unused8: "Null",
      __Unused9: "Null",
      __Unused10: "Null",
      __Unused11: "Null",
      __Unused12: "Null",
      __Unused13: "Null",
      __Unused14: "Null",
      __Unused15: "Null",
      __Unused16: "Null",
      __Unused17: "Null",
      __Unused18: "Null",
      __Unused19: "Null",
      __Unused20: "Null",
      __Unused21: "Null",
      __Unused22: "Null",
      __Unused23: "Null",
      __Unused24: "Null",
      __Unused25: "Null",
      __Unused26: "Null",
      __Unused27: "Null",
      __Unused28: "Null",
      __Unused29: "Null",
      __Unused30: "Null",
      __Unused31: "Null",
      __Unused32: "Null",
      __Unused33: "Null",
      __Unused34: "Null",
      __Unused35: "Null",
      __Unused36: "Null",
      __Unused37: "Null",
      __Unused38: "Null",
      __Unused39: "Null",
      Providers: "PalletStorageProvidersHoldReason",
      FileSystem: "PalletFileSystemHoldReason",
      __Unused42: "Null",
      __Unused43: "Null",
      PaymentStreams: "PalletPaymentStreamsHoldReason"
    }
  },
  /**
   * Lookup270: pallet_storage_providers::pallet::HoldReason
   **/
  PalletStorageProvidersHoldReason: {
    _enum: ["StorageProviderDeposit", "BucketDeposit"]
  },
  /**
   * Lookup271: pallet_file_system::pallet::HoldReason
   **/
  PalletFileSystemHoldReason: {
    _enum: ["StorageRequestCreationHold"]
  },
  /**
   * Lookup272: pallet_payment_streams::pallet::HoldReason
   **/
  PalletPaymentStreamsHoldReason: {
    _enum: ["PaymentStreamDeposit"]
  },
  /**
   * Lookup275: frame_support::traits::tokens::misc::IdAmount<Id, Balance>
   **/
  FrameSupportTokensMiscIdAmount: {
    id: "Null",
    amount: "u128"
  },
  /**
   * Lookup277: pallet_balances::pallet::Call<T, I>
   **/
  PalletBalancesCall: {
    _enum: {
      transfer_allow_death: {
        dest: "MultiAddress",
        value: "Compact<u128>"
      },
      __Unused1: "Null",
      force_transfer: {
        source: "MultiAddress",
        dest: "MultiAddress",
        value: "Compact<u128>"
      },
      transfer_keep_alive: {
        dest: "MultiAddress",
        value: "Compact<u128>"
      },
      transfer_all: {
        dest: "MultiAddress",
        keepAlive: "bool"
      },
      force_unreserve: {
        who: "MultiAddress",
        amount: "u128"
      },
      upgrade_accounts: {
        who: "Vec<AccountId32>"
      },
      __Unused7: "Null",
      force_set_balance: {
        who: "MultiAddress",
        newFree: "Compact<u128>"
      },
      force_adjust_total_issuance: {
        direction: "PalletBalancesAdjustmentDirection",
        delta: "Compact<u128>"
      },
      burn: {
        value: "Compact<u128>",
        keepAlive: "bool"
      }
    }
  },
  /**
   * Lookup280: pallet_balances::types::AdjustmentDirection
   **/
  PalletBalancesAdjustmentDirection: {
    _enum: ["Increase", "Decrease"]
  },
  /**
   * Lookup281: pallet_balances::pallet::Error<T, I>
   **/
  PalletBalancesError: {
    _enum: [
      "VestingBalance",
      "LiquidityRestrictions",
      "InsufficientBalance",
      "ExistentialDeposit",
      "Expendability",
      "ExistingVestingSchedule",
      "DeadAccount",
      "TooManyReserves",
      "TooManyHolds",
      "TooManyFreezes",
      "IssuanceDeactivated",
      "DeltaZero"
    ]
  },
  /**
   * Lookup282: pallet_transaction_payment::Releases
   **/
  PalletTransactionPaymentReleases: {
    _enum: ["V1Ancient", "V2"]
  },
  /**
   * Lookup283: pallet_sudo::pallet::Call<T>
   **/
  PalletSudoCall: {
    _enum: {
      sudo: {
        call: "Call"
      },
      sudo_unchecked_weight: {
        call: "Call",
        weight: "SpWeightsWeightV2Weight"
      },
      set_key: {
        _alias: {
          new_: "new"
        },
        new_: "MultiAddress"
      },
      sudo_as: {
        who: "MultiAddress",
        call: "Call"
      },
      remove_key: "Null"
    }
  },
  /**
   * Lookup285: pallet_collator_selection::pallet::Call<T>
   **/
  PalletCollatorSelectionCall: {
    _enum: {
      set_invulnerables: {
        _alias: {
          new_: "new"
        },
        new_: "Vec<AccountId32>"
      },
      set_desired_candidates: {
        max: "u32"
      },
      set_candidacy_bond: {
        bond: "u128"
      },
      register_as_candidate: "Null",
      leave_intent: "Null",
      add_invulnerable: {
        who: "AccountId32"
      },
      remove_invulnerable: {
        who: "AccountId32"
      },
      update_bond: {
        newDeposit: "u128"
      },
      take_candidate_slot: {
        deposit: "u128",
        target: "AccountId32"
      }
    }
  },
  /**
   * Lookup286: pallet_session::pallet::Call<T>
   **/
  PalletSessionCall: {
    _enum: {
      set_keys: {
        _alias: {
          keys_: "keys"
        },
        keys_: "StorageHubRuntimeSessionKeys",
        proof: "Bytes"
      },
      purge_keys: "Null"
    }
  },
  /**
   * Lookup287: storage_hub_runtime::SessionKeys
   **/
  StorageHubRuntimeSessionKeys: {
    aura: "SpConsensusAuraSr25519AppSr25519Public"
  },
  /**
   * Lookup288: sp_consensus_aura::sr25519::app_sr25519::Public
   **/
  SpConsensusAuraSr25519AppSr25519Public: "[u8;32]",
  /**
   * Lookup289: cumulus_pallet_xcmp_queue::pallet::Call<T>
   **/
  CumulusPalletXcmpQueueCall: {
    _enum: {
      __Unused0: "Null",
      suspend_xcm_execution: "Null",
      resume_xcm_execution: "Null",
      update_suspend_threshold: {
        _alias: {
          new_: "new"
        },
        new_: "u32"
      },
      update_drop_threshold: {
        _alias: {
          new_: "new"
        },
        new_: "u32"
      },
      update_resume_threshold: {
        _alias: {
          new_: "new"
        },
        new_: "u32"
      }
    }
  },
  /**
   * Lookup290: pallet_xcm::pallet::Call<T>
   **/
  PalletXcmCall: {
    _enum: {
      send: {
        dest: "XcmVersionedLocation",
        message: "XcmVersionedXcm"
      },
      teleport_assets: {
        dest: "XcmVersionedLocation",
        beneficiary: "XcmVersionedLocation",
        assets: "XcmVersionedAssets",
        feeAssetItem: "u32"
      },
      reserve_transfer_assets: {
        dest: "XcmVersionedLocation",
        beneficiary: "XcmVersionedLocation",
        assets: "XcmVersionedAssets",
        feeAssetItem: "u32"
      },
      execute: {
        message: "XcmVersionedXcm",
        maxWeight: "SpWeightsWeightV2Weight"
      },
      force_xcm_version: {
        location: "StagingXcmV4Location",
        version: "u32"
      },
      force_default_xcm_version: {
        maybeXcmVersion: "Option<u32>"
      },
      force_subscribe_version_notify: {
        location: "XcmVersionedLocation"
      },
      force_unsubscribe_version_notify: {
        location: "XcmVersionedLocation"
      },
      limited_reserve_transfer_assets: {
        dest: "XcmVersionedLocation",
        beneficiary: "XcmVersionedLocation",
        assets: "XcmVersionedAssets",
        feeAssetItem: "u32",
        weightLimit: "XcmV3WeightLimit"
      },
      limited_teleport_assets: {
        dest: "XcmVersionedLocation",
        beneficiary: "XcmVersionedLocation",
        assets: "XcmVersionedAssets",
        feeAssetItem: "u32",
        weightLimit: "XcmV3WeightLimit"
      },
      force_suspension: {
        suspended: "bool"
      },
      transfer_assets: {
        dest: "XcmVersionedLocation",
        beneficiary: "XcmVersionedLocation",
        assets: "XcmVersionedAssets",
        feeAssetItem: "u32",
        weightLimit: "XcmV3WeightLimit"
      },
      claim_assets: {
        assets: "XcmVersionedAssets",
        beneficiary: "XcmVersionedLocation"
      },
      transfer_assets_using_type_and_then: {
        dest: "XcmVersionedLocation",
        assets: "XcmVersionedAssets",
        assetsTransferType: "StagingXcmExecutorAssetTransferTransferType",
        remoteFeesId: "XcmVersionedAssetId",
        feesTransferType: "StagingXcmExecutorAssetTransferTransferType",
        customXcmOnDest: "XcmVersionedXcm",
        weightLimit: "XcmV3WeightLimit"
      }
    }
  },
  /**
   * Lookup291: xcm::VersionedXcm<RuntimeCall>
   **/
  XcmVersionedXcm: {
    _enum: {
      __Unused0: "Null",
      __Unused1: "Null",
      V2: "XcmV2Xcm",
      V3: "XcmV3Xcm",
      V4: "StagingXcmV4Xcm"
    }
  },
  /**
   * Lookup292: xcm::v2::Xcm<RuntimeCall>
   **/
  XcmV2Xcm: "Vec<XcmV2Instruction>",
  /**
   * Lookup294: xcm::v2::Instruction<RuntimeCall>
   **/
  XcmV2Instruction: {
    _enum: {
      WithdrawAsset: "XcmV2MultiassetMultiAssets",
      ReserveAssetDeposited: "XcmV2MultiassetMultiAssets",
      ReceiveTeleportedAsset: "XcmV2MultiassetMultiAssets",
      QueryResponse: {
        queryId: "Compact<u64>",
        response: "XcmV2Response",
        maxWeight: "Compact<u64>"
      },
      TransferAsset: {
        assets: "XcmV2MultiassetMultiAssets",
        beneficiary: "XcmV2MultiLocation"
      },
      TransferReserveAsset: {
        assets: "XcmV2MultiassetMultiAssets",
        dest: "XcmV2MultiLocation",
        xcm: "XcmV2Xcm"
      },
      Transact: {
        originType: "XcmV2OriginKind",
        requireWeightAtMost: "Compact<u64>",
        call: "XcmDoubleEncoded"
      },
      HrmpNewChannelOpenRequest: {
        sender: "Compact<u32>",
        maxMessageSize: "Compact<u32>",
        maxCapacity: "Compact<u32>"
      },
      HrmpChannelAccepted: {
        recipient: "Compact<u32>"
      },
      HrmpChannelClosing: {
        initiator: "Compact<u32>",
        sender: "Compact<u32>",
        recipient: "Compact<u32>"
      },
      ClearOrigin: "Null",
      DescendOrigin: "XcmV2MultilocationJunctions",
      ReportError: {
        queryId: "Compact<u64>",
        dest: "XcmV2MultiLocation",
        maxResponseWeight: "Compact<u64>"
      },
      DepositAsset: {
        assets: "XcmV2MultiassetMultiAssetFilter",
        maxAssets: "Compact<u32>",
        beneficiary: "XcmV2MultiLocation"
      },
      DepositReserveAsset: {
        assets: "XcmV2MultiassetMultiAssetFilter",
        maxAssets: "Compact<u32>",
        dest: "XcmV2MultiLocation",
        xcm: "XcmV2Xcm"
      },
      ExchangeAsset: {
        give: "XcmV2MultiassetMultiAssetFilter",
        receive: "XcmV2MultiassetMultiAssets"
      },
      InitiateReserveWithdraw: {
        assets: "XcmV2MultiassetMultiAssetFilter",
        reserve: "XcmV2MultiLocation",
        xcm: "XcmV2Xcm"
      },
      InitiateTeleport: {
        assets: "XcmV2MultiassetMultiAssetFilter",
        dest: "XcmV2MultiLocation",
        xcm: "XcmV2Xcm"
      },
      QueryHolding: {
        queryId: "Compact<u64>",
        dest: "XcmV2MultiLocation",
        assets: "XcmV2MultiassetMultiAssetFilter",
        maxResponseWeight: "Compact<u64>"
      },
      BuyExecution: {
        fees: "XcmV2MultiAsset",
        weightLimit: "XcmV2WeightLimit"
      },
      RefundSurplus: "Null",
      SetErrorHandler: "XcmV2Xcm",
      SetAppendix: "XcmV2Xcm",
      ClearError: "Null",
      ClaimAsset: {
        assets: "XcmV2MultiassetMultiAssets",
        ticket: "XcmV2MultiLocation"
      },
      Trap: "Compact<u64>",
      SubscribeVersion: {
        queryId: "Compact<u64>",
        maxResponseWeight: "Compact<u64>"
      },
      UnsubscribeVersion: "Null"
    }
  },
  /**
   * Lookup295: xcm::v2::Response
   **/
  XcmV2Response: {
    _enum: {
      Null: "Null",
      Assets: "XcmV2MultiassetMultiAssets",
      ExecutionResult: "Option<(u32,XcmV2TraitsError)>",
      Version: "u32"
    }
  },
  /**
   * Lookup298: xcm::v2::traits::Error
   **/
  XcmV2TraitsError: {
    _enum: {
      Overflow: "Null",
      Unimplemented: "Null",
      UntrustedReserveLocation: "Null",
      UntrustedTeleportLocation: "Null",
      MultiLocationFull: "Null",
      MultiLocationNotInvertible: "Null",
      BadOrigin: "Null",
      InvalidLocation: "Null",
      AssetNotFound: "Null",
      FailedToTransactAsset: "Null",
      NotWithdrawable: "Null",
      LocationCannotHold: "Null",
      ExceedsMaxMessageSize: "Null",
      DestinationUnsupported: "Null",
      Transport: "Null",
      Unroutable: "Null",
      UnknownClaim: "Null",
      FailedToDecode: "Null",
      MaxWeightInvalid: "Null",
      NotHoldingFees: "Null",
      TooExpensive: "Null",
      Trap: "u64",
      UnhandledXcmVersion: "Null",
      WeightLimitReached: "u64",
      Barrier: "Null",
      WeightNotComputable: "Null"
    }
  },
  /**
   * Lookup299: xcm::v2::OriginKind
   **/
  XcmV2OriginKind: {
    _enum: ["Native", "SovereignAccount", "Superuser", "Xcm"]
  },
  /**
   * Lookup300: xcm::v2::multiasset::MultiAssetFilter
   **/
  XcmV2MultiassetMultiAssetFilter: {
    _enum: {
      Definite: "XcmV2MultiassetMultiAssets",
      Wild: "XcmV2MultiassetWildMultiAsset"
    }
  },
  /**
   * Lookup301: xcm::v2::multiasset::WildMultiAsset
   **/
  XcmV2MultiassetWildMultiAsset: {
    _enum: {
      All: "Null",
      AllOf: {
        id: "XcmV2MultiassetAssetId",
        fun: "XcmV2MultiassetWildFungibility"
      }
    }
  },
  /**
   * Lookup302: xcm::v2::multiasset::WildFungibility
   **/
  XcmV2MultiassetWildFungibility: {
    _enum: ["Fungible", "NonFungible"]
  },
  /**
   * Lookup303: xcm::v2::WeightLimit
   **/
  XcmV2WeightLimit: {
    _enum: {
      Unlimited: "Null",
      Limited: "Compact<u64>"
    }
  },
  /**
   * Lookup304: xcm::v3::Xcm<Call>
   **/
  XcmV3Xcm: "Vec<XcmV3Instruction>",
  /**
   * Lookup306: xcm::v3::Instruction<Call>
   **/
  XcmV3Instruction: {
    _enum: {
      WithdrawAsset: "XcmV3MultiassetMultiAssets",
      ReserveAssetDeposited: "XcmV3MultiassetMultiAssets",
      ReceiveTeleportedAsset: "XcmV3MultiassetMultiAssets",
      QueryResponse: {
        queryId: "Compact<u64>",
        response: "XcmV3Response",
        maxWeight: "SpWeightsWeightV2Weight",
        querier: "Option<StagingXcmV3MultiLocation>"
      },
      TransferAsset: {
        assets: "XcmV3MultiassetMultiAssets",
        beneficiary: "StagingXcmV3MultiLocation"
      },
      TransferReserveAsset: {
        assets: "XcmV3MultiassetMultiAssets",
        dest: "StagingXcmV3MultiLocation",
        xcm: "XcmV3Xcm"
      },
      Transact: {
        originKind: "XcmV3OriginKind",
        requireWeightAtMost: "SpWeightsWeightV2Weight",
        call: "XcmDoubleEncoded"
      },
      HrmpNewChannelOpenRequest: {
        sender: "Compact<u32>",
        maxMessageSize: "Compact<u32>",
        maxCapacity: "Compact<u32>"
      },
      HrmpChannelAccepted: {
        recipient: "Compact<u32>"
      },
      HrmpChannelClosing: {
        initiator: "Compact<u32>",
        sender: "Compact<u32>",
        recipient: "Compact<u32>"
      },
      ClearOrigin: "Null",
      DescendOrigin: "XcmV3Junctions",
      ReportError: "XcmV3QueryResponseInfo",
      DepositAsset: {
        assets: "XcmV3MultiassetMultiAssetFilter",
        beneficiary: "StagingXcmV3MultiLocation"
      },
      DepositReserveAsset: {
        assets: "XcmV3MultiassetMultiAssetFilter",
        dest: "StagingXcmV3MultiLocation",
        xcm: "XcmV3Xcm"
      },
      ExchangeAsset: {
        give: "XcmV3MultiassetMultiAssetFilter",
        want: "XcmV3MultiassetMultiAssets",
        maximal: "bool"
      },
      InitiateReserveWithdraw: {
        assets: "XcmV3MultiassetMultiAssetFilter",
        reserve: "StagingXcmV3MultiLocation",
        xcm: "XcmV3Xcm"
      },
      InitiateTeleport: {
        assets: "XcmV3MultiassetMultiAssetFilter",
        dest: "StagingXcmV3MultiLocation",
        xcm: "XcmV3Xcm"
      },
      ReportHolding: {
        responseInfo: "XcmV3QueryResponseInfo",
        assets: "XcmV3MultiassetMultiAssetFilter"
      },
      BuyExecution: {
        fees: "XcmV3MultiAsset",
        weightLimit: "XcmV3WeightLimit"
      },
      RefundSurplus: "Null",
      SetErrorHandler: "XcmV3Xcm",
      SetAppendix: "XcmV3Xcm",
      ClearError: "Null",
      ClaimAsset: {
        assets: "XcmV3MultiassetMultiAssets",
        ticket: "StagingXcmV3MultiLocation"
      },
      Trap: "Compact<u64>",
      SubscribeVersion: {
        queryId: "Compact<u64>",
        maxResponseWeight: "SpWeightsWeightV2Weight"
      },
      UnsubscribeVersion: "Null",
      BurnAsset: "XcmV3MultiassetMultiAssets",
      ExpectAsset: "XcmV3MultiassetMultiAssets",
      ExpectOrigin: "Option<StagingXcmV3MultiLocation>",
      ExpectError: "Option<(u32,XcmV3TraitsError)>",
      ExpectTransactStatus: "XcmV3MaybeErrorCode",
      QueryPallet: {
        moduleName: "Bytes",
        responseInfo: "XcmV3QueryResponseInfo"
      },
      ExpectPallet: {
        index: "Compact<u32>",
        name: "Bytes",
        moduleName: "Bytes",
        crateMajor: "Compact<u32>",
        minCrateMinor: "Compact<u32>"
      },
      ReportTransactStatus: "XcmV3QueryResponseInfo",
      ClearTransactStatus: "Null",
      UniversalOrigin: "XcmV3Junction",
      ExportMessage: {
        network: "XcmV3JunctionNetworkId",
        destination: "XcmV3Junctions",
        xcm: "XcmV3Xcm"
      },
      LockAsset: {
        asset: "XcmV3MultiAsset",
        unlocker: "StagingXcmV3MultiLocation"
      },
      UnlockAsset: {
        asset: "XcmV3MultiAsset",
        target: "StagingXcmV3MultiLocation"
      },
      NoteUnlockable: {
        asset: "XcmV3MultiAsset",
        owner: "StagingXcmV3MultiLocation"
      },
      RequestUnlock: {
        asset: "XcmV3MultiAsset",
        locker: "StagingXcmV3MultiLocation"
      },
      SetFeesMode: {
        jitWithdraw: "bool"
      },
      SetTopic: "[u8;32]",
      ClearTopic: "Null",
      AliasOrigin: "StagingXcmV3MultiLocation",
      UnpaidExecution: {
        weightLimit: "XcmV3WeightLimit",
        checkOrigin: "Option<StagingXcmV3MultiLocation>"
      }
    }
  },
  /**
   * Lookup307: xcm::v3::Response
   **/
  XcmV3Response: {
    _enum: {
      Null: "Null",
      Assets: "XcmV3MultiassetMultiAssets",
      ExecutionResult: "Option<(u32,XcmV3TraitsError)>",
      Version: "u32",
      PalletsInfo: "Vec<XcmV3PalletInfo>",
      DispatchResult: "XcmV3MaybeErrorCode"
    }
  },
  /**
   * Lookup309: xcm::v3::PalletInfo
   **/
  XcmV3PalletInfo: {
    index: "Compact<u32>",
    name: "Bytes",
    moduleName: "Bytes",
    major: "Compact<u32>",
    minor: "Compact<u32>",
    patch: "Compact<u32>"
  },
  /**
   * Lookup313: xcm::v3::QueryResponseInfo
   **/
  XcmV3QueryResponseInfo: {
    destination: "StagingXcmV3MultiLocation",
    queryId: "Compact<u64>",
    maxWeight: "SpWeightsWeightV2Weight"
  },
  /**
   * Lookup314: xcm::v3::multiasset::MultiAssetFilter
   **/
  XcmV3MultiassetMultiAssetFilter: {
    _enum: {
      Definite: "XcmV3MultiassetMultiAssets",
      Wild: "XcmV3MultiassetWildMultiAsset"
    }
  },
  /**
   * Lookup315: xcm::v3::multiasset::WildMultiAsset
   **/
  XcmV3MultiassetWildMultiAsset: {
    _enum: {
      All: "Null",
      AllOf: {
        id: "XcmV3MultiassetAssetId",
        fun: "XcmV3MultiassetWildFungibility"
      },
      AllCounted: "Compact<u32>",
      AllOfCounted: {
        id: "XcmV3MultiassetAssetId",
        fun: "XcmV3MultiassetWildFungibility",
        count: "Compact<u32>"
      }
    }
  },
  /**
   * Lookup316: xcm::v3::multiasset::WildFungibility
   **/
  XcmV3MultiassetWildFungibility: {
    _enum: ["Fungible", "NonFungible"]
  },
  /**
   * Lookup328: staging_xcm_executor::traits::asset_transfer::TransferType
   **/
  StagingXcmExecutorAssetTransferTransferType: {
    _enum: {
      Teleport: "Null",
      LocalReserve: "Null",
      DestinationReserve: "Null",
      RemoteReserve: "XcmVersionedLocation"
    }
  },
  /**
   * Lookup329: xcm::VersionedAssetId
   **/
  XcmVersionedAssetId: {
    _enum: {
      __Unused0: "Null",
      __Unused1: "Null",
      __Unused2: "Null",
      V3: "XcmV3MultiassetAssetId",
      V4: "StagingXcmV4AssetAssetId"
    }
  },
  /**
   * Lookup330: cumulus_pallet_xcm::pallet::Call<T>
   **/
  CumulusPalletXcmCall: "Null",
  /**
   * Lookup331: pallet_message_queue::pallet::Call<T>
   **/
  PalletMessageQueueCall: {
    _enum: {
      reap_page: {
        messageOrigin: "CumulusPrimitivesCoreAggregateMessageOrigin",
        pageIndex: "u32"
      },
      execute_overweight: {
        messageOrigin: "CumulusPrimitivesCoreAggregateMessageOrigin",
        page: "u32",
        index: "u32",
        weightLimit: "SpWeightsWeightV2Weight"
      }
    }
  },
  /**
   * Lookup332: pallet_storage_providers::pallet::Call<T>
   **/
  PalletStorageProvidersCall: {
    _enum: {
      request_msp_sign_up: {
        capacity: "u64",
        multiaddresses: "Vec<Bytes>",
        valuePropPricePerUnitOfDataPerBlock: "u128",
        commitment: "Bytes",
        valuePropMaxDataLimit: "u64",
        paymentAccount: "AccountId32"
      },
      request_bsp_sign_up: {
        capacity: "u64",
        multiaddresses: "Vec<Bytes>",
        paymentAccount: "AccountId32"
      },
      confirm_sign_up: {
        providerAccount: "Option<AccountId32>"
      },
      cancel_sign_up: "Null",
      msp_sign_off: "Null",
      bsp_sign_off: "Null",
      change_capacity: {
        newCapacity: "u64"
      },
      add_value_prop: {
        pricePerUnitOfDataPerBlock: "u128",
        commitment: "Bytes",
        bucketDataLimit: "u64"
      },
      make_value_prop_unavailable: {
        valuePropId: "H256"
      },
      add_multiaddress: {
        newMultiaddress: "Bytes"
      },
      remove_multiaddress: {
        multiaddress: "Bytes"
      },
      force_msp_sign_up: {
        who: "AccountId32",
        mspId: "H256",
        capacity: "u64",
        multiaddresses: "Vec<Bytes>",
        valuePropPricePerUnitOfDataPerBlock: "u128",
        commitment: "Bytes",
        valuePropMaxDataLimit: "u64",
        paymentAccount: "AccountId32"
      },
      force_bsp_sign_up: {
        who: "AccountId32",
        bspId: "H256",
        capacity: "u64",
        multiaddresses: "Vec<Bytes>",
        paymentAccount: "AccountId32",
        weight: "Option<u32>"
      },
      slash: {
        providerId: "H256"
      },
      top_up_deposit: "Null"
    }
  },
  /**
   * Lookup333: pallet_file_system::pallet::Call<T>
   **/
  PalletFileSystemCall: {
    _enum: {
      create_bucket: {
        mspId: "Option<H256>",
        name: "Bytes",
        private: "bool",
        valuePropId: "Option<H256>"
      },
      request_move_bucket: {
        bucketId: "H256",
        newMspId: "H256"
      },
      msp_respond_move_bucket_request: {
        bucketId: "H256",
        response: "PalletFileSystemBucketMoveRequestResponse"
      },
      update_bucket_privacy: {
        bucketId: "H256",
        private: "bool"
      },
      create_and_associate_collection_with_bucket: {
        bucketId: "H256"
      },
      delete_bucket: {
        bucketId: "H256"
      },
      issue_storage_request: {
        _alias: {
          size_: "size"
        },
        bucketId: "H256",
        location: "Bytes",
        fingerprint: "H256",
        size_: "u64",
        mspId: "Option<H256>",
        peerIds: "Vec<Bytes>"
      },
      revoke_storage_request: {
        fileKey: "H256"
      },
      msp_respond_storage_requests_multiple_buckets: {
        storageRequestMspResponse: "Vec<PalletFileSystemStorageRequestMspBucketResponse>"
      },
      msp_stop_storing_bucket: {
        bucketId: "H256"
      },
      bsp_volunteer: {
        fileKey: "H256"
      },
      bsp_confirm_storing: {
        nonInclusionForestProof: "SpTrieStorageProofCompactProof",
        fileKeysAndProofs: "Vec<(H256,ShpFileKeyVerifierFileKeyProof)>"
      },
      bsp_request_stop_storing: {
        _alias: {
          size_: "size"
        },
        fileKey: "H256",
        bucketId: "H256",
        location: "Bytes",
        owner: "AccountId32",
        fingerprint: "H256",
        size_: "u64",
        canServe: "bool",
        inclusionForestProof: "SpTrieStorageProofCompactProof"
      },
      bsp_confirm_stop_storing: {
        fileKey: "H256",
        inclusionForestProof: "SpTrieStorageProofCompactProof"
      },
      stop_storing_for_insolvent_user: {
        _alias: {
          size_: "size"
        },
        fileKey: "H256",
        bucketId: "H256",
        location: "Bytes",
        owner: "AccountId32",
        fingerprint: "H256",
        size_: "u64",
        inclusionForestProof: "SpTrieStorageProofCompactProof"
      },
      delete_file: {
        _alias: {
          size_: "size"
        },
        bucketId: "H256",
        fileKey: "H256",
        location: "Bytes",
        size_: "u64",
        fingerprint: "H256",
        maybeInclusionForestProof: "Option<SpTrieStorageProofCompactProof>"
      },
      pending_file_deletion_request_submit_proof: {
        user: "AccountId32",
        fileKey: "H256",
        bucketId: "H256",
        forestProof: "SpTrieStorageProofCompactProof"
      },
      set_global_parameters: {
        replicationTarget: "Option<u32>",
        tickRangeToMaximumThreshold: "Option<u32>"
      }
    }
  },
  /**
   * Lookup334: pallet_file_system::types::BucketMoveRequestResponse
   **/
  PalletFileSystemBucketMoveRequestResponse: {
    _enum: ["Accepted", "Rejected"]
  },
  /**
   * Lookup336: pallet_file_system::types::StorageRequestMspBucketResponse<T>
   **/
  PalletFileSystemStorageRequestMspBucketResponse: {
    bucketId: "H256",
    accept: "Option<PalletFileSystemStorageRequestMspAcceptedFileKeys>",
    reject: "Vec<PalletFileSystemRejectedStorageRequest>"
  },
  /**
   * Lookup338: pallet_file_system::types::StorageRequestMspAcceptedFileKeys<T>
   **/
  PalletFileSystemStorageRequestMspAcceptedFileKeys: {
    fileKeysAndProofs: "Vec<PalletFileSystemFileKeyWithProof>",
    nonInclusionForestProof: "SpTrieStorageProofCompactProof"
  },
  /**
   * Lookup340: pallet_file_system::types::FileKeyWithProof<T>
   **/
  PalletFileSystemFileKeyWithProof: {
    fileKey: "H256",
    proof: "ShpFileKeyVerifierFileKeyProof"
  },
  /**
   * Lookup343: pallet_file_system::types::RejectedStorageRequest<T>
   **/
  PalletFileSystemRejectedStorageRequest: {
    fileKey: "H256",
    reason: "PalletFileSystemRejectedStorageRequestReason"
  },
  /**
   * Lookup350: pallet_proofs_dealer::pallet::Call<T>
   **/
  PalletProofsDealerCall: {
    _enum: {
      challenge: {
        key: "H256"
      },
      submit_proof: {
        proof: "PalletProofsDealerProof",
        provider: "Option<H256>"
      },
      force_initialise_challenge_cycle: {
        provider: "H256"
      },
      set_paused: {
        paused: "bool"
      }
    }
  },
  /**
   * Lookup351: pallet_randomness::pallet::Call<T>
   **/
  PalletRandomnessCall: {
    _enum: ["set_babe_randomness"]
  },
  /**
   * Lookup352: pallet_payment_streams::pallet::Call<T>
   **/
  PalletPaymentStreamsCall: {
    _enum: {
      create_fixed_rate_payment_stream: {
        providerId: "H256",
        userAccount: "AccountId32",
        rate: "u128"
      },
      update_fixed_rate_payment_stream: {
        providerId: "H256",
        userAccount: "AccountId32",
        newRate: "u128"
      },
      delete_fixed_rate_payment_stream: {
        providerId: "H256",
        userAccount: "AccountId32"
      },
      create_dynamic_rate_payment_stream: {
        providerId: "H256",
        userAccount: "AccountId32",
        amountProvided: "u64"
      },
      update_dynamic_rate_payment_stream: {
        providerId: "H256",
        userAccount: "AccountId32",
        newAmountProvided: "u64"
      },
      delete_dynamic_rate_payment_stream: {
        providerId: "H256",
        userAccount: "AccountId32"
      },
      charge_payment_streams: {
        userAccount: "AccountId32"
      },
      charge_multiple_users_payment_streams: {
        userAccounts: "Vec<AccountId32>"
      },
      pay_outstanding_debt: {
        amountOfStreamsToPay: "u32"
      },
      clear_insolvent_flag: "Null"
    }
  },
  /**
   * Lookup353: pallet_bucket_nfts::pallet::Call<T>
   **/
  PalletBucketNftsCall: {
    _enum: {
      share_access: {
        recipient: "MultiAddress",
        bucket: "H256",
        itemId: "u32",
        readAccessRegex: "Option<Bytes>"
      },
      update_read_access: {
        bucket: "H256",
        itemId: "u32",
        readAccessRegex: "Option<Bytes>"
      }
    }
  },
  /**
   * Lookup355: pallet_nfts::pallet::Call<T, I>
   **/
  PalletNftsCall: {
    _enum: {
      create: {
        admin: "MultiAddress",
        config: "PalletNftsCollectionConfig"
      },
      force_create: {
        owner: "MultiAddress",
        config: "PalletNftsCollectionConfig"
      },
      destroy: {
        collection: "u32",
        witness: "PalletNftsDestroyWitness"
      },
      mint: {
        collection: "u32",
        item: "u32",
        mintTo: "MultiAddress",
        witnessData: "Option<PalletNftsMintWitness>"
      },
      force_mint: {
        collection: "u32",
        item: "u32",
        mintTo: "MultiAddress",
        itemConfig: "PalletNftsItemConfig"
      },
      burn: {
        collection: "u32",
        item: "u32"
      },
      transfer: {
        collection: "u32",
        item: "u32",
        dest: "MultiAddress"
      },
      redeposit: {
        collection: "u32",
        items: "Vec<u32>"
      },
      lock_item_transfer: {
        collection: "u32",
        item: "u32"
      },
      unlock_item_transfer: {
        collection: "u32",
        item: "u32"
      },
      lock_collection: {
        collection: "u32",
        lockSettings: "u64"
      },
      transfer_ownership: {
        collection: "u32",
        newOwner: "MultiAddress"
      },
      set_team: {
        collection: "u32",
        issuer: "Option<MultiAddress>",
        admin: "Option<MultiAddress>",
        freezer: "Option<MultiAddress>"
      },
      force_collection_owner: {
        collection: "u32",
        owner: "MultiAddress"
      },
      force_collection_config: {
        collection: "u32",
        config: "PalletNftsCollectionConfig"
      },
      approve_transfer: {
        collection: "u32",
        item: "u32",
        delegate: "MultiAddress",
        maybeDeadline: "Option<u32>"
      },
      cancel_approval: {
        collection: "u32",
        item: "u32",
        delegate: "MultiAddress"
      },
      clear_all_transfer_approvals: {
        collection: "u32",
        item: "u32"
      },
      lock_item_properties: {
        collection: "u32",
        item: "u32",
        lockMetadata: "bool",
        lockAttributes: "bool"
      },
      set_attribute: {
        collection: "u32",
        maybeItem: "Option<u32>",
        namespace: "PalletNftsAttributeNamespace",
        key: "Bytes",
        value: "Bytes"
      },
      force_set_attribute: {
        setAs: "Option<AccountId32>",
        collection: "u32",
        maybeItem: "Option<u32>",
        namespace: "PalletNftsAttributeNamespace",
        key: "Bytes",
        value: "Bytes"
      },
      clear_attribute: {
        collection: "u32",
        maybeItem: "Option<u32>",
        namespace: "PalletNftsAttributeNamespace",
        key: "Bytes"
      },
      approve_item_attributes: {
        collection: "u32",
        item: "u32",
        delegate: "MultiAddress"
      },
      cancel_item_attributes_approval: {
        collection: "u32",
        item: "u32",
        delegate: "MultiAddress",
        witness: "PalletNftsCancelAttributesApprovalWitness"
      },
      set_metadata: {
        collection: "u32",
        item: "u32",
        data: "Bytes"
      },
      clear_metadata: {
        collection: "u32",
        item: "u32"
      },
      set_collection_metadata: {
        collection: "u32",
        data: "Bytes"
      },
      clear_collection_metadata: {
        collection: "u32"
      },
      set_accept_ownership: {
        maybeCollection: "Option<u32>"
      },
      set_collection_max_supply: {
        collection: "u32",
        maxSupply: "u32"
      },
      update_mint_settings: {
        collection: "u32",
        mintSettings: "PalletNftsMintSettings"
      },
      set_price: {
        collection: "u32",
        item: "u32",
        price: "Option<u128>",
        whitelistedBuyer: "Option<MultiAddress>"
      },
      buy_item: {
        collection: "u32",
        item: "u32",
        bidPrice: "u128"
      },
      pay_tips: {
        tips: "Vec<PalletNftsItemTip>"
      },
      create_swap: {
        offeredCollection: "u32",
        offeredItem: "u32",
        desiredCollection: "u32",
        maybeDesiredItem: "Option<u32>",
        maybePrice: "Option<PalletNftsPriceWithDirection>",
        duration: "u32"
      },
      cancel_swap: {
        offeredCollection: "u32",
        offeredItem: "u32"
      },
      claim_swap: {
        sendCollection: "u32",
        sendItem: "u32",
        receiveCollection: "u32",
        receiveItem: "u32",
        witnessPrice: "Option<PalletNftsPriceWithDirection>"
      },
      mint_pre_signed: {
        mintData: "PalletNftsPreSignedMint",
        signature: "SpRuntimeMultiSignature",
        signer: "AccountId32"
      },
      set_attributes_pre_signed: {
        data: "PalletNftsPreSignedAttributes",
        signature: "SpRuntimeMultiSignature",
        signer: "AccountId32"
      }
    }
  },
  /**
   * Lookup356: pallet_nfts::types::CollectionConfig<Price, BlockNumber, CollectionId>
   **/
  PalletNftsCollectionConfig: {
    settings: "u64",
    maxSupply: "Option<u32>",
    mintSettings: "PalletNftsMintSettings"
  },
  /**
   * Lookup358: pallet_nfts::types::CollectionSetting
   **/
  PalletNftsCollectionSetting: {
    _enum: [
      "__Unused0",
      "TransferableItems",
      "UnlockedMetadata",
      "__Unused3",
      "UnlockedAttributes",
      "__Unused5",
      "__Unused6",
      "__Unused7",
      "UnlockedMaxSupply",
      "__Unused9",
      "__Unused10",
      "__Unused11",
      "__Unused12",
      "__Unused13",
      "__Unused14",
      "__Unused15",
      "DepositRequired"
    ]
  },
  /**
   * Lookup359: pallet_nfts::types::MintSettings<Price, BlockNumber, CollectionId>
   **/
  PalletNftsMintSettings: {
    mintType: "PalletNftsMintType",
    price: "Option<u128>",
    startBlock: "Option<u32>",
    endBlock: "Option<u32>",
    defaultItemSettings: "u64"
  },
  /**
   * Lookup360: pallet_nfts::types::MintType<CollectionId>
   **/
  PalletNftsMintType: {
    _enum: {
      Issuer: "Null",
      Public: "Null",
      HolderOf: "u32"
    }
  },
  /**
   * Lookup363: pallet_nfts::types::ItemSetting
   **/
  PalletNftsItemSetting: {
    _enum: ["__Unused0", "Transferable", "UnlockedMetadata", "__Unused3", "UnlockedAttributes"]
  },
  /**
   * Lookup364: pallet_nfts::types::DestroyWitness
   **/
  PalletNftsDestroyWitness: {
    itemMetadatas: "Compact<u32>",
    itemConfigs: "Compact<u32>",
    attributes: "Compact<u32>"
  },
  /**
   * Lookup366: pallet_nfts::types::MintWitness<ItemId, Balance>
   **/
  PalletNftsMintWitness: {
    ownedItem: "Option<u32>",
    mintPrice: "Option<u128>"
  },
  /**
   * Lookup367: pallet_nfts::types::ItemConfig
   **/
  PalletNftsItemConfig: {
    settings: "u64"
  },
  /**
   * Lookup369: pallet_nfts::types::CancelAttributesApprovalWitness
   **/
  PalletNftsCancelAttributesApprovalWitness: {
    accountAttributes: "u32"
  },
  /**
   * Lookup371: pallet_nfts::types::ItemTip<CollectionId, ItemId, sp_core::crypto::AccountId32, Amount>
   **/
  PalletNftsItemTip: {
    collection: "u32",
    item: "u32",
    receiver: "AccountId32",
    amount: "u128"
  },
  /**
   * Lookup373: pallet_nfts::types::PreSignedMint<CollectionId, ItemId, sp_core::crypto::AccountId32, Deadline, Balance>
   **/
  PalletNftsPreSignedMint: {
    collection: "u32",
    item: "u32",
    attributes: "Vec<(Bytes,Bytes)>",
    metadata: "Bytes",
    onlyAccount: "Option<AccountId32>",
    deadline: "u32",
    mintPrice: "Option<u128>"
  },
  /**
   * Lookup374: sp_runtime::MultiSignature
   **/
  SpRuntimeMultiSignature: {
    _enum: {
      Ed25519: "[u8;64]",
      Sr25519: "[u8;64]",
      Ecdsa: "[u8;65]"
    }
  },
  /**
   * Lookup377: pallet_nfts::types::PreSignedAttributes<CollectionId, ItemId, sp_core::crypto::AccountId32, Deadline>
   **/
  PalletNftsPreSignedAttributes: {
    collection: "u32",
    item: "u32",
    attributes: "Vec<(Bytes,Bytes)>",
    namespace: "PalletNftsAttributeNamespace",
    deadline: "u32"
  },
  /**
   * Lookup378: pallet_parameters::pallet::Call<T>
   **/
  PalletParametersCall: {
    _enum: {
      set_parameter: {
        keyValue: "StorageHubRuntimeConfigsRuntimeParamsRuntimeParameters"
      }
    }
  },
  /**
   * Lookup379: storage_hub_runtime::configs::runtime_params::RuntimeParameters
   **/
  StorageHubRuntimeConfigsRuntimeParamsRuntimeParameters: {
    _enum: {
      RuntimeConfig: "StorageHubRuntimeConfigsRuntimeParamsDynamicParamsRuntimeConfigParameters"
    }
  },
  /**
   * Lookup380: storage_hub_runtime::configs::runtime_params::dynamic_params::runtime_config::Parameters
   **/
  StorageHubRuntimeConfigsRuntimeParamsDynamicParamsRuntimeConfigParameters: {
    _enum: {
      SlashAmountPerMaxFileSize:
        "(StorageHubRuntimeConfigsRuntimeParamsDynamicParamsRuntimeConfigSlashAmountPerMaxFileSize,Option<u128>)",
      StakeToChallengePeriod:
        "(StorageHubRuntimeConfigsRuntimeParamsDynamicParamsRuntimeConfigStakeToChallengePeriod,Option<u128>)",
      CheckpointChallengePeriod:
        "(StorageHubRuntimeConfigsRuntimeParamsDynamicParamsRuntimeConfigCheckpointChallengePeriod,Option<u32>)",
      MinChallengePeriod:
        "(StorageHubRuntimeConfigsRuntimeParamsDynamicParamsRuntimeConfigMinChallengePeriod,Option<u32>)",
      SystemUtilisationLowerThresholdPercentage:
        "(StorageHubRuntimeConfigsRuntimeParamsDynamicParamsRuntimeConfigSystemUtilisationLowerThresholdPercentage,Option<Perbill>)",
      SystemUtilisationUpperThresholdPercentage:
        "(StorageHubRuntimeConfigsRuntimeParamsDynamicParamsRuntimeConfigSystemUtilisationUpperThresholdPercentage,Option<Perbill>)",
      MostlyStablePrice:
        "(StorageHubRuntimeConfigsRuntimeParamsDynamicParamsRuntimeConfigMostlyStablePrice,Option<u128>)",
      MaxPrice:
        "(StorageHubRuntimeConfigsRuntimeParamsDynamicParamsRuntimeConfigMaxPrice,Option<u128>)",
      MinPrice:
        "(StorageHubRuntimeConfigsRuntimeParamsDynamicParamsRuntimeConfigMinPrice,Option<u128>)",
      UpperExponentFactor:
        "(StorageHubRuntimeConfigsRuntimeParamsDynamicParamsRuntimeConfigUpperExponentFactor,Option<u32>)",
      LowerExponentFactor:
        "(StorageHubRuntimeConfigsRuntimeParamsDynamicParamsRuntimeConfigLowerExponentFactor,Option<u32>)",
      ZeroSizeBucketFixedRate:
        "(StorageHubRuntimeConfigsRuntimeParamsDynamicParamsRuntimeConfigZeroSizeBucketFixedRate,Option<u128>)",
      IdealUtilisationRate:
        "(StorageHubRuntimeConfigsRuntimeParamsDynamicParamsRuntimeConfigIdealUtilisationRate,Option<Perbill>)",
      DecayRate:
        "(StorageHubRuntimeConfigsRuntimeParamsDynamicParamsRuntimeConfigDecayRate,Option<Perbill>)",
      MinimumTreasuryCut:
        "(StorageHubRuntimeConfigsRuntimeParamsDynamicParamsRuntimeConfigMinimumTreasuryCut,Option<Perbill>)",
      MaximumTreasuryCut:
        "(StorageHubRuntimeConfigsRuntimeParamsDynamicParamsRuntimeConfigMaximumTreasuryCut,Option<Perbill>)",
      BspStopStoringFilePenalty:
        "(StorageHubRuntimeConfigsRuntimeParamsDynamicParamsRuntimeConfigBspStopStoringFilePenalty,Option<u128>)"
    }
  },
  /**
   * Lookup382: pallet_sudo::pallet::Error<T>
   **/
  PalletSudoError: {
    _enum: ["RequireSudo"]
  },
  /**
   * Lookup385: pallet_collator_selection::pallet::CandidateInfo<sp_core::crypto::AccountId32, Balance>
   **/
  PalletCollatorSelectionCandidateInfo: {
    who: "AccountId32",
    deposit: "u128"
  },
  /**
   * Lookup387: pallet_collator_selection::pallet::Error<T>
   **/
  PalletCollatorSelectionError: {
    _enum: [
      "TooManyCandidates",
      "TooFewEligibleCollators",
      "AlreadyCandidate",
      "NotCandidate",
      "TooManyInvulnerables",
      "AlreadyInvulnerable",
      "NotInvulnerable",
      "NoAssociatedValidatorId",
      "ValidatorNotRegistered",
      "InsertToCandidateListFailed",
      "RemoveFromCandidateListFailed",
      "DepositTooLow",
      "UpdateCandidateListFailed",
      "InsufficientBond",
      "TargetIsNotCandidate",
      "IdenticalDeposit",
      "InvalidUnreserve"
    ]
  },
  /**
   * Lookup391: sp_core::crypto::KeyTypeId
   **/
  SpCoreCryptoKeyTypeId: "[u8;4]",
  /**
   * Lookup392: pallet_session::pallet::Error<T>
   **/
  PalletSessionError: {
    _enum: ["InvalidProof", "NoAssociatedValidatorId", "DuplicatedKey", "NoKeys", "NoAccount"]
  },
  /**
   * Lookup401: cumulus_pallet_xcmp_queue::OutboundChannelDetails
   **/
  CumulusPalletXcmpQueueOutboundChannelDetails: {
    recipient: "u32",
    state: "CumulusPalletXcmpQueueOutboundState",
    signalsExist: "bool",
    firstIndex: "u16",
    lastIndex: "u16"
  },
  /**
   * Lookup402: cumulus_pallet_xcmp_queue::OutboundState
   **/
  CumulusPalletXcmpQueueOutboundState: {
    _enum: ["Ok", "Suspended"]
  },
  /**
   * Lookup406: cumulus_pallet_xcmp_queue::QueueConfigData
   **/
  CumulusPalletXcmpQueueQueueConfigData: {
    suspendThreshold: "u32",
    dropThreshold: "u32",
    resumeThreshold: "u32"
  },
  /**
   * Lookup407: cumulus_pallet_xcmp_queue::pallet::Error<T>
   **/
  CumulusPalletXcmpQueueError: {
    _enum: [
      "BadQueueConfig",
      "AlreadySuspended",
      "AlreadyResumed",
      "TooManyActiveOutboundChannels",
      "TooBig"
    ]
  },
  /**
   * Lookup408: pallet_xcm::pallet::QueryStatus<BlockNumber>
   **/
  PalletXcmQueryStatus: {
    _enum: {
      Pending: {
        responder: "XcmVersionedLocation",
        maybeMatchQuerier: "Option<XcmVersionedLocation>",
        maybeNotify: "Option<(u8,u8)>",
        timeout: "u32"
      },
      VersionNotifier: {
        origin: "XcmVersionedLocation",
        isActive: "bool"
      },
      Ready: {
        response: "XcmVersionedResponse",
        at: "u32"
      }
    }
  },
  /**
   * Lookup412: xcm::VersionedResponse
   **/
  XcmVersionedResponse: {
    _enum: {
      __Unused0: "Null",
      __Unused1: "Null",
      V2: "XcmV2Response",
      V3: "XcmV3Response",
      V4: "StagingXcmV4Response"
    }
  },
  /**
   * Lookup418: pallet_xcm::pallet::VersionMigrationStage
   **/
  PalletXcmVersionMigrationStage: {
    _enum: {
      MigrateSupportedVersion: "Null",
      MigrateVersionNotifiers: "Null",
      NotifyCurrentTargets: "Option<Bytes>",
      MigrateAndNotifyOldTargets: "Null"
    }
  },
  /**
   * Lookup421: pallet_xcm::pallet::RemoteLockedFungibleRecord<ConsumerIdentifier, MaxConsumers>
   **/
  PalletXcmRemoteLockedFungibleRecord: {
    amount: "u128",
    owner: "XcmVersionedLocation",
    locker: "XcmVersionedLocation",
    consumers: "Vec<(Null,u128)>"
  },
  /**
   * Lookup428: pallet_xcm::pallet::Error<T>
   **/
  PalletXcmError: {
    _enum: [
      "Unreachable",
      "SendFailure",
      "Filtered",
      "UnweighableMessage",
      "DestinationNotInvertible",
      "Empty",
      "CannotReanchor",
      "TooManyAssets",
      "InvalidOrigin",
      "BadVersion",
      "BadLocation",
      "NoSubscription",
      "AlreadySubscribed",
      "CannotCheckOutTeleport",
      "LowBalance",
      "TooManyLocks",
      "AccountNotSovereign",
      "FeesNotMet",
      "LockNotFound",
      "InUse",
      "__Unused20",
      "InvalidAssetUnknownReserve",
      "InvalidAssetUnsupportedReserve",
      "TooManyReserves",
      "LocalExecutionIncomplete"
    ]
  },
  /**
   * Lookup429: pallet_message_queue::BookState<cumulus_primitives_core::AggregateMessageOrigin>
   **/
  PalletMessageQueueBookState: {
    _alias: {
      size_: "size"
    },
    begin: "u32",
    end: "u32",
    count: "u32",
    readyNeighbours: "Option<PalletMessageQueueNeighbours>",
    messageCount: "u64",
    size_: "u64"
  },
  /**
   * Lookup431: pallet_message_queue::Neighbours<cumulus_primitives_core::AggregateMessageOrigin>
   **/
  PalletMessageQueueNeighbours: {
    prev: "CumulusPrimitivesCoreAggregateMessageOrigin",
    next: "CumulusPrimitivesCoreAggregateMessageOrigin"
  },
  /**
   * Lookup433: pallet_message_queue::Page<Size, HeapSize>
   **/
  PalletMessageQueuePage: {
    remaining: "u32",
    remainingSize: "u32",
    firstIndex: "u32",
    first: "u32",
    last: "u32",
    heap: "Bytes"
  },
  /**
   * Lookup435: pallet_message_queue::pallet::Error<T>
   **/
  PalletMessageQueueError: {
    _enum: [
      "NotReapable",
      "NoPage",
      "NoMessage",
      "AlreadyProcessed",
      "Queued",
      "InsufficientWeight",
      "TemporarilyUnprocessable",
      "QueuePaused",
      "RecursiveDisallowed"
    ]
  },
  /**
   * Lookup436: pallet_storage_providers::types::SignUpRequest<T>
   **/
  PalletStorageProvidersSignUpRequest: {
    spSignUpRequest: "PalletStorageProvidersSignUpRequestSpParams",
    at: "u32"
  },
  /**
   * Lookup437: pallet_storage_providers::types::SignUpRequestSpParams<T>
   **/
  PalletStorageProvidersSignUpRequestSpParams: {
    _enum: {
      BackupStorageProvider: "PalletStorageProvidersBackupStorageProvider",
      MainStorageProvider: "PalletStorageProvidersMainStorageProviderSignUpRequest"
    }
  },
  /**
   * Lookup438: pallet_storage_providers::types::BackupStorageProvider<T>
   **/
  PalletStorageProvidersBackupStorageProvider: {
    capacity: "u64",
    capacityUsed: "u64",
    multiaddresses: "Vec<Bytes>",
    root: "H256",
    lastCapacityChange: "u32",
    ownerAccount: "AccountId32",
    paymentAccount: "AccountId32",
    reputationWeight: "u32",
    signUpBlock: "u32"
  },
  /**
   * Lookup439: pallet_storage_providers::types::MainStorageProviderSignUpRequest<T>
   **/
  PalletStorageProvidersMainStorageProviderSignUpRequest: {
    mspInfo: "PalletStorageProvidersMainStorageProvider",
    valueProp: "PalletStorageProvidersValueProposition"
  },
  /**
   * Lookup440: pallet_storage_providers::types::MainStorageProvider<T>
   **/
  PalletStorageProvidersMainStorageProvider: {
    capacity: "u64",
    capacityUsed: "u64",
    multiaddresses: "Vec<Bytes>",
    lastCapacityChange: "u32",
    ownerAccount: "AccountId32",
    paymentAccount: "AccountId32",
    signUpBlock: "u32"
  },
  /**
   * Lookup441: pallet_storage_providers::types::Bucket<T>
   **/
  PalletStorageProvidersBucket: {
    _alias: {
      size_: "size"
    },
    root: "H256",
    userId: "AccountId32",
    mspId: "Option<H256>",
    private: "bool",
    readAccessGroupId: "Option<u32>",
    size_: "u64",
    valuePropId: "Option<H256>"
  },
  /**
   * Lookup444: pallet_storage_providers::pallet::Error<T>
   **/
  PalletStorageProvidersError: {
    _enum: [
      "AlreadyRegistered",
      "SignUpNotRequested",
      "SignUpRequestPending",
      "NoMultiAddress",
      "InvalidMultiAddress",
      "StorageTooLow",
      "NotEnoughBalance",
      "CannotHoldDeposit",
      "StorageStillInUse",
      "SignOffPeriodNotPassed",
      "RandomnessNotValidYet",
      "SignUpRequestExpired",
      "NewCapacityLessThanUsedStorage",
      "NewCapacityEqualsCurrentCapacity",
      "NewCapacityCantBeZero",
      "NotEnoughTimePassed",
      "NewUsedCapacityExceedsStorageCapacity",
      "DepositTooLow",
      "NotRegistered",
      "NoUserId",
      "NoBucketId",
      "SpRegisteredButDataNotFound",
      "BucketNotFound",
      "BucketAlreadyExists",
      "BucketNotEmpty",
      "AppendBucketToMspFailed",
      "ProviderNotSlashable",
      "TopUpNotRequired",
      "BucketMustHaveMspForOperation",
      "MultiAddressesMaxAmountReached",
      "MultiAddressNotFound",
      "MultiAddressAlreadyExists",
      "LastMultiAddressCantBeRemoved",
      "ValuePropositionNotFound",
      "ValuePropositionAlreadyExists",
      "ValuePropositionNotAvailable",
      "FixedRatePaymentStreamNotFound",
      "MspAlreadyAssignedToBucket",
      "BucketSizeExceedsLimit",
      "BucketHasNoValueProposition",
      "InvalidEncodedFileMetadata",
      "InvalidEncodedAccountId",
      "PaymentStreamNotFound"
    ]
  },
  /**
   * Lookup445: pallet_file_system::types::StorageRequestMetadata<T>
   **/
  PalletFileSystemStorageRequestMetadata: {
    _alias: {
      size_: "size"
    },
    requestedAt: "u32",
    owner: "AccountId32",
    bucketId: "H256",
    location: "Bytes",
    fingerprint: "H256",
    size_: "u64",
    msp: "Option<(H256,bool)>",
    userPeerIds: "Vec<Bytes>",
    bspsRequired: "u32",
    bspsConfirmed: "u32",
    bspsVolunteered: "u32"
  },
  /**
   * Lookup448: pallet_file_system::types::StorageRequestBspsMetadata<T>
   **/
  PalletFileSystemStorageRequestBspsMetadata: {
    confirmed: "bool"
  },
  /**
<<<<<<< HEAD
   * Lookup457: pallet_file_system::types::MoveBucketRequestMetadata<T>
=======
   * Lookup449: pallet_file_system::types::PendingFileDeletionRequest<T>
   **/
  PalletFileSystemPendingFileDeletionRequest: {
    user: "AccountId32",
    fileKey: "H256",
    bucketId: "H256",
    fileSize: "u64"
  },
  /**
   * Lookup455: pallet_file_system::types::MoveBucketRequestMetadata<T>
>>>>>>> 86102ffe
   **/
  PalletFileSystemMoveBucketRequestMetadata: {
    requester: "AccountId32"
  },
  /**
   * Lookup458: pallet_file_system::pallet::Error<T>
   **/
  PalletFileSystemError: {
    _enum: [
      "StorageRequestAlreadyRegistered",
      "StorageRequestNotFound",
      "StorageRequestNotRevoked",
      "StorageRequestExists",
      "ReplicationTargetCannotBeZero",
      "BspsRequiredExceedsTarget",
      "NotABsp",
      "NotAMsp",
      "NotASp",
      "BspNotVolunteered",
      "BspNotConfirmed",
      "BspAlreadyConfirmed",
      "StorageRequestBspsRequiredFulfilled",
      "BspAlreadyVolunteered",
      "InsufficientAvailableCapacity",
      "UnexpectedNumberOfRemovedVolunteeredBsps",
      "BspNotEligibleToVolunteer",
      "StorageRequestExpiredNoSlotAvailable",
      "StorageRequestNotAuthorized",
      "MaxBlockNumberReached",
      "FailedToEncodeBsp",
      "FailedToEncodeFingerprint",
      "FailedToDecodeThreshold",
      "AboveThreshold",
      "ThresholdArithmeticError",
      "FailedTypeConversion",
      "DividedByZero",
      "ImpossibleFailedToGetValue",
      "BucketIsNotPrivate",
      "BucketNotFound",
      "BucketNotEmpty",
      "NotBucketOwner",
      "ProviderRootNotFound",
      "ExpectedNonInclusionProof",
      "ExpectedInclusionProof",
      "InvalidFileKeyMetadata",
      "ThresholdBelowAsymptote",
      "NotFileOwner",
      "FileKeyAlreadyPendingDeletion",
      "MaxUserPendingDeletionRequestsReached",
      "MspNotStoringBucket",
      "FileKeyNotPendingDeletion",
      "FileSizeCannotBeZero",
      "NoGlobalReputationWeightSet",
      "MaximumThresholdCannotBeZero",
      "TickRangeToMaximumThresholdCannotBeZero",
      "PendingStopStoringRequestNotFound",
      "MinWaitForStopStoringNotReached",
      "PendingStopStoringRequestAlreadyExists",
      "UserNotInsolvent",
      "NotSelectedMsp",
      "MspAlreadyConfirmed",
      "RequestWithoutMsp",
      "MspAlreadyStoringBucket",
      "MoveBucketRequestNotFound",
      "BucketIsBeingMoved",
      "BspAlreadyDataServer",
      "BspDataServersExceeded",
      "FileMetadataProcessingQueueFull",
      "TooManyBatchResponses",
      "TooManyStorageRequestResponses",
      "InvalidBucketIdFileKeyPair",
      "InconsistentStateKeyAlreadyExists",
      "FixedRatePaymentStreamNotFound",
      "CannotHoldDeposit",
      "FailedToQueryEarliestFileVolunteerTick",
      "FailedToGetOwnerAccount",
      "NoFileKeysToConfirm",
      "RootNotUpdated"
    ]
  },
  /**
   * Lookup463: pallet_proofs_dealer::pallet::Error<T>
   **/
  PalletProofsDealerError: {
    _enum: [
      "NotProvider",
      "ChallengesQueueOverflow",
      "PriorityChallengesQueueOverflow",
      "FeeChargeFailed",
      "EmptyKeyProofs",
      "ProviderRootNotFound",
      "ZeroRoot",
      "NoRecordOfLastSubmittedProof",
      "ProviderStakeNotFound",
      "ZeroStake",
      "StakeCouldNotBeConverted",
      "ChallengesTickNotReached",
      "ChallengesTickTooOld",
      "ChallengesTickTooLate",
      "SeedNotFound",
      "CheckpointChallengesNotFound",
      "ForestProofVerificationFailed",
      "KeyProofNotFound",
      "KeyProofVerificationFailed",
      "FailedToApplyDelta",
      "FailedToUpdateProviderAfterKeyRemoval",
      "TooManyValidProofSubmitters"
    ]
  },
  /**
   * Lookup466: pallet_payment_streams::types::FixedRatePaymentStream<T>
   **/
  PalletPaymentStreamsFixedRatePaymentStream: {
    rate: "u128",
    lastChargedTick: "u32",
    userDeposit: "u128",
    outOfFundsTick: "Option<u32>"
  },
  /**
   * Lookup467: pallet_payment_streams::types::DynamicRatePaymentStream<T>
   **/
  PalletPaymentStreamsDynamicRatePaymentStream: {
    amountProvided: "u64",
    priceIndexWhenLastCharged: "u128",
    userDeposit: "u128",
    outOfFundsTick: "Option<u32>"
  },
  /**
   * Lookup468: pallet_payment_streams::types::ProviderLastChargeableInfo<T>
   **/
  PalletPaymentStreamsProviderLastChargeableInfo: {
    lastChargeableTick: "u32",
    priceIndex: "u128"
  },
  /**
   * Lookup469: pallet_payment_streams::pallet::Error<T>
   **/
  PalletPaymentStreamsError: {
    _enum: [
      "PaymentStreamAlreadyExists",
      "PaymentStreamNotFound",
      "NotAProvider",
      "ProviderInconsistencyError",
      "CannotHoldDeposit",
      "UpdateRateToSameRate",
      "UpdateAmountToSameAmount",
      "RateCantBeZero",
      "AmountProvidedCantBeZero",
      "LastChargedGreaterThanLastChargeable",
      "InvalidLastChargeableBlockNumber",
      "InvalidLastChargeablePriceIndex",
      "ChargeOverflow",
      "UserWithoutFunds",
      "UserNotFlaggedAsWithoutFunds",
      "CooldownPeriodNotPassed",
      "UserHasRemainingDebt"
    ]
  },
  /**
   * Lookup470: pallet_bucket_nfts::pallet::Error<T>
   **/
  PalletBucketNftsError: {
    _enum: [
      "BucketIsNotPrivate",
      "NotBucketOwner",
      "NoCorrespondingCollection",
      "ConvertBytesToBoundedVec"
    ]
  },
  /**
   * Lookup471: pallet_nfts::types::CollectionDetails<sp_core::crypto::AccountId32, DepositBalance>
   **/
  PalletNftsCollectionDetails: {
    owner: "AccountId32",
    ownerDeposit: "u128",
    items: "u32",
    itemMetadatas: "u32",
    itemConfigs: "u32",
    attributes: "u32"
  },
  /**
   * Lookup476: pallet_nfts::types::CollectionRole
   **/
  PalletNftsCollectionRole: {
    _enum: ["__Unused0", "Issuer", "Freezer", "__Unused3", "Admin"]
  },
  /**
   * Lookup477: pallet_nfts::types::ItemDetails<sp_core::crypto::AccountId32, pallet_nfts::types::ItemDeposit<DepositBalance, sp_core::crypto::AccountId32>, bounded_collections::bounded_btree_map::BoundedBTreeMap<sp_core::crypto::AccountId32, Option<T>, S>>
   **/
  PalletNftsItemDetails: {
    owner: "AccountId32",
    approvals: "BTreeMap<AccountId32, Option<u32>>",
    deposit: "PalletNftsItemDeposit"
  },
  /**
   * Lookup478: pallet_nfts::types::ItemDeposit<DepositBalance, sp_core::crypto::AccountId32>
   **/
  PalletNftsItemDeposit: {
    account: "AccountId32",
    amount: "u128"
  },
  /**
   * Lookup483: pallet_nfts::types::CollectionMetadata<Deposit, StringLimit>
   **/
  PalletNftsCollectionMetadata: {
    deposit: "u128",
    data: "Bytes"
  },
  /**
   * Lookup484: pallet_nfts::types::ItemMetadata<pallet_nfts::types::ItemMetadataDeposit<DepositBalance, sp_core::crypto::AccountId32>, StringLimit>
   **/
  PalletNftsItemMetadata: {
    deposit: "PalletNftsItemMetadataDeposit",
    data: "Bytes"
  },
  /**
   * Lookup485: pallet_nfts::types::ItemMetadataDeposit<DepositBalance, sp_core::crypto::AccountId32>
   **/
  PalletNftsItemMetadataDeposit: {
    account: "Option<AccountId32>",
    amount: "u128"
  },
  /**
   * Lookup488: pallet_nfts::types::AttributeDeposit<DepositBalance, sp_core::crypto::AccountId32>
   **/
  PalletNftsAttributeDeposit: {
    account: "Option<AccountId32>",
    amount: "u128"
  },
  /**
   * Lookup492: pallet_nfts::types::PendingSwap<CollectionId, ItemId, pallet_nfts::types::PriceWithDirection<Amount>, Deadline>
   **/
  PalletNftsPendingSwap: {
    desiredCollection: "u32",
    desiredItem: "Option<u32>",
    price: "Option<PalletNftsPriceWithDirection>",
    deadline: "u32"
  },
  /**
   * Lookup494: pallet_nfts::types::PalletFeature
   **/
  PalletNftsPalletFeature: {
    _enum: [
      "__Unused0",
      "Trading",
      "Attributes",
      "__Unused3",
      "Approvals",
      "__Unused5",
      "__Unused6",
      "__Unused7",
      "Swaps"
    ]
  },
  /**
   * Lookup495: pallet_nfts::pallet::Error<T, I>
   **/
  PalletNftsError: {
    _enum: [
      "NoPermission",
      "UnknownCollection",
      "AlreadyExists",
      "ApprovalExpired",
      "WrongOwner",
      "BadWitness",
      "CollectionIdInUse",
      "ItemsNonTransferable",
      "NotDelegate",
      "WrongDelegate",
      "Unapproved",
      "Unaccepted",
      "ItemLocked",
      "LockedItemAttributes",
      "LockedCollectionAttributes",
      "LockedItemMetadata",
      "LockedCollectionMetadata",
      "MaxSupplyReached",
      "MaxSupplyLocked",
      "MaxSupplyTooSmall",
      "UnknownItem",
      "UnknownSwap",
      "MetadataNotFound",
      "AttributeNotFound",
      "NotForSale",
      "BidTooLow",
      "ReachedApprovalLimit",
      "DeadlineExpired",
      "WrongDuration",
      "MethodDisabled",
      "WrongSetting",
      "InconsistentItemConfig",
      "NoConfig",
      "RolesNotCleared",
      "MintNotStarted",
      "MintEnded",
      "AlreadyClaimed",
      "IncorrectData",
      "WrongOrigin",
      "WrongSignature",
      "IncorrectMetadata",
      "MaxAttributesLimitReached",
      "WrongNamespace",
      "CollectionNotEmpty",
      "WitnessRequired"
    ]
  },
  /**
   * Lookup498: frame_system::extensions::check_non_zero_sender::CheckNonZeroSender<T>
   **/
  FrameSystemExtensionsCheckNonZeroSender: "Null",
  /**
   * Lookup499: frame_system::extensions::check_spec_version::CheckSpecVersion<T>
   **/
  FrameSystemExtensionsCheckSpecVersion: "Null",
  /**
   * Lookup500: frame_system::extensions::check_tx_version::CheckTxVersion<T>
   **/
  FrameSystemExtensionsCheckTxVersion: "Null",
  /**
   * Lookup501: frame_system::extensions::check_genesis::CheckGenesis<T>
   **/
  FrameSystemExtensionsCheckGenesis: "Null",
  /**
   * Lookup504: frame_system::extensions::check_nonce::CheckNonce<T>
   **/
  FrameSystemExtensionsCheckNonce: "Compact<u32>",
  /**
   * Lookup505: frame_system::extensions::check_weight::CheckWeight<T>
   **/
  FrameSystemExtensionsCheckWeight: "Null",
  /**
   * Lookup506: pallet_transaction_payment::ChargeTransactionPayment<T>
   **/
  PalletTransactionPaymentChargeTransactionPayment: "Compact<u128>",
  /**
   * Lookup507: cumulus_primitives_storage_weight_reclaim::StorageWeightReclaim<T>
   **/
  CumulusPrimitivesStorageWeightReclaimStorageWeightReclaim: "Null",
  /**
   * Lookup508: frame_metadata_hash_extension::CheckMetadataHash<T>
   **/
  FrameMetadataHashExtensionCheckMetadataHash: {
    mode: "FrameMetadataHashExtensionMode"
  },
  /**
   * Lookup509: frame_metadata_hash_extension::Mode
   **/
  FrameMetadataHashExtensionMode: {
    _enum: ["Disabled", "Enabled"]
  },
  /**
   * Lookup510: storage_hub_runtime::Runtime
   **/
  StorageHubRuntimeRuntime: "Null"
};<|MERGE_RESOLUTION|>--- conflicted
+++ resolved
@@ -4373,10 +4373,7 @@
     confirmed: "bool"
   },
   /**
-<<<<<<< HEAD
-   * Lookup457: pallet_file_system::types::MoveBucketRequestMetadata<T>
-=======
-   * Lookup449: pallet_file_system::types::PendingFileDeletionRequest<T>
+   * Lookup451: pallet_file_system::types::PendingFileDeletionRequest<T>
    **/
   PalletFileSystemPendingFileDeletionRequest: {
     user: "AccountId32",
@@ -4385,8 +4382,7 @@
     fileSize: "u64"
   },
   /**
-   * Lookup455: pallet_file_system::types::MoveBucketRequestMetadata<T>
->>>>>>> 86102ffe
+   * Lookup457: pallet_file_system::types::MoveBucketRequestMetadata<T>
    **/
   PalletFileSystemMoveBucketRequestMetadata: {
     requester: "AccountId32"
