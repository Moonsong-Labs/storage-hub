--- conflicted
+++ resolved
@@ -1495,7 +1495,7 @@
       BspConfirmedStoring: {
         who: "AccountId32",
         bspId: "H256",
-        fileKeys: "Vec<H256>",
+        confirmedFileKeys: "Vec<H256>",
         skippedFileKeys: "Vec<H256>",
         newRoot: "Option<H256>"
       },
@@ -2156,14 +2156,11 @@
    **/
   StorageHubRuntimeConfigsRuntimeParamsDynamicParamsRuntimeConfigMaximumTreasuryCut: "Null",
   /**
-<<<<<<< HEAD
-=======
-   * Lookup201: storage_hub_runtime::configs::runtime_params::dynamic_params::runtime_config::BspStopStoringFilePenalty
+   * Lookup202: storage_hub_runtime::configs::runtime_params::dynamic_params::runtime_config::BspStopStoringFilePenalty
    **/
   StorageHubRuntimeConfigsRuntimeParamsDynamicParamsRuntimeConfigBspStopStoringFilePenalty: "Null",
   /**
->>>>>>> 042380e6
-   * Lookup203: storage_hub_runtime::configs::runtime_params::RuntimeParametersValue
+   * Lookup204: storage_hub_runtime::configs::runtime_params::RuntimeParametersValue
    **/
   StorageHubRuntimeConfigsRuntimeParamsRuntimeParametersValue: {
     _enum: {
@@ -2172,7 +2169,7 @@
     }
   },
   /**
-   * Lookup204: storage_hub_runtime::configs::runtime_params::dynamic_params::runtime_config::ParametersValue
+   * Lookup205: storage_hub_runtime::configs::runtime_params::dynamic_params::runtime_config::ParametersValue
    **/
   StorageHubRuntimeConfigsRuntimeParamsDynamicParamsRuntimeConfigParametersValue: {
     _enum: {
@@ -2195,7 +2192,7 @@
     }
   },
   /**
-   * Lookup206: frame_system::Phase
+   * Lookup207: frame_system::Phase
    **/
   FrameSystemPhase: {
     _enum: {
@@ -2205,21 +2202,21 @@
     }
   },
   /**
-   * Lookup209: frame_system::LastRuntimeUpgradeInfo
+   * Lookup210: frame_system::LastRuntimeUpgradeInfo
    **/
   FrameSystemLastRuntimeUpgradeInfo: {
     specVersion: "Compact<u32>",
     specName: "Text"
   },
   /**
-   * Lookup211: frame_system::CodeUpgradeAuthorization<T>
+   * Lookup212: frame_system::CodeUpgradeAuthorization<T>
    **/
   FrameSystemCodeUpgradeAuthorization: {
     codeHash: "H256",
     checkVersion: "bool"
   },
   /**
-   * Lookup212: frame_system::pallet::Call<T>
+   * Lookup213: frame_system::pallet::Call<T>
    **/
   FrameSystemCall: {
     _enum: {
@@ -2264,7 +2261,7 @@
     }
   },
   /**
-   * Lookup215: frame_system::limits::BlockWeights
+   * Lookup216: frame_system::limits::BlockWeights
    **/
   FrameSystemLimitsBlockWeights: {
     baseBlock: "SpWeightsWeightV2Weight",
@@ -2272,7 +2269,7 @@
     perClass: "FrameSupportDispatchPerDispatchClassWeightsPerClass"
   },
   /**
-   * Lookup216: frame_support::dispatch::PerDispatchClass<frame_system::limits::WeightsPerClass>
+   * Lookup217: frame_support::dispatch::PerDispatchClass<frame_system::limits::WeightsPerClass>
    **/
   FrameSupportDispatchPerDispatchClassWeightsPerClass: {
     normal: "FrameSystemLimitsWeightsPerClass",
@@ -2280,7 +2277,7 @@
     mandatory: "FrameSystemLimitsWeightsPerClass"
   },
   /**
-   * Lookup217: frame_system::limits::WeightsPerClass
+   * Lookup218: frame_system::limits::WeightsPerClass
    **/
   FrameSystemLimitsWeightsPerClass: {
     baseExtrinsic: "SpWeightsWeightV2Weight",
@@ -2289,13 +2286,13 @@
     reserved: "Option<SpWeightsWeightV2Weight>"
   },
   /**
-   * Lookup219: frame_system::limits::BlockLength
+   * Lookup220: frame_system::limits::BlockLength
    **/
   FrameSystemLimitsBlockLength: {
     max: "FrameSupportDispatchPerDispatchClassU32"
   },
   /**
-   * Lookup220: frame_support::dispatch::PerDispatchClass<T>
+   * Lookup221: frame_support::dispatch::PerDispatchClass<T>
    **/
   FrameSupportDispatchPerDispatchClassU32: {
     normal: "u32",
@@ -2303,14 +2300,14 @@
     mandatory: "u32"
   },
   /**
-   * Lookup221: sp_weights::RuntimeDbWeight
+   * Lookup222: sp_weights::RuntimeDbWeight
    **/
   SpWeightsRuntimeDbWeight: {
     read: "u64",
     write: "u64"
   },
   /**
-   * Lookup222: sp_version::RuntimeVersion
+   * Lookup223: sp_version::RuntimeVersion
    **/
   SpVersionRuntimeVersion: {
     specName: "Text",
@@ -2323,7 +2320,7 @@
     stateVersion: "u8"
   },
   /**
-   * Lookup227: frame_system::pallet::Error<T>
+   * Lookup228: frame_system::pallet::Error<T>
    **/
   FrameSystemError: {
     _enum: [
@@ -2339,7 +2336,7 @@
     ]
   },
   /**
-   * Lookup229: cumulus_pallet_parachain_system::unincluded_segment::Ancestor<primitive_types::H256>
+   * Lookup230: cumulus_pallet_parachain_system::unincluded_segment::Ancestor<primitive_types::H256>
    **/
   CumulusPalletParachainSystemUnincludedSegmentAncestor: {
     usedBandwidth: "CumulusPalletParachainSystemUnincludedSegmentUsedBandwidth",
@@ -2347,7 +2344,7 @@
     consumedGoAheadSignal: "Option<PolkadotPrimitivesV8UpgradeGoAhead>"
   },
   /**
-   * Lookup230: cumulus_pallet_parachain_system::unincluded_segment::UsedBandwidth
+   * Lookup231: cumulus_pallet_parachain_system::unincluded_segment::UsedBandwidth
    **/
   CumulusPalletParachainSystemUnincludedSegmentUsedBandwidth: {
     umpMsgCount: "u32",
@@ -2355,7 +2352,7 @@
     hrmpOutgoing: "BTreeMap<u32, CumulusPalletParachainSystemUnincludedSegmentHrmpChannelUpdate>"
   },
   /**
-   * Lookup232: cumulus_pallet_parachain_system::unincluded_segment::HrmpChannelUpdate
+   * Lookup233: cumulus_pallet_parachain_system::unincluded_segment::HrmpChannelUpdate
    **/
   CumulusPalletParachainSystemUnincludedSegmentHrmpChannelUpdate: {
     msgCount: "u32",
@@ -4370,6 +4367,7 @@
       "BspAlreadyVolunteered",
       "InsufficientAvailableCapacity",
       "UnexpectedNumberOfRemovedVolunteeredBsps",
+      "BspNotEligibleToVolunteer",
       "StorageRequestExpiredNoSlotAvailable",
       "StorageRequestNotAuthorized",
       "MaxBlockNumberReached",
@@ -4417,6 +4415,7 @@
       "InvalidBucketIdFileKeyPair",
       "InconsistentStateKeyAlreadyExists",
       "CannotHoldDeposit",
+      "FailedToQueryEarliestFileVolunteerTick",
       "FailedToGetOwnerAccount"
     ]
   },
