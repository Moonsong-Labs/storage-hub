--- conflicted
+++ resolved
@@ -1343,24 +1343,24 @@
       MspRequestSignUpSuccess: {
         who: "AccountId32",
         multiaddresses: "Vec<Bytes>",
-        capacity: "u64",
+        capacity: "u32",
         valueProp: "PalletStorageProvidersValueProposition"
       },
       MspSignUpSuccess: {
         who: "AccountId32",
         multiaddresses: "Vec<Bytes>",
-        capacity: "u64",
+        capacity: "u32",
         valueProp: "PalletStorageProvidersValueProposition"
       },
       BspRequestSignUpSuccess: {
         who: "AccountId32",
         multiaddresses: "Vec<Bytes>",
-        capacity: "u64"
+        capacity: "u32"
       },
       BspSignUpSuccess: {
         who: "AccountId32",
         multiaddresses: "Vec<Bytes>",
-        capacity: "u64"
+        capacity: "u32"
       },
       SignUpRequestCanceled: {
         who: "AccountId32"
@@ -1373,8 +1373,8 @@
       },
       CapacityChanged: {
         who: "AccountId32",
-        oldCapacity: "u64",
-        newCapacity: "u64",
+        oldCapacity: "u32",
+        newCapacity: "u32",
         nextBlockWhenChangeAllowed: "u32"
       },
       Slashed: {
@@ -1388,7 +1388,7 @@
    **/
   PalletStorageProvidersValueProposition: {
     identifier: "H256",
-    dataLimit: "u64",
+    dataLimit: "u32",
     protocols: "Vec<Bytes>"
   },
   /**
@@ -1429,7 +1429,7 @@
         bucketId: "H256",
         location: "Bytes",
         fingerprint: "H256",
-        size_: "u64",
+        size_: "u32",
         peerIds: "Vec<Bytes>"
       },
       MspAcceptedStoring: {
@@ -1449,7 +1449,7 @@
         fingerprint: "H256",
         multiaddresses: "Vec<Bytes>",
         owner: "AccountId32",
-        size_: "u64"
+        size_: "u32"
       },
       BspConfirmedStoring: {
         who: "AccountId32",
@@ -1648,12 +1648,12 @@
       DynamicRatePaymentStreamCreated: {
         userAccount: "AccountId32",
         providerId: "H256",
-        amountProvided: "u64"
+        amountProvided: "u32"
       },
       DynamicRatePaymentStreamUpdated: {
         userAccount: "AccountId32",
         providerId: "H256",
-        newAmountProvided: "u64"
+        newAmountProvided: "u32"
       },
       DynamicRatePaymentStreamDeleted: {
         userAccount: "AccountId32",
@@ -3046,13 +3046,13 @@
   PalletStorageProvidersCall: {
     _enum: {
       request_msp_sign_up: {
-        capacity: "u64",
+        capacity: "u32",
         multiaddresses: "Vec<Bytes>",
         valueProp: "PalletStorageProvidersValueProposition",
         paymentAccount: "AccountId32"
       },
       request_bsp_sign_up: {
-        capacity: "u64",
+        capacity: "u32",
         multiaddresses: "Vec<Bytes>",
         paymentAccount: "AccountId32"
       },
@@ -3063,7 +3063,7 @@
       msp_sign_off: "Null",
       bsp_sign_off: "Null",
       change_capacity: {
-        newCapacity: "u64"
+        newCapacity: "u32"
       },
       add_value_prop: {
         newValueProp: "PalletStorageProvidersValueProposition"
@@ -3071,7 +3071,7 @@
       force_msp_sign_up: {
         who: "AccountId32",
         mspId: "H256",
-        capacity: "u64",
+        capacity: "u32",
         multiaddresses: "Vec<Bytes>",
         valueProp: "PalletStorageProvidersValueProposition",
         paymentAccount: "AccountId32"
@@ -3079,7 +3079,7 @@
       force_bsp_sign_up: {
         who: "AccountId32",
         bspId: "H256",
-        capacity: "u64",
+        capacity: "u32",
         multiaddresses: "Vec<Bytes>",
         paymentAccount: "AccountId32",
         weight: "Option<u32>"
@@ -3121,7 +3121,7 @@
         bucketId: "H256",
         location: "Bytes",
         fingerprint: "H256",
-        size_: "u64",
+        size_: "u32",
         mspId: "H256",
         peerIds: "Vec<Bytes>"
       },
@@ -3152,7 +3152,7 @@
         location: "Bytes",
         owner: "AccountId32",
         fingerprint: "H256",
-        size_: "u64",
+        size_: "u32",
         canServe: "bool",
         inclusionForestProof: "SpTrieStorageProofCompactProof"
       },
@@ -3169,7 +3169,7 @@
         location: "Bytes",
         owner: "AccountId32",
         fingerprint: "H256",
-        size_: "u64",
+        size_: "u32",
         inclusionForestProof: "SpTrieStorageProofCompactProof"
       },
       delete_file: {
@@ -3179,7 +3179,7 @@
         bucketId: "H256",
         fileKey: "H256",
         location: "Bytes",
-        size_: "u64",
+        size_: "u32",
         fingerprint: "H256",
         maybeInclusionForestProof: "Option<SpTrieStorageProofCompactProof>"
       },
@@ -3246,12 +3246,12 @@
       create_dynamic_rate_payment_stream: {
         providerId: "H256",
         userAccount: "AccountId32",
-        amountProvided: "u64"
+        amountProvided: "u32"
       },
       update_dynamic_rate_payment_stream: {
         providerId: "H256",
         userAccount: "AccountId32",
-        newAmountProvided: "u64"
+        newAmountProvided: "u32"
       },
       delete_dynamic_rate_payment_stream: {
         providerId: "H256",
@@ -3852,8 +3852,8 @@
    * Lookup392: pallet_storage_providers::types::BackupStorageProvider<T>
    **/
   PalletStorageProvidersBackupStorageProvider: {
-    capacity: "u64",
-    capacityUsed: "u64",
+    capacity: "u32",
+    capacityUsed: "u32",
     multiaddresses: "Vec<Bytes>",
     root: "H256",
     lastCapacityChange: "u32",
@@ -3866,8 +3866,8 @@
    **/
   PalletStorageProvidersMainStorageProvider: {
     buckets: "Vec<PalletStorageProvidersBucket>",
-    capacity: "u64",
-    capacityUsed: "u64",
+    capacity: "u32",
+    capacityUsed: "u32",
     multiaddresses: "Vec<Bytes>",
     valueProp: "PalletStorageProvidersValueProposition",
     lastCapacityChange: "u32",
@@ -3916,10 +3916,7 @@
       "BucketNotFound",
       "BucketAlreadyExists",
       "AppendBucketToMspFailed",
-      "ProviderNotSlashable",
-      "InvalidEncodedFileMetadata",
-      "InvalidEncodedAccountId",
-      "PaymentStreamNotFound"
+      "ProviderNotSlashable"
     ]
   },
   /**
@@ -3934,7 +3931,7 @@
     bucketId: "H256",
     location: "Bytes",
     fingerprint: "H256",
-    size_: "u64",
+    size_: "u32",
     msp: "Option<(H256,bool)>",
     userPeerIds: "Vec<Bytes>",
     dataServerSps: "Vec<H256>",
@@ -3949,9 +3946,6 @@
     confirmed: "bool"
   },
   /**
-<<<<<<< HEAD
-   * Lookup411: pallet_file_system::pallet::Error<T>
-=======
    * Lookup412: pallet_file_system::types::MoveBucketRequestMetadata<T>
    **/
   PalletFileSystemMoveBucketRequestMetadata: {
@@ -3959,7 +3953,6 @@
   },
   /**
    * Lookup413: pallet_file_system::pallet::Error<T>
->>>>>>> 837e35cb
    **/
   PalletFileSystemError: {
     _enum: [
@@ -4024,11 +4017,7 @@
     ]
   },
   /**
-<<<<<<< HEAD
-   * Lookup417: pallet_proofs_dealer::pallet::Error<T>
-=======
    * Lookup419: pallet_proofs_dealer::pallet::Error<T>
->>>>>>> 837e35cb
    **/
   PalletProofsDealerError: {
     _enum: [
@@ -4052,16 +4041,11 @@
       "KeyProofNotFound",
       "KeyProofVerificationFailed",
       "FailedToApplyDelta",
-      "FailedToUpdateProviderAfterKeyRemoval",
       "TooManyValidProofSubmitters"
     ]
   },
   /**
-<<<<<<< HEAD
-   * Lookup420: pallet_payment_streams::types::FixedRatePaymentStream<T>
-=======
    * Lookup422: pallet_payment_streams::types::FixedRatePaymentStream<T>
->>>>>>> 837e35cb
    **/
   PalletPaymentStreamsFixedRatePaymentStream: {
     rate: "u128",
@@ -4070,35 +4054,23 @@
     outOfFundsTick: "Option<u32>"
   },
   /**
-<<<<<<< HEAD
-   * Lookup421: pallet_payment_streams::types::DynamicRatePaymentStream<T>
-=======
    * Lookup423: pallet_payment_streams::types::DynamicRatePaymentStream<T>
->>>>>>> 837e35cb
    **/
   PalletPaymentStreamsDynamicRatePaymentStream: {
-    amountProvided: "u64",
+    amountProvided: "u32",
     priceIndexWhenLastCharged: "u128",
     userDeposit: "u128",
     outOfFundsTick: "Option<u32>"
   },
   /**
-<<<<<<< HEAD
-   * Lookup422: pallet_payment_streams::types::ProviderLastChargeableInfo<T>
-=======
    * Lookup424: pallet_payment_streams::types::ProviderLastChargeableInfo<T>
->>>>>>> 837e35cb
    **/
   PalletPaymentStreamsProviderLastChargeableInfo: {
     lastChargeableTick: "u32",
     priceIndex: "u128"
   },
   /**
-<<<<<<< HEAD
-   * Lookup423: pallet_payment_streams::pallet::Error<T>
-=======
    * Lookup425: pallet_payment_streams::pallet::Error<T>
->>>>>>> 837e35cb
    **/
   PalletPaymentStreamsError: {
     _enum: [
@@ -4121,11 +4093,7 @@
     ]
   },
   /**
-<<<<<<< HEAD
-   * Lookup424: pallet_bucket_nfts::pallet::Error<T>
-=======
    * Lookup426: pallet_bucket_nfts::pallet::Error<T>
->>>>>>> 837e35cb
    **/
   PalletBucketNftsError: {
     _enum: [
@@ -4136,11 +4104,7 @@
     ]
   },
   /**
-<<<<<<< HEAD
-   * Lookup425: pallet_nfts::types::CollectionDetails<sp_core::crypto::AccountId32, DepositBalance>
-=======
    * Lookup427: pallet_nfts::types::CollectionDetails<sp_core::crypto::AccountId32, DepositBalance>
->>>>>>> 837e35cb
    **/
   PalletNftsCollectionDetails: {
     owner: "AccountId32",
@@ -4151,21 +4115,13 @@
     attributes: "u32"
   },
   /**
-<<<<<<< HEAD
-   * Lookup430: pallet_nfts::types::CollectionRole
-=======
    * Lookup432: pallet_nfts::types::CollectionRole
->>>>>>> 837e35cb
    **/
   PalletNftsCollectionRole: {
     _enum: ["__Unused0", "Issuer", "Freezer", "__Unused3", "Admin"]
   },
   /**
-<<<<<<< HEAD
-   * Lookup431: pallet_nfts::types::ItemDetails<sp_core::crypto::AccountId32, pallet_nfts::types::ItemDeposit<DepositBalance, sp_core::crypto::AccountId32>, bounded_collections::bounded_btree_map::BoundedBTreeMap<sp_core::crypto::AccountId32, Option<T>, S>>
-=======
    * Lookup433: pallet_nfts::types::ItemDetails<sp_core::crypto::AccountId32, pallet_nfts::types::ItemDeposit<DepositBalance, sp_core::crypto::AccountId32>, bounded_collections::bounded_btree_map::BoundedBTreeMap<sp_core::crypto::AccountId32, Option<T>, S>>
->>>>>>> 837e35cb
    **/
   PalletNftsItemDetails: {
     owner: "AccountId32",
@@ -4173,66 +4129,42 @@
     deposit: "PalletNftsItemDeposit"
   },
   /**
-<<<<<<< HEAD
-   * Lookup432: pallet_nfts::types::ItemDeposit<DepositBalance, sp_core::crypto::AccountId32>
-=======
    * Lookup434: pallet_nfts::types::ItemDeposit<DepositBalance, sp_core::crypto::AccountId32>
->>>>>>> 837e35cb
    **/
   PalletNftsItemDeposit: {
     account: "AccountId32",
     amount: "u128"
   },
   /**
-<<<<<<< HEAD
-   * Lookup437: pallet_nfts::types::CollectionMetadata<Deposit, StringLimit>
-=======
    * Lookup439: pallet_nfts::types::CollectionMetadata<Deposit, StringLimit>
->>>>>>> 837e35cb
    **/
   PalletNftsCollectionMetadata: {
     deposit: "u128",
     data: "Bytes"
   },
   /**
-<<<<<<< HEAD
-   * Lookup438: pallet_nfts::types::ItemMetadata<pallet_nfts::types::ItemMetadataDeposit<DepositBalance, sp_core::crypto::AccountId32>, StringLimit>
-=======
    * Lookup440: pallet_nfts::types::ItemMetadata<pallet_nfts::types::ItemMetadataDeposit<DepositBalance, sp_core::crypto::AccountId32>, StringLimit>
->>>>>>> 837e35cb
    **/
   PalletNftsItemMetadata: {
     deposit: "PalletNftsItemMetadataDeposit",
     data: "Bytes"
   },
   /**
-<<<<<<< HEAD
-   * Lookup439: pallet_nfts::types::ItemMetadataDeposit<DepositBalance, sp_core::crypto::AccountId32>
-=======
    * Lookup441: pallet_nfts::types::ItemMetadataDeposit<DepositBalance, sp_core::crypto::AccountId32>
->>>>>>> 837e35cb
    **/
   PalletNftsItemMetadataDeposit: {
     account: "Option<AccountId32>",
     amount: "u128"
   },
   /**
-<<<<<<< HEAD
-   * Lookup442: pallet_nfts::types::AttributeDeposit<DepositBalance, sp_core::crypto::AccountId32>
-=======
    * Lookup444: pallet_nfts::types::AttributeDeposit<DepositBalance, sp_core::crypto::AccountId32>
->>>>>>> 837e35cb
    **/
   PalletNftsAttributeDeposit: {
     account: "Option<AccountId32>",
     amount: "u128"
   },
   /**
-<<<<<<< HEAD
-   * Lookup446: pallet_nfts::types::PendingSwap<CollectionId, ItemId, pallet_nfts::types::PriceWithDirection<Amount>, Deadline>
-=======
    * Lookup448: pallet_nfts::types::PendingSwap<CollectionId, ItemId, pallet_nfts::types::PriceWithDirection<Amount>, Deadline>
->>>>>>> 837e35cb
    **/
   PalletNftsPendingSwap: {
     desiredCollection: "u32",
@@ -4241,11 +4173,7 @@
     deadline: "u32"
   },
   /**
-<<<<<<< HEAD
-   * Lookup448: pallet_nfts::types::PalletFeature
-=======
    * Lookup450: pallet_nfts::types::PalletFeature
->>>>>>> 837e35cb
    **/
   PalletNftsPalletFeature: {
     _enum: [
@@ -4261,11 +4189,7 @@
     ]
   },
   /**
-<<<<<<< HEAD
-   * Lookup449: pallet_nfts::pallet::Error<T, I>
-=======
    * Lookup451: pallet_nfts::pallet::Error<T, I>
->>>>>>> 837e35cb
    **/
   PalletNftsError: {
     _enum: [
@@ -4317,75 +4241,39 @@
     ]
   },
   /**
-<<<<<<< HEAD
-   * Lookup452: frame_system::extensions::check_non_zero_sender::CheckNonZeroSender<T>
+   * Lookup454: frame_system::extensions::check_non_zero_sender::CheckNonZeroSender<T>
    **/
   FrameSystemExtensionsCheckNonZeroSender: "Null",
   /**
-   * Lookup453: frame_system::extensions::check_spec_version::CheckSpecVersion<T>
+   * Lookup455: frame_system::extensions::check_spec_version::CheckSpecVersion<T>
    **/
   FrameSystemExtensionsCheckSpecVersion: "Null",
   /**
-   * Lookup454: frame_system::extensions::check_tx_version::CheckTxVersion<T>
+   * Lookup456: frame_system::extensions::check_tx_version::CheckTxVersion<T>
    **/
   FrameSystemExtensionsCheckTxVersion: "Null",
   /**
-   * Lookup455: frame_system::extensions::check_genesis::CheckGenesis<T>
+   * Lookup457: frame_system::extensions::check_genesis::CheckGenesis<T>
    **/
   FrameSystemExtensionsCheckGenesis: "Null",
   /**
-   * Lookup458: frame_system::extensions::check_nonce::CheckNonce<T>
+   * Lookup460: frame_system::extensions::check_nonce::CheckNonce<T>
    **/
   FrameSystemExtensionsCheckNonce: "Compact<u32>",
   /**
-   * Lookup459: frame_system::extensions::check_weight::CheckWeight<T>
+   * Lookup461: frame_system::extensions::check_weight::CheckWeight<T>
    **/
   FrameSystemExtensionsCheckWeight: "Null",
   /**
-   * Lookup460: pallet_transaction_payment::ChargeTransactionPayment<T>
+   * Lookup462: pallet_transaction_payment::ChargeTransactionPayment<T>
    **/
   PalletTransactionPaymentChargeTransactionPayment: "Compact<u128>",
   /**
-   * Lookup461: cumulus_primitives_storage_weight_reclaim::StorageWeightReclaim<T>
+   * Lookup463: cumulus_primitives_storage_weight_reclaim::StorageWeightReclaim<T>
    **/
   CumulusPrimitivesStorageWeightReclaimStorageWeightReclaim: "Null",
   /**
-   * Lookup462: storage_hub_runtime::Runtime
-=======
-   * Lookup454: frame_system::extensions::check_non_zero_sender::CheckNonZeroSender<T>
-   **/
-  FrameSystemExtensionsCheckNonZeroSender: "Null",
-  /**
-   * Lookup455: frame_system::extensions::check_spec_version::CheckSpecVersion<T>
-   **/
-  FrameSystemExtensionsCheckSpecVersion: "Null",
-  /**
-   * Lookup456: frame_system::extensions::check_tx_version::CheckTxVersion<T>
-   **/
-  FrameSystemExtensionsCheckTxVersion: "Null",
-  /**
-   * Lookup457: frame_system::extensions::check_genesis::CheckGenesis<T>
-   **/
-  FrameSystemExtensionsCheckGenesis: "Null",
-  /**
-   * Lookup460: frame_system::extensions::check_nonce::CheckNonce<T>
-   **/
-  FrameSystemExtensionsCheckNonce: "Compact<u32>",
-  /**
-   * Lookup461: frame_system::extensions::check_weight::CheckWeight<T>
-   **/
-  FrameSystemExtensionsCheckWeight: "Null",
-  /**
-   * Lookup462: pallet_transaction_payment::ChargeTransactionPayment<T>
-   **/
-  PalletTransactionPaymentChargeTransactionPayment: "Compact<u128>",
-  /**
-   * Lookup463: cumulus_primitives_storage_weight_reclaim::StorageWeightReclaim<T>
-   **/
-  CumulusPrimitivesStorageWeightReclaimStorageWeightReclaim: "Null",
-  /**
    * Lookup464: storage_hub_runtime::Runtime
->>>>>>> 837e35cb
    **/
   StorageHubRuntimeRuntime: "Null"
 };