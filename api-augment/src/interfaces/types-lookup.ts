// Auto-generated via `yarn polkadot-types-from-defs`, do not edit
/* eslint-disable */

// import type lookup before we augment - in some environments
// this is required to allow for ambient/previous definitions
import "@polkadot/types/lookup";

import type {
  BTreeMap,
  BTreeSet,
  Bytes,
  Compact,
  Enum,
  Null,
  Option,
  Result,
  Struct,
  Text,
  U8aFixed,
  Vec,
  bool,
  u128,
  u16,
  u32,
  u64,
  u8
} from "@polkadot/types-codec";
import type { ITuple } from "@polkadot/types-codec/types";
import type { AccountId32, Call, H256, MultiAddress } from "@polkadot/types/interfaces/runtime";
import type { Event } from "@polkadot/types/interfaces/system";

declare module "@polkadot/types/lookup" {
  /** @name FrameSystemAccountInfo (3) */
  interface FrameSystemAccountInfo extends Struct {
    readonly nonce: u32;
    readonly consumers: u32;
    readonly providers: u32;
    readonly sufficients: u32;
    readonly data: PalletBalancesAccountData;
  }

  /** @name PalletBalancesAccountData (5) */
  interface PalletBalancesAccountData extends Struct {
    readonly free: u128;
    readonly reserved: u128;
    readonly frozen: u128;
    readonly flags: u128;
  }

  /** @name FrameSupportDispatchPerDispatchClassWeight (9) */
  interface FrameSupportDispatchPerDispatchClassWeight extends Struct {
    readonly normal: SpWeightsWeightV2Weight;
    readonly operational: SpWeightsWeightV2Weight;
    readonly mandatory: SpWeightsWeightV2Weight;
  }

  /** @name SpWeightsWeightV2Weight (10) */
  interface SpWeightsWeightV2Weight extends Struct {
    readonly refTime: Compact<u64>;
    readonly proofSize: Compact<u64>;
  }

  /** @name SpRuntimeDigest (15) */
  interface SpRuntimeDigest extends Struct {
    readonly logs: Vec<SpRuntimeDigestDigestItem>;
  }

  /** @name SpRuntimeDigestDigestItem (17) */
  interface SpRuntimeDigestDigestItem extends Enum {
    readonly isOther: boolean;
    readonly asOther: Bytes;
    readonly isConsensus: boolean;
    readonly asConsensus: ITuple<[U8aFixed, Bytes]>;
    readonly isSeal: boolean;
    readonly asSeal: ITuple<[U8aFixed, Bytes]>;
    readonly isPreRuntime: boolean;
    readonly asPreRuntime: ITuple<[U8aFixed, Bytes]>;
    readonly isRuntimeEnvironmentUpdated: boolean;
    readonly type: "Other" | "Consensus" | "Seal" | "PreRuntime" | "RuntimeEnvironmentUpdated";
  }

  /** @name FrameSystemEventRecord (20) */
  interface FrameSystemEventRecord extends Struct {
    readonly phase: FrameSystemPhase;
    readonly event: Event;
    readonly topics: Vec<H256>;
  }

  /** @name FrameSystemEvent (22) */
  interface FrameSystemEvent extends Enum {
    readonly isExtrinsicSuccess: boolean;
    readonly asExtrinsicSuccess: {
      readonly dispatchInfo: FrameSupportDispatchDispatchInfo;
    } & Struct;
    readonly isExtrinsicFailed: boolean;
    readonly asExtrinsicFailed: {
      readonly dispatchError: SpRuntimeDispatchError;
      readonly dispatchInfo: FrameSupportDispatchDispatchInfo;
    } & Struct;
    readonly isCodeUpdated: boolean;
    readonly isNewAccount: boolean;
    readonly asNewAccount: {
      readonly account: AccountId32;
    } & Struct;
    readonly isKilledAccount: boolean;
    readonly asKilledAccount: {
      readonly account: AccountId32;
    } & Struct;
    readonly isRemarked: boolean;
    readonly asRemarked: {
      readonly sender: AccountId32;
      readonly hash_: H256;
    } & Struct;
    readonly isUpgradeAuthorized: boolean;
    readonly asUpgradeAuthorized: {
      readonly codeHash: H256;
      readonly checkVersion: bool;
    } & Struct;
    readonly type:
      | "ExtrinsicSuccess"
      | "ExtrinsicFailed"
      | "CodeUpdated"
      | "NewAccount"
      | "KilledAccount"
      | "Remarked"
      | "UpgradeAuthorized";
  }

  /** @name FrameSupportDispatchDispatchInfo (23) */
  interface FrameSupportDispatchDispatchInfo extends Struct {
    readonly weight: SpWeightsWeightV2Weight;
    readonly class: FrameSupportDispatchDispatchClass;
    readonly paysFee: FrameSupportDispatchPays;
  }

  /** @name FrameSupportDispatchDispatchClass (24) */
  interface FrameSupportDispatchDispatchClass extends Enum {
    readonly isNormal: boolean;
    readonly isOperational: boolean;
    readonly isMandatory: boolean;
    readonly type: "Normal" | "Operational" | "Mandatory";
  }

  /** @name FrameSupportDispatchPays (25) */
  interface FrameSupportDispatchPays extends Enum {
    readonly isYes: boolean;
    readonly isNo: boolean;
    readonly type: "Yes" | "No";
  }

  /** @name SpRuntimeDispatchError (26) */
  interface SpRuntimeDispatchError extends Enum {
    readonly isOther: boolean;
    readonly isCannotLookup: boolean;
    readonly isBadOrigin: boolean;
    readonly isModule: boolean;
    readonly asModule: SpRuntimeModuleError;
    readonly isConsumerRemaining: boolean;
    readonly isNoProviders: boolean;
    readonly isTooManyConsumers: boolean;
    readonly isToken: boolean;
    readonly asToken: SpRuntimeTokenError;
    readonly isArithmetic: boolean;
    readonly asArithmetic: SpArithmeticArithmeticError;
    readonly isTransactional: boolean;
    readonly asTransactional: SpRuntimeTransactionalError;
    readonly isExhausted: boolean;
    readonly isCorruption: boolean;
    readonly isUnavailable: boolean;
    readonly isRootNotAllowed: boolean;
    readonly type:
      | "Other"
      | "CannotLookup"
      | "BadOrigin"
      | "Module"
      | "ConsumerRemaining"
      | "NoProviders"
      | "TooManyConsumers"
      | "Token"
      | "Arithmetic"
      | "Transactional"
      | "Exhausted"
      | "Corruption"
      | "Unavailable"
      | "RootNotAllowed";
  }

  /** @name SpRuntimeModuleError (27) */
  interface SpRuntimeModuleError extends Struct {
    readonly index: u8;
    readonly error: U8aFixed;
  }

  /** @name SpRuntimeTokenError (28) */
  interface SpRuntimeTokenError extends Enum {
    readonly isFundsUnavailable: boolean;
    readonly isOnlyProvider: boolean;
    readonly isBelowMinimum: boolean;
    readonly isCannotCreate: boolean;
    readonly isUnknownAsset: boolean;
    readonly isFrozen: boolean;
    readonly isUnsupported: boolean;
    readonly isCannotCreateHold: boolean;
    readonly isNotExpendable: boolean;
    readonly isBlocked: boolean;
    readonly type:
      | "FundsUnavailable"
      | "OnlyProvider"
      | "BelowMinimum"
      | "CannotCreate"
      | "UnknownAsset"
      | "Frozen"
      | "Unsupported"
      | "CannotCreateHold"
      | "NotExpendable"
      | "Blocked";
  }

  /** @name SpArithmeticArithmeticError (29) */
  interface SpArithmeticArithmeticError extends Enum {
    readonly isUnderflow: boolean;
    readonly isOverflow: boolean;
    readonly isDivisionByZero: boolean;
    readonly type: "Underflow" | "Overflow" | "DivisionByZero";
  }

  /** @name SpRuntimeTransactionalError (30) */
  interface SpRuntimeTransactionalError extends Enum {
    readonly isLimitReached: boolean;
    readonly isNoLayer: boolean;
    readonly type: "LimitReached" | "NoLayer";
  }

  /** @name CumulusPalletParachainSystemEvent (31) */
  interface CumulusPalletParachainSystemEvent extends Enum {
    readonly isValidationFunctionStored: boolean;
    readonly isValidationFunctionApplied: boolean;
    readonly asValidationFunctionApplied: {
      readonly relayChainBlockNum: u32;
    } & Struct;
    readonly isValidationFunctionDiscarded: boolean;
    readonly isDownwardMessagesReceived: boolean;
    readonly asDownwardMessagesReceived: {
      readonly count: u32;
    } & Struct;
    readonly isDownwardMessagesProcessed: boolean;
    readonly asDownwardMessagesProcessed: {
      readonly weightUsed: SpWeightsWeightV2Weight;
      readonly dmqHead: H256;
    } & Struct;
    readonly isUpwardMessageSent: boolean;
    readonly asUpwardMessageSent: {
      readonly messageHash: Option<U8aFixed>;
    } & Struct;
    readonly type:
      | "ValidationFunctionStored"
      | "ValidationFunctionApplied"
      | "ValidationFunctionDiscarded"
      | "DownwardMessagesReceived"
      | "DownwardMessagesProcessed"
      | "UpwardMessageSent";
  }

  /** @name PalletBalancesEvent (33) */
  interface PalletBalancesEvent extends Enum {
    readonly isEndowed: boolean;
    readonly asEndowed: {
      readonly account: AccountId32;
      readonly freeBalance: u128;
    } & Struct;
    readonly isDustLost: boolean;
    readonly asDustLost: {
      readonly account: AccountId32;
      readonly amount: u128;
    } & Struct;
    readonly isTransfer: boolean;
    readonly asTransfer: {
      readonly from: AccountId32;
      readonly to: AccountId32;
      readonly amount: u128;
    } & Struct;
    readonly isBalanceSet: boolean;
    readonly asBalanceSet: {
      readonly who: AccountId32;
      readonly free: u128;
    } & Struct;
    readonly isReserved: boolean;
    readonly asReserved: {
      readonly who: AccountId32;
      readonly amount: u128;
    } & Struct;
    readonly isUnreserved: boolean;
    readonly asUnreserved: {
      readonly who: AccountId32;
      readonly amount: u128;
    } & Struct;
    readonly isReserveRepatriated: boolean;
    readonly asReserveRepatriated: {
      readonly from: AccountId32;
      readonly to: AccountId32;
      readonly amount: u128;
      readonly destinationStatus: FrameSupportTokensMiscBalanceStatus;
    } & Struct;
    readonly isDeposit: boolean;
    readonly asDeposit: {
      readonly who: AccountId32;
      readonly amount: u128;
    } & Struct;
    readonly isWithdraw: boolean;
    readonly asWithdraw: {
      readonly who: AccountId32;
      readonly amount: u128;
    } & Struct;
    readonly isSlashed: boolean;
    readonly asSlashed: {
      readonly who: AccountId32;
      readonly amount: u128;
    } & Struct;
    readonly isMinted: boolean;
    readonly asMinted: {
      readonly who: AccountId32;
      readonly amount: u128;
    } & Struct;
    readonly isBurned: boolean;
    readonly asBurned: {
      readonly who: AccountId32;
      readonly amount: u128;
    } & Struct;
    readonly isSuspended: boolean;
    readonly asSuspended: {
      readonly who: AccountId32;
      readonly amount: u128;
    } & Struct;
    readonly isRestored: boolean;
    readonly asRestored: {
      readonly who: AccountId32;
      readonly amount: u128;
    } & Struct;
    readonly isUpgraded: boolean;
    readonly asUpgraded: {
      readonly who: AccountId32;
    } & Struct;
    readonly isIssued: boolean;
    readonly asIssued: {
      readonly amount: u128;
    } & Struct;
    readonly isRescinded: boolean;
    readonly asRescinded: {
      readonly amount: u128;
    } & Struct;
    readonly isLocked: boolean;
    readonly asLocked: {
      readonly who: AccountId32;
      readonly amount: u128;
    } & Struct;
    readonly isUnlocked: boolean;
    readonly asUnlocked: {
      readonly who: AccountId32;
      readonly amount: u128;
    } & Struct;
    readonly isFrozen: boolean;
    readonly asFrozen: {
      readonly who: AccountId32;
      readonly amount: u128;
    } & Struct;
    readonly isThawed: boolean;
    readonly asThawed: {
      readonly who: AccountId32;
      readonly amount: u128;
    } & Struct;
    readonly isTotalIssuanceForced: boolean;
    readonly asTotalIssuanceForced: {
      readonly old: u128;
      readonly new_: u128;
    } & Struct;
    readonly type:
      | "Endowed"
      | "DustLost"
      | "Transfer"
      | "BalanceSet"
      | "Reserved"
      | "Unreserved"
      | "ReserveRepatriated"
      | "Deposit"
      | "Withdraw"
      | "Slashed"
      | "Minted"
      | "Burned"
      | "Suspended"
      | "Restored"
      | "Upgraded"
      | "Issued"
      | "Rescinded"
      | "Locked"
      | "Unlocked"
      | "Frozen"
      | "Thawed"
      | "TotalIssuanceForced";
  }

  /** @name FrameSupportTokensMiscBalanceStatus (34) */
  interface FrameSupportTokensMiscBalanceStatus extends Enum {
    readonly isFree: boolean;
    readonly isReserved: boolean;
    readonly type: "Free" | "Reserved";
  }

  /** @name PalletTransactionPaymentEvent (35) */
  interface PalletTransactionPaymentEvent extends Enum {
    readonly isTransactionFeePaid: boolean;
    readonly asTransactionFeePaid: {
      readonly who: AccountId32;
      readonly actualFee: u128;
      readonly tip: u128;
    } & Struct;
    readonly type: "TransactionFeePaid";
  }

  /** @name PalletSudoEvent (36) */
  interface PalletSudoEvent extends Enum {
    readonly isSudid: boolean;
    readonly asSudid: {
      readonly sudoResult: Result<Null, SpRuntimeDispatchError>;
    } & Struct;
    readonly isKeyChanged: boolean;
    readonly asKeyChanged: {
      readonly old: Option<AccountId32>;
      readonly new_: AccountId32;
    } & Struct;
    readonly isKeyRemoved: boolean;
    readonly isSudoAsDone: boolean;
    readonly asSudoAsDone: {
      readonly sudoResult: Result<Null, SpRuntimeDispatchError>;
    } & Struct;
    readonly type: "Sudid" | "KeyChanged" | "KeyRemoved" | "SudoAsDone";
  }

  /** @name PalletCollatorSelectionEvent (40) */
  interface PalletCollatorSelectionEvent extends Enum {
    readonly isNewInvulnerables: boolean;
    readonly asNewInvulnerables: {
      readonly invulnerables: Vec<AccountId32>;
    } & Struct;
    readonly isInvulnerableAdded: boolean;
    readonly asInvulnerableAdded: {
      readonly accountId: AccountId32;
    } & Struct;
    readonly isInvulnerableRemoved: boolean;
    readonly asInvulnerableRemoved: {
      readonly accountId: AccountId32;
    } & Struct;
    readonly isNewDesiredCandidates: boolean;
    readonly asNewDesiredCandidates: {
      readonly desiredCandidates: u32;
    } & Struct;
    readonly isNewCandidacyBond: boolean;
    readonly asNewCandidacyBond: {
      readonly bondAmount: u128;
    } & Struct;
    readonly isCandidateAdded: boolean;
    readonly asCandidateAdded: {
      readonly accountId: AccountId32;
      readonly deposit: u128;
    } & Struct;
    readonly isCandidateBondUpdated: boolean;
    readonly asCandidateBondUpdated: {
      readonly accountId: AccountId32;
      readonly deposit: u128;
    } & Struct;
    readonly isCandidateRemoved: boolean;
    readonly asCandidateRemoved: {
      readonly accountId: AccountId32;
    } & Struct;
    readonly isCandidateReplaced: boolean;
    readonly asCandidateReplaced: {
      readonly old: AccountId32;
      readonly new_: AccountId32;
      readonly deposit: u128;
    } & Struct;
    readonly isInvalidInvulnerableSkipped: boolean;
    readonly asInvalidInvulnerableSkipped: {
      readonly accountId: AccountId32;
    } & Struct;
    readonly type:
      | "NewInvulnerables"
      | "InvulnerableAdded"
      | "InvulnerableRemoved"
      | "NewDesiredCandidates"
      | "NewCandidacyBond"
      | "CandidateAdded"
      | "CandidateBondUpdated"
      | "CandidateRemoved"
      | "CandidateReplaced"
      | "InvalidInvulnerableSkipped";
  }

  /** @name PalletSessionEvent (42) */
  interface PalletSessionEvent extends Enum {
    readonly isNewSession: boolean;
    readonly asNewSession: {
      readonly sessionIndex: u32;
    } & Struct;
    readonly type: "NewSession";
  }

  /** @name CumulusPalletXcmpQueueEvent (43) */
  interface CumulusPalletXcmpQueueEvent extends Enum {
    readonly isXcmpMessageSent: boolean;
    readonly asXcmpMessageSent: {
      readonly messageHash: U8aFixed;
    } & Struct;
    readonly type: "XcmpMessageSent";
  }

  /** @name PalletXcmEvent (44) */
  interface PalletXcmEvent extends Enum {
    readonly isAttempted: boolean;
    readonly asAttempted: {
      readonly outcome: StagingXcmV4TraitsOutcome;
    } & Struct;
    readonly isSent: boolean;
    readonly asSent: {
      readonly origin: StagingXcmV4Location;
      readonly destination: StagingXcmV4Location;
      readonly message: StagingXcmV4Xcm;
      readonly messageId: U8aFixed;
    } & Struct;
    readonly isUnexpectedResponse: boolean;
    readonly asUnexpectedResponse: {
      readonly origin: StagingXcmV4Location;
      readonly queryId: u64;
    } & Struct;
    readonly isResponseReady: boolean;
    readonly asResponseReady: {
      readonly queryId: u64;
      readonly response: StagingXcmV4Response;
    } & Struct;
    readonly isNotified: boolean;
    readonly asNotified: {
      readonly queryId: u64;
      readonly palletIndex: u8;
      readonly callIndex: u8;
    } & Struct;
    readonly isNotifyOverweight: boolean;
    readonly asNotifyOverweight: {
      readonly queryId: u64;
      readonly palletIndex: u8;
      readonly callIndex: u8;
      readonly actualWeight: SpWeightsWeightV2Weight;
      readonly maxBudgetedWeight: SpWeightsWeightV2Weight;
    } & Struct;
    readonly isNotifyDispatchError: boolean;
    readonly asNotifyDispatchError: {
      readonly queryId: u64;
      readonly palletIndex: u8;
      readonly callIndex: u8;
    } & Struct;
    readonly isNotifyDecodeFailed: boolean;
    readonly asNotifyDecodeFailed: {
      readonly queryId: u64;
      readonly palletIndex: u8;
      readonly callIndex: u8;
    } & Struct;
    readonly isInvalidResponder: boolean;
    readonly asInvalidResponder: {
      readonly origin: StagingXcmV4Location;
      readonly queryId: u64;
      readonly expectedLocation: Option<StagingXcmV4Location>;
    } & Struct;
    readonly isInvalidResponderVersion: boolean;
    readonly asInvalidResponderVersion: {
      readonly origin: StagingXcmV4Location;
      readonly queryId: u64;
    } & Struct;
    readonly isResponseTaken: boolean;
    readonly asResponseTaken: {
      readonly queryId: u64;
    } & Struct;
    readonly isAssetsTrapped: boolean;
    readonly asAssetsTrapped: {
      readonly hash_: H256;
      readonly origin: StagingXcmV4Location;
      readonly assets: XcmVersionedAssets;
    } & Struct;
    readonly isVersionChangeNotified: boolean;
    readonly asVersionChangeNotified: {
      readonly destination: StagingXcmV4Location;
      readonly result: u32;
      readonly cost: StagingXcmV4AssetAssets;
      readonly messageId: U8aFixed;
    } & Struct;
    readonly isSupportedVersionChanged: boolean;
    readonly asSupportedVersionChanged: {
      readonly location: StagingXcmV4Location;
      readonly version: u32;
    } & Struct;
    readonly isNotifyTargetSendFail: boolean;
    readonly asNotifyTargetSendFail: {
      readonly location: StagingXcmV4Location;
      readonly queryId: u64;
      readonly error: XcmV3TraitsError;
    } & Struct;
    readonly isNotifyTargetMigrationFail: boolean;
    readonly asNotifyTargetMigrationFail: {
      readonly location: XcmVersionedLocation;
      readonly queryId: u64;
    } & Struct;
    readonly isInvalidQuerierVersion: boolean;
    readonly asInvalidQuerierVersion: {
      readonly origin: StagingXcmV4Location;
      readonly queryId: u64;
    } & Struct;
    readonly isInvalidQuerier: boolean;
    readonly asInvalidQuerier: {
      readonly origin: StagingXcmV4Location;
      readonly queryId: u64;
      readonly expectedQuerier: StagingXcmV4Location;
      readonly maybeActualQuerier: Option<StagingXcmV4Location>;
    } & Struct;
    readonly isVersionNotifyStarted: boolean;
    readonly asVersionNotifyStarted: {
      readonly destination: StagingXcmV4Location;
      readonly cost: StagingXcmV4AssetAssets;
      readonly messageId: U8aFixed;
    } & Struct;
    readonly isVersionNotifyRequested: boolean;
    readonly asVersionNotifyRequested: {
      readonly destination: StagingXcmV4Location;
      readonly cost: StagingXcmV4AssetAssets;
      readonly messageId: U8aFixed;
    } & Struct;
    readonly isVersionNotifyUnrequested: boolean;
    readonly asVersionNotifyUnrequested: {
      readonly destination: StagingXcmV4Location;
      readonly cost: StagingXcmV4AssetAssets;
      readonly messageId: U8aFixed;
    } & Struct;
    readonly isFeesPaid: boolean;
    readonly asFeesPaid: {
      readonly paying: StagingXcmV4Location;
      readonly fees: StagingXcmV4AssetAssets;
    } & Struct;
    readonly isAssetsClaimed: boolean;
    readonly asAssetsClaimed: {
      readonly hash_: H256;
      readonly origin: StagingXcmV4Location;
      readonly assets: XcmVersionedAssets;
    } & Struct;
    readonly isVersionMigrationFinished: boolean;
    readonly asVersionMigrationFinished: {
      readonly version: u32;
    } & Struct;
    readonly type:
      | "Attempted"
      | "Sent"
      | "UnexpectedResponse"
      | "ResponseReady"
      | "Notified"
      | "NotifyOverweight"
      | "NotifyDispatchError"
      | "NotifyDecodeFailed"
      | "InvalidResponder"
      | "InvalidResponderVersion"
      | "ResponseTaken"
      | "AssetsTrapped"
      | "VersionChangeNotified"
      | "SupportedVersionChanged"
      | "NotifyTargetSendFail"
      | "NotifyTargetMigrationFail"
      | "InvalidQuerierVersion"
      | "InvalidQuerier"
      | "VersionNotifyStarted"
      | "VersionNotifyRequested"
      | "VersionNotifyUnrequested"
      | "FeesPaid"
      | "AssetsClaimed"
      | "VersionMigrationFinished";
  }

  /** @name StagingXcmV4TraitsOutcome (45) */
  interface StagingXcmV4TraitsOutcome extends Enum {
    readonly isComplete: boolean;
    readonly asComplete: {
      readonly used: SpWeightsWeightV2Weight;
    } & Struct;
    readonly isIncomplete: boolean;
    readonly asIncomplete: {
      readonly used: SpWeightsWeightV2Weight;
      readonly error: XcmV3TraitsError;
    } & Struct;
    readonly isError: boolean;
    readonly asError: {
      readonly error: XcmV3TraitsError;
    } & Struct;
    readonly type: "Complete" | "Incomplete" | "Error";
  }

  /** @name XcmV3TraitsError (46) */
  interface XcmV3TraitsError extends Enum {
    readonly isOverflow: boolean;
    readonly isUnimplemented: boolean;
    readonly isUntrustedReserveLocation: boolean;
    readonly isUntrustedTeleportLocation: boolean;
    readonly isLocationFull: boolean;
    readonly isLocationNotInvertible: boolean;
    readonly isBadOrigin: boolean;
    readonly isInvalidLocation: boolean;
    readonly isAssetNotFound: boolean;
    readonly isFailedToTransactAsset: boolean;
    readonly isNotWithdrawable: boolean;
    readonly isLocationCannotHold: boolean;
    readonly isExceedsMaxMessageSize: boolean;
    readonly isDestinationUnsupported: boolean;
    readonly isTransport: boolean;
    readonly isUnroutable: boolean;
    readonly isUnknownClaim: boolean;
    readonly isFailedToDecode: boolean;
    readonly isMaxWeightInvalid: boolean;
    readonly isNotHoldingFees: boolean;
    readonly isTooExpensive: boolean;
    readonly isTrap: boolean;
    readonly asTrap: u64;
    readonly isExpectationFalse: boolean;
    readonly isPalletNotFound: boolean;
    readonly isNameMismatch: boolean;
    readonly isVersionIncompatible: boolean;
    readonly isHoldingWouldOverflow: boolean;
    readonly isExportError: boolean;
    readonly isReanchorFailed: boolean;
    readonly isNoDeal: boolean;
    readonly isFeesNotMet: boolean;
    readonly isLockError: boolean;
    readonly isNoPermission: boolean;
    readonly isUnanchored: boolean;
    readonly isNotDepositable: boolean;
    readonly isUnhandledXcmVersion: boolean;
    readonly isWeightLimitReached: boolean;
    readonly asWeightLimitReached: SpWeightsWeightV2Weight;
    readonly isBarrier: boolean;
    readonly isWeightNotComputable: boolean;
    readonly isExceedsStackLimit: boolean;
    readonly type:
      | "Overflow"
      | "Unimplemented"
      | "UntrustedReserveLocation"
      | "UntrustedTeleportLocation"
      | "LocationFull"
      | "LocationNotInvertible"
      | "BadOrigin"
      | "InvalidLocation"
      | "AssetNotFound"
      | "FailedToTransactAsset"
      | "NotWithdrawable"
      | "LocationCannotHold"
      | "ExceedsMaxMessageSize"
      | "DestinationUnsupported"
      | "Transport"
      | "Unroutable"
      | "UnknownClaim"
      | "FailedToDecode"
      | "MaxWeightInvalid"
      | "NotHoldingFees"
      | "TooExpensive"
      | "Trap"
      | "ExpectationFalse"
      | "PalletNotFound"
      | "NameMismatch"
      | "VersionIncompatible"
      | "HoldingWouldOverflow"
      | "ExportError"
      | "ReanchorFailed"
      | "NoDeal"
      | "FeesNotMet"
      | "LockError"
      | "NoPermission"
      | "Unanchored"
      | "NotDepositable"
      | "UnhandledXcmVersion"
      | "WeightLimitReached"
      | "Barrier"
      | "WeightNotComputable"
      | "ExceedsStackLimit";
  }

  /** @name StagingXcmV4Location (47) */
  interface StagingXcmV4Location extends Struct {
    readonly parents: u8;
    readonly interior: StagingXcmV4Junctions;
  }

  /** @name StagingXcmV4Junctions (48) */
  interface StagingXcmV4Junctions extends Enum {
    readonly isHere: boolean;
    readonly isX1: boolean;
    readonly asX1: StagingXcmV4Junction;
    readonly isX2: boolean;
    readonly asX2: StagingXcmV4Junction;
    readonly isX3: boolean;
    readonly asX3: StagingXcmV4Junction;
    readonly isX4: boolean;
    readonly asX4: StagingXcmV4Junction;
    readonly isX5: boolean;
    readonly asX5: StagingXcmV4Junction;
    readonly isX6: boolean;
    readonly asX6: StagingXcmV4Junction;
    readonly isX7: boolean;
    readonly asX7: StagingXcmV4Junction;
    readonly isX8: boolean;
    readonly asX8: StagingXcmV4Junction;
    readonly type: "Here" | "X1" | "X2" | "X3" | "X4" | "X5" | "X6" | "X7" | "X8";
  }

  /** @name StagingXcmV4Junction (50) */
  interface StagingXcmV4Junction extends Enum {
    readonly isParachain: boolean;
    readonly asParachain: Compact<u32>;
    readonly isAccountId32: boolean;
    readonly asAccountId32: {
      readonly network: Option<StagingXcmV4JunctionNetworkId>;
      readonly id: U8aFixed;
    } & Struct;
    readonly isAccountIndex64: boolean;
    readonly asAccountIndex64: {
      readonly network: Option<StagingXcmV4JunctionNetworkId>;
      readonly index: Compact<u64>;
    } & Struct;
    readonly isAccountKey20: boolean;
    readonly asAccountKey20: {
      readonly network: Option<StagingXcmV4JunctionNetworkId>;
      readonly key: U8aFixed;
    } & Struct;
    readonly isPalletInstance: boolean;
    readonly asPalletInstance: u8;
    readonly isGeneralIndex: boolean;
    readonly asGeneralIndex: Compact<u128>;
    readonly isGeneralKey: boolean;
    readonly asGeneralKey: {
      readonly length: u8;
      readonly data: U8aFixed;
    } & Struct;
    readonly isOnlyChild: boolean;
    readonly isPlurality: boolean;
    readonly asPlurality: {
      readonly id: XcmV3JunctionBodyId;
      readonly part: XcmV3JunctionBodyPart;
    } & Struct;
    readonly isGlobalConsensus: boolean;
    readonly asGlobalConsensus: StagingXcmV4JunctionNetworkId;
    readonly type:
      | "Parachain"
      | "AccountId32"
      | "AccountIndex64"
      | "AccountKey20"
      | "PalletInstance"
      | "GeneralIndex"
      | "GeneralKey"
      | "OnlyChild"
      | "Plurality"
      | "GlobalConsensus";
  }

  /** @name StagingXcmV4JunctionNetworkId (53) */
  interface StagingXcmV4JunctionNetworkId extends Enum {
    readonly isByGenesis: boolean;
    readonly asByGenesis: U8aFixed;
    readonly isByFork: boolean;
    readonly asByFork: {
      readonly blockNumber: u64;
      readonly blockHash: U8aFixed;
    } & Struct;
    readonly isPolkadot: boolean;
    readonly isKusama: boolean;
    readonly isWestend: boolean;
    readonly isRococo: boolean;
    readonly isWococo: boolean;
    readonly isEthereum: boolean;
    readonly asEthereum: {
      readonly chainId: Compact<u64>;
    } & Struct;
    readonly isBitcoinCore: boolean;
    readonly isBitcoinCash: boolean;
    readonly isPolkadotBulletin: boolean;
    readonly type:
      | "ByGenesis"
      | "ByFork"
      | "Polkadot"
      | "Kusama"
      | "Westend"
      | "Rococo"
      | "Wococo"
      | "Ethereum"
      | "BitcoinCore"
      | "BitcoinCash"
      | "PolkadotBulletin";
  }

  /** @name XcmV3JunctionBodyId (56) */
  interface XcmV3JunctionBodyId extends Enum {
    readonly isUnit: boolean;
    readonly isMoniker: boolean;
    readonly asMoniker: U8aFixed;
    readonly isIndex: boolean;
    readonly asIndex: Compact<u32>;
    readonly isExecutive: boolean;
    readonly isTechnical: boolean;
    readonly isLegislative: boolean;
    readonly isJudicial: boolean;
    readonly isDefense: boolean;
    readonly isAdministration: boolean;
    readonly isTreasury: boolean;
    readonly type:
      | "Unit"
      | "Moniker"
      | "Index"
      | "Executive"
      | "Technical"
      | "Legislative"
      | "Judicial"
      | "Defense"
      | "Administration"
      | "Treasury";
  }

  /** @name XcmV3JunctionBodyPart (57) */
  interface XcmV3JunctionBodyPart extends Enum {
    readonly isVoice: boolean;
    readonly isMembers: boolean;
    readonly asMembers: {
      readonly count: Compact<u32>;
    } & Struct;
    readonly isFraction: boolean;
    readonly asFraction: {
      readonly nom: Compact<u32>;
      readonly denom: Compact<u32>;
    } & Struct;
    readonly isAtLeastProportion: boolean;
    readonly asAtLeastProportion: {
      readonly nom: Compact<u32>;
      readonly denom: Compact<u32>;
    } & Struct;
    readonly isMoreThanProportion: boolean;
    readonly asMoreThanProportion: {
      readonly nom: Compact<u32>;
      readonly denom: Compact<u32>;
    } & Struct;
    readonly type: "Voice" | "Members" | "Fraction" | "AtLeastProportion" | "MoreThanProportion";
  }

  /** @name StagingXcmV4Xcm (65) */
  interface StagingXcmV4Xcm extends Vec<StagingXcmV4Instruction> {}

  /** @name StagingXcmV4Instruction (67) */
  interface StagingXcmV4Instruction extends Enum {
    readonly isWithdrawAsset: boolean;
    readonly asWithdrawAsset: StagingXcmV4AssetAssets;
    readonly isReserveAssetDeposited: boolean;
    readonly asReserveAssetDeposited: StagingXcmV4AssetAssets;
    readonly isReceiveTeleportedAsset: boolean;
    readonly asReceiveTeleportedAsset: StagingXcmV4AssetAssets;
    readonly isQueryResponse: boolean;
    readonly asQueryResponse: {
      readonly queryId: Compact<u64>;
      readonly response: StagingXcmV4Response;
      readonly maxWeight: SpWeightsWeightV2Weight;
      readonly querier: Option<StagingXcmV4Location>;
    } & Struct;
    readonly isTransferAsset: boolean;
    readonly asTransferAsset: {
      readonly assets: StagingXcmV4AssetAssets;
      readonly beneficiary: StagingXcmV4Location;
    } & Struct;
    readonly isTransferReserveAsset: boolean;
    readonly asTransferReserveAsset: {
      readonly assets: StagingXcmV4AssetAssets;
      readonly dest: StagingXcmV4Location;
      readonly xcm: StagingXcmV4Xcm;
    } & Struct;
    readonly isTransact: boolean;
    readonly asTransact: {
      readonly originKind: XcmV2OriginKind;
      readonly requireWeightAtMost: SpWeightsWeightV2Weight;
      readonly call: XcmDoubleEncoded;
    } & Struct;
    readonly isHrmpNewChannelOpenRequest: boolean;
    readonly asHrmpNewChannelOpenRequest: {
      readonly sender: Compact<u32>;
      readonly maxMessageSize: Compact<u32>;
      readonly maxCapacity: Compact<u32>;
    } & Struct;
    readonly isHrmpChannelAccepted: boolean;
    readonly asHrmpChannelAccepted: {
      readonly recipient: Compact<u32>;
    } & Struct;
    readonly isHrmpChannelClosing: boolean;
    readonly asHrmpChannelClosing: {
      readonly initiator: Compact<u32>;
      readonly sender: Compact<u32>;
      readonly recipient: Compact<u32>;
    } & Struct;
    readonly isClearOrigin: boolean;
    readonly isDescendOrigin: boolean;
    readonly asDescendOrigin: StagingXcmV4Junctions;
    readonly isReportError: boolean;
    readonly asReportError: StagingXcmV4QueryResponseInfo;
    readonly isDepositAsset: boolean;
    readonly asDepositAsset: {
      readonly assets: StagingXcmV4AssetAssetFilter;
      readonly beneficiary: StagingXcmV4Location;
    } & Struct;
    readonly isDepositReserveAsset: boolean;
    readonly asDepositReserveAsset: {
      readonly assets: StagingXcmV4AssetAssetFilter;
      readonly dest: StagingXcmV4Location;
      readonly xcm: StagingXcmV4Xcm;
    } & Struct;
    readonly isExchangeAsset: boolean;
    readonly asExchangeAsset: {
      readonly give: StagingXcmV4AssetAssetFilter;
      readonly want: StagingXcmV4AssetAssets;
      readonly maximal: bool;
    } & Struct;
    readonly isInitiateReserveWithdraw: boolean;
    readonly asInitiateReserveWithdraw: {
      readonly assets: StagingXcmV4AssetAssetFilter;
      readonly reserve: StagingXcmV4Location;
      readonly xcm: StagingXcmV4Xcm;
    } & Struct;
    readonly isInitiateTeleport: boolean;
    readonly asInitiateTeleport: {
      readonly assets: StagingXcmV4AssetAssetFilter;
      readonly dest: StagingXcmV4Location;
      readonly xcm: StagingXcmV4Xcm;
    } & Struct;
    readonly isReportHolding: boolean;
    readonly asReportHolding: {
      readonly responseInfo: StagingXcmV4QueryResponseInfo;
      readonly assets: StagingXcmV4AssetAssetFilter;
    } & Struct;
    readonly isBuyExecution: boolean;
    readonly asBuyExecution: {
      readonly fees: StagingXcmV4Asset;
      readonly weightLimit: XcmV3WeightLimit;
    } & Struct;
    readonly isRefundSurplus: boolean;
    readonly isSetErrorHandler: boolean;
    readonly asSetErrorHandler: StagingXcmV4Xcm;
    readonly isSetAppendix: boolean;
    readonly asSetAppendix: StagingXcmV4Xcm;
    readonly isClearError: boolean;
    readonly isClaimAsset: boolean;
    readonly asClaimAsset: {
      readonly assets: StagingXcmV4AssetAssets;
      readonly ticket: StagingXcmV4Location;
    } & Struct;
    readonly isTrap: boolean;
    readonly asTrap: Compact<u64>;
    readonly isSubscribeVersion: boolean;
    readonly asSubscribeVersion: {
      readonly queryId: Compact<u64>;
      readonly maxResponseWeight: SpWeightsWeightV2Weight;
    } & Struct;
    readonly isUnsubscribeVersion: boolean;
    readonly isBurnAsset: boolean;
    readonly asBurnAsset: StagingXcmV4AssetAssets;
    readonly isExpectAsset: boolean;
    readonly asExpectAsset: StagingXcmV4AssetAssets;
    readonly isExpectOrigin: boolean;
    readonly asExpectOrigin: Option<StagingXcmV4Location>;
    readonly isExpectError: boolean;
    readonly asExpectError: Option<ITuple<[u32, XcmV3TraitsError]>>;
    readonly isExpectTransactStatus: boolean;
    readonly asExpectTransactStatus: XcmV3MaybeErrorCode;
    readonly isQueryPallet: boolean;
    readonly asQueryPallet: {
      readonly moduleName: Bytes;
      readonly responseInfo: StagingXcmV4QueryResponseInfo;
    } & Struct;
    readonly isExpectPallet: boolean;
    readonly asExpectPallet: {
      readonly index: Compact<u32>;
      readonly name: Bytes;
      readonly moduleName: Bytes;
      readonly crateMajor: Compact<u32>;
      readonly minCrateMinor: Compact<u32>;
    } & Struct;
    readonly isReportTransactStatus: boolean;
    readonly asReportTransactStatus: StagingXcmV4QueryResponseInfo;
    readonly isClearTransactStatus: boolean;
    readonly isUniversalOrigin: boolean;
    readonly asUniversalOrigin: StagingXcmV4Junction;
    readonly isExportMessage: boolean;
    readonly asExportMessage: {
      readonly network: StagingXcmV4JunctionNetworkId;
      readonly destination: StagingXcmV4Junctions;
      readonly xcm: StagingXcmV4Xcm;
    } & Struct;
    readonly isLockAsset: boolean;
    readonly asLockAsset: {
      readonly asset: StagingXcmV4Asset;
      readonly unlocker: StagingXcmV4Location;
    } & Struct;
    readonly isUnlockAsset: boolean;
    readonly asUnlockAsset: {
      readonly asset: StagingXcmV4Asset;
      readonly target: StagingXcmV4Location;
    } & Struct;
    readonly isNoteUnlockable: boolean;
    readonly asNoteUnlockable: {
      readonly asset: StagingXcmV4Asset;
      readonly owner: StagingXcmV4Location;
    } & Struct;
    readonly isRequestUnlock: boolean;
    readonly asRequestUnlock: {
      readonly asset: StagingXcmV4Asset;
      readonly locker: StagingXcmV4Location;
    } & Struct;
    readonly isSetFeesMode: boolean;
    readonly asSetFeesMode: {
      readonly jitWithdraw: bool;
    } & Struct;
    readonly isSetTopic: boolean;
    readonly asSetTopic: U8aFixed;
    readonly isClearTopic: boolean;
    readonly isAliasOrigin: boolean;
    readonly asAliasOrigin: StagingXcmV4Location;
    readonly isUnpaidExecution: boolean;
    readonly asUnpaidExecution: {
      readonly weightLimit: XcmV3WeightLimit;
      readonly checkOrigin: Option<StagingXcmV4Location>;
    } & Struct;
    readonly type:
      | "WithdrawAsset"
      | "ReserveAssetDeposited"
      | "ReceiveTeleportedAsset"
      | "QueryResponse"
      | "TransferAsset"
      | "TransferReserveAsset"
      | "Transact"
      | "HrmpNewChannelOpenRequest"
      | "HrmpChannelAccepted"
      | "HrmpChannelClosing"
      | "ClearOrigin"
      | "DescendOrigin"
      | "ReportError"
      | "DepositAsset"
      | "DepositReserveAsset"
      | "ExchangeAsset"
      | "InitiateReserveWithdraw"
      | "InitiateTeleport"
      | "ReportHolding"
      | "BuyExecution"
      | "RefundSurplus"
      | "SetErrorHandler"
      | "SetAppendix"
      | "ClearError"
      | "ClaimAsset"
      | "Trap"
      | "SubscribeVersion"
      | "UnsubscribeVersion"
      | "BurnAsset"
      | "ExpectAsset"
      | "ExpectOrigin"
      | "ExpectError"
      | "ExpectTransactStatus"
      | "QueryPallet"
      | "ExpectPallet"
      | "ReportTransactStatus"
      | "ClearTransactStatus"
      | "UniversalOrigin"
      | "ExportMessage"
      | "LockAsset"
      | "UnlockAsset"
      | "NoteUnlockable"
      | "RequestUnlock"
      | "SetFeesMode"
      | "SetTopic"
      | "ClearTopic"
      | "AliasOrigin"
      | "UnpaidExecution";
  }

  /** @name StagingXcmV4AssetAssets (68) */
  interface StagingXcmV4AssetAssets extends Vec<StagingXcmV4Asset> {}

  /** @name StagingXcmV4Asset (70) */
  interface StagingXcmV4Asset extends Struct {
    readonly id: StagingXcmV4AssetAssetId;
    readonly fun: StagingXcmV4AssetFungibility;
  }

  /** @name StagingXcmV4AssetAssetId (71) */
  interface StagingXcmV4AssetAssetId extends StagingXcmV4Location {}

  /** @name StagingXcmV4AssetFungibility (72) */
  interface StagingXcmV4AssetFungibility extends Enum {
    readonly isFungible: boolean;
    readonly asFungible: Compact<u128>;
    readonly isNonFungible: boolean;
    readonly asNonFungible: StagingXcmV4AssetAssetInstance;
    readonly type: "Fungible" | "NonFungible";
  }

  /** @name StagingXcmV4AssetAssetInstance (73) */
  interface StagingXcmV4AssetAssetInstance extends Enum {
    readonly isUndefined: boolean;
    readonly isIndex: boolean;
    readonly asIndex: Compact<u128>;
    readonly isArray4: boolean;
    readonly asArray4: U8aFixed;
    readonly isArray8: boolean;
    readonly asArray8: U8aFixed;
    readonly isArray16: boolean;
    readonly asArray16: U8aFixed;
    readonly isArray32: boolean;
    readonly asArray32: U8aFixed;
    readonly type: "Undefined" | "Index" | "Array4" | "Array8" | "Array16" | "Array32";
  }

  /** @name StagingXcmV4Response (76) */
  interface StagingXcmV4Response extends Enum {
    readonly isNull: boolean;
    readonly isAssets: boolean;
    readonly asAssets: StagingXcmV4AssetAssets;
    readonly isExecutionResult: boolean;
    readonly asExecutionResult: Option<ITuple<[u32, XcmV3TraitsError]>>;
    readonly isVersion: boolean;
    readonly asVersion: u32;
    readonly isPalletsInfo: boolean;
    readonly asPalletsInfo: Vec<StagingXcmV4PalletInfo>;
    readonly isDispatchResult: boolean;
    readonly asDispatchResult: XcmV3MaybeErrorCode;
    readonly type:
      | "Null"
      | "Assets"
      | "ExecutionResult"
      | "Version"
      | "PalletsInfo"
      | "DispatchResult";
  }

  /** @name StagingXcmV4PalletInfo (80) */
  interface StagingXcmV4PalletInfo extends Struct {
    readonly index: Compact<u32>;
    readonly name: Bytes;
    readonly moduleName: Bytes;
    readonly major: Compact<u32>;
    readonly minor: Compact<u32>;
    readonly patch: Compact<u32>;
  }

  /** @name XcmV3MaybeErrorCode (83) */
  interface XcmV3MaybeErrorCode extends Enum {
    readonly isSuccess: boolean;
    readonly isError: boolean;
    readonly asError: Bytes;
    readonly isTruncatedError: boolean;
    readonly asTruncatedError: Bytes;
    readonly type: "Success" | "Error" | "TruncatedError";
  }

  /** @name XcmV2OriginKind (86) */
  interface XcmV2OriginKind extends Enum {
    readonly isNative: boolean;
    readonly isSovereignAccount: boolean;
    readonly isSuperuser: boolean;
    readonly isXcm: boolean;
    readonly type: "Native" | "SovereignAccount" | "Superuser" | "Xcm";
  }

  /** @name XcmDoubleEncoded (87) */
  interface XcmDoubleEncoded extends Struct {
    readonly encoded: Bytes;
  }

  /** @name StagingXcmV4QueryResponseInfo (88) */
  interface StagingXcmV4QueryResponseInfo extends Struct {
    readonly destination: StagingXcmV4Location;
    readonly queryId: Compact<u64>;
    readonly maxWeight: SpWeightsWeightV2Weight;
  }

  /** @name StagingXcmV4AssetAssetFilter (89) */
  interface StagingXcmV4AssetAssetFilter extends Enum {
    readonly isDefinite: boolean;
    readonly asDefinite: StagingXcmV4AssetAssets;
    readonly isWild: boolean;
    readonly asWild: StagingXcmV4AssetWildAsset;
    readonly type: "Definite" | "Wild";
  }

  /** @name StagingXcmV4AssetWildAsset (90) */
  interface StagingXcmV4AssetWildAsset extends Enum {
    readonly isAll: boolean;
    readonly isAllOf: boolean;
    readonly asAllOf: {
      readonly id: StagingXcmV4AssetAssetId;
      readonly fun: StagingXcmV4AssetWildFungibility;
    } & Struct;
    readonly isAllCounted: boolean;
    readonly asAllCounted: Compact<u32>;
    readonly isAllOfCounted: boolean;
    readonly asAllOfCounted: {
      readonly id: StagingXcmV4AssetAssetId;
      readonly fun: StagingXcmV4AssetWildFungibility;
      readonly count: Compact<u32>;
    } & Struct;
    readonly type: "All" | "AllOf" | "AllCounted" | "AllOfCounted";
  }

  /** @name StagingXcmV4AssetWildFungibility (91) */
  interface StagingXcmV4AssetWildFungibility extends Enum {
    readonly isFungible: boolean;
    readonly isNonFungible: boolean;
    readonly type: "Fungible" | "NonFungible";
  }

  /** @name XcmV3WeightLimit (92) */
  interface XcmV3WeightLimit extends Enum {
    readonly isUnlimited: boolean;
    readonly isLimited: boolean;
    readonly asLimited: SpWeightsWeightV2Weight;
    readonly type: "Unlimited" | "Limited";
  }

  /** @name XcmVersionedAssets (93) */
  interface XcmVersionedAssets extends Enum {
    readonly isV2: boolean;
    readonly asV2: XcmV2MultiassetMultiAssets;
    readonly isV3: boolean;
    readonly asV3: XcmV3MultiassetMultiAssets;
    readonly isV4: boolean;
    readonly asV4: StagingXcmV4AssetAssets;
    readonly type: "V2" | "V3" | "V4";
  }

  /** @name XcmV2MultiassetMultiAssets (94) */
  interface XcmV2MultiassetMultiAssets extends Vec<XcmV2MultiAsset> {}

  /** @name XcmV2MultiAsset (96) */
  interface XcmV2MultiAsset extends Struct {
    readonly id: XcmV2MultiassetAssetId;
    readonly fun: XcmV2MultiassetFungibility;
  }

  /** @name XcmV2MultiassetAssetId (97) */
  interface XcmV2MultiassetAssetId extends Enum {
    readonly isConcrete: boolean;
    readonly asConcrete: XcmV2MultiLocation;
    readonly isAbstract: boolean;
    readonly asAbstract: Bytes;
    readonly type: "Concrete" | "Abstract";
  }

  /** @name XcmV2MultiLocation (98) */
  interface XcmV2MultiLocation extends Struct {
    readonly parents: u8;
    readonly interior: XcmV2MultilocationJunctions;
  }

  /** @name XcmV2MultilocationJunctions (99) */
  interface XcmV2MultilocationJunctions extends Enum {
    readonly isHere: boolean;
    readonly isX1: boolean;
    readonly asX1: XcmV2Junction;
    readonly isX2: boolean;
    readonly asX2: ITuple<[XcmV2Junction, XcmV2Junction]>;
    readonly isX3: boolean;
    readonly asX3: ITuple<[XcmV2Junction, XcmV2Junction, XcmV2Junction]>;
    readonly isX4: boolean;
    readonly asX4: ITuple<[XcmV2Junction, XcmV2Junction, XcmV2Junction, XcmV2Junction]>;
    readonly isX5: boolean;
    readonly asX5: ITuple<
      [XcmV2Junction, XcmV2Junction, XcmV2Junction, XcmV2Junction, XcmV2Junction]
    >;
    readonly isX6: boolean;
    readonly asX6: ITuple<
      [XcmV2Junction, XcmV2Junction, XcmV2Junction, XcmV2Junction, XcmV2Junction, XcmV2Junction]
    >;
    readonly isX7: boolean;
    readonly asX7: ITuple<
      [
        XcmV2Junction,
        XcmV2Junction,
        XcmV2Junction,
        XcmV2Junction,
        XcmV2Junction,
        XcmV2Junction,
        XcmV2Junction
      ]
    >;
    readonly isX8: boolean;
    readonly asX8: ITuple<
      [
        XcmV2Junction,
        XcmV2Junction,
        XcmV2Junction,
        XcmV2Junction,
        XcmV2Junction,
        XcmV2Junction,
        XcmV2Junction,
        XcmV2Junction
      ]
    >;
    readonly type: "Here" | "X1" | "X2" | "X3" | "X4" | "X5" | "X6" | "X7" | "X8";
  }

  /** @name XcmV2Junction (100) */
  interface XcmV2Junction extends Enum {
    readonly isParachain: boolean;
    readonly asParachain: Compact<u32>;
    readonly isAccountId32: boolean;
    readonly asAccountId32: {
      readonly network: XcmV2NetworkId;
      readonly id: U8aFixed;
    } & Struct;
    readonly isAccountIndex64: boolean;
    readonly asAccountIndex64: {
      readonly network: XcmV2NetworkId;
      readonly index: Compact<u64>;
    } & Struct;
    readonly isAccountKey20: boolean;
    readonly asAccountKey20: {
      readonly network: XcmV2NetworkId;
      readonly key: U8aFixed;
    } & Struct;
    readonly isPalletInstance: boolean;
    readonly asPalletInstance: u8;
    readonly isGeneralIndex: boolean;
    readonly asGeneralIndex: Compact<u128>;
    readonly isGeneralKey: boolean;
    readonly asGeneralKey: Bytes;
    readonly isOnlyChild: boolean;
    readonly isPlurality: boolean;
    readonly asPlurality: {
      readonly id: XcmV2BodyId;
      readonly part: XcmV2BodyPart;
    } & Struct;
    readonly type:
      | "Parachain"
      | "AccountId32"
      | "AccountIndex64"
      | "AccountKey20"
      | "PalletInstance"
      | "GeneralIndex"
      | "GeneralKey"
      | "OnlyChild"
      | "Plurality";
  }

  /** @name XcmV2NetworkId (101) */
  interface XcmV2NetworkId extends Enum {
    readonly isAny: boolean;
    readonly isNamed: boolean;
    readonly asNamed: Bytes;
    readonly isPolkadot: boolean;
    readonly isKusama: boolean;
    readonly type: "Any" | "Named" | "Polkadot" | "Kusama";
  }

  /** @name XcmV2BodyId (103) */
  interface XcmV2BodyId extends Enum {
    readonly isUnit: boolean;
    readonly isNamed: boolean;
    readonly asNamed: Bytes;
    readonly isIndex: boolean;
    readonly asIndex: Compact<u32>;
    readonly isExecutive: boolean;
    readonly isTechnical: boolean;
    readonly isLegislative: boolean;
    readonly isJudicial: boolean;
    readonly isDefense: boolean;
    readonly isAdministration: boolean;
    readonly isTreasury: boolean;
    readonly type:
      | "Unit"
      | "Named"
      | "Index"
      | "Executive"
      | "Technical"
      | "Legislative"
      | "Judicial"
      | "Defense"
      | "Administration"
      | "Treasury";
  }

  /** @name XcmV2BodyPart (104) */
  interface XcmV2BodyPart extends Enum {
    readonly isVoice: boolean;
    readonly isMembers: boolean;
    readonly asMembers: {
      readonly count: Compact<u32>;
    } & Struct;
    readonly isFraction: boolean;
    readonly asFraction: {
      readonly nom: Compact<u32>;
      readonly denom: Compact<u32>;
    } & Struct;
    readonly isAtLeastProportion: boolean;
    readonly asAtLeastProportion: {
      readonly nom: Compact<u32>;
      readonly denom: Compact<u32>;
    } & Struct;
    readonly isMoreThanProportion: boolean;
    readonly asMoreThanProportion: {
      readonly nom: Compact<u32>;
      readonly denom: Compact<u32>;
    } & Struct;
    readonly type: "Voice" | "Members" | "Fraction" | "AtLeastProportion" | "MoreThanProportion";
  }

  /** @name XcmV2MultiassetFungibility (105) */
  interface XcmV2MultiassetFungibility extends Enum {
    readonly isFungible: boolean;
    readonly asFungible: Compact<u128>;
    readonly isNonFungible: boolean;
    readonly asNonFungible: XcmV2MultiassetAssetInstance;
    readonly type: "Fungible" | "NonFungible";
  }

  /** @name XcmV2MultiassetAssetInstance (106) */
  interface XcmV2MultiassetAssetInstance extends Enum {
    readonly isUndefined: boolean;
    readonly isIndex: boolean;
    readonly asIndex: Compact<u128>;
    readonly isArray4: boolean;
    readonly asArray4: U8aFixed;
    readonly isArray8: boolean;
    readonly asArray8: U8aFixed;
    readonly isArray16: boolean;
    readonly asArray16: U8aFixed;
    readonly isArray32: boolean;
    readonly asArray32: U8aFixed;
    readonly isBlob: boolean;
    readonly asBlob: Bytes;
    readonly type: "Undefined" | "Index" | "Array4" | "Array8" | "Array16" | "Array32" | "Blob";
  }

  /** @name XcmV3MultiassetMultiAssets (107) */
  interface XcmV3MultiassetMultiAssets extends Vec<XcmV3MultiAsset> {}

  /** @name XcmV3MultiAsset (109) */
  interface XcmV3MultiAsset extends Struct {
    readonly id: XcmV3MultiassetAssetId;
    readonly fun: XcmV3MultiassetFungibility;
  }

  /** @name XcmV3MultiassetAssetId (110) */
  interface XcmV3MultiassetAssetId extends Enum {
    readonly isConcrete: boolean;
    readonly asConcrete: StagingXcmV3MultiLocation;
    readonly isAbstract: boolean;
    readonly asAbstract: U8aFixed;
    readonly type: "Concrete" | "Abstract";
  }

  /** @name StagingXcmV3MultiLocation (111) */
  interface StagingXcmV3MultiLocation extends Struct {
    readonly parents: u8;
    readonly interior: XcmV3Junctions;
  }

  /** @name XcmV3Junctions (112) */
  interface XcmV3Junctions extends Enum {
    readonly isHere: boolean;
    readonly isX1: boolean;
    readonly asX1: XcmV3Junction;
    readonly isX2: boolean;
    readonly asX2: ITuple<[XcmV3Junction, XcmV3Junction]>;
    readonly isX3: boolean;
    readonly asX3: ITuple<[XcmV3Junction, XcmV3Junction, XcmV3Junction]>;
    readonly isX4: boolean;
    readonly asX4: ITuple<[XcmV3Junction, XcmV3Junction, XcmV3Junction, XcmV3Junction]>;
    readonly isX5: boolean;
    readonly asX5: ITuple<
      [XcmV3Junction, XcmV3Junction, XcmV3Junction, XcmV3Junction, XcmV3Junction]
    >;
    readonly isX6: boolean;
    readonly asX6: ITuple<
      [XcmV3Junction, XcmV3Junction, XcmV3Junction, XcmV3Junction, XcmV3Junction, XcmV3Junction]
    >;
    readonly isX7: boolean;
    readonly asX7: ITuple<
      [
        XcmV3Junction,
        XcmV3Junction,
        XcmV3Junction,
        XcmV3Junction,
        XcmV3Junction,
        XcmV3Junction,
        XcmV3Junction
      ]
    >;
    readonly isX8: boolean;
    readonly asX8: ITuple<
      [
        XcmV3Junction,
        XcmV3Junction,
        XcmV3Junction,
        XcmV3Junction,
        XcmV3Junction,
        XcmV3Junction,
        XcmV3Junction,
        XcmV3Junction
      ]
    >;
    readonly type: "Here" | "X1" | "X2" | "X3" | "X4" | "X5" | "X6" | "X7" | "X8";
  }

  /** @name XcmV3Junction (113) */
  interface XcmV3Junction extends Enum {
    readonly isParachain: boolean;
    readonly asParachain: Compact<u32>;
    readonly isAccountId32: boolean;
    readonly asAccountId32: {
      readonly network: Option<XcmV3JunctionNetworkId>;
      readonly id: U8aFixed;
    } & Struct;
    readonly isAccountIndex64: boolean;
    readonly asAccountIndex64: {
      readonly network: Option<XcmV3JunctionNetworkId>;
      readonly index: Compact<u64>;
    } & Struct;
    readonly isAccountKey20: boolean;
    readonly asAccountKey20: {
      readonly network: Option<XcmV3JunctionNetworkId>;
      readonly key: U8aFixed;
    } & Struct;
    readonly isPalletInstance: boolean;
    readonly asPalletInstance: u8;
    readonly isGeneralIndex: boolean;
    readonly asGeneralIndex: Compact<u128>;
    readonly isGeneralKey: boolean;
    readonly asGeneralKey: {
      readonly length: u8;
      readonly data: U8aFixed;
    } & Struct;
    readonly isOnlyChild: boolean;
    readonly isPlurality: boolean;
    readonly asPlurality: {
      readonly id: XcmV3JunctionBodyId;
      readonly part: XcmV3JunctionBodyPart;
    } & Struct;
    readonly isGlobalConsensus: boolean;
    readonly asGlobalConsensus: XcmV3JunctionNetworkId;
    readonly type:
      | "Parachain"
      | "AccountId32"
      | "AccountIndex64"
      | "AccountKey20"
      | "PalletInstance"
      | "GeneralIndex"
      | "GeneralKey"
      | "OnlyChild"
      | "Plurality"
      | "GlobalConsensus";
  }

  /** @name XcmV3JunctionNetworkId (115) */
  interface XcmV3JunctionNetworkId extends Enum {
    readonly isByGenesis: boolean;
    readonly asByGenesis: U8aFixed;
    readonly isByFork: boolean;
    readonly asByFork: {
      readonly blockNumber: u64;
      readonly blockHash: U8aFixed;
    } & Struct;
    readonly isPolkadot: boolean;
    readonly isKusama: boolean;
    readonly isWestend: boolean;
    readonly isRococo: boolean;
    readonly isWococo: boolean;
    readonly isEthereum: boolean;
    readonly asEthereum: {
      readonly chainId: Compact<u64>;
    } & Struct;
    readonly isBitcoinCore: boolean;
    readonly isBitcoinCash: boolean;
    readonly isPolkadotBulletin: boolean;
    readonly type:
      | "ByGenesis"
      | "ByFork"
      | "Polkadot"
      | "Kusama"
      | "Westend"
      | "Rococo"
      | "Wococo"
      | "Ethereum"
      | "BitcoinCore"
      | "BitcoinCash"
      | "PolkadotBulletin";
  }

  /** @name XcmV3MultiassetFungibility (116) */
  interface XcmV3MultiassetFungibility extends Enum {
    readonly isFungible: boolean;
    readonly asFungible: Compact<u128>;
    readonly isNonFungible: boolean;
    readonly asNonFungible: XcmV3MultiassetAssetInstance;
    readonly type: "Fungible" | "NonFungible";
  }

  /** @name XcmV3MultiassetAssetInstance (117) */
  interface XcmV3MultiassetAssetInstance extends Enum {
    readonly isUndefined: boolean;
    readonly isIndex: boolean;
    readonly asIndex: Compact<u128>;
    readonly isArray4: boolean;
    readonly asArray4: U8aFixed;
    readonly isArray8: boolean;
    readonly asArray8: U8aFixed;
    readonly isArray16: boolean;
    readonly asArray16: U8aFixed;
    readonly isArray32: boolean;
    readonly asArray32: U8aFixed;
    readonly type: "Undefined" | "Index" | "Array4" | "Array8" | "Array16" | "Array32";
  }

  /** @name XcmVersionedLocation (118) */
  interface XcmVersionedLocation extends Enum {
    readonly isV2: boolean;
    readonly asV2: XcmV2MultiLocation;
    readonly isV3: boolean;
    readonly asV3: StagingXcmV3MultiLocation;
    readonly isV4: boolean;
    readonly asV4: StagingXcmV4Location;
    readonly type: "V2" | "V3" | "V4";
  }

  /** @name CumulusPalletXcmEvent (119) */
  interface CumulusPalletXcmEvent extends Enum {
    readonly isInvalidFormat: boolean;
    readonly asInvalidFormat: U8aFixed;
    readonly isUnsupportedVersion: boolean;
    readonly asUnsupportedVersion: U8aFixed;
    readonly isExecutedDownward: boolean;
    readonly asExecutedDownward: ITuple<[U8aFixed, StagingXcmV4TraitsOutcome]>;
    readonly type: "InvalidFormat" | "UnsupportedVersion" | "ExecutedDownward";
  }

  /** @name PalletMessageQueueEvent (120) */
  interface PalletMessageQueueEvent extends Enum {
    readonly isProcessingFailed: boolean;
    readonly asProcessingFailed: {
      readonly id: H256;
      readonly origin: CumulusPrimitivesCoreAggregateMessageOrigin;
      readonly error: FrameSupportMessagesProcessMessageError;
    } & Struct;
    readonly isProcessed: boolean;
    readonly asProcessed: {
      readonly id: H256;
      readonly origin: CumulusPrimitivesCoreAggregateMessageOrigin;
      readonly weightUsed: SpWeightsWeightV2Weight;
      readonly success: bool;
    } & Struct;
    readonly isOverweightEnqueued: boolean;
    readonly asOverweightEnqueued: {
      readonly id: U8aFixed;
      readonly origin: CumulusPrimitivesCoreAggregateMessageOrigin;
      readonly pageIndex: u32;
      readonly messageIndex: u32;
    } & Struct;
    readonly isPageReaped: boolean;
    readonly asPageReaped: {
      readonly origin: CumulusPrimitivesCoreAggregateMessageOrigin;
      readonly index: u32;
    } & Struct;
    readonly type: "ProcessingFailed" | "Processed" | "OverweightEnqueued" | "PageReaped";
  }

  /** @name CumulusPrimitivesCoreAggregateMessageOrigin (121) */
  interface CumulusPrimitivesCoreAggregateMessageOrigin extends Enum {
    readonly isHere: boolean;
    readonly isParent: boolean;
    readonly isSibling: boolean;
    readonly asSibling: u32;
    readonly type: "Here" | "Parent" | "Sibling";
  }

  /** @name FrameSupportMessagesProcessMessageError (123) */
  interface FrameSupportMessagesProcessMessageError extends Enum {
    readonly isBadFormat: boolean;
    readonly isCorrupt: boolean;
    readonly isUnsupported: boolean;
    readonly isOverweight: boolean;
    readonly asOverweight: SpWeightsWeightV2Weight;
    readonly isYield: boolean;
    readonly type: "BadFormat" | "Corrupt" | "Unsupported" | "Overweight" | "Yield";
  }

  /** @name PalletStorageProvidersEvent (124) */
  interface PalletStorageProvidersEvent extends Enum {
    readonly isMspRequestSignUpSuccess: boolean;
    readonly asMspRequestSignUpSuccess: {
      readonly who: AccountId32;
      readonly multiaddresses: Vec<Bytes>;
      readonly capacity: u32;
      readonly valueProp: PalletStorageProvidersValueProposition;
    } & Struct;
    readonly isMspSignUpSuccess: boolean;
    readonly asMspSignUpSuccess: {
      readonly who: AccountId32;
      readonly multiaddresses: Vec<Bytes>;
      readonly capacity: u32;
      readonly valueProp: PalletStorageProvidersValueProposition;
    } & Struct;
    readonly isBspRequestSignUpSuccess: boolean;
    readonly asBspRequestSignUpSuccess: {
      readonly who: AccountId32;
      readonly multiaddresses: Vec<Bytes>;
      readonly capacity: u32;
    } & Struct;
    readonly isBspSignUpSuccess: boolean;
    readonly asBspSignUpSuccess: {
      readonly who: AccountId32;
      readonly multiaddresses: Vec<Bytes>;
      readonly capacity: u32;
    } & Struct;
    readonly isSignUpRequestCanceled: boolean;
    readonly asSignUpRequestCanceled: {
      readonly who: AccountId32;
    } & Struct;
    readonly isMspSignOffSuccess: boolean;
    readonly asMspSignOffSuccess: {
      readonly who: AccountId32;
    } & Struct;
    readonly isBspSignOffSuccess: boolean;
    readonly asBspSignOffSuccess: {
      readonly who: AccountId32;
    } & Struct;
    readonly isCapacityChanged: boolean;
    readonly asCapacityChanged: {
      readonly who: AccountId32;
      readonly oldCapacity: u32;
      readonly newCapacity: u32;
      readonly nextBlockWhenChangeAllowed: u32;
    } & Struct;
    readonly isSlashed: boolean;
    readonly asSlashed: {
      readonly providerId: H256;
      readonly amountSlashed: u128;
    } & Struct;
    readonly type:
      | "MspRequestSignUpSuccess"
      | "MspSignUpSuccess"
      | "BspRequestSignUpSuccess"
      | "BspSignUpSuccess"
      | "SignUpRequestCanceled"
      | "MspSignOffSuccess"
      | "BspSignOffSuccess"
      | "CapacityChanged"
      | "Slashed";
  }

  /** @name PalletStorageProvidersValueProposition (128) */
  interface PalletStorageProvidersValueProposition extends Struct {
    readonly identifier: H256;
    readonly dataLimit: u32;
    readonly protocols: Vec<Bytes>;
  }

  /** @name PalletFileSystemEvent (130) */
  interface PalletFileSystemEvent extends Enum {
    readonly isNewBucket: boolean;
    readonly asNewBucket: {
      readonly who: AccountId32;
      readonly mspId: H256;
      readonly bucketId: H256;
      readonly name: Bytes;
      readonly collectionId: Option<u32>;
      readonly private: bool;
    } & Struct;
    readonly isBucketPrivacyUpdated: boolean;
    readonly asBucketPrivacyUpdated: {
      readonly who: AccountId32;
      readonly bucketId: H256;
      readonly collectionId: Option<u32>;
      readonly private: bool;
    } & Struct;
    readonly isNewCollectionAndAssociation: boolean;
    readonly asNewCollectionAndAssociation: {
      readonly who: AccountId32;
      readonly bucketId: H256;
      readonly collectionId: u32;
    } & Struct;
    readonly isNewStorageRequest: boolean;
    readonly asNewStorageRequest: {
      readonly who: AccountId32;
      readonly fileKey: H256;
      readonly bucketId: H256;
      readonly location: Bytes;
      readonly fingerprint: H256;
      readonly size_: u32;
      readonly peerIds: Vec<Bytes>;
    } & Struct;
    readonly isMspAcceptedStoring: boolean;
    readonly asMspAcceptedStoring: {
      readonly fileKey: H256;
      readonly mspId: H256;
      readonly bucketId: H256;
      readonly owner: AccountId32;
      readonly newBucketRoot: H256;
    } & Struct;
    readonly isAcceptedBspVolunteer: boolean;
    readonly asAcceptedBspVolunteer: {
      readonly bspId: H256;
      readonly bucketId: H256;
      readonly location: Bytes;
      readonly fingerprint: H256;
      readonly multiaddresses: Vec<Bytes>;
      readonly owner: AccountId32;
      readonly size_: u32;
    } & Struct;
    readonly isBspConfirmedStoring: boolean;
    readonly asBspConfirmedStoring: {
      readonly who: AccountId32;
      readonly bspId: H256;
      readonly fileKeys: Vec<H256>;
      readonly newRoot: H256;
    } & Struct;
    readonly isStorageRequestFulfilled: boolean;
    readonly asStorageRequestFulfilled: {
      readonly fileKey: H256;
    } & Struct;
    readonly isStorageRequestExpired: boolean;
    readonly asStorageRequestExpired: {
      readonly fileKey: H256;
    } & Struct;
    readonly isStorageRequestRevoked: boolean;
    readonly asStorageRequestRevoked: {
      readonly fileKey: H256;
    } & Struct;
    readonly isBspRequestedToStopStoring: boolean;
    readonly asBspRequestedToStopStoring: {
      readonly bspId: H256;
      readonly fileKey: H256;
      readonly owner: AccountId32;
      readonly location: Bytes;
    } & Struct;
    readonly isBspConfirmStoppedStoring: boolean;
    readonly asBspConfirmStoppedStoring: {
      readonly bspId: H256;
      readonly fileKey: H256;
      readonly newRoot: H256;
    } & Struct;
    readonly isPriorityChallengeForFileDeletionQueued: boolean;
    readonly asPriorityChallengeForFileDeletionQueued: {
      readonly user: AccountId32;
      readonly fileKey: H256;
    } & Struct;
    readonly isSpStopStoringInsolventUser: boolean;
    readonly asSpStopStoringInsolventUser: {
      readonly spId: H256;
      readonly fileKey: H256;
      readonly owner: AccountId32;
      readonly location: Bytes;
      readonly newRoot: H256;
    } & Struct;
    readonly isFailedToQueuePriorityChallenge: boolean;
    readonly asFailedToQueuePriorityChallenge: {
      readonly user: AccountId32;
      readonly fileKey: H256;
    } & Struct;
    readonly isFileDeletionRequest: boolean;
    readonly asFileDeletionRequest: {
      readonly user: AccountId32;
      readonly fileKey: H256;
      readonly bucketId: H256;
      readonly mspId: H256;
      readonly proofOfInclusion: bool;
    } & Struct;
    readonly isProofSubmittedForPendingFileDeletionRequest: boolean;
    readonly asProofSubmittedForPendingFileDeletionRequest: {
      readonly mspId: H256;
      readonly user: AccountId32;
      readonly fileKey: H256;
      readonly bucketId: H256;
      readonly proofOfInclusion: bool;
    } & Struct;
    readonly isBspChallengeCycleInitialised: boolean;
    readonly asBspChallengeCycleInitialised: {
      readonly who: AccountId32;
      readonly bspId: H256;
    } & Struct;
    readonly type:
      | "NewBucket"
      | "BucketPrivacyUpdated"
      | "NewCollectionAndAssociation"
      | "NewStorageRequest"
      | "MspAcceptedStoring"
      | "AcceptedBspVolunteer"
      | "BspConfirmedStoring"
      | "StorageRequestFulfilled"
      | "StorageRequestExpired"
      | "StorageRequestRevoked"
      | "BspRequestedToStopStoring"
      | "BspConfirmStoppedStoring"
      | "PriorityChallengeForFileDeletionQueued"
      | "SpStopStoringInsolventUser"
      | "FailedToQueuePriorityChallenge"
      | "FileDeletionRequest"
      | "ProofSubmittedForPendingFileDeletionRequest"
      | "BspChallengeCycleInitialised";
  }

  /** @name PalletProofsDealerEvent (135) */
  interface PalletProofsDealerEvent extends Enum {
    readonly isNewChallenge: boolean;
    readonly asNewChallenge: {
      readonly who: AccountId32;
      readonly keyChallenged: H256;
    } & Struct;
    readonly isProofAccepted: boolean;
    readonly asProofAccepted: {
      readonly provider: H256;
      readonly proof: PalletProofsDealerProof;
    } & Struct;
    readonly isNewChallengeSeed: boolean;
    readonly asNewChallengeSeed: {
      readonly challengesTicker: u32;
      readonly seed: H256;
    } & Struct;
    readonly isNewCheckpointChallenge: boolean;
    readonly asNewCheckpointChallenge: {
      readonly challengesTicker: u32;
      readonly challenges: Vec<ITuple<[H256, Option<ShpTraitsTrieRemoveMutation>]>>;
    } & Struct;
    readonly isSlashableProvider: boolean;
    readonly asSlashableProvider: {
      readonly provider: H256;
      readonly nextChallengeDeadline: u32;
    } & Struct;
    readonly isNoRecordOfLastSubmittedProof: boolean;
    readonly asNoRecordOfLastSubmittedProof: {
      readonly provider: H256;
    } & Struct;
    readonly isNewChallengeCycleInitialised: boolean;
    readonly asNewChallengeCycleInitialised: {
      readonly currentTick: u32;
      readonly nextChallengeDeadline: u32;
      readonly provider: H256;
      readonly maybeProviderAccount: Option<AccountId32>;
    } & Struct;
    readonly isMutationsApplied: boolean;
    readonly asMutationsApplied: {
      readonly provider: H256;
      readonly mutations: Vec<ITuple<[H256, ShpTraitsTrieRemoveMutation]>>;
      readonly newRoot: H256;
    } & Struct;
    readonly type:
      | "NewChallenge"
      | "ProofAccepted"
      | "NewChallengeSeed"
      | "NewCheckpointChallenge"
      | "SlashableProvider"
      | "NoRecordOfLastSubmittedProof"
      | "NewChallengeCycleInitialised"
      | "MutationsApplied";
  }

  /** @name PalletProofsDealerProof (136) */
  interface PalletProofsDealerProof extends Struct {
    readonly forestProof: SpTrieStorageProofCompactProof;
    readonly keyProofs: BTreeMap<H256, PalletProofsDealerKeyProof>;
  }

  /** @name SpTrieStorageProofCompactProof (137) */
  interface SpTrieStorageProofCompactProof extends Struct {
    readonly encodedNodes: Vec<Bytes>;
  }

  /** @name PalletProofsDealerKeyProof (140) */
  interface PalletProofsDealerKeyProof extends Struct {
    readonly proof: ShpFileKeyVerifierFileKeyProof;
    readonly challengeCount: u32;
  }

  /** @name ShpFileKeyVerifierFileKeyProof (141) */
  interface ShpFileKeyVerifierFileKeyProof extends Struct {
    readonly fileMetadata: ShpFileMetadataFileMetadata;
    readonly proof: SpTrieStorageProofCompactProof;
  }

  /** @name ShpFileMetadataFileMetadata (142) */
  interface ShpFileMetadataFileMetadata extends Struct {
    readonly owner: Bytes;
    readonly bucketId: Bytes;
    readonly location: Bytes;
    readonly fileSize: Compact<u64>;
    readonly fingerprint: ShpFileMetadataFingerprint;
  }

  /** @name ShpFileMetadataFingerprint (143) */
  interface ShpFileMetadataFingerprint extends U8aFixed {}

  /** @name ShpTraitsTrieRemoveMutation (149) */
  type ShpTraitsTrieRemoveMutation = Null;

  /** @name PalletRandomnessEvent (153) */
  interface PalletRandomnessEvent extends Enum {
    readonly isNewOneEpochAgoRandomnessAvailable: boolean;
    readonly asNewOneEpochAgoRandomnessAvailable: {
      readonly randomnessSeed: H256;
      readonly fromEpoch: u64;
      readonly validUntilBlock: u32;
    } & Struct;
    readonly type: "NewOneEpochAgoRandomnessAvailable";
  }

  /** @name PalletPaymentStreamsEvent (154) */
  interface PalletPaymentStreamsEvent extends Enum {
    readonly isFixedRatePaymentStreamCreated: boolean;
    readonly asFixedRatePaymentStreamCreated: {
      readonly userAccount: AccountId32;
      readonly providerId: H256;
      readonly rate: u128;
    } & Struct;
    readonly isFixedRatePaymentStreamUpdated: boolean;
    readonly asFixedRatePaymentStreamUpdated: {
      readonly userAccount: AccountId32;
      readonly providerId: H256;
      readonly newRate: u128;
    } & Struct;
    readonly isFixedRatePaymentStreamDeleted: boolean;
    readonly asFixedRatePaymentStreamDeleted: {
      readonly userAccount: AccountId32;
      readonly providerId: H256;
    } & Struct;
    readonly isDynamicRatePaymentStreamCreated: boolean;
    readonly asDynamicRatePaymentStreamCreated: {
      readonly userAccount: AccountId32;
      readonly providerId: H256;
      readonly amountProvided: u32;
    } & Struct;
    readonly isDynamicRatePaymentStreamUpdated: boolean;
    readonly asDynamicRatePaymentStreamUpdated: {
      readonly userAccount: AccountId32;
      readonly providerId: H256;
      readonly newAmountProvided: u32;
    } & Struct;
    readonly isDynamicRatePaymentStreamDeleted: boolean;
    readonly asDynamicRatePaymentStreamDeleted: {
      readonly userAccount: AccountId32;
      readonly providerId: H256;
    } & Struct;
    readonly isPaymentStreamCharged: boolean;
    readonly asPaymentStreamCharged: {
      readonly userAccount: AccountId32;
      readonly providerId: H256;
      readonly amount: u128;
    } & Struct;
    readonly isLastChargeableInfoUpdated: boolean;
    readonly asLastChargeableInfoUpdated: {
      readonly providerId: H256;
      readonly lastChargeableTick: u32;
      readonly lastChargeablePriceIndex: u128;
    } & Struct;
    readonly isUserWithoutFunds: boolean;
    readonly asUserWithoutFunds: {
      readonly who: AccountId32;
    } & Struct;
    readonly isUserPaidDebts: boolean;
    readonly asUserPaidDebts: {
      readonly who: AccountId32;
    } & Struct;
    readonly isUserSolvent: boolean;
    readonly asUserSolvent: {
      readonly who: AccountId32;
    } & Struct;
    readonly type:
      | "FixedRatePaymentStreamCreated"
      | "FixedRatePaymentStreamUpdated"
      | "FixedRatePaymentStreamDeleted"
      | "DynamicRatePaymentStreamCreated"
      | "DynamicRatePaymentStreamUpdated"
      | "DynamicRatePaymentStreamDeleted"
      | "PaymentStreamCharged"
      | "LastChargeableInfoUpdated"
      | "UserWithoutFunds"
      | "UserPaidDebts"
      | "UserSolvent";
  }

  /** @name PalletBucketNftsEvent (155) */
  interface PalletBucketNftsEvent extends Enum {
    readonly isAccessShared: boolean;
    readonly asAccessShared: {
      readonly issuer: AccountId32;
      readonly recipient: AccountId32;
    } & Struct;
    readonly isItemReadAccessUpdated: boolean;
    readonly asItemReadAccessUpdated: {
      readonly admin: AccountId32;
      readonly bucket: H256;
      readonly itemId: u32;
    } & Struct;
    readonly isItemBurned: boolean;
    readonly asItemBurned: {
      readonly account: AccountId32;
      readonly bucket: H256;
      readonly itemId: u32;
    } & Struct;
    readonly type: "AccessShared" | "ItemReadAccessUpdated" | "ItemBurned";
  }

  /** @name PalletNftsEvent (156) */
  interface PalletNftsEvent extends Enum {
    readonly isCreated: boolean;
    readonly asCreated: {
      readonly collection: u32;
      readonly creator: AccountId32;
      readonly owner: AccountId32;
    } & Struct;
    readonly isForceCreated: boolean;
    readonly asForceCreated: {
      readonly collection: u32;
      readonly owner: AccountId32;
    } & Struct;
    readonly isDestroyed: boolean;
    readonly asDestroyed: {
      readonly collection: u32;
    } & Struct;
    readonly isIssued: boolean;
    readonly asIssued: {
      readonly collection: u32;
      readonly item: u32;
      readonly owner: AccountId32;
    } & Struct;
    readonly isTransferred: boolean;
    readonly asTransferred: {
      readonly collection: u32;
      readonly item: u32;
      readonly from: AccountId32;
      readonly to: AccountId32;
    } & Struct;
    readonly isBurned: boolean;
    readonly asBurned: {
      readonly collection: u32;
      readonly item: u32;
      readonly owner: AccountId32;
    } & Struct;
    readonly isItemTransferLocked: boolean;
    readonly asItemTransferLocked: {
      readonly collection: u32;
      readonly item: u32;
    } & Struct;
    readonly isItemTransferUnlocked: boolean;
    readonly asItemTransferUnlocked: {
      readonly collection: u32;
      readonly item: u32;
    } & Struct;
    readonly isItemPropertiesLocked: boolean;
    readonly asItemPropertiesLocked: {
      readonly collection: u32;
      readonly item: u32;
      readonly lockMetadata: bool;
      readonly lockAttributes: bool;
    } & Struct;
    readonly isCollectionLocked: boolean;
    readonly asCollectionLocked: {
      readonly collection: u32;
    } & Struct;
    readonly isOwnerChanged: boolean;
    readonly asOwnerChanged: {
      readonly collection: u32;
      readonly newOwner: AccountId32;
    } & Struct;
    readonly isTeamChanged: boolean;
    readonly asTeamChanged: {
      readonly collection: u32;
      readonly issuer: Option<AccountId32>;
      readonly admin: Option<AccountId32>;
      readonly freezer: Option<AccountId32>;
    } & Struct;
    readonly isTransferApproved: boolean;
    readonly asTransferApproved: {
      readonly collection: u32;
      readonly item: u32;
      readonly owner: AccountId32;
      readonly delegate: AccountId32;
      readonly deadline: Option<u32>;
    } & Struct;
    readonly isApprovalCancelled: boolean;
    readonly asApprovalCancelled: {
      readonly collection: u32;
      readonly item: u32;
      readonly owner: AccountId32;
      readonly delegate: AccountId32;
    } & Struct;
    readonly isAllApprovalsCancelled: boolean;
    readonly asAllApprovalsCancelled: {
      readonly collection: u32;
      readonly item: u32;
      readonly owner: AccountId32;
    } & Struct;
    readonly isCollectionConfigChanged: boolean;
    readonly asCollectionConfigChanged: {
      readonly collection: u32;
    } & Struct;
    readonly isCollectionMetadataSet: boolean;
    readonly asCollectionMetadataSet: {
      readonly collection: u32;
      readonly data: Bytes;
    } & Struct;
    readonly isCollectionMetadataCleared: boolean;
    readonly asCollectionMetadataCleared: {
      readonly collection: u32;
    } & Struct;
    readonly isItemMetadataSet: boolean;
    readonly asItemMetadataSet: {
      readonly collection: u32;
      readonly item: u32;
      readonly data: Bytes;
    } & Struct;
    readonly isItemMetadataCleared: boolean;
    readonly asItemMetadataCleared: {
      readonly collection: u32;
      readonly item: u32;
    } & Struct;
    readonly isRedeposited: boolean;
    readonly asRedeposited: {
      readonly collection: u32;
      readonly successfulItems: Vec<u32>;
    } & Struct;
    readonly isAttributeSet: boolean;
    readonly asAttributeSet: {
      readonly collection: u32;
      readonly maybeItem: Option<u32>;
      readonly key: Bytes;
      readonly value: Bytes;
      readonly namespace: PalletNftsAttributeNamespace;
    } & Struct;
    readonly isAttributeCleared: boolean;
    readonly asAttributeCleared: {
      readonly collection: u32;
      readonly maybeItem: Option<u32>;
      readonly key: Bytes;
      readonly namespace: PalletNftsAttributeNamespace;
    } & Struct;
    readonly isItemAttributesApprovalAdded: boolean;
    readonly asItemAttributesApprovalAdded: {
      readonly collection: u32;
      readonly item: u32;
      readonly delegate: AccountId32;
    } & Struct;
    readonly isItemAttributesApprovalRemoved: boolean;
    readonly asItemAttributesApprovalRemoved: {
      readonly collection: u32;
      readonly item: u32;
      readonly delegate: AccountId32;
    } & Struct;
    readonly isOwnershipAcceptanceChanged: boolean;
    readonly asOwnershipAcceptanceChanged: {
      readonly who: AccountId32;
      readonly maybeCollection: Option<u32>;
    } & Struct;
    readonly isCollectionMaxSupplySet: boolean;
    readonly asCollectionMaxSupplySet: {
      readonly collection: u32;
      readonly maxSupply: u32;
    } & Struct;
    readonly isCollectionMintSettingsUpdated: boolean;
    readonly asCollectionMintSettingsUpdated: {
      readonly collection: u32;
    } & Struct;
    readonly isNextCollectionIdIncremented: boolean;
    readonly asNextCollectionIdIncremented: {
      readonly nextId: Option<u32>;
    } & Struct;
    readonly isItemPriceSet: boolean;
    readonly asItemPriceSet: {
      readonly collection: u32;
      readonly item: u32;
      readonly price: u128;
      readonly whitelistedBuyer: Option<AccountId32>;
    } & Struct;
    readonly isItemPriceRemoved: boolean;
    readonly asItemPriceRemoved: {
      readonly collection: u32;
      readonly item: u32;
    } & Struct;
    readonly isItemBought: boolean;
    readonly asItemBought: {
      readonly collection: u32;
      readonly item: u32;
      readonly price: u128;
      readonly seller: AccountId32;
      readonly buyer: AccountId32;
    } & Struct;
    readonly isTipSent: boolean;
    readonly asTipSent: {
      readonly collection: u32;
      readonly item: u32;
      readonly sender: AccountId32;
      readonly receiver: AccountId32;
      readonly amount: u128;
    } & Struct;
    readonly isSwapCreated: boolean;
    readonly asSwapCreated: {
      readonly offeredCollection: u32;
      readonly offeredItem: u32;
      readonly desiredCollection: u32;
      readonly desiredItem: Option<u32>;
      readonly price: Option<PalletNftsPriceWithDirection>;
      readonly deadline: u32;
    } & Struct;
    readonly isSwapCancelled: boolean;
    readonly asSwapCancelled: {
      readonly offeredCollection: u32;
      readonly offeredItem: u32;
      readonly desiredCollection: u32;
      readonly desiredItem: Option<u32>;
      readonly price: Option<PalletNftsPriceWithDirection>;
      readonly deadline: u32;
    } & Struct;
    readonly isSwapClaimed: boolean;
    readonly asSwapClaimed: {
      readonly sentCollection: u32;
      readonly sentItem: u32;
      readonly sentItemOwner: AccountId32;
      readonly receivedCollection: u32;
      readonly receivedItem: u32;
      readonly receivedItemOwner: AccountId32;
      readonly price: Option<PalletNftsPriceWithDirection>;
      readonly deadline: u32;
    } & Struct;
    readonly isPreSignedAttributesSet: boolean;
    readonly asPreSignedAttributesSet: {
      readonly collection: u32;
      readonly item: u32;
      readonly namespace: PalletNftsAttributeNamespace;
    } & Struct;
    readonly isPalletAttributeSet: boolean;
    readonly asPalletAttributeSet: {
      readonly collection: u32;
      readonly item: Option<u32>;
      readonly attribute: PalletNftsPalletAttributes;
      readonly value: Bytes;
    } & Struct;
    readonly type:
      | "Created"
      | "ForceCreated"
      | "Destroyed"
      | "Issued"
      | "Transferred"
      | "Burned"
      | "ItemTransferLocked"
      | "ItemTransferUnlocked"
      | "ItemPropertiesLocked"
      | "CollectionLocked"
      | "OwnerChanged"
      | "TeamChanged"
      | "TransferApproved"
      | "ApprovalCancelled"
      | "AllApprovalsCancelled"
      | "CollectionConfigChanged"
      | "CollectionMetadataSet"
      | "CollectionMetadataCleared"
      | "ItemMetadataSet"
      | "ItemMetadataCleared"
      | "Redeposited"
      | "AttributeSet"
      | "AttributeCleared"
      | "ItemAttributesApprovalAdded"
      | "ItemAttributesApprovalRemoved"
      | "OwnershipAcceptanceChanged"
      | "CollectionMaxSupplySet"
      | "CollectionMintSettingsUpdated"
      | "NextCollectionIdIncremented"
      | "ItemPriceSet"
      | "ItemPriceRemoved"
      | "ItemBought"
      | "TipSent"
      | "SwapCreated"
      | "SwapCancelled"
      | "SwapClaimed"
      | "PreSignedAttributesSet"
      | "PalletAttributeSet";
  }

  /** @name PalletNftsAttributeNamespace (160) */
  interface PalletNftsAttributeNamespace extends Enum {
    readonly isPallet: boolean;
    readonly isCollectionOwner: boolean;
    readonly isItemOwner: boolean;
    readonly isAccount: boolean;
    readonly asAccount: AccountId32;
    readonly type: "Pallet" | "CollectionOwner" | "ItemOwner" | "Account";
  }

  /** @name PalletNftsPriceWithDirection (162) */
  interface PalletNftsPriceWithDirection extends Struct {
    readonly amount: u128;
    readonly direction: PalletNftsPriceDirection;
  }

  /** @name PalletNftsPriceDirection (163) */
  interface PalletNftsPriceDirection extends Enum {
    readonly isSend: boolean;
    readonly isReceive: boolean;
    readonly type: "Send" | "Receive";
  }

  /** @name PalletNftsPalletAttributes (164) */
  interface PalletNftsPalletAttributes extends Enum {
    readonly isUsedToClaim: boolean;
    readonly asUsedToClaim: u32;
    readonly isTransferDisabled: boolean;
    readonly type: "UsedToClaim" | "TransferDisabled";
  }

  /** @name FrameSystemPhase (165) */
  interface FrameSystemPhase extends Enum {
    readonly isApplyExtrinsic: boolean;
    readonly asApplyExtrinsic: u32;
    readonly isFinalization: boolean;
    readonly isInitialization: boolean;
    readonly type: "ApplyExtrinsic" | "Finalization" | "Initialization";
  }

  /** @name FrameSystemLastRuntimeUpgradeInfo (168) */
  interface FrameSystemLastRuntimeUpgradeInfo extends Struct {
    readonly specVersion: Compact<u32>;
    readonly specName: Text;
  }

  /** @name FrameSystemCodeUpgradeAuthorization (170) */
  interface FrameSystemCodeUpgradeAuthorization extends Struct {
    readonly codeHash: H256;
    readonly checkVersion: bool;
  }

  /** @name FrameSystemCall (171) */
  interface FrameSystemCall extends Enum {
    readonly isRemark: boolean;
    readonly asRemark: {
      readonly remark: Bytes;
    } & Struct;
    readonly isSetHeapPages: boolean;
    readonly asSetHeapPages: {
      readonly pages: u64;
    } & Struct;
    readonly isSetCode: boolean;
    readonly asSetCode: {
      readonly code: Bytes;
    } & Struct;
    readonly isSetCodeWithoutChecks: boolean;
    readonly asSetCodeWithoutChecks: {
      readonly code: Bytes;
    } & Struct;
    readonly isSetStorage: boolean;
    readonly asSetStorage: {
      readonly items: Vec<ITuple<[Bytes, Bytes]>>;
    } & Struct;
    readonly isKillStorage: boolean;
    readonly asKillStorage: {
      readonly keys_: Vec<Bytes>;
    } & Struct;
    readonly isKillPrefix: boolean;
    readonly asKillPrefix: {
      readonly prefix: Bytes;
      readonly subkeys: u32;
    } & Struct;
    readonly isRemarkWithEvent: boolean;
    readonly asRemarkWithEvent: {
      readonly remark: Bytes;
    } & Struct;
    readonly isAuthorizeUpgrade: boolean;
    readonly asAuthorizeUpgrade: {
      readonly codeHash: H256;
    } & Struct;
    readonly isAuthorizeUpgradeWithoutChecks: boolean;
    readonly asAuthorizeUpgradeWithoutChecks: {
      readonly codeHash: H256;
    } & Struct;
    readonly isApplyAuthorizedUpgrade: boolean;
    readonly asApplyAuthorizedUpgrade: {
      readonly code: Bytes;
    } & Struct;
    readonly type:
      | "Remark"
      | "SetHeapPages"
      | "SetCode"
      | "SetCodeWithoutChecks"
      | "SetStorage"
      | "KillStorage"
      | "KillPrefix"
      | "RemarkWithEvent"
      | "AuthorizeUpgrade"
      | "AuthorizeUpgradeWithoutChecks"
      | "ApplyAuthorizedUpgrade";
  }

  /** @name FrameSystemLimitsBlockWeights (174) */
  interface FrameSystemLimitsBlockWeights extends Struct {
    readonly baseBlock: SpWeightsWeightV2Weight;
    readonly maxBlock: SpWeightsWeightV2Weight;
    readonly perClass: FrameSupportDispatchPerDispatchClassWeightsPerClass;
  }

  /** @name FrameSupportDispatchPerDispatchClassWeightsPerClass (175) */
  interface FrameSupportDispatchPerDispatchClassWeightsPerClass extends Struct {
    readonly normal: FrameSystemLimitsWeightsPerClass;
    readonly operational: FrameSystemLimitsWeightsPerClass;
    readonly mandatory: FrameSystemLimitsWeightsPerClass;
  }

  /** @name FrameSystemLimitsWeightsPerClass (176) */
  interface FrameSystemLimitsWeightsPerClass extends Struct {
    readonly baseExtrinsic: SpWeightsWeightV2Weight;
    readonly maxExtrinsic: Option<SpWeightsWeightV2Weight>;
    readonly maxTotal: Option<SpWeightsWeightV2Weight>;
    readonly reserved: Option<SpWeightsWeightV2Weight>;
  }

  /** @name FrameSystemLimitsBlockLength (178) */
  interface FrameSystemLimitsBlockLength extends Struct {
    readonly max: FrameSupportDispatchPerDispatchClassU32;
  }

  /** @name FrameSupportDispatchPerDispatchClassU32 (179) */
  interface FrameSupportDispatchPerDispatchClassU32 extends Struct {
    readonly normal: u32;
    readonly operational: u32;
    readonly mandatory: u32;
  }

  /** @name SpWeightsRuntimeDbWeight (180) */
  interface SpWeightsRuntimeDbWeight extends Struct {
    readonly read: u64;
    readonly write: u64;
  }

  /** @name SpVersionRuntimeVersion (181) */
  interface SpVersionRuntimeVersion extends Struct {
    readonly specName: Text;
    readonly implName: Text;
    readonly authoringVersion: u32;
    readonly specVersion: u32;
    readonly implVersion: u32;
    readonly apis: Vec<ITuple<[U8aFixed, u32]>>;
    readonly transactionVersion: u32;
    readonly stateVersion: u8;
  }

  /** @name FrameSystemError (186) */
  interface FrameSystemError extends Enum {
    readonly isInvalidSpecName: boolean;
    readonly isSpecVersionNeedsToIncrease: boolean;
    readonly isFailedToExtractRuntimeVersion: boolean;
    readonly isNonDefaultComposite: boolean;
    readonly isNonZeroRefCount: boolean;
    readonly isCallFiltered: boolean;
    readonly isMultiBlockMigrationsOngoing: boolean;
    readonly isNothingAuthorized: boolean;
    readonly isUnauthorized: boolean;
    readonly type:
      | "InvalidSpecName"
      | "SpecVersionNeedsToIncrease"
      | "FailedToExtractRuntimeVersion"
      | "NonDefaultComposite"
      | "NonZeroRefCount"
      | "CallFiltered"
      | "MultiBlockMigrationsOngoing"
      | "NothingAuthorized"
      | "Unauthorized";
  }

  /** @name CumulusPalletParachainSystemUnincludedSegmentAncestor (188) */
  interface CumulusPalletParachainSystemUnincludedSegmentAncestor extends Struct {
    readonly usedBandwidth: CumulusPalletParachainSystemUnincludedSegmentUsedBandwidth;
    readonly paraHeadHash: Option<H256>;
    readonly consumedGoAheadSignal: Option<PolkadotPrimitivesV6UpgradeGoAhead>;
  }

  /** @name CumulusPalletParachainSystemUnincludedSegmentUsedBandwidth (189) */
  interface CumulusPalletParachainSystemUnincludedSegmentUsedBandwidth extends Struct {
    readonly umpMsgCount: u32;
    readonly umpTotalBytes: u32;
    readonly hrmpOutgoing: BTreeMap<
      u32,
      CumulusPalletParachainSystemUnincludedSegmentHrmpChannelUpdate
    >;
  }

  /** @name CumulusPalletParachainSystemUnincludedSegmentHrmpChannelUpdate (191) */
  interface CumulusPalletParachainSystemUnincludedSegmentHrmpChannelUpdate extends Struct {
    readonly msgCount: u32;
    readonly totalBytes: u32;
  }

  /** @name PolkadotPrimitivesV6UpgradeGoAhead (196) */
  interface PolkadotPrimitivesV6UpgradeGoAhead extends Enum {
    readonly isAbort: boolean;
    readonly isGoAhead: boolean;
    readonly type: "Abort" | "GoAhead";
  }

  /** @name CumulusPalletParachainSystemUnincludedSegmentSegmentTracker (197) */
  interface CumulusPalletParachainSystemUnincludedSegmentSegmentTracker extends Struct {
    readonly usedBandwidth: CumulusPalletParachainSystemUnincludedSegmentUsedBandwidth;
    readonly hrmpWatermark: Option<u32>;
    readonly consumedGoAheadSignal: Option<PolkadotPrimitivesV6UpgradeGoAhead>;
  }

  /** @name PolkadotPrimitivesV6PersistedValidationData (198) */
  interface PolkadotPrimitivesV6PersistedValidationData extends Struct {
    readonly parentHead: Bytes;
    readonly relayParentNumber: u32;
    readonly relayParentStorageRoot: H256;
    readonly maxPovSize: u32;
  }

  /** @name PolkadotPrimitivesV6UpgradeRestriction (201) */
  interface PolkadotPrimitivesV6UpgradeRestriction extends Enum {
    readonly isPresent: boolean;
    readonly type: "Present";
  }

  /** @name SpTrieStorageProof (202) */
  interface SpTrieStorageProof extends Struct {
    readonly trieNodes: BTreeSet<Bytes>;
  }

  /** @name CumulusPalletParachainSystemRelayStateSnapshotMessagingStateSnapshot (204) */
  interface CumulusPalletParachainSystemRelayStateSnapshotMessagingStateSnapshot extends Struct {
    readonly dmqMqcHead: H256;
    readonly relayDispatchQueueRemainingCapacity: CumulusPalletParachainSystemRelayStateSnapshotRelayDispatchQueueRemainingCapacity;
    readonly ingressChannels: Vec<ITuple<[u32, PolkadotPrimitivesV6AbridgedHrmpChannel]>>;
    readonly egressChannels: Vec<ITuple<[u32, PolkadotPrimitivesV6AbridgedHrmpChannel]>>;
  }

  /** @name CumulusPalletParachainSystemRelayStateSnapshotRelayDispatchQueueRemainingCapacity (205) */
  interface CumulusPalletParachainSystemRelayStateSnapshotRelayDispatchQueueRemainingCapacity
    extends Struct {
    readonly remainingCount: u32;
    readonly remainingSize: u32;
  }

  /** @name PolkadotPrimitivesV6AbridgedHrmpChannel (208) */
  interface PolkadotPrimitivesV6AbridgedHrmpChannel extends Struct {
    readonly maxCapacity: u32;
    readonly maxTotalSize: u32;
    readonly maxMessageSize: u32;
    readonly msgCount: u32;
    readonly totalSize: u32;
    readonly mqcHead: Option<H256>;
  }

  /** @name PolkadotPrimitivesV6AbridgedHostConfiguration (209) */
  interface PolkadotPrimitivesV6AbridgedHostConfiguration extends Struct {
    readonly maxCodeSize: u32;
    readonly maxHeadDataSize: u32;
    readonly maxUpwardQueueCount: u32;
    readonly maxUpwardQueueSize: u32;
    readonly maxUpwardMessageSize: u32;
    readonly maxUpwardMessageNumPerCandidate: u32;
    readonly hrmpMaxMessageNumPerCandidate: u32;
    readonly validationUpgradeCooldown: u32;
    readonly validationUpgradeDelay: u32;
    readonly asyncBackingParams: PolkadotPrimitivesV6AsyncBackingAsyncBackingParams;
  }

  /** @name PolkadotPrimitivesV6AsyncBackingAsyncBackingParams (210) */
  interface PolkadotPrimitivesV6AsyncBackingAsyncBackingParams extends Struct {
    readonly maxCandidateDepth: u32;
    readonly allowedAncestryLen: u32;
  }

  /** @name PolkadotCorePrimitivesOutboundHrmpMessage (216) */
  interface PolkadotCorePrimitivesOutboundHrmpMessage extends Struct {
    readonly recipient: u32;
    readonly data: Bytes;
  }

  /** @name CumulusPalletParachainSystemCall (218) */
  interface CumulusPalletParachainSystemCall extends Enum {
    readonly isSetValidationData: boolean;
    readonly asSetValidationData: {
      readonly data: CumulusPrimitivesParachainInherentParachainInherentData;
    } & Struct;
    readonly isSudoSendUpwardMessage: boolean;
    readonly asSudoSendUpwardMessage: {
      readonly message: Bytes;
    } & Struct;
    readonly isAuthorizeUpgrade: boolean;
    readonly asAuthorizeUpgrade: {
      readonly codeHash: H256;
      readonly checkVersion: bool;
    } & Struct;
    readonly isEnactAuthorizedUpgrade: boolean;
    readonly asEnactAuthorizedUpgrade: {
      readonly code: Bytes;
    } & Struct;
    readonly type:
      | "SetValidationData"
      | "SudoSendUpwardMessage"
      | "AuthorizeUpgrade"
      | "EnactAuthorizedUpgrade";
  }

  /** @name CumulusPrimitivesParachainInherentParachainInherentData (219) */
  interface CumulusPrimitivesParachainInherentParachainInherentData extends Struct {
    readonly validationData: PolkadotPrimitivesV6PersistedValidationData;
    readonly relayChainState: SpTrieStorageProof;
    readonly downwardMessages: Vec<PolkadotCorePrimitivesInboundDownwardMessage>;
    readonly horizontalMessages: BTreeMap<u32, Vec<PolkadotCorePrimitivesInboundHrmpMessage>>;
  }

  /** @name PolkadotCorePrimitivesInboundDownwardMessage (221) */
  interface PolkadotCorePrimitivesInboundDownwardMessage extends Struct {
    readonly sentAt: u32;
    readonly msg: Bytes;
  }

  /** @name PolkadotCorePrimitivesInboundHrmpMessage (224) */
  interface PolkadotCorePrimitivesInboundHrmpMessage extends Struct {
    readonly sentAt: u32;
    readonly data: Bytes;
  }

  /** @name CumulusPalletParachainSystemError (227) */
  interface CumulusPalletParachainSystemError extends Enum {
    readonly isOverlappingUpgrades: boolean;
    readonly isProhibitedByPolkadot: boolean;
    readonly isTooBig: boolean;
    readonly isValidationDataNotAvailable: boolean;
    readonly isHostConfigurationNotAvailable: boolean;
    readonly isNotScheduled: boolean;
    readonly isNothingAuthorized: boolean;
    readonly isUnauthorized: boolean;
    readonly type:
      | "OverlappingUpgrades"
      | "ProhibitedByPolkadot"
      | "TooBig"
      | "ValidationDataNotAvailable"
      | "HostConfigurationNotAvailable"
      | "NotScheduled"
      | "NothingAuthorized"
      | "Unauthorized";
  }

  /** @name PalletTimestampCall (228) */
  interface PalletTimestampCall extends Enum {
    readonly isSet: boolean;
    readonly asSet: {
      readonly now: Compact<u64>;
    } & Struct;
    readonly type: "Set";
  }

  /** @name StagingParachainInfoCall (229) */
  type StagingParachainInfoCall = Null;

  /** @name PalletBalancesBalanceLock (231) */
  interface PalletBalancesBalanceLock extends Struct {
    readonly id: U8aFixed;
    readonly amount: u128;
    readonly reasons: PalletBalancesReasons;
  }

  /** @name PalletBalancesReasons (232) */
  interface PalletBalancesReasons extends Enum {
    readonly isFee: boolean;
    readonly isMisc: boolean;
    readonly isAll: boolean;
    readonly type: "Fee" | "Misc" | "All";
  }

  /** @name PalletBalancesReserveData (235) */
  interface PalletBalancesReserveData extends Struct {
    readonly id: U8aFixed;
    readonly amount: u128;
  }

  /** @name StorageHubRuntimeRuntimeHoldReason (239) */
  interface StorageHubRuntimeRuntimeHoldReason extends Enum {
    readonly isProviders: boolean;
    readonly asProviders: PalletStorageProvidersHoldReason;
    readonly isPaymentStreams: boolean;
    readonly asPaymentStreams: PalletPaymentStreamsHoldReason;
    readonly type: "Providers" | "PaymentStreams";
  }

  /** @name PalletStorageProvidersHoldReason (240) */
  interface PalletStorageProvidersHoldReason extends Enum {
    readonly isStorageProviderDeposit: boolean;
    readonly isBucketDeposit: boolean;
    readonly type: "StorageProviderDeposit" | "BucketDeposit";
  }

  /** @name PalletPaymentStreamsHoldReason (241) */
  interface PalletPaymentStreamsHoldReason extends Enum {
    readonly isPaymentStreamDeposit: boolean;
    readonly type: "PaymentStreamDeposit";
  }

  /** @name PalletBalancesIdAmount (244) */
  interface PalletBalancesIdAmount extends Struct {
    readonly id: Null;
    readonly amount: u128;
  }

  /** @name PalletBalancesCall (246) */
  interface PalletBalancesCall extends Enum {
    readonly isTransferAllowDeath: boolean;
    readonly asTransferAllowDeath: {
      readonly dest: MultiAddress;
      readonly value: Compact<u128>;
    } & Struct;
    readonly isForceTransfer: boolean;
    readonly asForceTransfer: {
      readonly source: MultiAddress;
      readonly dest: MultiAddress;
      readonly value: Compact<u128>;
    } & Struct;
    readonly isTransferKeepAlive: boolean;
    readonly asTransferKeepAlive: {
      readonly dest: MultiAddress;
      readonly value: Compact<u128>;
    } & Struct;
    readonly isTransferAll: boolean;
    readonly asTransferAll: {
      readonly dest: MultiAddress;
      readonly keepAlive: bool;
    } & Struct;
    readonly isForceUnreserve: boolean;
    readonly asForceUnreserve: {
      readonly who: MultiAddress;
      readonly amount: u128;
    } & Struct;
    readonly isUpgradeAccounts: boolean;
    readonly asUpgradeAccounts: {
      readonly who: Vec<AccountId32>;
    } & Struct;
    readonly isForceSetBalance: boolean;
    readonly asForceSetBalance: {
      readonly who: MultiAddress;
      readonly newFree: Compact<u128>;
    } & Struct;
    readonly isForceAdjustTotalIssuance: boolean;
    readonly asForceAdjustTotalIssuance: {
      readonly direction: PalletBalancesAdjustmentDirection;
      readonly delta: Compact<u128>;
    } & Struct;
    readonly type:
      | "TransferAllowDeath"
      | "ForceTransfer"
      | "TransferKeepAlive"
      | "TransferAll"
      | "ForceUnreserve"
      | "UpgradeAccounts"
      | "ForceSetBalance"
      | "ForceAdjustTotalIssuance";
  }

  /** @name PalletBalancesAdjustmentDirection (249) */
  interface PalletBalancesAdjustmentDirection extends Enum {
    readonly isIncrease: boolean;
    readonly isDecrease: boolean;
    readonly type: "Increase" | "Decrease";
  }

  /** @name PalletBalancesError (250) */
  interface PalletBalancesError extends Enum {
    readonly isVestingBalance: boolean;
    readonly isLiquidityRestrictions: boolean;
    readonly isInsufficientBalance: boolean;
    readonly isExistentialDeposit: boolean;
    readonly isExpendability: boolean;
    readonly isExistingVestingSchedule: boolean;
    readonly isDeadAccount: boolean;
    readonly isTooManyReserves: boolean;
    readonly isTooManyHolds: boolean;
    readonly isTooManyFreezes: boolean;
    readonly isIssuanceDeactivated: boolean;
    readonly isDeltaZero: boolean;
    readonly type:
      | "VestingBalance"
      | "LiquidityRestrictions"
      | "InsufficientBalance"
      | "ExistentialDeposit"
      | "Expendability"
      | "ExistingVestingSchedule"
      | "DeadAccount"
      | "TooManyReserves"
      | "TooManyHolds"
      | "TooManyFreezes"
      | "IssuanceDeactivated"
      | "DeltaZero";
  }

  /** @name PalletTransactionPaymentReleases (251) */
  interface PalletTransactionPaymentReleases extends Enum {
    readonly isV1Ancient: boolean;
    readonly isV2: boolean;
    readonly type: "V1Ancient" | "V2";
  }

  /** @name PalletSudoCall (252) */
  interface PalletSudoCall extends Enum {
    readonly isSudo: boolean;
    readonly asSudo: {
      readonly call: Call;
    } & Struct;
    readonly isSudoUncheckedWeight: boolean;
    readonly asSudoUncheckedWeight: {
      readonly call: Call;
      readonly weight: SpWeightsWeightV2Weight;
    } & Struct;
    readonly isSetKey: boolean;
    readonly asSetKey: {
      readonly new_: MultiAddress;
    } & Struct;
    readonly isSudoAs: boolean;
    readonly asSudoAs: {
      readonly who: MultiAddress;
      readonly call: Call;
    } & Struct;
    readonly isRemoveKey: boolean;
    readonly type: "Sudo" | "SudoUncheckedWeight" | "SetKey" | "SudoAs" | "RemoveKey";
  }

  /** @name PalletCollatorSelectionCall (254) */
  interface PalletCollatorSelectionCall extends Enum {
    readonly isSetInvulnerables: boolean;
    readonly asSetInvulnerables: {
      readonly new_: Vec<AccountId32>;
    } & Struct;
    readonly isSetDesiredCandidates: boolean;
    readonly asSetDesiredCandidates: {
      readonly max: u32;
    } & Struct;
    readonly isSetCandidacyBond: boolean;
    readonly asSetCandidacyBond: {
      readonly bond: u128;
    } & Struct;
    readonly isRegisterAsCandidate: boolean;
    readonly isLeaveIntent: boolean;
    readonly isAddInvulnerable: boolean;
    readonly asAddInvulnerable: {
      readonly who: AccountId32;
    } & Struct;
    readonly isRemoveInvulnerable: boolean;
    readonly asRemoveInvulnerable: {
      readonly who: AccountId32;
    } & Struct;
    readonly isUpdateBond: boolean;
    readonly asUpdateBond: {
      readonly newDeposit: u128;
    } & Struct;
    readonly isTakeCandidateSlot: boolean;
    readonly asTakeCandidateSlot: {
      readonly deposit: u128;
      readonly target: AccountId32;
    } & Struct;
    readonly type:
      | "SetInvulnerables"
      | "SetDesiredCandidates"
      | "SetCandidacyBond"
      | "RegisterAsCandidate"
      | "LeaveIntent"
      | "AddInvulnerable"
      | "RemoveInvulnerable"
      | "UpdateBond"
      | "TakeCandidateSlot";
  }

  /** @name PalletSessionCall (255) */
  interface PalletSessionCall extends Enum {
    readonly isSetKeys: boolean;
    readonly asSetKeys: {
      readonly keys_: StorageHubRuntimeSessionKeys;
      readonly proof: Bytes;
    } & Struct;
    readonly isPurgeKeys: boolean;
    readonly type: "SetKeys" | "PurgeKeys";
  }

  /** @name StorageHubRuntimeSessionKeys (256) */
  interface StorageHubRuntimeSessionKeys extends Struct {
    readonly aura: SpConsensusAuraSr25519AppSr25519Public;
  }

  /** @name SpConsensusAuraSr25519AppSr25519Public (257) */
  interface SpConsensusAuraSr25519AppSr25519Public extends SpCoreSr25519Public {}

  /** @name SpCoreSr25519Public (258) */
  interface SpCoreSr25519Public extends U8aFixed {}

  /** @name CumulusPalletXcmpQueueCall (259) */
  interface CumulusPalletXcmpQueueCall extends Enum {
    readonly isSuspendXcmExecution: boolean;
    readonly isResumeXcmExecution: boolean;
    readonly isUpdateSuspendThreshold: boolean;
    readonly asUpdateSuspendThreshold: {
      readonly new_: u32;
    } & Struct;
    readonly isUpdateDropThreshold: boolean;
    readonly asUpdateDropThreshold: {
      readonly new_: u32;
    } & Struct;
    readonly isUpdateResumeThreshold: boolean;
    readonly asUpdateResumeThreshold: {
      readonly new_: u32;
    } & Struct;
    readonly type:
      | "SuspendXcmExecution"
      | "ResumeXcmExecution"
      | "UpdateSuspendThreshold"
      | "UpdateDropThreshold"
      | "UpdateResumeThreshold";
  }

  /** @name PalletXcmCall (260) */
  interface PalletXcmCall extends Enum {
    readonly isSend: boolean;
    readonly asSend: {
      readonly dest: XcmVersionedLocation;
      readonly message: XcmVersionedXcm;
    } & Struct;
    readonly isTeleportAssets: boolean;
    readonly asTeleportAssets: {
      readonly dest: XcmVersionedLocation;
      readonly beneficiary: XcmVersionedLocation;
      readonly assets: XcmVersionedAssets;
      readonly feeAssetItem: u32;
    } & Struct;
    readonly isReserveTransferAssets: boolean;
    readonly asReserveTransferAssets: {
      readonly dest: XcmVersionedLocation;
      readonly beneficiary: XcmVersionedLocation;
      readonly assets: XcmVersionedAssets;
      readonly feeAssetItem: u32;
    } & Struct;
    readonly isExecute: boolean;
    readonly asExecute: {
      readonly message: XcmVersionedXcm;
      readonly maxWeight: SpWeightsWeightV2Weight;
    } & Struct;
    readonly isForceXcmVersion: boolean;
    readonly asForceXcmVersion: {
      readonly location: StagingXcmV4Location;
      readonly version: u32;
    } & Struct;
    readonly isForceDefaultXcmVersion: boolean;
    readonly asForceDefaultXcmVersion: {
      readonly maybeXcmVersion: Option<u32>;
    } & Struct;
    readonly isForceSubscribeVersionNotify: boolean;
    readonly asForceSubscribeVersionNotify: {
      readonly location: XcmVersionedLocation;
    } & Struct;
    readonly isForceUnsubscribeVersionNotify: boolean;
    readonly asForceUnsubscribeVersionNotify: {
      readonly location: XcmVersionedLocation;
    } & Struct;
    readonly isLimitedReserveTransferAssets: boolean;
    readonly asLimitedReserveTransferAssets: {
      readonly dest: XcmVersionedLocation;
      readonly beneficiary: XcmVersionedLocation;
      readonly assets: XcmVersionedAssets;
      readonly feeAssetItem: u32;
      readonly weightLimit: XcmV3WeightLimit;
    } & Struct;
    readonly isLimitedTeleportAssets: boolean;
    readonly asLimitedTeleportAssets: {
      readonly dest: XcmVersionedLocation;
      readonly beneficiary: XcmVersionedLocation;
      readonly assets: XcmVersionedAssets;
      readonly feeAssetItem: u32;
      readonly weightLimit: XcmV3WeightLimit;
    } & Struct;
    readonly isForceSuspension: boolean;
    readonly asForceSuspension: {
      readonly suspended: bool;
    } & Struct;
    readonly isTransferAssets: boolean;
    readonly asTransferAssets: {
      readonly dest: XcmVersionedLocation;
      readonly beneficiary: XcmVersionedLocation;
      readonly assets: XcmVersionedAssets;
      readonly feeAssetItem: u32;
      readonly weightLimit: XcmV3WeightLimit;
    } & Struct;
    readonly isClaimAssets: boolean;
    readonly asClaimAssets: {
      readonly assets: XcmVersionedAssets;
      readonly beneficiary: XcmVersionedLocation;
    } & Struct;
    readonly type:
      | "Send"
      | "TeleportAssets"
      | "ReserveTransferAssets"
      | "Execute"
      | "ForceXcmVersion"
      | "ForceDefaultXcmVersion"
      | "ForceSubscribeVersionNotify"
      | "ForceUnsubscribeVersionNotify"
      | "LimitedReserveTransferAssets"
      | "LimitedTeleportAssets"
      | "ForceSuspension"
      | "TransferAssets"
      | "ClaimAssets";
  }

  /** @name XcmVersionedXcm (261) */
  interface XcmVersionedXcm extends Enum {
    readonly isV2: boolean;
    readonly asV2: XcmV2Xcm;
    readonly isV3: boolean;
    readonly asV3: XcmV3Xcm;
    readonly isV4: boolean;
    readonly asV4: StagingXcmV4Xcm;
    readonly type: "V2" | "V3" | "V4";
  }

  /** @name XcmV2Xcm (262) */
  interface XcmV2Xcm extends Vec<XcmV2Instruction> {}

  /** @name XcmV2Instruction (264) */
  interface XcmV2Instruction extends Enum {
    readonly isWithdrawAsset: boolean;
    readonly asWithdrawAsset: XcmV2MultiassetMultiAssets;
    readonly isReserveAssetDeposited: boolean;
    readonly asReserveAssetDeposited: XcmV2MultiassetMultiAssets;
    readonly isReceiveTeleportedAsset: boolean;
    readonly asReceiveTeleportedAsset: XcmV2MultiassetMultiAssets;
    readonly isQueryResponse: boolean;
    readonly asQueryResponse: {
      readonly queryId: Compact<u64>;
      readonly response: XcmV2Response;
      readonly maxWeight: Compact<u64>;
    } & Struct;
    readonly isTransferAsset: boolean;
    readonly asTransferAsset: {
      readonly assets: XcmV2MultiassetMultiAssets;
      readonly beneficiary: XcmV2MultiLocation;
    } & Struct;
    readonly isTransferReserveAsset: boolean;
    readonly asTransferReserveAsset: {
      readonly assets: XcmV2MultiassetMultiAssets;
      readonly dest: XcmV2MultiLocation;
      readonly xcm: XcmV2Xcm;
    } & Struct;
    readonly isTransact: boolean;
    readonly asTransact: {
      readonly originType: XcmV2OriginKind;
      readonly requireWeightAtMost: Compact<u64>;
      readonly call: XcmDoubleEncoded;
    } & Struct;
    readonly isHrmpNewChannelOpenRequest: boolean;
    readonly asHrmpNewChannelOpenRequest: {
      readonly sender: Compact<u32>;
      readonly maxMessageSize: Compact<u32>;
      readonly maxCapacity: Compact<u32>;
    } & Struct;
    readonly isHrmpChannelAccepted: boolean;
    readonly asHrmpChannelAccepted: {
      readonly recipient: Compact<u32>;
    } & Struct;
    readonly isHrmpChannelClosing: boolean;
    readonly asHrmpChannelClosing: {
      readonly initiator: Compact<u32>;
      readonly sender: Compact<u32>;
      readonly recipient: Compact<u32>;
    } & Struct;
    readonly isClearOrigin: boolean;
    readonly isDescendOrigin: boolean;
    readonly asDescendOrigin: XcmV2MultilocationJunctions;
    readonly isReportError: boolean;
    readonly asReportError: {
      readonly queryId: Compact<u64>;
      readonly dest: XcmV2MultiLocation;
      readonly maxResponseWeight: Compact<u64>;
    } & Struct;
    readonly isDepositAsset: boolean;
    readonly asDepositAsset: {
      readonly assets: XcmV2MultiassetMultiAssetFilter;
      readonly maxAssets: Compact<u32>;
      readonly beneficiary: XcmV2MultiLocation;
    } & Struct;
    readonly isDepositReserveAsset: boolean;
    readonly asDepositReserveAsset: {
      readonly assets: XcmV2MultiassetMultiAssetFilter;
      readonly maxAssets: Compact<u32>;
      readonly dest: XcmV2MultiLocation;
      readonly xcm: XcmV2Xcm;
    } & Struct;
    readonly isExchangeAsset: boolean;
    readonly asExchangeAsset: {
      readonly give: XcmV2MultiassetMultiAssetFilter;
      readonly receive: XcmV2MultiassetMultiAssets;
    } & Struct;
    readonly isInitiateReserveWithdraw: boolean;
    readonly asInitiateReserveWithdraw: {
      readonly assets: XcmV2MultiassetMultiAssetFilter;
      readonly reserve: XcmV2MultiLocation;
      readonly xcm: XcmV2Xcm;
    } & Struct;
    readonly isInitiateTeleport: boolean;
    readonly asInitiateTeleport: {
      readonly assets: XcmV2MultiassetMultiAssetFilter;
      readonly dest: XcmV2MultiLocation;
      readonly xcm: XcmV2Xcm;
    } & Struct;
    readonly isQueryHolding: boolean;
    readonly asQueryHolding: {
      readonly queryId: Compact<u64>;
      readonly dest: XcmV2MultiLocation;
      readonly assets: XcmV2MultiassetMultiAssetFilter;
      readonly maxResponseWeight: Compact<u64>;
    } & Struct;
    readonly isBuyExecution: boolean;
    readonly asBuyExecution: {
      readonly fees: XcmV2MultiAsset;
      readonly weightLimit: XcmV2WeightLimit;
    } & Struct;
    readonly isRefundSurplus: boolean;
    readonly isSetErrorHandler: boolean;
    readonly asSetErrorHandler: XcmV2Xcm;
    readonly isSetAppendix: boolean;
    readonly asSetAppendix: XcmV2Xcm;
    readonly isClearError: boolean;
    readonly isClaimAsset: boolean;
    readonly asClaimAsset: {
      readonly assets: XcmV2MultiassetMultiAssets;
      readonly ticket: XcmV2MultiLocation;
    } & Struct;
    readonly isTrap: boolean;
    readonly asTrap: Compact<u64>;
    readonly isSubscribeVersion: boolean;
    readonly asSubscribeVersion: {
      readonly queryId: Compact<u64>;
      readonly maxResponseWeight: Compact<u64>;
    } & Struct;
    readonly isUnsubscribeVersion: boolean;
    readonly type:
      | "WithdrawAsset"
      | "ReserveAssetDeposited"
      | "ReceiveTeleportedAsset"
      | "QueryResponse"
      | "TransferAsset"
      | "TransferReserveAsset"
      | "Transact"
      | "HrmpNewChannelOpenRequest"
      | "HrmpChannelAccepted"
      | "HrmpChannelClosing"
      | "ClearOrigin"
      | "DescendOrigin"
      | "ReportError"
      | "DepositAsset"
      | "DepositReserveAsset"
      | "ExchangeAsset"
      | "InitiateReserveWithdraw"
      | "InitiateTeleport"
      | "QueryHolding"
      | "BuyExecution"
      | "RefundSurplus"
      | "SetErrorHandler"
      | "SetAppendix"
      | "ClearError"
      | "ClaimAsset"
      | "Trap"
      | "SubscribeVersion"
      | "UnsubscribeVersion";
  }

  /** @name XcmV2Response (265) */
  interface XcmV2Response extends Enum {
    readonly isNull: boolean;
    readonly isAssets: boolean;
    readonly asAssets: XcmV2MultiassetMultiAssets;
    readonly isExecutionResult: boolean;
    readonly asExecutionResult: Option<ITuple<[u32, XcmV2TraitsError]>>;
    readonly isVersion: boolean;
    readonly asVersion: u32;
    readonly type: "Null" | "Assets" | "ExecutionResult" | "Version";
  }

  /** @name XcmV2TraitsError (268) */
  interface XcmV2TraitsError extends Enum {
    readonly isOverflow: boolean;
    readonly isUnimplemented: boolean;
    readonly isUntrustedReserveLocation: boolean;
    readonly isUntrustedTeleportLocation: boolean;
    readonly isMultiLocationFull: boolean;
    readonly isMultiLocationNotInvertible: boolean;
    readonly isBadOrigin: boolean;
    readonly isInvalidLocation: boolean;
    readonly isAssetNotFound: boolean;
    readonly isFailedToTransactAsset: boolean;
    readonly isNotWithdrawable: boolean;
    readonly isLocationCannotHold: boolean;
    readonly isExceedsMaxMessageSize: boolean;
    readonly isDestinationUnsupported: boolean;
    readonly isTransport: boolean;
    readonly isUnroutable: boolean;
    readonly isUnknownClaim: boolean;
    readonly isFailedToDecode: boolean;
    readonly isMaxWeightInvalid: boolean;
    readonly isNotHoldingFees: boolean;
    readonly isTooExpensive: boolean;
    readonly isTrap: boolean;
    readonly asTrap: u64;
    readonly isUnhandledXcmVersion: boolean;
    readonly isWeightLimitReached: boolean;
    readonly asWeightLimitReached: u64;
    readonly isBarrier: boolean;
    readonly isWeightNotComputable: boolean;
    readonly type:
      | "Overflow"
      | "Unimplemented"
      | "UntrustedReserveLocation"
      | "UntrustedTeleportLocation"
      | "MultiLocationFull"
      | "MultiLocationNotInvertible"
      | "BadOrigin"
      | "InvalidLocation"
      | "AssetNotFound"
      | "FailedToTransactAsset"
      | "NotWithdrawable"
      | "LocationCannotHold"
      | "ExceedsMaxMessageSize"
      | "DestinationUnsupported"
      | "Transport"
      | "Unroutable"
      | "UnknownClaim"
      | "FailedToDecode"
      | "MaxWeightInvalid"
      | "NotHoldingFees"
      | "TooExpensive"
      | "Trap"
      | "UnhandledXcmVersion"
      | "WeightLimitReached"
      | "Barrier"
      | "WeightNotComputable";
  }

  /** @name XcmV2MultiassetMultiAssetFilter (269) */
  interface XcmV2MultiassetMultiAssetFilter extends Enum {
    readonly isDefinite: boolean;
    readonly asDefinite: XcmV2MultiassetMultiAssets;
    readonly isWild: boolean;
    readonly asWild: XcmV2MultiassetWildMultiAsset;
    readonly type: "Definite" | "Wild";
  }

  /** @name XcmV2MultiassetWildMultiAsset (270) */
  interface XcmV2MultiassetWildMultiAsset extends Enum {
    readonly isAll: boolean;
    readonly isAllOf: boolean;
    readonly asAllOf: {
      readonly id: XcmV2MultiassetAssetId;
      readonly fun: XcmV2MultiassetWildFungibility;
    } & Struct;
    readonly type: "All" | "AllOf";
  }

  /** @name XcmV2MultiassetWildFungibility (271) */
  interface XcmV2MultiassetWildFungibility extends Enum {
    readonly isFungible: boolean;
    readonly isNonFungible: boolean;
    readonly type: "Fungible" | "NonFungible";
  }

  /** @name XcmV2WeightLimit (272) */
  interface XcmV2WeightLimit extends Enum {
    readonly isUnlimited: boolean;
    readonly isLimited: boolean;
    readonly asLimited: Compact<u64>;
    readonly type: "Unlimited" | "Limited";
  }

  /** @name XcmV3Xcm (273) */
  interface XcmV3Xcm extends Vec<XcmV3Instruction> {}

  /** @name XcmV3Instruction (275) */
  interface XcmV3Instruction extends Enum {
    readonly isWithdrawAsset: boolean;
    readonly asWithdrawAsset: XcmV3MultiassetMultiAssets;
    readonly isReserveAssetDeposited: boolean;
    readonly asReserveAssetDeposited: XcmV3MultiassetMultiAssets;
    readonly isReceiveTeleportedAsset: boolean;
    readonly asReceiveTeleportedAsset: XcmV3MultiassetMultiAssets;
    readonly isQueryResponse: boolean;
    readonly asQueryResponse: {
      readonly queryId: Compact<u64>;
      readonly response: XcmV3Response;
      readonly maxWeight: SpWeightsWeightV2Weight;
      readonly querier: Option<StagingXcmV3MultiLocation>;
    } & Struct;
    readonly isTransferAsset: boolean;
    readonly asTransferAsset: {
      readonly assets: XcmV3MultiassetMultiAssets;
      readonly beneficiary: StagingXcmV3MultiLocation;
    } & Struct;
    readonly isTransferReserveAsset: boolean;
    readonly asTransferReserveAsset: {
      readonly assets: XcmV3MultiassetMultiAssets;
      readonly dest: StagingXcmV3MultiLocation;
      readonly xcm: XcmV3Xcm;
    } & Struct;
    readonly isTransact: boolean;
    readonly asTransact: {
      readonly originKind: XcmV2OriginKind;
      readonly requireWeightAtMost: SpWeightsWeightV2Weight;
      readonly call: XcmDoubleEncoded;
    } & Struct;
    readonly isHrmpNewChannelOpenRequest: boolean;
    readonly asHrmpNewChannelOpenRequest: {
      readonly sender: Compact<u32>;
      readonly maxMessageSize: Compact<u32>;
      readonly maxCapacity: Compact<u32>;
    } & Struct;
    readonly isHrmpChannelAccepted: boolean;
    readonly asHrmpChannelAccepted: {
      readonly recipient: Compact<u32>;
    } & Struct;
    readonly isHrmpChannelClosing: boolean;
    readonly asHrmpChannelClosing: {
      readonly initiator: Compact<u32>;
      readonly sender: Compact<u32>;
      readonly recipient: Compact<u32>;
    } & Struct;
    readonly isClearOrigin: boolean;
    readonly isDescendOrigin: boolean;
    readonly asDescendOrigin: XcmV3Junctions;
    readonly isReportError: boolean;
    readonly asReportError: XcmV3QueryResponseInfo;
    readonly isDepositAsset: boolean;
    readonly asDepositAsset: {
      readonly assets: XcmV3MultiassetMultiAssetFilter;
      readonly beneficiary: StagingXcmV3MultiLocation;
    } & Struct;
    readonly isDepositReserveAsset: boolean;
    readonly asDepositReserveAsset: {
      readonly assets: XcmV3MultiassetMultiAssetFilter;
      readonly dest: StagingXcmV3MultiLocation;
      readonly xcm: XcmV3Xcm;
    } & Struct;
    readonly isExchangeAsset: boolean;
    readonly asExchangeAsset: {
      readonly give: XcmV3MultiassetMultiAssetFilter;
      readonly want: XcmV3MultiassetMultiAssets;
      readonly maximal: bool;
    } & Struct;
    readonly isInitiateReserveWithdraw: boolean;
    readonly asInitiateReserveWithdraw: {
      readonly assets: XcmV3MultiassetMultiAssetFilter;
      readonly reserve: StagingXcmV3MultiLocation;
      readonly xcm: XcmV3Xcm;
    } & Struct;
    readonly isInitiateTeleport: boolean;
    readonly asInitiateTeleport: {
      readonly assets: XcmV3MultiassetMultiAssetFilter;
      readonly dest: StagingXcmV3MultiLocation;
      readonly xcm: XcmV3Xcm;
    } & Struct;
    readonly isReportHolding: boolean;
    readonly asReportHolding: {
      readonly responseInfo: XcmV3QueryResponseInfo;
      readonly assets: XcmV3MultiassetMultiAssetFilter;
    } & Struct;
    readonly isBuyExecution: boolean;
    readonly asBuyExecution: {
      readonly fees: XcmV3MultiAsset;
      readonly weightLimit: XcmV3WeightLimit;
    } & Struct;
    readonly isRefundSurplus: boolean;
    readonly isSetErrorHandler: boolean;
    readonly asSetErrorHandler: XcmV3Xcm;
    readonly isSetAppendix: boolean;
    readonly asSetAppendix: XcmV3Xcm;
    readonly isClearError: boolean;
    readonly isClaimAsset: boolean;
    readonly asClaimAsset: {
      readonly assets: XcmV3MultiassetMultiAssets;
      readonly ticket: StagingXcmV3MultiLocation;
    } & Struct;
    readonly isTrap: boolean;
    readonly asTrap: Compact<u64>;
    readonly isSubscribeVersion: boolean;
    readonly asSubscribeVersion: {
      readonly queryId: Compact<u64>;
      readonly maxResponseWeight: SpWeightsWeightV2Weight;
    } & Struct;
    readonly isUnsubscribeVersion: boolean;
    readonly isBurnAsset: boolean;
    readonly asBurnAsset: XcmV3MultiassetMultiAssets;
    readonly isExpectAsset: boolean;
    readonly asExpectAsset: XcmV3MultiassetMultiAssets;
    readonly isExpectOrigin: boolean;
    readonly asExpectOrigin: Option<StagingXcmV3MultiLocation>;
    readonly isExpectError: boolean;
    readonly asExpectError: Option<ITuple<[u32, XcmV3TraitsError]>>;
    readonly isExpectTransactStatus: boolean;
    readonly asExpectTransactStatus: XcmV3MaybeErrorCode;
    readonly isQueryPallet: boolean;
    readonly asQueryPallet: {
      readonly moduleName: Bytes;
      readonly responseInfo: XcmV3QueryResponseInfo;
    } & Struct;
    readonly isExpectPallet: boolean;
    readonly asExpectPallet: {
      readonly index: Compact<u32>;
      readonly name: Bytes;
      readonly moduleName: Bytes;
      readonly crateMajor: Compact<u32>;
      readonly minCrateMinor: Compact<u32>;
    } & Struct;
    readonly isReportTransactStatus: boolean;
    readonly asReportTransactStatus: XcmV3QueryResponseInfo;
    readonly isClearTransactStatus: boolean;
    readonly isUniversalOrigin: boolean;
    readonly asUniversalOrigin: XcmV3Junction;
    readonly isExportMessage: boolean;
    readonly asExportMessage: {
      readonly network: XcmV3JunctionNetworkId;
      readonly destination: XcmV3Junctions;
      readonly xcm: XcmV3Xcm;
    } & Struct;
    readonly isLockAsset: boolean;
    readonly asLockAsset: {
      readonly asset: XcmV3MultiAsset;
      readonly unlocker: StagingXcmV3MultiLocation;
    } & Struct;
    readonly isUnlockAsset: boolean;
    readonly asUnlockAsset: {
      readonly asset: XcmV3MultiAsset;
      readonly target: StagingXcmV3MultiLocation;
    } & Struct;
    readonly isNoteUnlockable: boolean;
    readonly asNoteUnlockable: {
      readonly asset: XcmV3MultiAsset;
      readonly owner: StagingXcmV3MultiLocation;
    } & Struct;
    readonly isRequestUnlock: boolean;
    readonly asRequestUnlock: {
      readonly asset: XcmV3MultiAsset;
      readonly locker: StagingXcmV3MultiLocation;
    } & Struct;
    readonly isSetFeesMode: boolean;
    readonly asSetFeesMode: {
      readonly jitWithdraw: bool;
    } & Struct;
    readonly isSetTopic: boolean;
    readonly asSetTopic: U8aFixed;
    readonly isClearTopic: boolean;
    readonly isAliasOrigin: boolean;
    readonly asAliasOrigin: StagingXcmV3MultiLocation;
    readonly isUnpaidExecution: boolean;
    readonly asUnpaidExecution: {
      readonly weightLimit: XcmV3WeightLimit;
      readonly checkOrigin: Option<StagingXcmV3MultiLocation>;
    } & Struct;
    readonly type:
      | "WithdrawAsset"
      | "ReserveAssetDeposited"
      | "ReceiveTeleportedAsset"
      | "QueryResponse"
      | "TransferAsset"
      | "TransferReserveAsset"
      | "Transact"
      | "HrmpNewChannelOpenRequest"
      | "HrmpChannelAccepted"
      | "HrmpChannelClosing"
      | "ClearOrigin"
      | "DescendOrigin"
      | "ReportError"
      | "DepositAsset"
      | "DepositReserveAsset"
      | "ExchangeAsset"
      | "InitiateReserveWithdraw"
      | "InitiateTeleport"
      | "ReportHolding"
      | "BuyExecution"
      | "RefundSurplus"
      | "SetErrorHandler"
      | "SetAppendix"
      | "ClearError"
      | "ClaimAsset"
      | "Trap"
      | "SubscribeVersion"
      | "UnsubscribeVersion"
      | "BurnAsset"
      | "ExpectAsset"
      | "ExpectOrigin"
      | "ExpectError"
      | "ExpectTransactStatus"
      | "QueryPallet"
      | "ExpectPallet"
      | "ReportTransactStatus"
      | "ClearTransactStatus"
      | "UniversalOrigin"
      | "ExportMessage"
      | "LockAsset"
      | "UnlockAsset"
      | "NoteUnlockable"
      | "RequestUnlock"
      | "SetFeesMode"
      | "SetTopic"
      | "ClearTopic"
      | "AliasOrigin"
      | "UnpaidExecution";
  }

  /** @name XcmV3Response (276) */
  interface XcmV3Response extends Enum {
    readonly isNull: boolean;
    readonly isAssets: boolean;
    readonly asAssets: XcmV3MultiassetMultiAssets;
    readonly isExecutionResult: boolean;
    readonly asExecutionResult: Option<ITuple<[u32, XcmV3TraitsError]>>;
    readonly isVersion: boolean;
    readonly asVersion: u32;
    readonly isPalletsInfo: boolean;
    readonly asPalletsInfo: Vec<XcmV3PalletInfo>;
    readonly isDispatchResult: boolean;
    readonly asDispatchResult: XcmV3MaybeErrorCode;
    readonly type:
      | "Null"
      | "Assets"
      | "ExecutionResult"
      | "Version"
      | "PalletsInfo"
      | "DispatchResult";
  }

  /** @name XcmV3PalletInfo (278) */
  interface XcmV3PalletInfo extends Struct {
    readonly index: Compact<u32>;
    readonly name: Bytes;
    readonly moduleName: Bytes;
    readonly major: Compact<u32>;
    readonly minor: Compact<u32>;
    readonly patch: Compact<u32>;
  }

  /** @name XcmV3QueryResponseInfo (282) */
  interface XcmV3QueryResponseInfo extends Struct {
    readonly destination: StagingXcmV3MultiLocation;
    readonly queryId: Compact<u64>;
    readonly maxWeight: SpWeightsWeightV2Weight;
  }

  /** @name XcmV3MultiassetMultiAssetFilter (283) */
  interface XcmV3MultiassetMultiAssetFilter extends Enum {
    readonly isDefinite: boolean;
    readonly asDefinite: XcmV3MultiassetMultiAssets;
    readonly isWild: boolean;
    readonly asWild: XcmV3MultiassetWildMultiAsset;
    readonly type: "Definite" | "Wild";
  }

  /** @name XcmV3MultiassetWildMultiAsset (284) */
  interface XcmV3MultiassetWildMultiAsset extends Enum {
    readonly isAll: boolean;
    readonly isAllOf: boolean;
    readonly asAllOf: {
      readonly id: XcmV3MultiassetAssetId;
      readonly fun: XcmV3MultiassetWildFungibility;
    } & Struct;
    readonly isAllCounted: boolean;
    readonly asAllCounted: Compact<u32>;
    readonly isAllOfCounted: boolean;
    readonly asAllOfCounted: {
      readonly id: XcmV3MultiassetAssetId;
      readonly fun: XcmV3MultiassetWildFungibility;
      readonly count: Compact<u32>;
    } & Struct;
    readonly type: "All" | "AllOf" | "AllCounted" | "AllOfCounted";
  }

  /** @name XcmV3MultiassetWildFungibility (285) */
  interface XcmV3MultiassetWildFungibility extends Enum {
    readonly isFungible: boolean;
    readonly isNonFungible: boolean;
    readonly type: "Fungible" | "NonFungible";
  }

  /** @name CumulusPalletXcmCall (297) */
  type CumulusPalletXcmCall = Null;

  /** @name PalletMessageQueueCall (298) */
  interface PalletMessageQueueCall extends Enum {
    readonly isReapPage: boolean;
    readonly asReapPage: {
      readonly messageOrigin: CumulusPrimitivesCoreAggregateMessageOrigin;
      readonly pageIndex: u32;
    } & Struct;
    readonly isExecuteOverweight: boolean;
    readonly asExecuteOverweight: {
      readonly messageOrigin: CumulusPrimitivesCoreAggregateMessageOrigin;
      readonly page: u32;
      readonly index: u32;
      readonly weightLimit: SpWeightsWeightV2Weight;
    } & Struct;
    readonly type: "ReapPage" | "ExecuteOverweight";
  }

  /** @name PalletStorageProvidersCall (299) */
  interface PalletStorageProvidersCall extends Enum {
    readonly isRequestMspSignUp: boolean;
    readonly asRequestMspSignUp: {
      readonly capacity: u32;
      readonly multiaddresses: Vec<Bytes>;
      readonly valueProp: PalletStorageProvidersValueProposition;
      readonly paymentAccount: AccountId32;
    } & Struct;
    readonly isRequestBspSignUp: boolean;
    readonly asRequestBspSignUp: {
      readonly capacity: u32;
      readonly multiaddresses: Vec<Bytes>;
      readonly paymentAccount: AccountId32;
    } & Struct;
    readonly isConfirmSignUp: boolean;
    readonly asConfirmSignUp: {
      readonly providerAccount: Option<AccountId32>;
    } & Struct;
    readonly isCancelSignUp: boolean;
    readonly isMspSignOff: boolean;
    readonly isBspSignOff: boolean;
    readonly isChangeCapacity: boolean;
    readonly asChangeCapacity: {
      readonly newCapacity: u32;
    } & Struct;
    readonly isAddValueProp: boolean;
    readonly asAddValueProp: {
      readonly newValueProp: PalletStorageProvidersValueProposition;
    } & Struct;
    readonly isForceMspSignUp: boolean;
    readonly asForceMspSignUp: {
      readonly who: AccountId32;
      readonly mspId: H256;
      readonly capacity: u32;
      readonly multiaddresses: Vec<Bytes>;
      readonly valueProp: PalletStorageProvidersValueProposition;
      readonly paymentAccount: AccountId32;
    } & Struct;
    readonly isForceBspSignUp: boolean;
    readonly asForceBspSignUp: {
      readonly who: AccountId32;
      readonly bspId: H256;
      readonly capacity: u32;
      readonly multiaddresses: Vec<Bytes>;
      readonly paymentAccount: AccountId32;
    } & Struct;
    readonly isSlash: boolean;
    readonly asSlash: {
      readonly providerId: H256;
    } & Struct;
    readonly type:
      | "RequestMspSignUp"
      | "RequestBspSignUp"
      | "ConfirmSignUp"
      | "CancelSignUp"
      | "MspSignOff"
      | "BspSignOff"
      | "ChangeCapacity"
      | "AddValueProp"
      | "ForceMspSignUp"
      | "ForceBspSignUp"
      | "Slash";
  }

  /** @name PalletFileSystemCall (300) */
  interface PalletFileSystemCall extends Enum {
    readonly isCreateBucket: boolean;
    readonly asCreateBucket: {
      readonly mspId: H256;
      readonly name: Bytes;
      readonly private: bool;
    } & Struct;
    readonly isUpdateBucketPrivacy: boolean;
    readonly asUpdateBucketPrivacy: {
      readonly bucketId: H256;
      readonly private: bool;
    } & Struct;
    readonly isCreateAndAssociateCollectionWithBucket: boolean;
    readonly asCreateAndAssociateCollectionWithBucket: {
      readonly bucketId: H256;
    } & Struct;
    readonly isIssueStorageRequest: boolean;
    readonly asIssueStorageRequest: {
      readonly bucketId: H256;
      readonly location: Bytes;
      readonly fingerprint: H256;
      readonly size_: u32;
      readonly mspId: H256;
      readonly peerIds: Vec<Bytes>;
    } & Struct;
    readonly isRevokeStorageRequest: boolean;
    readonly asRevokeStorageRequest: {
      readonly fileKey: H256;
    } & Struct;
    readonly isMspAcceptStorageRequest: boolean;
    readonly asMspAcceptStorageRequest: {
      readonly fileKey: H256;
      readonly fileProof: ShpFileKeyVerifierFileKeyProof;
      readonly nonInclusionForestProof: SpTrieStorageProofCompactProof;
    } & Struct;
    readonly isBspVolunteer: boolean;
    readonly asBspVolunteer: {
      readonly fileKey: H256;
    } & Struct;
    readonly isBspConfirmStoring: boolean;
    readonly asBspConfirmStoring: {
      readonly nonInclusionForestProof: SpTrieStorageProofCompactProof;
      readonly fileKeysAndProofs: Vec<ITuple<[H256, ShpFileKeyVerifierFileKeyProof]>>;
    } & Struct;
    readonly isBspRequestStopStoring: boolean;
    readonly asBspRequestStopStoring: {
      readonly fileKey: H256;
      readonly bucketId: H256;
      readonly location: Bytes;
      readonly owner: AccountId32;
      readonly fingerprint: H256;
      readonly size_: u32;
      readonly canServe: bool;
      readonly inclusionForestProof: SpTrieStorageProofCompactProof;
    } & Struct;
    readonly isBspConfirmStopStoring: boolean;
    readonly asBspConfirmStopStoring: {
      readonly fileKey: H256;
      readonly inclusionForestProof: SpTrieStorageProofCompactProof;
    } & Struct;
    readonly isStopStoringForInsolventUser: boolean;
    readonly asStopStoringForInsolventUser: {
      readonly fileKey: H256;
      readonly bucketId: H256;
      readonly location: Bytes;
      readonly owner: AccountId32;
      readonly fingerprint: H256;
      readonly size_: u32;
      readonly inclusionForestProof: SpTrieStorageProofCompactProof;
    } & Struct;
    readonly isDeleteFile: boolean;
    readonly asDeleteFile: {
      readonly bucketId: H256;
      readonly fileKey: H256;
      readonly location: Bytes;
      readonly size_: u32;
      readonly fingerprint: H256;
      readonly maybeInclusionForestProof: Option<SpTrieStorageProofCompactProof>;
    } & Struct;
    readonly isPendingFileDeletionRequestSubmitProof: boolean;
    readonly asPendingFileDeletionRequestSubmitProof: {
      readonly user: AccountId32;
      readonly fileKey: H256;
      readonly bucketId: H256;
      readonly forestProof: SpTrieStorageProofCompactProof;
    } & Struct;
    readonly isSetGlobalParameters: boolean;
    readonly asSetGlobalParameters: {
      readonly replicationTarget: Option<u32>;
      readonly maximumThreshold: Option<u32>;
      readonly blockRangeToMaximumThreshold: Option<u32>;
    } & Struct;
    readonly type:
      | "CreateBucket"
      | "UpdateBucketPrivacy"
      | "CreateAndAssociateCollectionWithBucket"
      | "IssueStorageRequest"
      | "RevokeStorageRequest"
      | "MspAcceptStorageRequest"
      | "BspVolunteer"
      | "BspConfirmStoring"
      | "BspRequestStopStoring"
      | "BspConfirmStopStoring"
      | "StopStoringForInsolventUser"
      | "DeleteFile"
      | "PendingFileDeletionRequestSubmitProof"
      | "SetGlobalParameters";
  }

  /** @name PalletProofsDealerCall (305) */
  interface PalletProofsDealerCall extends Enum {
    readonly isChallenge: boolean;
    readonly asChallenge: {
      readonly key: H256;
    } & Struct;
    readonly isSubmitProof: boolean;
    readonly asSubmitProof: {
      readonly proof: PalletProofsDealerProof;
      readonly provider: Option<H256>;
    } & Struct;
    readonly isForceInitialiseChallengeCycle: boolean;
    readonly asForceInitialiseChallengeCycle: {
      readonly provider: H256;
    } & Struct;
    readonly type: "Challenge" | "SubmitProof" | "ForceInitialiseChallengeCycle";
  }

  /** @name PalletRandomnessCall (306) */
  interface PalletRandomnessCall extends Enum {
    readonly isSetBabeRandomness: boolean;
    readonly type: "SetBabeRandomness";
  }

  /** @name PalletPaymentStreamsCall (307) */
  interface PalletPaymentStreamsCall extends Enum {
    readonly isCreateFixedRatePaymentStream: boolean;
    readonly asCreateFixedRatePaymentStream: {
      readonly providerId: H256;
      readonly userAccount: AccountId32;
      readonly rate: u128;
    } & Struct;
    readonly isUpdateFixedRatePaymentStream: boolean;
    readonly asUpdateFixedRatePaymentStream: {
      readonly providerId: H256;
      readonly userAccount: AccountId32;
      readonly newRate: u128;
    } & Struct;
    readonly isDeleteFixedRatePaymentStream: boolean;
    readonly asDeleteFixedRatePaymentStream: {
      readonly providerId: H256;
      readonly userAccount: AccountId32;
    } & Struct;
    readonly isCreateDynamicRatePaymentStream: boolean;
    readonly asCreateDynamicRatePaymentStream: {
      readonly providerId: H256;
      readonly userAccount: AccountId32;
      readonly amountProvided: u32;
    } & Struct;
    readonly isUpdateDynamicRatePaymentStream: boolean;
    readonly asUpdateDynamicRatePaymentStream: {
      readonly providerId: H256;
      readonly userAccount: AccountId32;
      readonly newAmountProvided: u32;
    } & Struct;
    readonly isDeleteDynamicRatePaymentStream: boolean;
    readonly asDeleteDynamicRatePaymentStream: {
      readonly providerId: H256;
      readonly userAccount: AccountId32;
    } & Struct;
    readonly isChargePaymentStreams: boolean;
    readonly asChargePaymentStreams: {
      readonly userAccount: AccountId32;
    } & Struct;
    readonly isPayOutstandingDebt: boolean;
    readonly isClearInsolventFlag: boolean;
    readonly type:
      | "CreateFixedRatePaymentStream"
      | "UpdateFixedRatePaymentStream"
      | "DeleteFixedRatePaymentStream"
      | "CreateDynamicRatePaymentStream"
      | "UpdateDynamicRatePaymentStream"
      | "DeleteDynamicRatePaymentStream"
      | "ChargePaymentStreams"
      | "PayOutstandingDebt"
      | "ClearInsolventFlag";
  }

  /** @name PalletBucketNftsCall (308) */
  interface PalletBucketNftsCall extends Enum {
    readonly isShareAccess: boolean;
    readonly asShareAccess: {
      readonly recipient: MultiAddress;
      readonly bucket: H256;
      readonly itemId: u32;
      readonly readAccessRegex: Option<Bytes>;
    } & Struct;
    readonly isUpdateReadAccess: boolean;
    readonly asUpdateReadAccess: {
      readonly bucket: H256;
      readonly itemId: u32;
      readonly readAccessRegex: Option<Bytes>;
    } & Struct;
    readonly type: "ShareAccess" | "UpdateReadAccess";
  }

  /** @name PalletNftsCall (310) */
  interface PalletNftsCall extends Enum {
    readonly isCreate: boolean;
    readonly asCreate: {
      readonly admin: MultiAddress;
      readonly config: PalletNftsCollectionConfig;
    } & Struct;
    readonly isForceCreate: boolean;
    readonly asForceCreate: {
      readonly owner: MultiAddress;
      readonly config: PalletNftsCollectionConfig;
    } & Struct;
    readonly isDestroy: boolean;
    readonly asDestroy: {
      readonly collection: u32;
      readonly witness: PalletNftsDestroyWitness;
    } & Struct;
    readonly isMint: boolean;
    readonly asMint: {
      readonly collection: u32;
      readonly item: u32;
      readonly mintTo: MultiAddress;
      readonly witnessData: Option<PalletNftsMintWitness>;
    } & Struct;
    readonly isForceMint: boolean;
    readonly asForceMint: {
      readonly collection: u32;
      readonly item: u32;
      readonly mintTo: MultiAddress;
      readonly itemConfig: PalletNftsItemConfig;
    } & Struct;
    readonly isBurn: boolean;
    readonly asBurn: {
      readonly collection: u32;
      readonly item: u32;
    } & Struct;
    readonly isTransfer: boolean;
    readonly asTransfer: {
      readonly collection: u32;
      readonly item: u32;
      readonly dest: MultiAddress;
    } & Struct;
    readonly isRedeposit: boolean;
    readonly asRedeposit: {
      readonly collection: u32;
      readonly items: Vec<u32>;
    } & Struct;
    readonly isLockItemTransfer: boolean;
    readonly asLockItemTransfer: {
      readonly collection: u32;
      readonly item: u32;
    } & Struct;
    readonly isUnlockItemTransfer: boolean;
    readonly asUnlockItemTransfer: {
      readonly collection: u32;
      readonly item: u32;
    } & Struct;
    readonly isLockCollection: boolean;
    readonly asLockCollection: {
      readonly collection: u32;
      readonly lockSettings: u64;
    } & Struct;
    readonly isTransferOwnership: boolean;
    readonly asTransferOwnership: {
      readonly collection: u32;
      readonly newOwner: MultiAddress;
    } & Struct;
    readonly isSetTeam: boolean;
    readonly asSetTeam: {
      readonly collection: u32;
      readonly issuer: Option<MultiAddress>;
      readonly admin: Option<MultiAddress>;
      readonly freezer: Option<MultiAddress>;
    } & Struct;
    readonly isForceCollectionOwner: boolean;
    readonly asForceCollectionOwner: {
      readonly collection: u32;
      readonly owner: MultiAddress;
    } & Struct;
    readonly isForceCollectionConfig: boolean;
    readonly asForceCollectionConfig: {
      readonly collection: u32;
      readonly config: PalletNftsCollectionConfig;
    } & Struct;
    readonly isApproveTransfer: boolean;
    readonly asApproveTransfer: {
      readonly collection: u32;
      readonly item: u32;
      readonly delegate: MultiAddress;
      readonly maybeDeadline: Option<u32>;
    } & Struct;
    readonly isCancelApproval: boolean;
    readonly asCancelApproval: {
      readonly collection: u32;
      readonly item: u32;
      readonly delegate: MultiAddress;
    } & Struct;
    readonly isClearAllTransferApprovals: boolean;
    readonly asClearAllTransferApprovals: {
      readonly collection: u32;
      readonly item: u32;
    } & Struct;
    readonly isLockItemProperties: boolean;
    readonly asLockItemProperties: {
      readonly collection: u32;
      readonly item: u32;
      readonly lockMetadata: bool;
      readonly lockAttributes: bool;
    } & Struct;
    readonly isSetAttribute: boolean;
    readonly asSetAttribute: {
      readonly collection: u32;
      readonly maybeItem: Option<u32>;
      readonly namespace: PalletNftsAttributeNamespace;
      readonly key: Bytes;
      readonly value: Bytes;
    } & Struct;
    readonly isForceSetAttribute: boolean;
    readonly asForceSetAttribute: {
      readonly setAs: Option<AccountId32>;
      readonly collection: u32;
      readonly maybeItem: Option<u32>;
      readonly namespace: PalletNftsAttributeNamespace;
      readonly key: Bytes;
      readonly value: Bytes;
    } & Struct;
    readonly isClearAttribute: boolean;
    readonly asClearAttribute: {
      readonly collection: u32;
      readonly maybeItem: Option<u32>;
      readonly namespace: PalletNftsAttributeNamespace;
      readonly key: Bytes;
    } & Struct;
    readonly isApproveItemAttributes: boolean;
    readonly asApproveItemAttributes: {
      readonly collection: u32;
      readonly item: u32;
      readonly delegate: MultiAddress;
    } & Struct;
    readonly isCancelItemAttributesApproval: boolean;
    readonly asCancelItemAttributesApproval: {
      readonly collection: u32;
      readonly item: u32;
      readonly delegate: MultiAddress;
      readonly witness: PalletNftsCancelAttributesApprovalWitness;
    } & Struct;
    readonly isSetMetadata: boolean;
    readonly asSetMetadata: {
      readonly collection: u32;
      readonly item: u32;
      readonly data: Bytes;
    } & Struct;
    readonly isClearMetadata: boolean;
    readonly asClearMetadata: {
      readonly collection: u32;
      readonly item: u32;
    } & Struct;
    readonly isSetCollectionMetadata: boolean;
    readonly asSetCollectionMetadata: {
      readonly collection: u32;
      readonly data: Bytes;
    } & Struct;
    readonly isClearCollectionMetadata: boolean;
    readonly asClearCollectionMetadata: {
      readonly collection: u32;
    } & Struct;
    readonly isSetAcceptOwnership: boolean;
    readonly asSetAcceptOwnership: {
      readonly maybeCollection: Option<u32>;
    } & Struct;
    readonly isSetCollectionMaxSupply: boolean;
    readonly asSetCollectionMaxSupply: {
      readonly collection: u32;
      readonly maxSupply: u32;
    } & Struct;
    readonly isUpdateMintSettings: boolean;
    readonly asUpdateMintSettings: {
      readonly collection: u32;
      readonly mintSettings: PalletNftsMintSettings;
    } & Struct;
    readonly isSetPrice: boolean;
    readonly asSetPrice: {
      readonly collection: u32;
      readonly item: u32;
      readonly price: Option<u128>;
      readonly whitelistedBuyer: Option<MultiAddress>;
    } & Struct;
    readonly isBuyItem: boolean;
    readonly asBuyItem: {
      readonly collection: u32;
      readonly item: u32;
      readonly bidPrice: u128;
    } & Struct;
    readonly isPayTips: boolean;
    readonly asPayTips: {
      readonly tips: Vec<PalletNftsItemTip>;
    } & Struct;
    readonly isCreateSwap: boolean;
    readonly asCreateSwap: {
      readonly offeredCollection: u32;
      readonly offeredItem: u32;
      readonly desiredCollection: u32;
      readonly maybeDesiredItem: Option<u32>;
      readonly maybePrice: Option<PalletNftsPriceWithDirection>;
      readonly duration: u32;
    } & Struct;
    readonly isCancelSwap: boolean;
    readonly asCancelSwap: {
      readonly offeredCollection: u32;
      readonly offeredItem: u32;
    } & Struct;
    readonly isClaimSwap: boolean;
    readonly asClaimSwap: {
      readonly sendCollection: u32;
      readonly sendItem: u32;
      readonly receiveCollection: u32;
      readonly receiveItem: u32;
      readonly witnessPrice: Option<PalletNftsPriceWithDirection>;
    } & Struct;
    readonly isMintPreSigned: boolean;
    readonly asMintPreSigned: {
      readonly mintData: PalletNftsPreSignedMint;
      readonly signature: SpRuntimeMultiSignature;
      readonly signer: AccountId32;
    } & Struct;
    readonly isSetAttributesPreSigned: boolean;
    readonly asSetAttributesPreSigned: {
      readonly data: PalletNftsPreSignedAttributes;
      readonly signature: SpRuntimeMultiSignature;
      readonly signer: AccountId32;
    } & Struct;
    readonly type:
      | "Create"
      | "ForceCreate"
      | "Destroy"
      | "Mint"
      | "ForceMint"
      | "Burn"
      | "Transfer"
      | "Redeposit"
      | "LockItemTransfer"
      | "UnlockItemTransfer"
      | "LockCollection"
      | "TransferOwnership"
      | "SetTeam"
      | "ForceCollectionOwner"
      | "ForceCollectionConfig"
      | "ApproveTransfer"
      | "CancelApproval"
      | "ClearAllTransferApprovals"
      | "LockItemProperties"
      | "SetAttribute"
      | "ForceSetAttribute"
      | "ClearAttribute"
      | "ApproveItemAttributes"
      | "CancelItemAttributesApproval"
      | "SetMetadata"
      | "ClearMetadata"
      | "SetCollectionMetadata"
      | "ClearCollectionMetadata"
      | "SetAcceptOwnership"
      | "SetCollectionMaxSupply"
      | "UpdateMintSettings"
      | "SetPrice"
      | "BuyItem"
      | "PayTips"
      | "CreateSwap"
      | "CancelSwap"
      | "ClaimSwap"
      | "MintPreSigned"
      | "SetAttributesPreSigned";
  }

  /** @name PalletNftsCollectionConfig (311) */
  interface PalletNftsCollectionConfig extends Struct {
    readonly settings: u64;
    readonly maxSupply: Option<u32>;
    readonly mintSettings: PalletNftsMintSettings;
  }

  /** @name PalletNftsCollectionSetting (313) */
  interface PalletNftsCollectionSetting extends Enum {
    readonly isTransferableItems: boolean;
    readonly isUnlockedMetadata: boolean;
    readonly isUnlockedAttributes: boolean;
    readonly isUnlockedMaxSupply: boolean;
    readonly isDepositRequired: boolean;
    readonly type:
      | "TransferableItems"
      | "UnlockedMetadata"
      | "UnlockedAttributes"
      | "UnlockedMaxSupply"
      | "DepositRequired";
  }

  /** @name PalletNftsMintSettings (314) */
  interface PalletNftsMintSettings extends Struct {
    readonly mintType: PalletNftsMintType;
    readonly price: Option<u128>;
    readonly startBlock: Option<u32>;
    readonly endBlock: Option<u32>;
    readonly defaultItemSettings: u64;
  }

  /** @name PalletNftsMintType (315) */
  interface PalletNftsMintType extends Enum {
    readonly isIssuer: boolean;
    readonly isPublic: boolean;
    readonly isHolderOf: boolean;
    readonly asHolderOf: u32;
    readonly type: "Issuer" | "Public" | "HolderOf";
  }

  /** @name PalletNftsItemSetting (318) */
  interface PalletNftsItemSetting extends Enum {
    readonly isTransferable: boolean;
    readonly isUnlockedMetadata: boolean;
    readonly isUnlockedAttributes: boolean;
    readonly type: "Transferable" | "UnlockedMetadata" | "UnlockedAttributes";
  }

  /** @name PalletNftsDestroyWitness (319) */
  interface PalletNftsDestroyWitness extends Struct {
    readonly itemMetadatas: Compact<u32>;
    readonly itemConfigs: Compact<u32>;
    readonly attributes: Compact<u32>;
  }

  /** @name PalletNftsMintWitness (321) */
  interface PalletNftsMintWitness extends Struct {
    readonly ownedItem: Option<u32>;
    readonly mintPrice: Option<u128>;
  }

  /** @name PalletNftsItemConfig (322) */
  interface PalletNftsItemConfig extends Struct {
    readonly settings: u64;
  }

  /** @name PalletNftsCancelAttributesApprovalWitness (324) */
  interface PalletNftsCancelAttributesApprovalWitness extends Struct {
    readonly accountAttributes: u32;
  }

  /** @name PalletNftsItemTip (326) */
  interface PalletNftsItemTip extends Struct {
    readonly collection: u32;
    readonly item: u32;
    readonly receiver: AccountId32;
    readonly amount: u128;
  }

  /** @name PalletNftsPreSignedMint (328) */
  interface PalletNftsPreSignedMint extends Struct {
    readonly collection: u32;
    readonly item: u32;
    readonly attributes: Vec<ITuple<[Bytes, Bytes]>>;
    readonly metadata: Bytes;
    readonly onlyAccount: Option<AccountId32>;
    readonly deadline: u32;
    readonly mintPrice: Option<u128>;
  }

  /** @name SpRuntimeMultiSignature (329) */
  interface SpRuntimeMultiSignature extends Enum {
    readonly isEd25519: boolean;
    readonly asEd25519: SpCoreEd25519Signature;
    readonly isSr25519: boolean;
    readonly asSr25519: SpCoreSr25519Signature;
    readonly isEcdsa: boolean;
    readonly asEcdsa: SpCoreEcdsaSignature;
    readonly type: "Ed25519" | "Sr25519" | "Ecdsa";
  }

  /** @name SpCoreEd25519Signature (330) */
  interface SpCoreEd25519Signature extends U8aFixed {}

  /** @name SpCoreSr25519Signature (332) */
  interface SpCoreSr25519Signature extends U8aFixed {}

  /** @name SpCoreEcdsaSignature (333) */
  interface SpCoreEcdsaSignature extends U8aFixed {}

  /** @name PalletNftsPreSignedAttributes (335) */
  interface PalletNftsPreSignedAttributes extends Struct {
    readonly collection: u32;
    readonly item: u32;
    readonly attributes: Vec<ITuple<[Bytes, Bytes]>>;
    readonly namespace: PalletNftsAttributeNamespace;
    readonly deadline: u32;
  }

  /** @name PalletSudoError (336) */
  interface PalletSudoError extends Enum {
    readonly isRequireSudo: boolean;
    readonly type: "RequireSudo";
  }

  /** @name PalletCollatorSelectionCandidateInfo (339) */
  interface PalletCollatorSelectionCandidateInfo extends Struct {
    readonly who: AccountId32;
    readonly deposit: u128;
  }

  /** @name PalletCollatorSelectionError (341) */
  interface PalletCollatorSelectionError extends Enum {
    readonly isTooManyCandidates: boolean;
    readonly isTooFewEligibleCollators: boolean;
    readonly isAlreadyCandidate: boolean;
    readonly isNotCandidate: boolean;
    readonly isTooManyInvulnerables: boolean;
    readonly isAlreadyInvulnerable: boolean;
    readonly isNotInvulnerable: boolean;
    readonly isNoAssociatedValidatorId: boolean;
    readonly isValidatorNotRegistered: boolean;
    readonly isInsertToCandidateListFailed: boolean;
    readonly isRemoveFromCandidateListFailed: boolean;
    readonly isDepositTooLow: boolean;
    readonly isUpdateCandidateListFailed: boolean;
    readonly isInsufficientBond: boolean;
    readonly isTargetIsNotCandidate: boolean;
    readonly isIdenticalDeposit: boolean;
    readonly isInvalidUnreserve: boolean;
    readonly type:
      | "TooManyCandidates"
      | "TooFewEligibleCollators"
      | "AlreadyCandidate"
      | "NotCandidate"
      | "TooManyInvulnerables"
      | "AlreadyInvulnerable"
      | "NotInvulnerable"
      | "NoAssociatedValidatorId"
      | "ValidatorNotRegistered"
      | "InsertToCandidateListFailed"
      | "RemoveFromCandidateListFailed"
      | "DepositTooLow"
      | "UpdateCandidateListFailed"
      | "InsufficientBond"
      | "TargetIsNotCandidate"
      | "IdenticalDeposit"
      | "InvalidUnreserve";
  }

  /** @name SpCoreCryptoKeyTypeId (345) */
  interface SpCoreCryptoKeyTypeId extends U8aFixed {}

  /** @name PalletSessionError (346) */
  interface PalletSessionError extends Enum {
    readonly isInvalidProof: boolean;
    readonly isNoAssociatedValidatorId: boolean;
    readonly isDuplicatedKey: boolean;
    readonly isNoKeys: boolean;
    readonly isNoAccount: boolean;
    readonly type:
      | "InvalidProof"
      | "NoAssociatedValidatorId"
      | "DuplicatedKey"
      | "NoKeys"
      | "NoAccount";
  }

  /** @name CumulusPalletXcmpQueueOutboundChannelDetails (355) */
  interface CumulusPalletXcmpQueueOutboundChannelDetails extends Struct {
    readonly recipient: u32;
    readonly state: CumulusPalletXcmpQueueOutboundState;
    readonly signalsExist: bool;
    readonly firstIndex: u16;
    readonly lastIndex: u16;
  }

  /** @name CumulusPalletXcmpQueueOutboundState (356) */
  interface CumulusPalletXcmpQueueOutboundState extends Enum {
    readonly isOk: boolean;
    readonly isSuspended: boolean;
    readonly type: "Ok" | "Suspended";
  }

  /** @name CumulusPalletXcmpQueueQueueConfigData (358) */
  interface CumulusPalletXcmpQueueQueueConfigData extends Struct {
    readonly suspendThreshold: u32;
    readonly dropThreshold: u32;
    readonly resumeThreshold: u32;
  }

  /** @name CumulusPalletXcmpQueueError (359) */
  interface CumulusPalletXcmpQueueError extends Enum {
    readonly isBadQueueConfig: boolean;
    readonly isAlreadySuspended: boolean;
    readonly isAlreadyResumed: boolean;
    readonly type: "BadQueueConfig" | "AlreadySuspended" | "AlreadyResumed";
  }

  /** @name PalletXcmQueryStatus (360) */
  interface PalletXcmQueryStatus extends Enum {
    readonly isPending: boolean;
    readonly asPending: {
      readonly responder: XcmVersionedLocation;
      readonly maybeMatchQuerier: Option<XcmVersionedLocation>;
      readonly maybeNotify: Option<ITuple<[u8, u8]>>;
      readonly timeout: u32;
    } & Struct;
    readonly isVersionNotifier: boolean;
    readonly asVersionNotifier: {
      readonly origin: XcmVersionedLocation;
      readonly isActive: bool;
    } & Struct;
    readonly isReady: boolean;
    readonly asReady: {
      readonly response: XcmVersionedResponse;
      readonly at: u32;
    } & Struct;
    readonly type: "Pending" | "VersionNotifier" | "Ready";
  }

  /** @name XcmVersionedResponse (364) */
  interface XcmVersionedResponse extends Enum {
    readonly isV2: boolean;
    readonly asV2: XcmV2Response;
    readonly isV3: boolean;
    readonly asV3: XcmV3Response;
    readonly isV4: boolean;
    readonly asV4: StagingXcmV4Response;
    readonly type: "V2" | "V3" | "V4";
  }

  /** @name PalletXcmVersionMigrationStage (370) */
  interface PalletXcmVersionMigrationStage extends Enum {
    readonly isMigrateSupportedVersion: boolean;
    readonly isMigrateVersionNotifiers: boolean;
    readonly isNotifyCurrentTargets: boolean;
    readonly asNotifyCurrentTargets: Option<Bytes>;
    readonly isMigrateAndNotifyOldTargets: boolean;
    readonly type:
      | "MigrateSupportedVersion"
      | "MigrateVersionNotifiers"
      | "NotifyCurrentTargets"
      | "MigrateAndNotifyOldTargets";
  }

  /** @name XcmVersionedAssetId (373) */
  interface XcmVersionedAssetId extends Enum {
    readonly isV3: boolean;
    readonly asV3: XcmV3MultiassetAssetId;
    readonly isV4: boolean;
    readonly asV4: StagingXcmV4AssetAssetId;
    readonly type: "V3" | "V4";
  }

  /** @name PalletXcmRemoteLockedFungibleRecord (374) */
  interface PalletXcmRemoteLockedFungibleRecord extends Struct {
    readonly amount: u128;
    readonly owner: XcmVersionedLocation;
    readonly locker: XcmVersionedLocation;
    readonly consumers: Vec<ITuple<[Null, u128]>>;
  }

  /** @name PalletXcmError (381) */
  interface PalletXcmError extends Enum {
    readonly isUnreachable: boolean;
    readonly isSendFailure: boolean;
    readonly isFiltered: boolean;
    readonly isUnweighableMessage: boolean;
    readonly isDestinationNotInvertible: boolean;
    readonly isEmpty: boolean;
    readonly isCannotReanchor: boolean;
    readonly isTooManyAssets: boolean;
    readonly isInvalidOrigin: boolean;
    readonly isBadVersion: boolean;
    readonly isBadLocation: boolean;
    readonly isNoSubscription: boolean;
    readonly isAlreadySubscribed: boolean;
    readonly isCannotCheckOutTeleport: boolean;
    readonly isLowBalance: boolean;
    readonly isTooManyLocks: boolean;
    readonly isAccountNotSovereign: boolean;
    readonly isFeesNotMet: boolean;
    readonly isLockNotFound: boolean;
    readonly isInUse: boolean;
    readonly isInvalidAssetNotConcrete: boolean;
    readonly isInvalidAssetUnknownReserve: boolean;
    readonly isInvalidAssetUnsupportedReserve: boolean;
    readonly isTooManyReserves: boolean;
    readonly isLocalExecutionIncomplete: boolean;
    readonly type:
      | "Unreachable"
      | "SendFailure"
      | "Filtered"
      | "UnweighableMessage"
      | "DestinationNotInvertible"
      | "Empty"
      | "CannotReanchor"
      | "TooManyAssets"
      | "InvalidOrigin"
      | "BadVersion"
      | "BadLocation"
      | "NoSubscription"
      | "AlreadySubscribed"
      | "CannotCheckOutTeleport"
      | "LowBalance"
      | "TooManyLocks"
      | "AccountNotSovereign"
      | "FeesNotMet"
      | "LockNotFound"
      | "InUse"
      | "InvalidAssetNotConcrete"
      | "InvalidAssetUnknownReserve"
      | "InvalidAssetUnsupportedReserve"
      | "TooManyReserves"
      | "LocalExecutionIncomplete";
  }

  /** @name PalletMessageQueueBookState (382) */
  interface PalletMessageQueueBookState extends Struct {
    readonly begin: u32;
    readonly end: u32;
    readonly count: u32;
    readonly readyNeighbours: Option<PalletMessageQueueNeighbours>;
    readonly messageCount: u64;
    readonly size_: u64;
  }

  /** @name PalletMessageQueueNeighbours (384) */
  interface PalletMessageQueueNeighbours extends Struct {
    readonly prev: CumulusPrimitivesCoreAggregateMessageOrigin;
    readonly next: CumulusPrimitivesCoreAggregateMessageOrigin;
  }

  /** @name PalletMessageQueuePage (386) */
  interface PalletMessageQueuePage extends Struct {
    readonly remaining: u32;
    readonly remainingSize: u32;
    readonly firstIndex: u32;
    readonly first: u32;
    readonly last: u32;
    readonly heap: Bytes;
  }

  /** @name PalletMessageQueueError (388) */
  interface PalletMessageQueueError extends Enum {
    readonly isNotReapable: boolean;
    readonly isNoPage: boolean;
    readonly isNoMessage: boolean;
    readonly isAlreadyProcessed: boolean;
    readonly isQueued: boolean;
    readonly isInsufficientWeight: boolean;
    readonly isTemporarilyUnprocessable: boolean;
    readonly isQueuePaused: boolean;
    readonly isRecursiveDisallowed: boolean;
    readonly type:
      | "NotReapable"
      | "NoPage"
      | "NoMessage"
      | "AlreadyProcessed"
      | "Queued"
      | "InsufficientWeight"
      | "TemporarilyUnprocessable"
      | "QueuePaused"
      | "RecursiveDisallowed";
  }

  /** @name PalletStorageProvidersStorageProvider (390) */
  interface PalletStorageProvidersStorageProvider extends Enum {
    readonly isBackupStorageProvider: boolean;
    readonly asBackupStorageProvider: PalletStorageProvidersBackupStorageProvider;
    readonly isMainStorageProvider: boolean;
    readonly asMainStorageProvider: PalletStorageProvidersMainStorageProvider;
    readonly type: "BackupStorageProvider" | "MainStorageProvider";
  }

  /** @name PalletStorageProvidersBackupStorageProvider (391) */
  interface PalletStorageProvidersBackupStorageProvider extends Struct {
    readonly capacity: u32;
    readonly capacityUsed: u32;
    readonly multiaddresses: Vec<Bytes>;
    readonly root: H256;
    readonly lastCapacityChange: u32;
    readonly ownerAccount: AccountId32;
    readonly paymentAccount: AccountId32;
    readonly reputationWeight: u32;
  }

  /** @name PalletStorageProvidersMainStorageProvider (392) */
  interface PalletStorageProvidersMainStorageProvider extends Struct {
    readonly buckets: Vec<PalletStorageProvidersBucket>;
    readonly capacity: u32;
    readonly capacityUsed: u32;
    readonly multiaddresses: Vec<Bytes>;
    readonly valueProp: PalletStorageProvidersValueProposition;
    readonly lastCapacityChange: u32;
    readonly ownerAccount: AccountId32;
    readonly paymentAccount: AccountId32;
  }

  /** @name PalletStorageProvidersBucket (394) */
  interface PalletStorageProvidersBucket extends Struct {
    readonly root: H256;
    readonly userId: AccountId32;
    readonly mspId: H256;
    readonly private: bool;
    readonly readAccessGroupId: Option<u32>;
  }

  /** @name PalletStorageProvidersError (397) */
  interface PalletStorageProvidersError extends Enum {
    readonly isAlreadyRegistered: boolean;
    readonly isSignUpNotRequested: boolean;
    readonly isSignUpRequestPending: boolean;
    readonly isNoMultiAddress: boolean;
    readonly isInvalidMultiAddress: boolean;
    readonly isStorageTooLow: boolean;
    readonly isNotEnoughBalance: boolean;
    readonly isCannotHoldDeposit: boolean;
    readonly isStorageStillInUse: boolean;
    readonly isRandomnessNotValidYet: boolean;
    readonly isSignUpRequestExpired: boolean;
    readonly isNewCapacityLessThanUsedStorage: boolean;
    readonly isNewCapacityEqualsCurrentCapacity: boolean;
    readonly isNewCapacityCantBeZero: boolean;
    readonly isNotEnoughTimePassed: boolean;
    readonly isNotRegistered: boolean;
    readonly isNoUserId: boolean;
    readonly isNoBucketId: boolean;
    readonly isSpRegisteredButDataNotFound: boolean;
    readonly isBucketNotFound: boolean;
    readonly isBucketAlreadyExists: boolean;
    readonly isAppendBucketToMspFailed: boolean;
    readonly isProviderNotSlashable: boolean;
    readonly type:
      | "AlreadyRegistered"
      | "SignUpNotRequested"
      | "SignUpRequestPending"
      | "NoMultiAddress"
      | "InvalidMultiAddress"
      | "StorageTooLow"
      | "NotEnoughBalance"
      | "CannotHoldDeposit"
      | "StorageStillInUse"
      | "RandomnessNotValidYet"
      | "SignUpRequestExpired"
      | "NewCapacityLessThanUsedStorage"
      | "NewCapacityEqualsCurrentCapacity"
      | "NewCapacityCantBeZero"
      | "NotEnoughTimePassed"
      | "NotRegistered"
      | "NoUserId"
      | "NoBucketId"
      | "SpRegisteredButDataNotFound"
      | "BucketNotFound"
      | "BucketAlreadyExists"
      | "AppendBucketToMspFailed"
      | "ProviderNotSlashable";
  }

  /** @name PalletFileSystemStorageRequestMetadata (398) */
  interface PalletFileSystemStorageRequestMetadata extends Struct {
    readonly requestedAt: u32;
    readonly owner: AccountId32;
    readonly bucketId: H256;
    readonly location: Bytes;
    readonly fingerprint: H256;
    readonly size_: u32;
    readonly msp: Option<ITuple<[H256, bool]>>;
    readonly userPeerIds: Vec<Bytes>;
    readonly dataServerSps: Vec<H256>;
    readonly bspsRequired: u32;
    readonly bspsConfirmed: u32;
    readonly bspsVolunteered: u32;
  }

  /** @name PalletFileSystemStorageRequestBspsMetadata (403) */
  interface PalletFileSystemStorageRequestBspsMetadata extends Struct {
    readonly confirmed: bool;
  }

  /** @name PalletFileSystemError (410) */
  interface PalletFileSystemError extends Enum {
    readonly isStorageRequestAlreadyRegistered: boolean;
    readonly isStorageRequestNotFound: boolean;
    readonly isReplicationTargetCannotBeZero: boolean;
    readonly isBspsRequiredExceedsMax: boolean;
    readonly isNotABsp: boolean;
    readonly isNotAMsp: boolean;
    readonly isNotASp: boolean;
    readonly isBspNotVolunteered: boolean;
    readonly isBspNotConfirmed: boolean;
    readonly isBspAlreadyConfirmed: boolean;
    readonly isStorageRequestBspsRequiredFulfilled: boolean;
    readonly isBspAlreadyVolunteered: boolean;
    readonly isInsufficientAvailableCapacity: boolean;
    readonly isUnexpectedNumberOfRemovedVolunteeredBsps: boolean;
    readonly isStorageRequestExpiredNoSlotAvailable: boolean;
    readonly isStorageRequestNotAuthorized: boolean;
    readonly isMaxBlockNumberReached: boolean;
    readonly isFailedToEncodeBsp: boolean;
    readonly isFailedToEncodeFingerprint: boolean;
    readonly isFailedToDecodeThreshold: boolean;
    readonly isAboveThreshold: boolean;
    readonly isFailedToConvertBlockNumber: boolean;
    readonly isThresholdArithmeticError: boolean;
    readonly isFailedTypeConversion: boolean;
    readonly isDividedByZero: boolean;
    readonly isImpossibleFailedToGetValue: boolean;
    readonly isBucketIsNotPrivate: boolean;
    readonly isBucketNotFound: boolean;
    readonly isNotBucketOwner: boolean;
    readonly isProviderRootNotFound: boolean;
    readonly isExpectedNonInclusionProof: boolean;
    readonly isExpectedInclusionProof: boolean;
    readonly isInvalidFileKeyMetadata: boolean;
    readonly isThresholdBelowAsymptote: boolean;
    readonly isNotFileOwner: boolean;
    readonly isFileKeyAlreadyPendingDeletion: boolean;
    readonly isMaxUserPendingDeletionRequestsReached: boolean;
    readonly isMspNotStoringBucket: boolean;
    readonly isFileKeyNotPendingDeletion: boolean;
    readonly isFileSizeCannotBeZero: boolean;
    readonly isNoGlobalReputationWeightSet: boolean;
    readonly isMaximumThresholdCannotBeZero: boolean;
    readonly isBlockRangeToMaximumThresholdCannotBeZero: boolean;
    readonly isPendingStopStoringRequestNotFound: boolean;
    readonly isMinWaitForStopStoringNotReached: boolean;
    readonly isPendingStopStoringRequestAlreadyExists: boolean;
<<<<<<< HEAD
    readonly isUserNotInsolvent: boolean;
=======
    readonly isNotSelectedMsp: boolean;
    readonly isMspAlreadyConfirmed: boolean;
    readonly isRequestWithoutMsp: boolean;
>>>>>>> 74529628
    readonly type:
      | "StorageRequestAlreadyRegistered"
      | "StorageRequestNotFound"
      | "ReplicationTargetCannotBeZero"
      | "BspsRequiredExceedsMax"
      | "NotABsp"
      | "NotAMsp"
      | "NotASp"
      | "BspNotVolunteered"
      | "BspNotConfirmed"
      | "BspAlreadyConfirmed"
      | "StorageRequestBspsRequiredFulfilled"
      | "BspAlreadyVolunteered"
      | "InsufficientAvailableCapacity"
      | "UnexpectedNumberOfRemovedVolunteeredBsps"
      | "StorageRequestExpiredNoSlotAvailable"
      | "StorageRequestNotAuthorized"
      | "MaxBlockNumberReached"
      | "FailedToEncodeBsp"
      | "FailedToEncodeFingerprint"
      | "FailedToDecodeThreshold"
      | "AboveThreshold"
      | "FailedToConvertBlockNumber"
      | "ThresholdArithmeticError"
      | "FailedTypeConversion"
      | "DividedByZero"
      | "ImpossibleFailedToGetValue"
      | "BucketIsNotPrivate"
      | "BucketNotFound"
      | "NotBucketOwner"
      | "ProviderRootNotFound"
      | "ExpectedNonInclusionProof"
      | "ExpectedInclusionProof"
      | "InvalidFileKeyMetadata"
      | "ThresholdBelowAsymptote"
      | "NotFileOwner"
      | "FileKeyAlreadyPendingDeletion"
      | "MaxUserPendingDeletionRequestsReached"
      | "MspNotStoringBucket"
      | "FileKeyNotPendingDeletion"
      | "FileSizeCannotBeZero"
      | "NoGlobalReputationWeightSet"
      | "MaximumThresholdCannotBeZero"
      | "BlockRangeToMaximumThresholdCannotBeZero"
      | "PendingStopStoringRequestNotFound"
      | "MinWaitForStopStoringNotReached"
      | "PendingStopStoringRequestAlreadyExists"
<<<<<<< HEAD
      | "UserNotInsolvent";
=======
      | "NotSelectedMsp"
      | "MspAlreadyConfirmed"
      | "RequestWithoutMsp";
>>>>>>> 74529628
  }

  /** @name PalletProofsDealerError (416) */
  interface PalletProofsDealerError extends Enum {
    readonly isNotProvider: boolean;
    readonly isChallengesQueueOverflow: boolean;
    readonly isPriorityChallengesQueueOverflow: boolean;
    readonly isFeeChargeFailed: boolean;
    readonly isEmptyKeyProofs: boolean;
    readonly isProviderRootNotFound: boolean;
    readonly isZeroRoot: boolean;
    readonly isNoRecordOfLastSubmittedProof: boolean;
    readonly isProviderStakeNotFound: boolean;
    readonly isZeroStake: boolean;
    readonly isStakeCouldNotBeConverted: boolean;
    readonly isChallengesTickNotReached: boolean;
    readonly isChallengesTickTooOld: boolean;
    readonly isChallengesTickTooLate: boolean;
    readonly isSeedNotFound: boolean;
    readonly isCheckpointChallengesNotFound: boolean;
    readonly isForestProofVerificationFailed: boolean;
    readonly isKeyProofNotFound: boolean;
    readonly isKeyProofVerificationFailed: boolean;
    readonly isFailedToApplyDelta: boolean;
    readonly isTooManyValidProofSubmitters: boolean;
    readonly type:
      | "NotProvider"
      | "ChallengesQueueOverflow"
      | "PriorityChallengesQueueOverflow"
      | "FeeChargeFailed"
      | "EmptyKeyProofs"
      | "ProviderRootNotFound"
      | "ZeroRoot"
      | "NoRecordOfLastSubmittedProof"
      | "ProviderStakeNotFound"
      | "ZeroStake"
      | "StakeCouldNotBeConverted"
      | "ChallengesTickNotReached"
      | "ChallengesTickTooOld"
      | "ChallengesTickTooLate"
      | "SeedNotFound"
      | "CheckpointChallengesNotFound"
      | "ForestProofVerificationFailed"
      | "KeyProofNotFound"
      | "KeyProofVerificationFailed"
      | "FailedToApplyDelta"
      | "TooManyValidProofSubmitters";
  }

  /** @name PalletPaymentStreamsFixedRatePaymentStream (419) */
  interface PalletPaymentStreamsFixedRatePaymentStream extends Struct {
    readonly rate: u128;
    readonly lastChargedTick: u32;
    readonly userDeposit: u128;
    readonly outOfFundsTick: Option<u32>;
  }

  /** @name PalletPaymentStreamsDynamicRatePaymentStream (420) */
  interface PalletPaymentStreamsDynamicRatePaymentStream extends Struct {
    readonly amountProvided: u32;
    readonly priceIndexWhenLastCharged: u128;
    readonly userDeposit: u128;
    readonly outOfFundsTick: Option<u32>;
  }

  /** @name PalletPaymentStreamsProviderLastChargeableInfo (421) */
  interface PalletPaymentStreamsProviderLastChargeableInfo extends Struct {
    readonly lastChargeableTick: u32;
    readonly priceIndex: u128;
  }

  /** @name PalletPaymentStreamsError (422) */
  interface PalletPaymentStreamsError extends Enum {
    readonly isPaymentStreamAlreadyExists: boolean;
    readonly isPaymentStreamNotFound: boolean;
    readonly isNotAProvider: boolean;
    readonly isProviderInconsistencyError: boolean;
    readonly isCannotHoldDeposit: boolean;
    readonly isUpdateRateToSameRate: boolean;
    readonly isUpdateAmountToSameAmount: boolean;
    readonly isRateCantBeZero: boolean;
    readonly isAmountProvidedCantBeZero: boolean;
    readonly isLastChargedGreaterThanLastChargeable: boolean;
    readonly isInvalidLastChargeableBlockNumber: boolean;
    readonly isInvalidLastChargeablePriceIndex: boolean;
    readonly isChargeOverflow: boolean;
    readonly isUserWithoutFunds: boolean;
    readonly isUserNotFlaggedAsWithoutFunds: boolean;
    readonly isCooldownPeriodNotPassed: boolean;
    readonly type:
      | "PaymentStreamAlreadyExists"
      | "PaymentStreamNotFound"
      | "NotAProvider"
      | "ProviderInconsistencyError"
      | "CannotHoldDeposit"
      | "UpdateRateToSameRate"
      | "UpdateAmountToSameAmount"
      | "RateCantBeZero"
      | "AmountProvidedCantBeZero"
      | "LastChargedGreaterThanLastChargeable"
      | "InvalidLastChargeableBlockNumber"
      | "InvalidLastChargeablePriceIndex"
      | "ChargeOverflow"
      | "UserWithoutFunds"
      | "UserNotFlaggedAsWithoutFunds"
      | "CooldownPeriodNotPassed";
  }

  /** @name PalletBucketNftsError (423) */
  interface PalletBucketNftsError extends Enum {
    readonly isBucketIsNotPrivate: boolean;
    readonly isNotBucketOwner: boolean;
    readonly isNoCorrespondingCollection: boolean;
    readonly isConvertBytesToBoundedVec: boolean;
    readonly type:
      | "BucketIsNotPrivate"
      | "NotBucketOwner"
      | "NoCorrespondingCollection"
      | "ConvertBytesToBoundedVec";
  }

  /** @name PalletNftsCollectionDetails (424) */
  interface PalletNftsCollectionDetails extends Struct {
    readonly owner: AccountId32;
    readonly ownerDeposit: u128;
    readonly items: u32;
    readonly itemMetadatas: u32;
    readonly itemConfigs: u32;
    readonly attributes: u32;
  }

  /** @name PalletNftsCollectionRole (429) */
  interface PalletNftsCollectionRole extends Enum {
    readonly isIssuer: boolean;
    readonly isFreezer: boolean;
    readonly isAdmin: boolean;
    readonly type: "Issuer" | "Freezer" | "Admin";
  }

  /** @name PalletNftsItemDetails (430) */
  interface PalletNftsItemDetails extends Struct {
    readonly owner: AccountId32;
    readonly approvals: BTreeMap<AccountId32, Option<u32>>;
    readonly deposit: PalletNftsItemDeposit;
  }

  /** @name PalletNftsItemDeposit (431) */
  interface PalletNftsItemDeposit extends Struct {
    readonly account: AccountId32;
    readonly amount: u128;
  }

  /** @name PalletNftsCollectionMetadata (436) */
  interface PalletNftsCollectionMetadata extends Struct {
    readonly deposit: u128;
    readonly data: Bytes;
  }

  /** @name PalletNftsItemMetadata (437) */
  interface PalletNftsItemMetadata extends Struct {
    readonly deposit: PalletNftsItemMetadataDeposit;
    readonly data: Bytes;
  }

  /** @name PalletNftsItemMetadataDeposit (438) */
  interface PalletNftsItemMetadataDeposit extends Struct {
    readonly account: Option<AccountId32>;
    readonly amount: u128;
  }

  /** @name PalletNftsAttributeDeposit (441) */
  interface PalletNftsAttributeDeposit extends Struct {
    readonly account: Option<AccountId32>;
    readonly amount: u128;
  }

  /** @name PalletNftsPendingSwap (445) */
  interface PalletNftsPendingSwap extends Struct {
    readonly desiredCollection: u32;
    readonly desiredItem: Option<u32>;
    readonly price: Option<PalletNftsPriceWithDirection>;
    readonly deadline: u32;
  }

  /** @name PalletNftsPalletFeature (447) */
  interface PalletNftsPalletFeature extends Enum {
    readonly isTrading: boolean;
    readonly isAttributes: boolean;
    readonly isApprovals: boolean;
    readonly isSwaps: boolean;
    readonly type: "Trading" | "Attributes" | "Approvals" | "Swaps";
  }

  /** @name PalletNftsError (448) */
  interface PalletNftsError extends Enum {
    readonly isNoPermission: boolean;
    readonly isUnknownCollection: boolean;
    readonly isAlreadyExists: boolean;
    readonly isApprovalExpired: boolean;
    readonly isWrongOwner: boolean;
    readonly isBadWitness: boolean;
    readonly isCollectionIdInUse: boolean;
    readonly isItemsNonTransferable: boolean;
    readonly isNotDelegate: boolean;
    readonly isWrongDelegate: boolean;
    readonly isUnapproved: boolean;
    readonly isUnaccepted: boolean;
    readonly isItemLocked: boolean;
    readonly isLockedItemAttributes: boolean;
    readonly isLockedCollectionAttributes: boolean;
    readonly isLockedItemMetadata: boolean;
    readonly isLockedCollectionMetadata: boolean;
    readonly isMaxSupplyReached: boolean;
    readonly isMaxSupplyLocked: boolean;
    readonly isMaxSupplyTooSmall: boolean;
    readonly isUnknownItem: boolean;
    readonly isUnknownSwap: boolean;
    readonly isMetadataNotFound: boolean;
    readonly isAttributeNotFound: boolean;
    readonly isNotForSale: boolean;
    readonly isBidTooLow: boolean;
    readonly isReachedApprovalLimit: boolean;
    readonly isDeadlineExpired: boolean;
    readonly isWrongDuration: boolean;
    readonly isMethodDisabled: boolean;
    readonly isWrongSetting: boolean;
    readonly isInconsistentItemConfig: boolean;
    readonly isNoConfig: boolean;
    readonly isRolesNotCleared: boolean;
    readonly isMintNotStarted: boolean;
    readonly isMintEnded: boolean;
    readonly isAlreadyClaimed: boolean;
    readonly isIncorrectData: boolean;
    readonly isWrongOrigin: boolean;
    readonly isWrongSignature: boolean;
    readonly isIncorrectMetadata: boolean;
    readonly isMaxAttributesLimitReached: boolean;
    readonly isWrongNamespace: boolean;
    readonly isCollectionNotEmpty: boolean;
    readonly isWitnessRequired: boolean;
    readonly type:
      | "NoPermission"
      | "UnknownCollection"
      | "AlreadyExists"
      | "ApprovalExpired"
      | "WrongOwner"
      | "BadWitness"
      | "CollectionIdInUse"
      | "ItemsNonTransferable"
      | "NotDelegate"
      | "WrongDelegate"
      | "Unapproved"
      | "Unaccepted"
      | "ItemLocked"
      | "LockedItemAttributes"
      | "LockedCollectionAttributes"
      | "LockedItemMetadata"
      | "LockedCollectionMetadata"
      | "MaxSupplyReached"
      | "MaxSupplyLocked"
      | "MaxSupplyTooSmall"
      | "UnknownItem"
      | "UnknownSwap"
      | "MetadataNotFound"
      | "AttributeNotFound"
      | "NotForSale"
      | "BidTooLow"
      | "ReachedApprovalLimit"
      | "DeadlineExpired"
      | "WrongDuration"
      | "MethodDisabled"
      | "WrongSetting"
      | "InconsistentItemConfig"
      | "NoConfig"
      | "RolesNotCleared"
      | "MintNotStarted"
      | "MintEnded"
      | "AlreadyClaimed"
      | "IncorrectData"
      | "WrongOrigin"
      | "WrongSignature"
      | "IncorrectMetadata"
      | "MaxAttributesLimitReached"
      | "WrongNamespace"
      | "CollectionNotEmpty"
      | "WitnessRequired";
  }

  /** @name FrameSystemExtensionsCheckNonZeroSender (451) */
  type FrameSystemExtensionsCheckNonZeroSender = Null;

  /** @name FrameSystemExtensionsCheckSpecVersion (452) */
  type FrameSystemExtensionsCheckSpecVersion = Null;

  /** @name FrameSystemExtensionsCheckTxVersion (453) */
  type FrameSystemExtensionsCheckTxVersion = Null;

  /** @name FrameSystemExtensionsCheckGenesis (454) */
  type FrameSystemExtensionsCheckGenesis = Null;

  /** @name FrameSystemExtensionsCheckNonce (457) */
  interface FrameSystemExtensionsCheckNonce extends Compact<u32> {}

  /** @name FrameSystemExtensionsCheckWeight (458) */
  type FrameSystemExtensionsCheckWeight = Null;

  /** @name PalletTransactionPaymentChargeTransactionPayment (459) */
  interface PalletTransactionPaymentChargeTransactionPayment extends Compact<u128> {}

  /** @name CumulusPrimitivesStorageWeightReclaimStorageWeightReclaim (460) */
  type CumulusPrimitivesStorageWeightReclaimStorageWeightReclaim = Null;

  /** @name StorageHubRuntimeRuntime (461) */
  type StorageHubRuntimeRuntime = Null;
} // declare module<|MERGE_RESOLUTION|>--- conflicted
+++ resolved
@@ -1948,14 +1948,6 @@
       readonly user: AccountId32;
       readonly fileKey: H256;
     } & Struct;
-    readonly isSpStopStoringInsolventUser: boolean;
-    readonly asSpStopStoringInsolventUser: {
-      readonly spId: H256;
-      readonly fileKey: H256;
-      readonly owner: AccountId32;
-      readonly location: Bytes;
-      readonly newRoot: H256;
-    } & Struct;
     readonly isFailedToQueuePriorityChallenge: boolean;
     readonly asFailedToQueuePriorityChallenge: {
       readonly user: AccountId32;
@@ -1996,7 +1988,6 @@
       | "BspRequestedToStopStoring"
       | "BspConfirmStoppedStoring"
       | "PriorityChallengeForFileDeletionQueued"
-      | "SpStopStoringInsolventUser"
       | "FailedToQueuePriorityChallenge"
       | "FileDeletionRequest"
       | "ProofSubmittedForPendingFileDeletionRequest"
@@ -2159,14 +2150,6 @@
     readonly asUserWithoutFunds: {
       readonly who: AccountId32;
     } & Struct;
-    readonly isUserPaidDebts: boolean;
-    readonly asUserPaidDebts: {
-      readonly who: AccountId32;
-    } & Struct;
-    readonly isUserSolvent: boolean;
-    readonly asUserSolvent: {
-      readonly who: AccountId32;
-    } & Struct;
     readonly type:
       | "FixedRatePaymentStreamCreated"
       | "FixedRatePaymentStreamUpdated"
@@ -2176,9 +2159,7 @@
       | "DynamicRatePaymentStreamDeleted"
       | "PaymentStreamCharged"
       | "LastChargeableInfoUpdated"
-      | "UserWithoutFunds"
-      | "UserPaidDebts"
-      | "UserSolvent";
+      | "UserWithoutFunds";
   }
 
   /** @name PalletBucketNftsEvent (155) */
@@ -3925,16 +3906,6 @@
       readonly fileKey: H256;
       readonly inclusionForestProof: SpTrieStorageProofCompactProof;
     } & Struct;
-    readonly isStopStoringForInsolventUser: boolean;
-    readonly asStopStoringForInsolventUser: {
-      readonly fileKey: H256;
-      readonly bucketId: H256;
-      readonly location: Bytes;
-      readonly owner: AccountId32;
-      readonly fingerprint: H256;
-      readonly size_: u32;
-      readonly inclusionForestProof: SpTrieStorageProofCompactProof;
-    } & Struct;
     readonly isDeleteFile: boolean;
     readonly asDeleteFile: {
       readonly bucketId: H256;
@@ -3968,7 +3939,6 @@
       | "BspConfirmStoring"
       | "BspRequestStopStoring"
       | "BspConfirmStopStoring"
-      | "StopStoringForInsolventUser"
       | "DeleteFile"
       | "PendingFileDeletionRequestSubmitProof"
       | "SetGlobalParameters";
@@ -4022,12 +3992,15 @@
       readonly providerId: H256;
       readonly userAccount: AccountId32;
       readonly amountProvided: u32;
+      readonly currentPrice: u128;
+      readonly currentAccumulatedPriceIndex: u128;
     } & Struct;
     readonly isUpdateDynamicRatePaymentStream: boolean;
     readonly asUpdateDynamicRatePaymentStream: {
       readonly providerId: H256;
       readonly userAccount: AccountId32;
       readonly newAmountProvided: u32;
+      readonly currentPrice: u128;
     } & Struct;
     readonly isDeleteDynamicRatePaymentStream: boolean;
     readonly asDeleteDynamicRatePaymentStream: {
@@ -4038,8 +4011,6 @@
     readonly asChargePaymentStreams: {
       readonly userAccount: AccountId32;
     } & Struct;
-    readonly isPayOutstandingDebt: boolean;
-    readonly isClearInsolventFlag: boolean;
     readonly type:
       | "CreateFixedRatePaymentStream"
       | "UpdateFixedRatePaymentStream"
@@ -4047,9 +4018,7 @@
       | "CreateDynamicRatePaymentStream"
       | "UpdateDynamicRatePaymentStream"
       | "DeleteDynamicRatePaymentStream"
-      | "ChargePaymentStreams"
-      | "PayOutstandingDebt"
-      | "ClearInsolventFlag";
+      | "ChargePaymentStreams";
   }
 
   /** @name PalletBucketNftsCall (308) */
@@ -4892,13 +4861,9 @@
     readonly isPendingStopStoringRequestNotFound: boolean;
     readonly isMinWaitForStopStoringNotReached: boolean;
     readonly isPendingStopStoringRequestAlreadyExists: boolean;
-<<<<<<< HEAD
-    readonly isUserNotInsolvent: boolean;
-=======
     readonly isNotSelectedMsp: boolean;
     readonly isMspAlreadyConfirmed: boolean;
     readonly isRequestWithoutMsp: boolean;
->>>>>>> 74529628
     readonly type:
       | "StorageRequestAlreadyRegistered"
       | "StorageRequestNotFound"
@@ -4946,13 +4911,9 @@
       | "PendingStopStoringRequestNotFound"
       | "MinWaitForStopStoringNotReached"
       | "PendingStopStoringRequestAlreadyExists"
-<<<<<<< HEAD
-      | "UserNotInsolvent";
-=======
       | "NotSelectedMsp"
       | "MspAlreadyConfirmed"
       | "RequestWithoutMsp";
->>>>>>> 74529628
   }
 
   /** @name PalletProofsDealerError (416) */
@@ -5007,7 +4968,6 @@
     readonly rate: u128;
     readonly lastChargedTick: u32;
     readonly userDeposit: u128;
-    readonly outOfFundsTick: Option<u32>;
   }
 
   /** @name PalletPaymentStreamsDynamicRatePaymentStream (420) */
@@ -5015,7 +4975,6 @@
     readonly amountProvided: u32;
     readonly priceIndexWhenLastCharged: u128;
     readonly userDeposit: u128;
-    readonly outOfFundsTick: Option<u32>;
   }
 
   /** @name PalletPaymentStreamsProviderLastChargeableInfo (421) */
@@ -5040,8 +4999,6 @@
     readonly isInvalidLastChargeablePriceIndex: boolean;
     readonly isChargeOverflow: boolean;
     readonly isUserWithoutFunds: boolean;
-    readonly isUserNotFlaggedAsWithoutFunds: boolean;
-    readonly isCooldownPeriodNotPassed: boolean;
     readonly type:
       | "PaymentStreamAlreadyExists"
       | "PaymentStreamNotFound"
@@ -5056,9 +5013,7 @@
       | "InvalidLastChargeableBlockNumber"
       | "InvalidLastChargeablePriceIndex"
       | "ChargeOverflow"
-      | "UserWithoutFunds"
-      | "UserNotFlaggedAsWithoutFunds"
-      | "CooldownPeriodNotPassed";
+      | "UserWithoutFunds";
   }
 
   /** @name PalletBucketNftsError (423) */
