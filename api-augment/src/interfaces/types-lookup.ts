// Auto-generated via `yarn polkadot-types-from-defs`, do not edit
/* eslint-disable */

// import type lookup before we augment - in some environments
// this is required to allow for ambient/previous definitions
import "@polkadot/types/lookup";

import type {
  BTreeMap,
  BTreeSet,
  Bytes,
  Compact,
  Enum,
  Null,
  Option,
  Result,
  Struct,
  Text,
  U8aFixed,
  Vec,
  bool,
  u128,
  u16,
  u32,
  u64,
  u8
} from "@polkadot/types-codec";
import type { ITuple } from "@polkadot/types-codec/types";
import type { AccountId32, Call, H256, MultiAddress } from "@polkadot/types/interfaces/runtime";
import type { Event } from "@polkadot/types/interfaces/system";

declare module "@polkadot/types/lookup" {
  /** @name FrameSystemAccountInfo (3) */
  interface FrameSystemAccountInfo extends Struct {
    readonly nonce: u32;
    readonly consumers: u32;
    readonly providers: u32;
    readonly sufficients: u32;
    readonly data: PalletBalancesAccountData;
  }

  /** @name PalletBalancesAccountData (5) */
  interface PalletBalancesAccountData extends Struct {
    readonly free: u128;
    readonly reserved: u128;
    readonly frozen: u128;
    readonly flags: u128;
  }

  /** @name FrameSupportDispatchPerDispatchClassWeight (9) */
  interface FrameSupportDispatchPerDispatchClassWeight extends Struct {
    readonly normal: SpWeightsWeightV2Weight;
    readonly operational: SpWeightsWeightV2Weight;
    readonly mandatory: SpWeightsWeightV2Weight;
  }

  /** @name SpWeightsWeightV2Weight (10) */
  interface SpWeightsWeightV2Weight extends Struct {
    readonly refTime: Compact<u64>;
    readonly proofSize: Compact<u64>;
  }

  /** @name SpRuntimeDigest (15) */
  interface SpRuntimeDigest extends Struct {
    readonly logs: Vec<SpRuntimeDigestDigestItem>;
  }

  /** @name SpRuntimeDigestDigestItem (17) */
  interface SpRuntimeDigestDigestItem extends Enum {
    readonly isOther: boolean;
    readonly asOther: Bytes;
    readonly isConsensus: boolean;
    readonly asConsensus: ITuple<[U8aFixed, Bytes]>;
    readonly isSeal: boolean;
    readonly asSeal: ITuple<[U8aFixed, Bytes]>;
    readonly isPreRuntime: boolean;
    readonly asPreRuntime: ITuple<[U8aFixed, Bytes]>;
    readonly isRuntimeEnvironmentUpdated: boolean;
    readonly type: "Other" | "Consensus" | "Seal" | "PreRuntime" | "RuntimeEnvironmentUpdated";
  }

  /** @name FrameSystemEventRecord (20) */
  interface FrameSystemEventRecord extends Struct {
    readonly phase: FrameSystemPhase;
    readonly event: Event;
    readonly topics: Vec<H256>;
  }

  /** @name FrameSystemEvent (22) */
  interface FrameSystemEvent extends Enum {
    readonly isExtrinsicSuccess: boolean;
    readonly asExtrinsicSuccess: {
      readonly dispatchInfo: FrameSupportDispatchDispatchInfo;
    } & Struct;
    readonly isExtrinsicFailed: boolean;
    readonly asExtrinsicFailed: {
      readonly dispatchError: SpRuntimeDispatchError;
      readonly dispatchInfo: FrameSupportDispatchDispatchInfo;
    } & Struct;
    readonly isCodeUpdated: boolean;
    readonly isNewAccount: boolean;
    readonly asNewAccount: {
      readonly account: AccountId32;
    } & Struct;
    readonly isKilledAccount: boolean;
    readonly asKilledAccount: {
      readonly account: AccountId32;
    } & Struct;
    readonly isRemarked: boolean;
    readonly asRemarked: {
      readonly sender: AccountId32;
      readonly hash_: H256;
    } & Struct;
    readonly isUpgradeAuthorized: boolean;
    readonly asUpgradeAuthorized: {
      readonly codeHash: H256;
      readonly checkVersion: bool;
    } & Struct;
    readonly type:
      | "ExtrinsicSuccess"
      | "ExtrinsicFailed"
      | "CodeUpdated"
      | "NewAccount"
      | "KilledAccount"
      | "Remarked"
      | "UpgradeAuthorized";
  }

  /** @name FrameSupportDispatchDispatchInfo (23) */
  interface FrameSupportDispatchDispatchInfo extends Struct {
    readonly weight: SpWeightsWeightV2Weight;
    readonly class: FrameSupportDispatchDispatchClass;
    readonly paysFee: FrameSupportDispatchPays;
  }

  /** @name FrameSupportDispatchDispatchClass (24) */
  interface FrameSupportDispatchDispatchClass extends Enum {
    readonly isNormal: boolean;
    readonly isOperational: boolean;
    readonly isMandatory: boolean;
    readonly type: "Normal" | "Operational" | "Mandatory";
  }

  /** @name FrameSupportDispatchPays (25) */
  interface FrameSupportDispatchPays extends Enum {
    readonly isYes: boolean;
    readonly isNo: boolean;
    readonly type: "Yes" | "No";
  }

  /** @name SpRuntimeDispatchError (26) */
  interface SpRuntimeDispatchError extends Enum {
    readonly isOther: boolean;
    readonly isCannotLookup: boolean;
    readonly isBadOrigin: boolean;
    readonly isModule: boolean;
    readonly asModule: SpRuntimeModuleError;
    readonly isConsumerRemaining: boolean;
    readonly isNoProviders: boolean;
    readonly isTooManyConsumers: boolean;
    readonly isToken: boolean;
    readonly asToken: SpRuntimeTokenError;
    readonly isArithmetic: boolean;
    readonly asArithmetic: SpArithmeticArithmeticError;
    readonly isTransactional: boolean;
    readonly asTransactional: SpRuntimeTransactionalError;
    readonly isExhausted: boolean;
    readonly isCorruption: boolean;
    readonly isUnavailable: boolean;
    readonly isRootNotAllowed: boolean;
    readonly type:
      | "Other"
      | "CannotLookup"
      | "BadOrigin"
      | "Module"
      | "ConsumerRemaining"
      | "NoProviders"
      | "TooManyConsumers"
      | "Token"
      | "Arithmetic"
      | "Transactional"
      | "Exhausted"
      | "Corruption"
      | "Unavailable"
      | "RootNotAllowed";
  }

  /** @name SpRuntimeModuleError (27) */
  interface SpRuntimeModuleError extends Struct {
    readonly index: u8;
    readonly error: U8aFixed;
  }

  /** @name SpRuntimeTokenError (28) */
  interface SpRuntimeTokenError extends Enum {
    readonly isFundsUnavailable: boolean;
    readonly isOnlyProvider: boolean;
    readonly isBelowMinimum: boolean;
    readonly isCannotCreate: boolean;
    readonly isUnknownAsset: boolean;
    readonly isFrozen: boolean;
    readonly isUnsupported: boolean;
    readonly isCannotCreateHold: boolean;
    readonly isNotExpendable: boolean;
    readonly isBlocked: boolean;
    readonly type:
      | "FundsUnavailable"
      | "OnlyProvider"
      | "BelowMinimum"
      | "CannotCreate"
      | "UnknownAsset"
      | "Frozen"
      | "Unsupported"
      | "CannotCreateHold"
      | "NotExpendable"
      | "Blocked";
  }

  /** @name SpArithmeticArithmeticError (29) */
  interface SpArithmeticArithmeticError extends Enum {
    readonly isUnderflow: boolean;
    readonly isOverflow: boolean;
    readonly isDivisionByZero: boolean;
    readonly type: "Underflow" | "Overflow" | "DivisionByZero";
  }

  /** @name SpRuntimeTransactionalError (30) */
  interface SpRuntimeTransactionalError extends Enum {
    readonly isLimitReached: boolean;
    readonly isNoLayer: boolean;
    readonly type: "LimitReached" | "NoLayer";
  }

  /** @name CumulusPalletParachainSystemEvent (31) */
  interface CumulusPalletParachainSystemEvent extends Enum {
    readonly isValidationFunctionStored: boolean;
    readonly isValidationFunctionApplied: boolean;
    readonly asValidationFunctionApplied: {
      readonly relayChainBlockNum: u32;
    } & Struct;
    readonly isValidationFunctionDiscarded: boolean;
    readonly isDownwardMessagesReceived: boolean;
    readonly asDownwardMessagesReceived: {
      readonly count: u32;
    } & Struct;
    readonly isDownwardMessagesProcessed: boolean;
    readonly asDownwardMessagesProcessed: {
      readonly weightUsed: SpWeightsWeightV2Weight;
      readonly dmqHead: H256;
    } & Struct;
    readonly isUpwardMessageSent: boolean;
    readonly asUpwardMessageSent: {
      readonly messageHash: Option<U8aFixed>;
    } & Struct;
    readonly type:
      | "ValidationFunctionStored"
      | "ValidationFunctionApplied"
      | "ValidationFunctionDiscarded"
      | "DownwardMessagesReceived"
      | "DownwardMessagesProcessed"
      | "UpwardMessageSent";
  }

  /** @name PalletBalancesEvent (33) */
  interface PalletBalancesEvent extends Enum {
    readonly isEndowed: boolean;
    readonly asEndowed: {
      readonly account: AccountId32;
      readonly freeBalance: u128;
    } & Struct;
    readonly isDustLost: boolean;
    readonly asDustLost: {
      readonly account: AccountId32;
      readonly amount: u128;
    } & Struct;
    readonly isTransfer: boolean;
    readonly asTransfer: {
      readonly from: AccountId32;
      readonly to: AccountId32;
      readonly amount: u128;
    } & Struct;
    readonly isBalanceSet: boolean;
    readonly asBalanceSet: {
      readonly who: AccountId32;
      readonly free: u128;
    } & Struct;
    readonly isReserved: boolean;
    readonly asReserved: {
      readonly who: AccountId32;
      readonly amount: u128;
    } & Struct;
    readonly isUnreserved: boolean;
    readonly asUnreserved: {
      readonly who: AccountId32;
      readonly amount: u128;
    } & Struct;
    readonly isReserveRepatriated: boolean;
    readonly asReserveRepatriated: {
      readonly from: AccountId32;
      readonly to: AccountId32;
      readonly amount: u128;
      readonly destinationStatus: FrameSupportTokensMiscBalanceStatus;
    } & Struct;
    readonly isDeposit: boolean;
    readonly asDeposit: {
      readonly who: AccountId32;
      readonly amount: u128;
    } & Struct;
    readonly isWithdraw: boolean;
    readonly asWithdraw: {
      readonly who: AccountId32;
      readonly amount: u128;
    } & Struct;
    readonly isSlashed: boolean;
    readonly asSlashed: {
      readonly who: AccountId32;
      readonly amount: u128;
    } & Struct;
    readonly isMinted: boolean;
    readonly asMinted: {
      readonly who: AccountId32;
      readonly amount: u128;
    } & Struct;
    readonly isBurned: boolean;
    readonly asBurned: {
      readonly who: AccountId32;
      readonly amount: u128;
    } & Struct;
    readonly isSuspended: boolean;
    readonly asSuspended: {
      readonly who: AccountId32;
      readonly amount: u128;
    } & Struct;
    readonly isRestored: boolean;
    readonly asRestored: {
      readonly who: AccountId32;
      readonly amount: u128;
    } & Struct;
    readonly isUpgraded: boolean;
    readonly asUpgraded: {
      readonly who: AccountId32;
    } & Struct;
    readonly isIssued: boolean;
    readonly asIssued: {
      readonly amount: u128;
    } & Struct;
    readonly isRescinded: boolean;
    readonly asRescinded: {
      readonly amount: u128;
    } & Struct;
    readonly isLocked: boolean;
    readonly asLocked: {
      readonly who: AccountId32;
      readonly amount: u128;
    } & Struct;
    readonly isUnlocked: boolean;
    readonly asUnlocked: {
      readonly who: AccountId32;
      readonly amount: u128;
    } & Struct;
    readonly isFrozen: boolean;
    readonly asFrozen: {
      readonly who: AccountId32;
      readonly amount: u128;
    } & Struct;
    readonly isThawed: boolean;
    readonly asThawed: {
      readonly who: AccountId32;
      readonly amount: u128;
    } & Struct;
    readonly isTotalIssuanceForced: boolean;
    readonly asTotalIssuanceForced: {
      readonly old: u128;
      readonly new_: u128;
    } & Struct;
    readonly type:
      | "Endowed"
      | "DustLost"
      | "Transfer"
      | "BalanceSet"
      | "Reserved"
      | "Unreserved"
      | "ReserveRepatriated"
      | "Deposit"
      | "Withdraw"
      | "Slashed"
      | "Minted"
      | "Burned"
      | "Suspended"
      | "Restored"
      | "Upgraded"
      | "Issued"
      | "Rescinded"
      | "Locked"
      | "Unlocked"
      | "Frozen"
      | "Thawed"
      | "TotalIssuanceForced";
  }

  /** @name FrameSupportTokensMiscBalanceStatus (34) */
  interface FrameSupportTokensMiscBalanceStatus extends Enum {
    readonly isFree: boolean;
    readonly isReserved: boolean;
    readonly type: "Free" | "Reserved";
  }

  /** @name PalletTransactionPaymentEvent (35) */
  interface PalletTransactionPaymentEvent extends Enum {
    readonly isTransactionFeePaid: boolean;
    readonly asTransactionFeePaid: {
      readonly who: AccountId32;
      readonly actualFee: u128;
      readonly tip: u128;
    } & Struct;
    readonly type: "TransactionFeePaid";
  }

  /** @name PalletSudoEvent (36) */
  interface PalletSudoEvent extends Enum {
    readonly isSudid: boolean;
    readonly asSudid: {
      readonly sudoResult: Result<Null, SpRuntimeDispatchError>;
    } & Struct;
    readonly isKeyChanged: boolean;
    readonly asKeyChanged: {
      readonly old: Option<AccountId32>;
      readonly new_: AccountId32;
    } & Struct;
    readonly isKeyRemoved: boolean;
    readonly isSudoAsDone: boolean;
    readonly asSudoAsDone: {
      readonly sudoResult: Result<Null, SpRuntimeDispatchError>;
    } & Struct;
    readonly type: "Sudid" | "KeyChanged" | "KeyRemoved" | "SudoAsDone";
  }

  /** @name PalletCollatorSelectionEvent (40) */
  interface PalletCollatorSelectionEvent extends Enum {
    readonly isNewInvulnerables: boolean;
    readonly asNewInvulnerables: {
      readonly invulnerables: Vec<AccountId32>;
    } & Struct;
    readonly isInvulnerableAdded: boolean;
    readonly asInvulnerableAdded: {
      readonly accountId: AccountId32;
    } & Struct;
    readonly isInvulnerableRemoved: boolean;
    readonly asInvulnerableRemoved: {
      readonly accountId: AccountId32;
    } & Struct;
    readonly isNewDesiredCandidates: boolean;
    readonly asNewDesiredCandidates: {
      readonly desiredCandidates: u32;
    } & Struct;
    readonly isNewCandidacyBond: boolean;
    readonly asNewCandidacyBond: {
      readonly bondAmount: u128;
    } & Struct;
    readonly isCandidateAdded: boolean;
    readonly asCandidateAdded: {
      readonly accountId: AccountId32;
      readonly deposit: u128;
    } & Struct;
    readonly isCandidateBondUpdated: boolean;
    readonly asCandidateBondUpdated: {
      readonly accountId: AccountId32;
      readonly deposit: u128;
    } & Struct;
    readonly isCandidateRemoved: boolean;
    readonly asCandidateRemoved: {
      readonly accountId: AccountId32;
    } & Struct;
    readonly isCandidateReplaced: boolean;
    readonly asCandidateReplaced: {
      readonly old: AccountId32;
      readonly new_: AccountId32;
      readonly deposit: u128;
    } & Struct;
    readonly isInvalidInvulnerableSkipped: boolean;
    readonly asInvalidInvulnerableSkipped: {
      readonly accountId: AccountId32;
    } & Struct;
    readonly type:
      | "NewInvulnerables"
      | "InvulnerableAdded"
      | "InvulnerableRemoved"
      | "NewDesiredCandidates"
      | "NewCandidacyBond"
      | "CandidateAdded"
      | "CandidateBondUpdated"
      | "CandidateRemoved"
      | "CandidateReplaced"
      | "InvalidInvulnerableSkipped";
  }

  /** @name PalletSessionEvent (42) */
  interface PalletSessionEvent extends Enum {
    readonly isNewSession: boolean;
    readonly asNewSession: {
      readonly sessionIndex: u32;
    } & Struct;
    readonly type: "NewSession";
  }

  /** @name CumulusPalletXcmpQueueEvent (43) */
  interface CumulusPalletXcmpQueueEvent extends Enum {
    readonly isXcmpMessageSent: boolean;
    readonly asXcmpMessageSent: {
      readonly messageHash: U8aFixed;
    } & Struct;
    readonly type: "XcmpMessageSent";
  }

  /** @name PalletXcmEvent (44) */
  interface PalletXcmEvent extends Enum {
    readonly isAttempted: boolean;
    readonly asAttempted: {
      readonly outcome: StagingXcmV4TraitsOutcome;
    } & Struct;
    readonly isSent: boolean;
    readonly asSent: {
      readonly origin: StagingXcmV4Location;
      readonly destination: StagingXcmV4Location;
      readonly message: StagingXcmV4Xcm;
      readonly messageId: U8aFixed;
    } & Struct;
    readonly isUnexpectedResponse: boolean;
    readonly asUnexpectedResponse: {
      readonly origin: StagingXcmV4Location;
      readonly queryId: u64;
    } & Struct;
    readonly isResponseReady: boolean;
    readonly asResponseReady: {
      readonly queryId: u64;
      readonly response: StagingXcmV4Response;
    } & Struct;
    readonly isNotified: boolean;
    readonly asNotified: {
      readonly queryId: u64;
      readonly palletIndex: u8;
      readonly callIndex: u8;
    } & Struct;
    readonly isNotifyOverweight: boolean;
    readonly asNotifyOverweight: {
      readonly queryId: u64;
      readonly palletIndex: u8;
      readonly callIndex: u8;
      readonly actualWeight: SpWeightsWeightV2Weight;
      readonly maxBudgetedWeight: SpWeightsWeightV2Weight;
    } & Struct;
    readonly isNotifyDispatchError: boolean;
    readonly asNotifyDispatchError: {
      readonly queryId: u64;
      readonly palletIndex: u8;
      readonly callIndex: u8;
    } & Struct;
    readonly isNotifyDecodeFailed: boolean;
    readonly asNotifyDecodeFailed: {
      readonly queryId: u64;
      readonly palletIndex: u8;
      readonly callIndex: u8;
    } & Struct;
    readonly isInvalidResponder: boolean;
    readonly asInvalidResponder: {
      readonly origin: StagingXcmV4Location;
      readonly queryId: u64;
      readonly expectedLocation: Option<StagingXcmV4Location>;
    } & Struct;
    readonly isInvalidResponderVersion: boolean;
    readonly asInvalidResponderVersion: {
      readonly origin: StagingXcmV4Location;
      readonly queryId: u64;
    } & Struct;
    readonly isResponseTaken: boolean;
    readonly asResponseTaken: {
      readonly queryId: u64;
    } & Struct;
    readonly isAssetsTrapped: boolean;
    readonly asAssetsTrapped: {
      readonly hash_: H256;
      readonly origin: StagingXcmV4Location;
      readonly assets: XcmVersionedAssets;
    } & Struct;
    readonly isVersionChangeNotified: boolean;
    readonly asVersionChangeNotified: {
      readonly destination: StagingXcmV4Location;
      readonly result: u32;
      readonly cost: StagingXcmV4AssetAssets;
      readonly messageId: U8aFixed;
    } & Struct;
    readonly isSupportedVersionChanged: boolean;
    readonly asSupportedVersionChanged: {
      readonly location: StagingXcmV4Location;
      readonly version: u32;
    } & Struct;
    readonly isNotifyTargetSendFail: boolean;
    readonly asNotifyTargetSendFail: {
      readonly location: StagingXcmV4Location;
      readonly queryId: u64;
      readonly error: XcmV3TraitsError;
    } & Struct;
    readonly isNotifyTargetMigrationFail: boolean;
    readonly asNotifyTargetMigrationFail: {
      readonly location: XcmVersionedLocation;
      readonly queryId: u64;
    } & Struct;
    readonly isInvalidQuerierVersion: boolean;
    readonly asInvalidQuerierVersion: {
      readonly origin: StagingXcmV4Location;
      readonly queryId: u64;
    } & Struct;
    readonly isInvalidQuerier: boolean;
    readonly asInvalidQuerier: {
      readonly origin: StagingXcmV4Location;
      readonly queryId: u64;
      readonly expectedQuerier: StagingXcmV4Location;
      readonly maybeActualQuerier: Option<StagingXcmV4Location>;
    } & Struct;
    readonly isVersionNotifyStarted: boolean;
    readonly asVersionNotifyStarted: {
      readonly destination: StagingXcmV4Location;
      readonly cost: StagingXcmV4AssetAssets;
      readonly messageId: U8aFixed;
    } & Struct;
    readonly isVersionNotifyRequested: boolean;
    readonly asVersionNotifyRequested: {
      readonly destination: StagingXcmV4Location;
      readonly cost: StagingXcmV4AssetAssets;
      readonly messageId: U8aFixed;
    } & Struct;
    readonly isVersionNotifyUnrequested: boolean;
    readonly asVersionNotifyUnrequested: {
      readonly destination: StagingXcmV4Location;
      readonly cost: StagingXcmV4AssetAssets;
      readonly messageId: U8aFixed;
    } & Struct;
    readonly isFeesPaid: boolean;
    readonly asFeesPaid: {
      readonly paying: StagingXcmV4Location;
      readonly fees: StagingXcmV4AssetAssets;
    } & Struct;
    readonly isAssetsClaimed: boolean;
    readonly asAssetsClaimed: {
      readonly hash_: H256;
      readonly origin: StagingXcmV4Location;
      readonly assets: XcmVersionedAssets;
    } & Struct;
    readonly isVersionMigrationFinished: boolean;
    readonly asVersionMigrationFinished: {
      readonly version: u32;
    } & Struct;
    readonly type:
      | "Attempted"
      | "Sent"
      | "UnexpectedResponse"
      | "ResponseReady"
      | "Notified"
      | "NotifyOverweight"
      | "NotifyDispatchError"
      | "NotifyDecodeFailed"
      | "InvalidResponder"
      | "InvalidResponderVersion"
      | "ResponseTaken"
      | "AssetsTrapped"
      | "VersionChangeNotified"
      | "SupportedVersionChanged"
      | "NotifyTargetSendFail"
      | "NotifyTargetMigrationFail"
      | "InvalidQuerierVersion"
      | "InvalidQuerier"
      | "VersionNotifyStarted"
      | "VersionNotifyRequested"
      | "VersionNotifyUnrequested"
      | "FeesPaid"
      | "AssetsClaimed"
      | "VersionMigrationFinished";
  }

  /** @name StagingXcmV4TraitsOutcome (45) */
  interface StagingXcmV4TraitsOutcome extends Enum {
    readonly isComplete: boolean;
    readonly asComplete: {
      readonly used: SpWeightsWeightV2Weight;
    } & Struct;
    readonly isIncomplete: boolean;
    readonly asIncomplete: {
      readonly used: SpWeightsWeightV2Weight;
      readonly error: XcmV3TraitsError;
    } & Struct;
    readonly isError: boolean;
    readonly asError: {
      readonly error: XcmV3TraitsError;
    } & Struct;
    readonly type: "Complete" | "Incomplete" | "Error";
  }

  /** @name XcmV3TraitsError (46) */
  interface XcmV3TraitsError extends Enum {
    readonly isOverflow: boolean;
    readonly isUnimplemented: boolean;
    readonly isUntrustedReserveLocation: boolean;
    readonly isUntrustedTeleportLocation: boolean;
    readonly isLocationFull: boolean;
    readonly isLocationNotInvertible: boolean;
    readonly isBadOrigin: boolean;
    readonly isInvalidLocation: boolean;
    readonly isAssetNotFound: boolean;
    readonly isFailedToTransactAsset: boolean;
    readonly isNotWithdrawable: boolean;
    readonly isLocationCannotHold: boolean;
    readonly isExceedsMaxMessageSize: boolean;
    readonly isDestinationUnsupported: boolean;
    readonly isTransport: boolean;
    readonly isUnroutable: boolean;
    readonly isUnknownClaim: boolean;
    readonly isFailedToDecode: boolean;
    readonly isMaxWeightInvalid: boolean;
    readonly isNotHoldingFees: boolean;
    readonly isTooExpensive: boolean;
    readonly isTrap: boolean;
    readonly asTrap: u64;
    readonly isExpectationFalse: boolean;
    readonly isPalletNotFound: boolean;
    readonly isNameMismatch: boolean;
    readonly isVersionIncompatible: boolean;
    readonly isHoldingWouldOverflow: boolean;
    readonly isExportError: boolean;
    readonly isReanchorFailed: boolean;
    readonly isNoDeal: boolean;
    readonly isFeesNotMet: boolean;
    readonly isLockError: boolean;
    readonly isNoPermission: boolean;
    readonly isUnanchored: boolean;
    readonly isNotDepositable: boolean;
    readonly isUnhandledXcmVersion: boolean;
    readonly isWeightLimitReached: boolean;
    readonly asWeightLimitReached: SpWeightsWeightV2Weight;
    readonly isBarrier: boolean;
    readonly isWeightNotComputable: boolean;
    readonly isExceedsStackLimit: boolean;
    readonly type:
      | "Overflow"
      | "Unimplemented"
      | "UntrustedReserveLocation"
      | "UntrustedTeleportLocation"
      | "LocationFull"
      | "LocationNotInvertible"
      | "BadOrigin"
      | "InvalidLocation"
      | "AssetNotFound"
      | "FailedToTransactAsset"
      | "NotWithdrawable"
      | "LocationCannotHold"
      | "ExceedsMaxMessageSize"
      | "DestinationUnsupported"
      | "Transport"
      | "Unroutable"
      | "UnknownClaim"
      | "FailedToDecode"
      | "MaxWeightInvalid"
      | "NotHoldingFees"
      | "TooExpensive"
      | "Trap"
      | "ExpectationFalse"
      | "PalletNotFound"
      | "NameMismatch"
      | "VersionIncompatible"
      | "HoldingWouldOverflow"
      | "ExportError"
      | "ReanchorFailed"
      | "NoDeal"
      | "FeesNotMet"
      | "LockError"
      | "NoPermission"
      | "Unanchored"
      | "NotDepositable"
      | "UnhandledXcmVersion"
      | "WeightLimitReached"
      | "Barrier"
      | "WeightNotComputable"
      | "ExceedsStackLimit";
  }

  /** @name StagingXcmV4Location (47) */
  interface StagingXcmV4Location extends Struct {
    readonly parents: u8;
    readonly interior: StagingXcmV4Junctions;
  }

  /** @name StagingXcmV4Junctions (48) */
  interface StagingXcmV4Junctions extends Enum {
    readonly isHere: boolean;
    readonly isX1: boolean;
    readonly asX1: StagingXcmV4Junction;
    readonly isX2: boolean;
    readonly asX2: StagingXcmV4Junction;
    readonly isX3: boolean;
    readonly asX3: StagingXcmV4Junction;
    readonly isX4: boolean;
    readonly asX4: StagingXcmV4Junction;
    readonly isX5: boolean;
    readonly asX5: StagingXcmV4Junction;
    readonly isX6: boolean;
    readonly asX6: StagingXcmV4Junction;
    readonly isX7: boolean;
    readonly asX7: StagingXcmV4Junction;
    readonly isX8: boolean;
    readonly asX8: StagingXcmV4Junction;
    readonly type: "Here" | "X1" | "X2" | "X3" | "X4" | "X5" | "X6" | "X7" | "X8";
  }

  /** @name StagingXcmV4Junction (50) */
  interface StagingXcmV4Junction extends Enum {
    readonly isParachain: boolean;
    readonly asParachain: Compact<u32>;
    readonly isAccountId32: boolean;
    readonly asAccountId32: {
      readonly network: Option<StagingXcmV4JunctionNetworkId>;
      readonly id: U8aFixed;
    } & Struct;
    readonly isAccountIndex64: boolean;
    readonly asAccountIndex64: {
      readonly network: Option<StagingXcmV4JunctionNetworkId>;
      readonly index: Compact<u64>;
    } & Struct;
    readonly isAccountKey20: boolean;
    readonly asAccountKey20: {
      readonly network: Option<StagingXcmV4JunctionNetworkId>;
      readonly key: U8aFixed;
    } & Struct;
    readonly isPalletInstance: boolean;
    readonly asPalletInstance: u8;
    readonly isGeneralIndex: boolean;
    readonly asGeneralIndex: Compact<u128>;
    readonly isGeneralKey: boolean;
    readonly asGeneralKey: {
      readonly length: u8;
      readonly data: U8aFixed;
    } & Struct;
    readonly isOnlyChild: boolean;
    readonly isPlurality: boolean;
    readonly asPlurality: {
      readonly id: XcmV3JunctionBodyId;
      readonly part: XcmV3JunctionBodyPart;
    } & Struct;
    readonly isGlobalConsensus: boolean;
    readonly asGlobalConsensus: StagingXcmV4JunctionNetworkId;
    readonly type:
      | "Parachain"
      | "AccountId32"
      | "AccountIndex64"
      | "AccountKey20"
      | "PalletInstance"
      | "GeneralIndex"
      | "GeneralKey"
      | "OnlyChild"
      | "Plurality"
      | "GlobalConsensus";
  }

  /** @name StagingXcmV4JunctionNetworkId (53) */
  interface StagingXcmV4JunctionNetworkId extends Enum {
    readonly isByGenesis: boolean;
    readonly asByGenesis: U8aFixed;
    readonly isByFork: boolean;
    readonly asByFork: {
      readonly blockNumber: u64;
      readonly blockHash: U8aFixed;
    } & Struct;
    readonly isPolkadot: boolean;
    readonly isKusama: boolean;
    readonly isWestend: boolean;
    readonly isRococo: boolean;
    readonly isWococo: boolean;
    readonly isEthereum: boolean;
    readonly asEthereum: {
      readonly chainId: Compact<u64>;
    } & Struct;
    readonly isBitcoinCore: boolean;
    readonly isBitcoinCash: boolean;
    readonly isPolkadotBulletin: boolean;
    readonly type:
      | "ByGenesis"
      | "ByFork"
      | "Polkadot"
      | "Kusama"
      | "Westend"
      | "Rococo"
      | "Wococo"
      | "Ethereum"
      | "BitcoinCore"
      | "BitcoinCash"
      | "PolkadotBulletin";
  }

  /** @name XcmV3JunctionBodyId (56) */
  interface XcmV3JunctionBodyId extends Enum {
    readonly isUnit: boolean;
    readonly isMoniker: boolean;
    readonly asMoniker: U8aFixed;
    readonly isIndex: boolean;
    readonly asIndex: Compact<u32>;
    readonly isExecutive: boolean;
    readonly isTechnical: boolean;
    readonly isLegislative: boolean;
    readonly isJudicial: boolean;
    readonly isDefense: boolean;
    readonly isAdministration: boolean;
    readonly isTreasury: boolean;
    readonly type:
      | "Unit"
      | "Moniker"
      | "Index"
      | "Executive"
      | "Technical"
      | "Legislative"
      | "Judicial"
      | "Defense"
      | "Administration"
      | "Treasury";
  }

  /** @name XcmV3JunctionBodyPart (57) */
  interface XcmV3JunctionBodyPart extends Enum {
    readonly isVoice: boolean;
    readonly isMembers: boolean;
    readonly asMembers: {
      readonly count: Compact<u32>;
    } & Struct;
    readonly isFraction: boolean;
    readonly asFraction: {
      readonly nom: Compact<u32>;
      readonly denom: Compact<u32>;
    } & Struct;
    readonly isAtLeastProportion: boolean;
    readonly asAtLeastProportion: {
      readonly nom: Compact<u32>;
      readonly denom: Compact<u32>;
    } & Struct;
    readonly isMoreThanProportion: boolean;
    readonly asMoreThanProportion: {
      readonly nom: Compact<u32>;
      readonly denom: Compact<u32>;
    } & Struct;
    readonly type: "Voice" | "Members" | "Fraction" | "AtLeastProportion" | "MoreThanProportion";
  }

  /** @name StagingXcmV4Xcm (65) */
  interface StagingXcmV4Xcm extends Vec<StagingXcmV4Instruction> {}

  /** @name StagingXcmV4Instruction (67) */
  interface StagingXcmV4Instruction extends Enum {
    readonly isWithdrawAsset: boolean;
    readonly asWithdrawAsset: StagingXcmV4AssetAssets;
    readonly isReserveAssetDeposited: boolean;
    readonly asReserveAssetDeposited: StagingXcmV4AssetAssets;
    readonly isReceiveTeleportedAsset: boolean;
    readonly asReceiveTeleportedAsset: StagingXcmV4AssetAssets;
    readonly isQueryResponse: boolean;
    readonly asQueryResponse: {
      readonly queryId: Compact<u64>;
      readonly response: StagingXcmV4Response;
      readonly maxWeight: SpWeightsWeightV2Weight;
      readonly querier: Option<StagingXcmV4Location>;
    } & Struct;
    readonly isTransferAsset: boolean;
    readonly asTransferAsset: {
      readonly assets: StagingXcmV4AssetAssets;
      readonly beneficiary: StagingXcmV4Location;
    } & Struct;
    readonly isTransferReserveAsset: boolean;
    readonly asTransferReserveAsset: {
      readonly assets: StagingXcmV4AssetAssets;
      readonly dest: StagingXcmV4Location;
      readonly xcm: StagingXcmV4Xcm;
    } & Struct;
    readonly isTransact: boolean;
    readonly asTransact: {
      readonly originKind: XcmV2OriginKind;
      readonly requireWeightAtMost: SpWeightsWeightV2Weight;
      readonly call: XcmDoubleEncoded;
    } & Struct;
    readonly isHrmpNewChannelOpenRequest: boolean;
    readonly asHrmpNewChannelOpenRequest: {
      readonly sender: Compact<u32>;
      readonly maxMessageSize: Compact<u32>;
      readonly maxCapacity: Compact<u32>;
    } & Struct;
    readonly isHrmpChannelAccepted: boolean;
    readonly asHrmpChannelAccepted: {
      readonly recipient: Compact<u32>;
    } & Struct;
    readonly isHrmpChannelClosing: boolean;
    readonly asHrmpChannelClosing: {
      readonly initiator: Compact<u32>;
      readonly sender: Compact<u32>;
      readonly recipient: Compact<u32>;
    } & Struct;
    readonly isClearOrigin: boolean;
    readonly isDescendOrigin: boolean;
    readonly asDescendOrigin: StagingXcmV4Junctions;
    readonly isReportError: boolean;
    readonly asReportError: StagingXcmV4QueryResponseInfo;
    readonly isDepositAsset: boolean;
    readonly asDepositAsset: {
      readonly assets: StagingXcmV4AssetAssetFilter;
      readonly beneficiary: StagingXcmV4Location;
    } & Struct;
    readonly isDepositReserveAsset: boolean;
    readonly asDepositReserveAsset: {
      readonly assets: StagingXcmV4AssetAssetFilter;
      readonly dest: StagingXcmV4Location;
      readonly xcm: StagingXcmV4Xcm;
    } & Struct;
    readonly isExchangeAsset: boolean;
    readonly asExchangeAsset: {
      readonly give: StagingXcmV4AssetAssetFilter;
      readonly want: StagingXcmV4AssetAssets;
      readonly maximal: bool;
    } & Struct;
    readonly isInitiateReserveWithdraw: boolean;
    readonly asInitiateReserveWithdraw: {
      readonly assets: StagingXcmV4AssetAssetFilter;
      readonly reserve: StagingXcmV4Location;
      readonly xcm: StagingXcmV4Xcm;
    } & Struct;
    readonly isInitiateTeleport: boolean;
    readonly asInitiateTeleport: {
      readonly assets: StagingXcmV4AssetAssetFilter;
      readonly dest: StagingXcmV4Location;
      readonly xcm: StagingXcmV4Xcm;
    } & Struct;
    readonly isReportHolding: boolean;
    readonly asReportHolding: {
      readonly responseInfo: StagingXcmV4QueryResponseInfo;
      readonly assets: StagingXcmV4AssetAssetFilter;
    } & Struct;
    readonly isBuyExecution: boolean;
    readonly asBuyExecution: {
      readonly fees: StagingXcmV4Asset;
      readonly weightLimit: XcmV3WeightLimit;
    } & Struct;
    readonly isRefundSurplus: boolean;
    readonly isSetErrorHandler: boolean;
    readonly asSetErrorHandler: StagingXcmV4Xcm;
    readonly isSetAppendix: boolean;
    readonly asSetAppendix: StagingXcmV4Xcm;
    readonly isClearError: boolean;
    readonly isClaimAsset: boolean;
    readonly asClaimAsset: {
      readonly assets: StagingXcmV4AssetAssets;
      readonly ticket: StagingXcmV4Location;
    } & Struct;
    readonly isTrap: boolean;
    readonly asTrap: Compact<u64>;
    readonly isSubscribeVersion: boolean;
    readonly asSubscribeVersion: {
      readonly queryId: Compact<u64>;
      readonly maxResponseWeight: SpWeightsWeightV2Weight;
    } & Struct;
    readonly isUnsubscribeVersion: boolean;
    readonly isBurnAsset: boolean;
    readonly asBurnAsset: StagingXcmV4AssetAssets;
    readonly isExpectAsset: boolean;
    readonly asExpectAsset: StagingXcmV4AssetAssets;
    readonly isExpectOrigin: boolean;
    readonly asExpectOrigin: Option<StagingXcmV4Location>;
    readonly isExpectError: boolean;
    readonly asExpectError: Option<ITuple<[u32, XcmV3TraitsError]>>;
    readonly isExpectTransactStatus: boolean;
    readonly asExpectTransactStatus: XcmV3MaybeErrorCode;
    readonly isQueryPallet: boolean;
    readonly asQueryPallet: {
      readonly moduleName: Bytes;
      readonly responseInfo: StagingXcmV4QueryResponseInfo;
    } & Struct;
    readonly isExpectPallet: boolean;
    readonly asExpectPallet: {
      readonly index: Compact<u32>;
      readonly name: Bytes;
      readonly moduleName: Bytes;
      readonly crateMajor: Compact<u32>;
      readonly minCrateMinor: Compact<u32>;
    } & Struct;
    readonly isReportTransactStatus: boolean;
    readonly asReportTransactStatus: StagingXcmV4QueryResponseInfo;
    readonly isClearTransactStatus: boolean;
    readonly isUniversalOrigin: boolean;
    readonly asUniversalOrigin: StagingXcmV4Junction;
    readonly isExportMessage: boolean;
    readonly asExportMessage: {
      readonly network: StagingXcmV4JunctionNetworkId;
      readonly destination: StagingXcmV4Junctions;
      readonly xcm: StagingXcmV4Xcm;
    } & Struct;
    readonly isLockAsset: boolean;
    readonly asLockAsset: {
      readonly asset: StagingXcmV4Asset;
      readonly unlocker: StagingXcmV4Location;
    } & Struct;
    readonly isUnlockAsset: boolean;
    readonly asUnlockAsset: {
      readonly asset: StagingXcmV4Asset;
      readonly target: StagingXcmV4Location;
    } & Struct;
    readonly isNoteUnlockable: boolean;
    readonly asNoteUnlockable: {
      readonly asset: StagingXcmV4Asset;
      readonly owner: StagingXcmV4Location;
    } & Struct;
    readonly isRequestUnlock: boolean;
    readonly asRequestUnlock: {
      readonly asset: StagingXcmV4Asset;
      readonly locker: StagingXcmV4Location;
    } & Struct;
    readonly isSetFeesMode: boolean;
    readonly asSetFeesMode: {
      readonly jitWithdraw: bool;
    } & Struct;
    readonly isSetTopic: boolean;
    readonly asSetTopic: U8aFixed;
    readonly isClearTopic: boolean;
    readonly isAliasOrigin: boolean;
    readonly asAliasOrigin: StagingXcmV4Location;
    readonly isUnpaidExecution: boolean;
    readonly asUnpaidExecution: {
      readonly weightLimit: XcmV3WeightLimit;
      readonly checkOrigin: Option<StagingXcmV4Location>;
    } & Struct;
    readonly type:
      | "WithdrawAsset"
      | "ReserveAssetDeposited"
      | "ReceiveTeleportedAsset"
      | "QueryResponse"
      | "TransferAsset"
      | "TransferReserveAsset"
      | "Transact"
      | "HrmpNewChannelOpenRequest"
      | "HrmpChannelAccepted"
      | "HrmpChannelClosing"
      | "ClearOrigin"
      | "DescendOrigin"
      | "ReportError"
      | "DepositAsset"
      | "DepositReserveAsset"
      | "ExchangeAsset"
      | "InitiateReserveWithdraw"
      | "InitiateTeleport"
      | "ReportHolding"
      | "BuyExecution"
      | "RefundSurplus"
      | "SetErrorHandler"
      | "SetAppendix"
      | "ClearError"
      | "ClaimAsset"
      | "Trap"
      | "SubscribeVersion"
      | "UnsubscribeVersion"
      | "BurnAsset"
      | "ExpectAsset"
      | "ExpectOrigin"
      | "ExpectError"
      | "ExpectTransactStatus"
      | "QueryPallet"
      | "ExpectPallet"
      | "ReportTransactStatus"
      | "ClearTransactStatus"
      | "UniversalOrigin"
      | "ExportMessage"
      | "LockAsset"
      | "UnlockAsset"
      | "NoteUnlockable"
      | "RequestUnlock"
      | "SetFeesMode"
      | "SetTopic"
      | "ClearTopic"
      | "AliasOrigin"
      | "UnpaidExecution";
  }

  /** @name StagingXcmV4AssetAssets (68) */
  interface StagingXcmV4AssetAssets extends Vec<StagingXcmV4Asset> {}

  /** @name StagingXcmV4Asset (70) */
  interface StagingXcmV4Asset extends Struct {
    readonly id: StagingXcmV4AssetAssetId;
    readonly fun: StagingXcmV4AssetFungibility;
  }

  /** @name StagingXcmV4AssetAssetId (71) */
  interface StagingXcmV4AssetAssetId extends StagingXcmV4Location {}

  /** @name StagingXcmV4AssetFungibility (72) */
  interface StagingXcmV4AssetFungibility extends Enum {
    readonly isFungible: boolean;
    readonly asFungible: Compact<u128>;
    readonly isNonFungible: boolean;
    readonly asNonFungible: StagingXcmV4AssetAssetInstance;
    readonly type: "Fungible" | "NonFungible";
  }

  /** @name StagingXcmV4AssetAssetInstance (73) */
  interface StagingXcmV4AssetAssetInstance extends Enum {
    readonly isUndefined: boolean;
    readonly isIndex: boolean;
    readonly asIndex: Compact<u128>;
    readonly isArray4: boolean;
    readonly asArray4: U8aFixed;
    readonly isArray8: boolean;
    readonly asArray8: U8aFixed;
    readonly isArray16: boolean;
    readonly asArray16: U8aFixed;
    readonly isArray32: boolean;
    readonly asArray32: U8aFixed;
    readonly type: "Undefined" | "Index" | "Array4" | "Array8" | "Array16" | "Array32";
  }

  /** @name StagingXcmV4Response (76) */
  interface StagingXcmV4Response extends Enum {
    readonly isNull: boolean;
    readonly isAssets: boolean;
    readonly asAssets: StagingXcmV4AssetAssets;
    readonly isExecutionResult: boolean;
    readonly asExecutionResult: Option<ITuple<[u32, XcmV3TraitsError]>>;
    readonly isVersion: boolean;
    readonly asVersion: u32;
    readonly isPalletsInfo: boolean;
    readonly asPalletsInfo: Vec<StagingXcmV4PalletInfo>;
    readonly isDispatchResult: boolean;
    readonly asDispatchResult: XcmV3MaybeErrorCode;
    readonly type:
      | "Null"
      | "Assets"
      | "ExecutionResult"
      | "Version"
      | "PalletsInfo"
      | "DispatchResult";
  }

  /** @name StagingXcmV4PalletInfo (80) */
  interface StagingXcmV4PalletInfo extends Struct {
    readonly index: Compact<u32>;
    readonly name: Bytes;
    readonly moduleName: Bytes;
    readonly major: Compact<u32>;
    readonly minor: Compact<u32>;
    readonly patch: Compact<u32>;
  }

  /** @name XcmV3MaybeErrorCode (83) */
  interface XcmV3MaybeErrorCode extends Enum {
    readonly isSuccess: boolean;
    readonly isError: boolean;
    readonly asError: Bytes;
    readonly isTruncatedError: boolean;
    readonly asTruncatedError: Bytes;
    readonly type: "Success" | "Error" | "TruncatedError";
  }

  /** @name XcmV2OriginKind (86) */
  interface XcmV2OriginKind extends Enum {
    readonly isNative: boolean;
    readonly isSovereignAccount: boolean;
    readonly isSuperuser: boolean;
    readonly isXcm: boolean;
    readonly type: "Native" | "SovereignAccount" | "Superuser" | "Xcm";
  }

  /** @name XcmDoubleEncoded (87) */
  interface XcmDoubleEncoded extends Struct {
    readonly encoded: Bytes;
  }

  /** @name StagingXcmV4QueryResponseInfo (88) */
  interface StagingXcmV4QueryResponseInfo extends Struct {
    readonly destination: StagingXcmV4Location;
    readonly queryId: Compact<u64>;
    readonly maxWeight: SpWeightsWeightV2Weight;
  }

  /** @name StagingXcmV4AssetAssetFilter (89) */
  interface StagingXcmV4AssetAssetFilter extends Enum {
    readonly isDefinite: boolean;
    readonly asDefinite: StagingXcmV4AssetAssets;
    readonly isWild: boolean;
    readonly asWild: StagingXcmV4AssetWildAsset;
    readonly type: "Definite" | "Wild";
  }

  /** @name StagingXcmV4AssetWildAsset (90) */
  interface StagingXcmV4AssetWildAsset extends Enum {
    readonly isAll: boolean;
    readonly isAllOf: boolean;
    readonly asAllOf: {
      readonly id: StagingXcmV4AssetAssetId;
      readonly fun: StagingXcmV4AssetWildFungibility;
    } & Struct;
    readonly isAllCounted: boolean;
    readonly asAllCounted: Compact<u32>;
    readonly isAllOfCounted: boolean;
    readonly asAllOfCounted: {
      readonly id: StagingXcmV4AssetAssetId;
      readonly fun: StagingXcmV4AssetWildFungibility;
      readonly count: Compact<u32>;
    } & Struct;
    readonly type: "All" | "AllOf" | "AllCounted" | "AllOfCounted";
  }

  /** @name StagingXcmV4AssetWildFungibility (91) */
  interface StagingXcmV4AssetWildFungibility extends Enum {
    readonly isFungible: boolean;
    readonly isNonFungible: boolean;
    readonly type: "Fungible" | "NonFungible";
  }

  /** @name XcmV3WeightLimit (92) */
  interface XcmV3WeightLimit extends Enum {
    readonly isUnlimited: boolean;
    readonly isLimited: boolean;
    readonly asLimited: SpWeightsWeightV2Weight;
    readonly type: "Unlimited" | "Limited";
  }

  /** @name XcmVersionedAssets (93) */
  interface XcmVersionedAssets extends Enum {
    readonly isV2: boolean;
    readonly asV2: XcmV2MultiassetMultiAssets;
    readonly isV3: boolean;
    readonly asV3: XcmV3MultiassetMultiAssets;
    readonly isV4: boolean;
    readonly asV4: StagingXcmV4AssetAssets;
    readonly type: "V2" | "V3" | "V4";
  }

  /** @name XcmV2MultiassetMultiAssets (94) */
  interface XcmV2MultiassetMultiAssets extends Vec<XcmV2MultiAsset> {}

  /** @name XcmV2MultiAsset (96) */
  interface XcmV2MultiAsset extends Struct {
    readonly id: XcmV2MultiassetAssetId;
    readonly fun: XcmV2MultiassetFungibility;
  }

  /** @name XcmV2MultiassetAssetId (97) */
  interface XcmV2MultiassetAssetId extends Enum {
    readonly isConcrete: boolean;
    readonly asConcrete: XcmV2MultiLocation;
    readonly isAbstract: boolean;
    readonly asAbstract: Bytes;
    readonly type: "Concrete" | "Abstract";
  }

  /** @name XcmV2MultiLocation (98) */
  interface XcmV2MultiLocation extends Struct {
    readonly parents: u8;
    readonly interior: XcmV2MultilocationJunctions;
  }

  /** @name XcmV2MultilocationJunctions (99) */
  interface XcmV2MultilocationJunctions extends Enum {
    readonly isHere: boolean;
    readonly isX1: boolean;
    readonly asX1: XcmV2Junction;
    readonly isX2: boolean;
    readonly asX2: ITuple<[XcmV2Junction, XcmV2Junction]>;
    readonly isX3: boolean;
    readonly asX3: ITuple<[XcmV2Junction, XcmV2Junction, XcmV2Junction]>;
    readonly isX4: boolean;
    readonly asX4: ITuple<[XcmV2Junction, XcmV2Junction, XcmV2Junction, XcmV2Junction]>;
    readonly isX5: boolean;
    readonly asX5: ITuple<
      [XcmV2Junction, XcmV2Junction, XcmV2Junction, XcmV2Junction, XcmV2Junction]
    >;
    readonly isX6: boolean;
    readonly asX6: ITuple<
      [XcmV2Junction, XcmV2Junction, XcmV2Junction, XcmV2Junction, XcmV2Junction, XcmV2Junction]
    >;
    readonly isX7: boolean;
    readonly asX7: ITuple<
      [
        XcmV2Junction,
        XcmV2Junction,
        XcmV2Junction,
        XcmV2Junction,
        XcmV2Junction,
        XcmV2Junction,
        XcmV2Junction
      ]
    >;
    readonly isX8: boolean;
    readonly asX8: ITuple<
      [
        XcmV2Junction,
        XcmV2Junction,
        XcmV2Junction,
        XcmV2Junction,
        XcmV2Junction,
        XcmV2Junction,
        XcmV2Junction,
        XcmV2Junction
      ]
    >;
    readonly type: "Here" | "X1" | "X2" | "X3" | "X4" | "X5" | "X6" | "X7" | "X8";
  }

  /** @name XcmV2Junction (100) */
  interface XcmV2Junction extends Enum {
    readonly isParachain: boolean;
    readonly asParachain: Compact<u32>;
    readonly isAccountId32: boolean;
    readonly asAccountId32: {
      readonly network: XcmV2NetworkId;
      readonly id: U8aFixed;
    } & Struct;
    readonly isAccountIndex64: boolean;
    readonly asAccountIndex64: {
      readonly network: XcmV2NetworkId;
      readonly index: Compact<u64>;
    } & Struct;
    readonly isAccountKey20: boolean;
    readonly asAccountKey20: {
      readonly network: XcmV2NetworkId;
      readonly key: U8aFixed;
    } & Struct;
    readonly isPalletInstance: boolean;
    readonly asPalletInstance: u8;
    readonly isGeneralIndex: boolean;
    readonly asGeneralIndex: Compact<u128>;
    readonly isGeneralKey: boolean;
    readonly asGeneralKey: Bytes;
    readonly isOnlyChild: boolean;
    readonly isPlurality: boolean;
    readonly asPlurality: {
      readonly id: XcmV2BodyId;
      readonly part: XcmV2BodyPart;
    } & Struct;
    readonly type:
      | "Parachain"
      | "AccountId32"
      | "AccountIndex64"
      | "AccountKey20"
      | "PalletInstance"
      | "GeneralIndex"
      | "GeneralKey"
      | "OnlyChild"
      | "Plurality";
  }

  /** @name XcmV2NetworkId (101) */
  interface XcmV2NetworkId extends Enum {
    readonly isAny: boolean;
    readonly isNamed: boolean;
    readonly asNamed: Bytes;
    readonly isPolkadot: boolean;
    readonly isKusama: boolean;
    readonly type: "Any" | "Named" | "Polkadot" | "Kusama";
  }

  /** @name XcmV2BodyId (103) */
  interface XcmV2BodyId extends Enum {
    readonly isUnit: boolean;
    readonly isNamed: boolean;
    readonly asNamed: Bytes;
    readonly isIndex: boolean;
    readonly asIndex: Compact<u32>;
    readonly isExecutive: boolean;
    readonly isTechnical: boolean;
    readonly isLegislative: boolean;
    readonly isJudicial: boolean;
    readonly isDefense: boolean;
    readonly isAdministration: boolean;
    readonly isTreasury: boolean;
    readonly type:
      | "Unit"
      | "Named"
      | "Index"
      | "Executive"
      | "Technical"
      | "Legislative"
      | "Judicial"
      | "Defense"
      | "Administration"
      | "Treasury";
  }

  /** @name XcmV2BodyPart (104) */
  interface XcmV2BodyPart extends Enum {
    readonly isVoice: boolean;
    readonly isMembers: boolean;
    readonly asMembers: {
      readonly count: Compact<u32>;
    } & Struct;
    readonly isFraction: boolean;
    readonly asFraction: {
      readonly nom: Compact<u32>;
      readonly denom: Compact<u32>;
    } & Struct;
    readonly isAtLeastProportion: boolean;
    readonly asAtLeastProportion: {
      readonly nom: Compact<u32>;
      readonly denom: Compact<u32>;
    } & Struct;
    readonly isMoreThanProportion: boolean;
    readonly asMoreThanProportion: {
      readonly nom: Compact<u32>;
      readonly denom: Compact<u32>;
    } & Struct;
    readonly type: "Voice" | "Members" | "Fraction" | "AtLeastProportion" | "MoreThanProportion";
  }

  /** @name XcmV2MultiassetFungibility (105) */
  interface XcmV2MultiassetFungibility extends Enum {
    readonly isFungible: boolean;
    readonly asFungible: Compact<u128>;
    readonly isNonFungible: boolean;
    readonly asNonFungible: XcmV2MultiassetAssetInstance;
    readonly type: "Fungible" | "NonFungible";
  }

  /** @name XcmV2MultiassetAssetInstance (106) */
  interface XcmV2MultiassetAssetInstance extends Enum {
    readonly isUndefined: boolean;
    readonly isIndex: boolean;
    readonly asIndex: Compact<u128>;
    readonly isArray4: boolean;
    readonly asArray4: U8aFixed;
    readonly isArray8: boolean;
    readonly asArray8: U8aFixed;
    readonly isArray16: boolean;
    readonly asArray16: U8aFixed;
    readonly isArray32: boolean;
    readonly asArray32: U8aFixed;
    readonly isBlob: boolean;
    readonly asBlob: Bytes;
    readonly type: "Undefined" | "Index" | "Array4" | "Array8" | "Array16" | "Array32" | "Blob";
  }

  /** @name XcmV3MultiassetMultiAssets (107) */
  interface XcmV3MultiassetMultiAssets extends Vec<XcmV3MultiAsset> {}

  /** @name XcmV3MultiAsset (109) */
  interface XcmV3MultiAsset extends Struct {
    readonly id: XcmV3MultiassetAssetId;
    readonly fun: XcmV3MultiassetFungibility;
  }

  /** @name XcmV3MultiassetAssetId (110) */
  interface XcmV3MultiassetAssetId extends Enum {
    readonly isConcrete: boolean;
    readonly asConcrete: StagingXcmV3MultiLocation;
    readonly isAbstract: boolean;
    readonly asAbstract: U8aFixed;
    readonly type: "Concrete" | "Abstract";
  }

  /** @name StagingXcmV3MultiLocation (111) */
  interface StagingXcmV3MultiLocation extends Struct {
    readonly parents: u8;
    readonly interior: XcmV3Junctions;
  }

  /** @name XcmV3Junctions (112) */
  interface XcmV3Junctions extends Enum {
    readonly isHere: boolean;
    readonly isX1: boolean;
    readonly asX1: XcmV3Junction;
    readonly isX2: boolean;
    readonly asX2: ITuple<[XcmV3Junction, XcmV3Junction]>;
    readonly isX3: boolean;
    readonly asX3: ITuple<[XcmV3Junction, XcmV3Junction, XcmV3Junction]>;
    readonly isX4: boolean;
    readonly asX4: ITuple<[XcmV3Junction, XcmV3Junction, XcmV3Junction, XcmV3Junction]>;
    readonly isX5: boolean;
    readonly asX5: ITuple<
      [XcmV3Junction, XcmV3Junction, XcmV3Junction, XcmV3Junction, XcmV3Junction]
    >;
    readonly isX6: boolean;
    readonly asX6: ITuple<
      [XcmV3Junction, XcmV3Junction, XcmV3Junction, XcmV3Junction, XcmV3Junction, XcmV3Junction]
    >;
    readonly isX7: boolean;
    readonly asX7: ITuple<
      [
        XcmV3Junction,
        XcmV3Junction,
        XcmV3Junction,
        XcmV3Junction,
        XcmV3Junction,
        XcmV3Junction,
        XcmV3Junction
      ]
    >;
    readonly isX8: boolean;
    readonly asX8: ITuple<
      [
        XcmV3Junction,
        XcmV3Junction,
        XcmV3Junction,
        XcmV3Junction,
        XcmV3Junction,
        XcmV3Junction,
        XcmV3Junction,
        XcmV3Junction
      ]
    >;
    readonly type: "Here" | "X1" | "X2" | "X3" | "X4" | "X5" | "X6" | "X7" | "X8";
  }

  /** @name XcmV3Junction (113) */
  interface XcmV3Junction extends Enum {
    readonly isParachain: boolean;
    readonly asParachain: Compact<u32>;
    readonly isAccountId32: boolean;
    readonly asAccountId32: {
      readonly network: Option<XcmV3JunctionNetworkId>;
      readonly id: U8aFixed;
    } & Struct;
    readonly isAccountIndex64: boolean;
    readonly asAccountIndex64: {
      readonly network: Option<XcmV3JunctionNetworkId>;
      readonly index: Compact<u64>;
    } & Struct;
    readonly isAccountKey20: boolean;
    readonly asAccountKey20: {
      readonly network: Option<XcmV3JunctionNetworkId>;
      readonly key: U8aFixed;
    } & Struct;
    readonly isPalletInstance: boolean;
    readonly asPalletInstance: u8;
    readonly isGeneralIndex: boolean;
    readonly asGeneralIndex: Compact<u128>;
    readonly isGeneralKey: boolean;
    readonly asGeneralKey: {
      readonly length: u8;
      readonly data: U8aFixed;
    } & Struct;
    readonly isOnlyChild: boolean;
    readonly isPlurality: boolean;
    readonly asPlurality: {
      readonly id: XcmV3JunctionBodyId;
      readonly part: XcmV3JunctionBodyPart;
    } & Struct;
    readonly isGlobalConsensus: boolean;
    readonly asGlobalConsensus: XcmV3JunctionNetworkId;
    readonly type:
      | "Parachain"
      | "AccountId32"
      | "AccountIndex64"
      | "AccountKey20"
      | "PalletInstance"
      | "GeneralIndex"
      | "GeneralKey"
      | "OnlyChild"
      | "Plurality"
      | "GlobalConsensus";
  }

  /** @name XcmV3JunctionNetworkId (115) */
  interface XcmV3JunctionNetworkId extends Enum {
    readonly isByGenesis: boolean;
    readonly asByGenesis: U8aFixed;
    readonly isByFork: boolean;
    readonly asByFork: {
      readonly blockNumber: u64;
      readonly blockHash: U8aFixed;
    } & Struct;
    readonly isPolkadot: boolean;
    readonly isKusama: boolean;
    readonly isWestend: boolean;
    readonly isRococo: boolean;
    readonly isWococo: boolean;
    readonly isEthereum: boolean;
    readonly asEthereum: {
      readonly chainId: Compact<u64>;
    } & Struct;
    readonly isBitcoinCore: boolean;
    readonly isBitcoinCash: boolean;
    readonly isPolkadotBulletin: boolean;
    readonly type:
      | "ByGenesis"
      | "ByFork"
      | "Polkadot"
      | "Kusama"
      | "Westend"
      | "Rococo"
      | "Wococo"
      | "Ethereum"
      | "BitcoinCore"
      | "BitcoinCash"
      | "PolkadotBulletin";
  }

  /** @name XcmV3MultiassetFungibility (116) */
  interface XcmV3MultiassetFungibility extends Enum {
    readonly isFungible: boolean;
    readonly asFungible: Compact<u128>;
    readonly isNonFungible: boolean;
    readonly asNonFungible: XcmV3MultiassetAssetInstance;
    readonly type: "Fungible" | "NonFungible";
  }

  /** @name XcmV3MultiassetAssetInstance (117) */
  interface XcmV3MultiassetAssetInstance extends Enum {
    readonly isUndefined: boolean;
    readonly isIndex: boolean;
    readonly asIndex: Compact<u128>;
    readonly isArray4: boolean;
    readonly asArray4: U8aFixed;
    readonly isArray8: boolean;
    readonly asArray8: U8aFixed;
    readonly isArray16: boolean;
    readonly asArray16: U8aFixed;
    readonly isArray32: boolean;
    readonly asArray32: U8aFixed;
    readonly type: "Undefined" | "Index" | "Array4" | "Array8" | "Array16" | "Array32";
  }

  /** @name XcmVersionedLocation (118) */
  interface XcmVersionedLocation extends Enum {
    readonly isV2: boolean;
    readonly asV2: XcmV2MultiLocation;
    readonly isV3: boolean;
    readonly asV3: StagingXcmV3MultiLocation;
    readonly isV4: boolean;
    readonly asV4: StagingXcmV4Location;
    readonly type: "V2" | "V3" | "V4";
  }

  /** @name CumulusPalletXcmEvent (119) */
  interface CumulusPalletXcmEvent extends Enum {
    readonly isInvalidFormat: boolean;
    readonly asInvalidFormat: U8aFixed;
    readonly isUnsupportedVersion: boolean;
    readonly asUnsupportedVersion: U8aFixed;
    readonly isExecutedDownward: boolean;
    readonly asExecutedDownward: ITuple<[U8aFixed, StagingXcmV4TraitsOutcome]>;
    readonly type: "InvalidFormat" | "UnsupportedVersion" | "ExecutedDownward";
  }

  /** @name PalletMessageQueueEvent (120) */
  interface PalletMessageQueueEvent extends Enum {
    readonly isProcessingFailed: boolean;
    readonly asProcessingFailed: {
      readonly id: H256;
      readonly origin: CumulusPrimitivesCoreAggregateMessageOrigin;
      readonly error: FrameSupportMessagesProcessMessageError;
    } & Struct;
    readonly isProcessed: boolean;
    readonly asProcessed: {
      readonly id: H256;
      readonly origin: CumulusPrimitivesCoreAggregateMessageOrigin;
      readonly weightUsed: SpWeightsWeightV2Weight;
      readonly success: bool;
    } & Struct;
    readonly isOverweightEnqueued: boolean;
    readonly asOverweightEnqueued: {
      readonly id: U8aFixed;
      readonly origin: CumulusPrimitivesCoreAggregateMessageOrigin;
      readonly pageIndex: u32;
      readonly messageIndex: u32;
    } & Struct;
    readonly isPageReaped: boolean;
    readonly asPageReaped: {
      readonly origin: CumulusPrimitivesCoreAggregateMessageOrigin;
      readonly index: u32;
    } & Struct;
    readonly type: "ProcessingFailed" | "Processed" | "OverweightEnqueued" | "PageReaped";
  }

  /** @name CumulusPrimitivesCoreAggregateMessageOrigin (121) */
  interface CumulusPrimitivesCoreAggregateMessageOrigin extends Enum {
    readonly isHere: boolean;
    readonly isParent: boolean;
    readonly isSibling: boolean;
    readonly asSibling: u32;
    readonly type: "Here" | "Parent" | "Sibling";
  }

  /** @name FrameSupportMessagesProcessMessageError (123) */
  interface FrameSupportMessagesProcessMessageError extends Enum {
    readonly isBadFormat: boolean;
    readonly isCorrupt: boolean;
    readonly isUnsupported: boolean;
    readonly isOverweight: boolean;
    readonly asOverweight: SpWeightsWeightV2Weight;
    readonly isYield: boolean;
    readonly type: "BadFormat" | "Corrupt" | "Unsupported" | "Overweight" | "Yield";
  }

  /** @name PalletStorageProvidersEvent (124) */
  interface PalletStorageProvidersEvent extends Enum {
    readonly isMspRequestSignUpSuccess: boolean;
    readonly asMspRequestSignUpSuccess: {
      readonly who: AccountId32;
      readonly multiaddresses: Vec<Bytes>;
      readonly capacity: u32;
      readonly valueProp: PalletStorageProvidersValueProposition;
    } & Struct;
    readonly isMspSignUpSuccess: boolean;
    readonly asMspSignUpSuccess: {
      readonly who: AccountId32;
      readonly multiaddresses: Vec<Bytes>;
      readonly capacity: u32;
      readonly valueProp: PalletStorageProvidersValueProposition;
    } & Struct;
    readonly isBspRequestSignUpSuccess: boolean;
    readonly asBspRequestSignUpSuccess: {
      readonly who: AccountId32;
      readonly multiaddresses: Vec<Bytes>;
      readonly capacity: u32;
    } & Struct;
    readonly isBspSignUpSuccess: boolean;
    readonly asBspSignUpSuccess: {
      readonly who: AccountId32;
      readonly multiaddresses: Vec<Bytes>;
      readonly capacity: u32;
    } & Struct;
    readonly isSignUpRequestCanceled: boolean;
    readonly asSignUpRequestCanceled: {
      readonly who: AccountId32;
    } & Struct;
    readonly isMspSignOffSuccess: boolean;
    readonly asMspSignOffSuccess: {
      readonly who: AccountId32;
    } & Struct;
    readonly isBspSignOffSuccess: boolean;
    readonly asBspSignOffSuccess: {
      readonly who: AccountId32;
    } & Struct;
    readonly isCapacityChanged: boolean;
    readonly asCapacityChanged: {
      readonly who: AccountId32;
      readonly oldCapacity: u32;
      readonly newCapacity: u32;
      readonly nextBlockWhenChangeAllowed: u32;
    } & Struct;
    readonly isSlashed: boolean;
    readonly asSlashed: {
      readonly providerId: H256;
      readonly amountSlashed: u128;
    } & Struct;
    readonly type:
      | "MspRequestSignUpSuccess"
      | "MspSignUpSuccess"
      | "BspRequestSignUpSuccess"
      | "BspSignUpSuccess"
      | "SignUpRequestCanceled"
      | "MspSignOffSuccess"
      | "BspSignOffSuccess"
      | "CapacityChanged"
      | "Slashed";
  }

  /** @name PalletStorageProvidersValueProposition (128) */
  interface PalletStorageProvidersValueProposition extends Struct {
    readonly identifier: H256;
    readonly dataLimit: u32;
    readonly protocols: Vec<Bytes>;
  }

  /** @name PalletFileSystemEvent (130) */
  interface PalletFileSystemEvent extends Enum {
    readonly isNewBucket: boolean;
    readonly asNewBucket: {
      readonly who: AccountId32;
      readonly mspId: H256;
      readonly bucketId: H256;
      readonly name: Bytes;
      readonly collectionId: Option<u32>;
      readonly private: bool;
    } & Struct;
    readonly isMoveBucketRequested: boolean;
    readonly asMoveBucketRequested: {
      readonly who: AccountId32;
      readonly bucketId: H256;
      readonly newMspId: H256;
    } & Struct;
    readonly isBucketPrivacyUpdated: boolean;
    readonly asBucketPrivacyUpdated: {
      readonly who: AccountId32;
      readonly bucketId: H256;
      readonly collectionId: Option<u32>;
      readonly private: bool;
    } & Struct;
    readonly isNewCollectionAndAssociation: boolean;
    readonly asNewCollectionAndAssociation: {
      readonly who: AccountId32;
      readonly bucketId: H256;
      readonly collectionId: u32;
    } & Struct;
    readonly isNewStorageRequest: boolean;
    readonly asNewStorageRequest: {
      readonly who: AccountId32;
      readonly fileKey: H256;
      readonly bucketId: H256;
      readonly location: Bytes;
      readonly fingerprint: H256;
      readonly size_: u32;
      readonly peerIds: Vec<Bytes>;
    } & Struct;
    readonly isMspAcceptedStoring: boolean;
    readonly asMspAcceptedStoring: {
      readonly fileKey: H256;
      readonly mspId: H256;
      readonly bucketId: H256;
      readonly owner: AccountId32;
      readonly newBucketRoot: H256;
    } & Struct;
    readonly isAcceptedBspVolunteer: boolean;
    readonly asAcceptedBspVolunteer: {
      readonly bspId: H256;
      readonly bucketId: H256;
      readonly location: Bytes;
      readonly fingerprint: H256;
      readonly multiaddresses: Vec<Bytes>;
      readonly owner: AccountId32;
      readonly size_: u32;
    } & Struct;
    readonly isBspConfirmedStoring: boolean;
    readonly asBspConfirmedStoring: {
      readonly who: AccountId32;
      readonly bspId: H256;
      readonly fileKeys: Vec<H256>;
      readonly newRoot: H256;
    } & Struct;
    readonly isStorageRequestFulfilled: boolean;
    readonly asStorageRequestFulfilled: {
      readonly fileKey: H256;
    } & Struct;
    readonly isStorageRequestExpired: boolean;
    readonly asStorageRequestExpired: {
      readonly fileKey: H256;
    } & Struct;
    readonly isStorageRequestRevoked: boolean;
    readonly asStorageRequestRevoked: {
      readonly fileKey: H256;
    } & Struct;
    readonly isBspRequestedToStopStoring: boolean;
    readonly asBspRequestedToStopStoring: {
      readonly bspId: H256;
      readonly fileKey: H256;
      readonly owner: AccountId32;
      readonly location: Bytes;
    } & Struct;
    readonly isBspConfirmStoppedStoring: boolean;
    readonly asBspConfirmStoppedStoring: {
      readonly bspId: H256;
      readonly fileKey: H256;
      readonly newRoot: H256;
    } & Struct;
    readonly isPriorityChallengeForFileDeletionQueued: boolean;
    readonly asPriorityChallengeForFileDeletionQueued: {
      readonly user: AccountId32;
      readonly fileKey: H256;
    } & Struct;
    readonly isSpStopStoringInsolventUser: boolean;
    readonly asSpStopStoringInsolventUser: {
      readonly spId: H256;
      readonly fileKey: H256;
      readonly owner: AccountId32;
      readonly location: Bytes;
      readonly newRoot: H256;
    } & Struct;
    readonly isFailedToQueuePriorityChallenge: boolean;
    readonly asFailedToQueuePriorityChallenge: {
      readonly user: AccountId32;
      readonly fileKey: H256;
    } & Struct;
    readonly isFileDeletionRequest: boolean;
    readonly asFileDeletionRequest: {
      readonly user: AccountId32;
      readonly fileKey: H256;
      readonly bucketId: H256;
      readonly mspId: H256;
      readonly proofOfInclusion: bool;
    } & Struct;
    readonly isProofSubmittedForPendingFileDeletionRequest: boolean;
    readonly asProofSubmittedForPendingFileDeletionRequest: {
      readonly mspId: H256;
      readonly user: AccountId32;
      readonly fileKey: H256;
      readonly bucketId: H256;
      readonly proofOfInclusion: bool;
    } & Struct;
    readonly isBspChallengeCycleInitialised: boolean;
    readonly asBspChallengeCycleInitialised: {
      readonly who: AccountId32;
      readonly bspId: H256;
    } & Struct;
    readonly isMoveBucketRequestExpired: boolean;
    readonly asMoveBucketRequestExpired: {
      readonly mspId: H256;
      readonly bucketId: H256;
    } & Struct;
    readonly isMoveBucketAccepted: boolean;
    readonly asMoveBucketAccepted: {
      readonly bucketId: H256;
      readonly mspId: H256;
    } & Struct;
    readonly isMoveBucketRejected: boolean;
    readonly asMoveBucketRejected: {
      readonly bucketId: H256;
      readonly mspId: H256;
    } & Struct;
    readonly isDataServerRegisteredForMoveBucket: boolean;
    readonly asDataServerRegisteredForMoveBucket: {
      readonly bspId: H256;
      readonly bucketId: H256;
    } & Struct;
    readonly type:
      | "NewBucket"
      | "MoveBucketRequested"
      | "BucketPrivacyUpdated"
      | "NewCollectionAndAssociation"
      | "NewStorageRequest"
      | "MspAcceptedStoring"
      | "AcceptedBspVolunteer"
      | "BspConfirmedStoring"
      | "StorageRequestFulfilled"
      | "StorageRequestExpired"
      | "StorageRequestRevoked"
      | "BspRequestedToStopStoring"
      | "BspConfirmStoppedStoring"
      | "PriorityChallengeForFileDeletionQueued"
      | "SpStopStoringInsolventUser"
      | "FailedToQueuePriorityChallenge"
      | "FileDeletionRequest"
      | "ProofSubmittedForPendingFileDeletionRequest"
      | "BspChallengeCycleInitialised"
      | "MoveBucketRequestExpired"
      | "MoveBucketAccepted"
      | "MoveBucketRejected"
      | "DataServerRegisteredForMoveBucket";
  }

  /** @name PalletProofsDealerEvent (135) */
  interface PalletProofsDealerEvent extends Enum {
    readonly isNewChallenge: boolean;
    readonly asNewChallenge: {
      readonly who: AccountId32;
      readonly keyChallenged: H256;
    } & Struct;
    readonly isProofAccepted: boolean;
    readonly asProofAccepted: {
      readonly provider: H256;
      readonly proof: PalletProofsDealerProof;
    } & Struct;
    readonly isNewChallengeSeed: boolean;
    readonly asNewChallengeSeed: {
      readonly challengesTicker: u32;
      readonly seed: H256;
    } & Struct;
    readonly isNewCheckpointChallenge: boolean;
    readonly asNewCheckpointChallenge: {
      readonly challengesTicker: u32;
      readonly challenges: Vec<ITuple<[H256, Option<ShpTraitsTrieRemoveMutation>]>>;
    } & Struct;
    readonly isSlashableProvider: boolean;
    readonly asSlashableProvider: {
      readonly provider: H256;
      readonly nextChallengeDeadline: u32;
    } & Struct;
    readonly isNoRecordOfLastSubmittedProof: boolean;
    readonly asNoRecordOfLastSubmittedProof: {
      readonly provider: H256;
    } & Struct;
    readonly isNewChallengeCycleInitialised: boolean;
    readonly asNewChallengeCycleInitialised: {
      readonly currentTick: u32;
      readonly nextChallengeDeadline: u32;
      readonly provider: H256;
      readonly maybeProviderAccount: Option<AccountId32>;
    } & Struct;
    readonly isMutationsApplied: boolean;
    readonly asMutationsApplied: {
      readonly provider: H256;
      readonly mutations: Vec<ITuple<[H256, ShpTraitsTrieRemoveMutation]>>;
      readonly newRoot: H256;
    } & Struct;
    readonly type:
      | "NewChallenge"
      | "ProofAccepted"
      | "NewChallengeSeed"
      | "NewCheckpointChallenge"
      | "SlashableProvider"
      | "NoRecordOfLastSubmittedProof"
      | "NewChallengeCycleInitialised"
      | "MutationsApplied";
  }

  /** @name PalletProofsDealerProof (136) */
  interface PalletProofsDealerProof extends Struct {
    readonly forestProof: SpTrieStorageProofCompactProof;
    readonly keyProofs: BTreeMap<H256, PalletProofsDealerKeyProof>;
  }

  /** @name SpTrieStorageProofCompactProof (137) */
  interface SpTrieStorageProofCompactProof extends Struct {
    readonly encodedNodes: Vec<Bytes>;
  }

  /** @name PalletProofsDealerKeyProof (140) */
  interface PalletProofsDealerKeyProof extends Struct {
    readonly proof: ShpFileKeyVerifierFileKeyProof;
    readonly challengeCount: u32;
  }

  /** @name ShpFileKeyVerifierFileKeyProof (141) */
  interface ShpFileKeyVerifierFileKeyProof extends Struct {
    readonly fileMetadata: ShpFileMetadataFileMetadata;
    readonly proof: SpTrieStorageProofCompactProof;
  }

  /** @name ShpFileMetadataFileMetadata (142) */
  interface ShpFileMetadataFileMetadata extends Struct {
    readonly owner: Bytes;
    readonly bucketId: Bytes;
    readonly location: Bytes;
    readonly fileSize: Compact<u64>;
    readonly fingerprint: ShpFileMetadataFingerprint;
  }

  /** @name ShpFileMetadataFingerprint (143) */
  interface ShpFileMetadataFingerprint extends U8aFixed {}

  /** @name ShpTraitsTrieRemoveMutation (149) */
  type ShpTraitsTrieRemoveMutation = Null;

  /** @name PalletRandomnessEvent (153) */
  interface PalletRandomnessEvent extends Enum {
    readonly isNewOneEpochAgoRandomnessAvailable: boolean;
    readonly asNewOneEpochAgoRandomnessAvailable: {
      readonly randomnessSeed: H256;
      readonly fromEpoch: u64;
      readonly validUntilBlock: u32;
    } & Struct;
    readonly type: "NewOneEpochAgoRandomnessAvailable";
  }

  /** @name PalletPaymentStreamsEvent (154) */
  interface PalletPaymentStreamsEvent extends Enum {
    readonly isFixedRatePaymentStreamCreated: boolean;
    readonly asFixedRatePaymentStreamCreated: {
      readonly userAccount: AccountId32;
      readonly providerId: H256;
      readonly rate: u128;
    } & Struct;
    readonly isFixedRatePaymentStreamUpdated: boolean;
    readonly asFixedRatePaymentStreamUpdated: {
      readonly userAccount: AccountId32;
      readonly providerId: H256;
      readonly newRate: u128;
    } & Struct;
    readonly isFixedRatePaymentStreamDeleted: boolean;
    readonly asFixedRatePaymentStreamDeleted: {
      readonly userAccount: AccountId32;
      readonly providerId: H256;
    } & Struct;
    readonly isDynamicRatePaymentStreamCreated: boolean;
    readonly asDynamicRatePaymentStreamCreated: {
      readonly userAccount: AccountId32;
      readonly providerId: H256;
      readonly amountProvided: u32;
    } & Struct;
    readonly isDynamicRatePaymentStreamUpdated: boolean;
    readonly asDynamicRatePaymentStreamUpdated: {
      readonly userAccount: AccountId32;
      readonly providerId: H256;
      readonly newAmountProvided: u32;
    } & Struct;
    readonly isDynamicRatePaymentStreamDeleted: boolean;
    readonly asDynamicRatePaymentStreamDeleted: {
      readonly userAccount: AccountId32;
      readonly providerId: H256;
    } & Struct;
    readonly isPaymentStreamCharged: boolean;
    readonly asPaymentStreamCharged: {
      readonly userAccount: AccountId32;
      readonly providerId: H256;
      readonly amount: u128;
    } & Struct;
    readonly isLastChargeableInfoUpdated: boolean;
    readonly asLastChargeableInfoUpdated: {
      readonly providerId: H256;
      readonly lastChargeableTick: u32;
      readonly lastChargeablePriceIndex: u128;
    } & Struct;
    readonly isUserWithoutFunds: boolean;
    readonly asUserWithoutFunds: {
      readonly who: AccountId32;
    } & Struct;
    readonly isUserPaidDebts: boolean;
    readonly asUserPaidDebts: {
      readonly who: AccountId32;
    } & Struct;
    readonly isUserSolvent: boolean;
    readonly asUserSolvent: {
      readonly who: AccountId32;
    } & Struct;
    readonly type:
      | "FixedRatePaymentStreamCreated"
      | "FixedRatePaymentStreamUpdated"
      | "FixedRatePaymentStreamDeleted"
      | "DynamicRatePaymentStreamCreated"
      | "DynamicRatePaymentStreamUpdated"
      | "DynamicRatePaymentStreamDeleted"
      | "PaymentStreamCharged"
      | "LastChargeableInfoUpdated"
      | "UserWithoutFunds"
      | "UserPaidDebts"
      | "UserSolvent";
  }

  /** @name PalletBucketNftsEvent (155) */
  interface PalletBucketNftsEvent extends Enum {
    readonly isAccessShared: boolean;
    readonly asAccessShared: {
      readonly issuer: AccountId32;
      readonly recipient: AccountId32;
    } & Struct;
    readonly isItemReadAccessUpdated: boolean;
    readonly asItemReadAccessUpdated: {
      readonly admin: AccountId32;
      readonly bucket: H256;
      readonly itemId: u32;
    } & Struct;
    readonly isItemBurned: boolean;
    readonly asItemBurned: {
      readonly account: AccountId32;
      readonly bucket: H256;
      readonly itemId: u32;
    } & Struct;
    readonly type: "AccessShared" | "ItemReadAccessUpdated" | "ItemBurned";
  }

  /** @name PalletNftsEvent (156) */
  interface PalletNftsEvent extends Enum {
    readonly isCreated: boolean;
    readonly asCreated: {
      readonly collection: u32;
      readonly creator: AccountId32;
      readonly owner: AccountId32;
    } & Struct;
    readonly isForceCreated: boolean;
    readonly asForceCreated: {
      readonly collection: u32;
      readonly owner: AccountId32;
    } & Struct;
    readonly isDestroyed: boolean;
    readonly asDestroyed: {
      readonly collection: u32;
    } & Struct;
    readonly isIssued: boolean;
    readonly asIssued: {
      readonly collection: u32;
      readonly item: u32;
      readonly owner: AccountId32;
    } & Struct;
    readonly isTransferred: boolean;
    readonly asTransferred: {
      readonly collection: u32;
      readonly item: u32;
      readonly from: AccountId32;
      readonly to: AccountId32;
    } & Struct;
    readonly isBurned: boolean;
    readonly asBurned: {
      readonly collection: u32;
      readonly item: u32;
      readonly owner: AccountId32;
    } & Struct;
    readonly isItemTransferLocked: boolean;
    readonly asItemTransferLocked: {
      readonly collection: u32;
      readonly item: u32;
    } & Struct;
    readonly isItemTransferUnlocked: boolean;
    readonly asItemTransferUnlocked: {
      readonly collection: u32;
      readonly item: u32;
    } & Struct;
    readonly isItemPropertiesLocked: boolean;
    readonly asItemPropertiesLocked: {
      readonly collection: u32;
      readonly item: u32;
      readonly lockMetadata: bool;
      readonly lockAttributes: bool;
    } & Struct;
    readonly isCollectionLocked: boolean;
    readonly asCollectionLocked: {
      readonly collection: u32;
    } & Struct;
    readonly isOwnerChanged: boolean;
    readonly asOwnerChanged: {
      readonly collection: u32;
      readonly newOwner: AccountId32;
    } & Struct;
    readonly isTeamChanged: boolean;
    readonly asTeamChanged: {
      readonly collection: u32;
      readonly issuer: Option<AccountId32>;
      readonly admin: Option<AccountId32>;
      readonly freezer: Option<AccountId32>;
    } & Struct;
    readonly isTransferApproved: boolean;
    readonly asTransferApproved: {
      readonly collection: u32;
      readonly item: u32;
      readonly owner: AccountId32;
      readonly delegate: AccountId32;
      readonly deadline: Option<u32>;
    } & Struct;
    readonly isApprovalCancelled: boolean;
    readonly asApprovalCancelled: {
      readonly collection: u32;
      readonly item: u32;
      readonly owner: AccountId32;
      readonly delegate: AccountId32;
    } & Struct;
    readonly isAllApprovalsCancelled: boolean;
    readonly asAllApprovalsCancelled: {
      readonly collection: u32;
      readonly item: u32;
      readonly owner: AccountId32;
    } & Struct;
    readonly isCollectionConfigChanged: boolean;
    readonly asCollectionConfigChanged: {
      readonly collection: u32;
    } & Struct;
    readonly isCollectionMetadataSet: boolean;
    readonly asCollectionMetadataSet: {
      readonly collection: u32;
      readonly data: Bytes;
    } & Struct;
    readonly isCollectionMetadataCleared: boolean;
    readonly asCollectionMetadataCleared: {
      readonly collection: u32;
    } & Struct;
    readonly isItemMetadataSet: boolean;
    readonly asItemMetadataSet: {
      readonly collection: u32;
      readonly item: u32;
      readonly data: Bytes;
    } & Struct;
    readonly isItemMetadataCleared: boolean;
    readonly asItemMetadataCleared: {
      readonly collection: u32;
      readonly item: u32;
    } & Struct;
    readonly isRedeposited: boolean;
    readonly asRedeposited: {
      readonly collection: u32;
      readonly successfulItems: Vec<u32>;
    } & Struct;
    readonly isAttributeSet: boolean;
    readonly asAttributeSet: {
      readonly collection: u32;
      readonly maybeItem: Option<u32>;
      readonly key: Bytes;
      readonly value: Bytes;
      readonly namespace: PalletNftsAttributeNamespace;
    } & Struct;
    readonly isAttributeCleared: boolean;
    readonly asAttributeCleared: {
      readonly collection: u32;
      readonly maybeItem: Option<u32>;
      readonly key: Bytes;
      readonly namespace: PalletNftsAttributeNamespace;
    } & Struct;
    readonly isItemAttributesApprovalAdded: boolean;
    readonly asItemAttributesApprovalAdded: {
      readonly collection: u32;
      readonly item: u32;
      readonly delegate: AccountId32;
    } & Struct;
    readonly isItemAttributesApprovalRemoved: boolean;
    readonly asItemAttributesApprovalRemoved: {
      readonly collection: u32;
      readonly item: u32;
      readonly delegate: AccountId32;
    } & Struct;
    readonly isOwnershipAcceptanceChanged: boolean;
    readonly asOwnershipAcceptanceChanged: {
      readonly who: AccountId32;
      readonly maybeCollection: Option<u32>;
    } & Struct;
    readonly isCollectionMaxSupplySet: boolean;
    readonly asCollectionMaxSupplySet: {
      readonly collection: u32;
      readonly maxSupply: u32;
    } & Struct;
    readonly isCollectionMintSettingsUpdated: boolean;
    readonly asCollectionMintSettingsUpdated: {
      readonly collection: u32;
    } & Struct;
    readonly isNextCollectionIdIncremented: boolean;
    readonly asNextCollectionIdIncremented: {
      readonly nextId: Option<u32>;
    } & Struct;
    readonly isItemPriceSet: boolean;
    readonly asItemPriceSet: {
      readonly collection: u32;
      readonly item: u32;
      readonly price: u128;
      readonly whitelistedBuyer: Option<AccountId32>;
    } & Struct;
    readonly isItemPriceRemoved: boolean;
    readonly asItemPriceRemoved: {
      readonly collection: u32;
      readonly item: u32;
    } & Struct;
    readonly isItemBought: boolean;
    readonly asItemBought: {
      readonly collection: u32;
      readonly item: u32;
      readonly price: u128;
      readonly seller: AccountId32;
      readonly buyer: AccountId32;
    } & Struct;
    readonly isTipSent: boolean;
    readonly asTipSent: {
      readonly collection: u32;
      readonly item: u32;
      readonly sender: AccountId32;
      readonly receiver: AccountId32;
      readonly amount: u128;
    } & Struct;
    readonly isSwapCreated: boolean;
    readonly asSwapCreated: {
      readonly offeredCollection: u32;
      readonly offeredItem: u32;
      readonly desiredCollection: u32;
      readonly desiredItem: Option<u32>;
      readonly price: Option<PalletNftsPriceWithDirection>;
      readonly deadline: u32;
    } & Struct;
    readonly isSwapCancelled: boolean;
    readonly asSwapCancelled: {
      readonly offeredCollection: u32;
      readonly offeredItem: u32;
      readonly desiredCollection: u32;
      readonly desiredItem: Option<u32>;
      readonly price: Option<PalletNftsPriceWithDirection>;
      readonly deadline: u32;
    } & Struct;
    readonly isSwapClaimed: boolean;
    readonly asSwapClaimed: {
      readonly sentCollection: u32;
      readonly sentItem: u32;
      readonly sentItemOwner: AccountId32;
      readonly receivedCollection: u32;
      readonly receivedItem: u32;
      readonly receivedItemOwner: AccountId32;
      readonly price: Option<PalletNftsPriceWithDirection>;
      readonly deadline: u32;
    } & Struct;
    readonly isPreSignedAttributesSet: boolean;
    readonly asPreSignedAttributesSet: {
      readonly collection: u32;
      readonly item: u32;
      readonly namespace: PalletNftsAttributeNamespace;
    } & Struct;
    readonly isPalletAttributeSet: boolean;
    readonly asPalletAttributeSet: {
      readonly collection: u32;
      readonly item: Option<u32>;
      readonly attribute: PalletNftsPalletAttributes;
      readonly value: Bytes;
    } & Struct;
    readonly type:
      | "Created"
      | "ForceCreated"
      | "Destroyed"
      | "Issued"
      | "Transferred"
      | "Burned"
      | "ItemTransferLocked"
      | "ItemTransferUnlocked"
      | "ItemPropertiesLocked"
      | "CollectionLocked"
      | "OwnerChanged"
      | "TeamChanged"
      | "TransferApproved"
      | "ApprovalCancelled"
      | "AllApprovalsCancelled"
      | "CollectionConfigChanged"
      | "CollectionMetadataSet"
      | "CollectionMetadataCleared"
      | "ItemMetadataSet"
      | "ItemMetadataCleared"
      | "Redeposited"
      | "AttributeSet"
      | "AttributeCleared"
      | "ItemAttributesApprovalAdded"
      | "ItemAttributesApprovalRemoved"
      | "OwnershipAcceptanceChanged"
      | "CollectionMaxSupplySet"
      | "CollectionMintSettingsUpdated"
      | "NextCollectionIdIncremented"
      | "ItemPriceSet"
      | "ItemPriceRemoved"
      | "ItemBought"
      | "TipSent"
      | "SwapCreated"
      | "SwapCancelled"
      | "SwapClaimed"
      | "PreSignedAttributesSet"
      | "PalletAttributeSet";
  }

  /** @name PalletNftsAttributeNamespace (160) */
  interface PalletNftsAttributeNamespace extends Enum {
    readonly isPallet: boolean;
    readonly isCollectionOwner: boolean;
    readonly isItemOwner: boolean;
    readonly isAccount: boolean;
    readonly asAccount: AccountId32;
    readonly type: "Pallet" | "CollectionOwner" | "ItemOwner" | "Account";
  }

  /** @name PalletNftsPriceWithDirection (162) */
  interface PalletNftsPriceWithDirection extends Struct {
    readonly amount: u128;
    readonly direction: PalletNftsPriceDirection;
  }

  /** @name PalletNftsPriceDirection (163) */
  interface PalletNftsPriceDirection extends Enum {
    readonly isSend: boolean;
    readonly isReceive: boolean;
    readonly type: "Send" | "Receive";
  }

  /** @name PalletNftsPalletAttributes (164) */
  interface PalletNftsPalletAttributes extends Enum {
    readonly isUsedToClaim: boolean;
    readonly asUsedToClaim: u32;
    readonly isTransferDisabled: boolean;
    readonly type: "UsedToClaim" | "TransferDisabled";
  }

  /** @name FrameSystemPhase (165) */
  interface FrameSystemPhase extends Enum {
    readonly isApplyExtrinsic: boolean;
    readonly asApplyExtrinsic: u32;
    readonly isFinalization: boolean;
    readonly isInitialization: boolean;
    readonly type: "ApplyExtrinsic" | "Finalization" | "Initialization";
  }

  /** @name FrameSystemLastRuntimeUpgradeInfo (168) */
  interface FrameSystemLastRuntimeUpgradeInfo extends Struct {
    readonly specVersion: Compact<u32>;
    readonly specName: Text;
  }

  /** @name FrameSystemCodeUpgradeAuthorization (170) */
  interface FrameSystemCodeUpgradeAuthorization extends Struct {
    readonly codeHash: H256;
    readonly checkVersion: bool;
  }

  /** @name FrameSystemCall (171) */
  interface FrameSystemCall extends Enum {
    readonly isRemark: boolean;
    readonly asRemark: {
      readonly remark: Bytes;
    } & Struct;
    readonly isSetHeapPages: boolean;
    readonly asSetHeapPages: {
      readonly pages: u64;
    } & Struct;
    readonly isSetCode: boolean;
    readonly asSetCode: {
      readonly code: Bytes;
    } & Struct;
    readonly isSetCodeWithoutChecks: boolean;
    readonly asSetCodeWithoutChecks: {
      readonly code: Bytes;
    } & Struct;
    readonly isSetStorage: boolean;
    readonly asSetStorage: {
      readonly items: Vec<ITuple<[Bytes, Bytes]>>;
    } & Struct;
    readonly isKillStorage: boolean;
    readonly asKillStorage: {
      readonly keys_: Vec<Bytes>;
    } & Struct;
    readonly isKillPrefix: boolean;
    readonly asKillPrefix: {
      readonly prefix: Bytes;
      readonly subkeys: u32;
    } & Struct;
    readonly isRemarkWithEvent: boolean;
    readonly asRemarkWithEvent: {
      readonly remark: Bytes;
    } & Struct;
    readonly isAuthorizeUpgrade: boolean;
    readonly asAuthorizeUpgrade: {
      readonly codeHash: H256;
    } & Struct;
    readonly isAuthorizeUpgradeWithoutChecks: boolean;
    readonly asAuthorizeUpgradeWithoutChecks: {
      readonly codeHash: H256;
    } & Struct;
    readonly isApplyAuthorizedUpgrade: boolean;
    readonly asApplyAuthorizedUpgrade: {
      readonly code: Bytes;
    } & Struct;
    readonly type:
      | "Remark"
      | "SetHeapPages"
      | "SetCode"
      | "SetCodeWithoutChecks"
      | "SetStorage"
      | "KillStorage"
      | "KillPrefix"
      | "RemarkWithEvent"
      | "AuthorizeUpgrade"
      | "AuthorizeUpgradeWithoutChecks"
      | "ApplyAuthorizedUpgrade";
  }

  /** @name FrameSystemLimitsBlockWeights (174) */
  interface FrameSystemLimitsBlockWeights extends Struct {
    readonly baseBlock: SpWeightsWeightV2Weight;
    readonly maxBlock: SpWeightsWeightV2Weight;
    readonly perClass: FrameSupportDispatchPerDispatchClassWeightsPerClass;
  }

  /** @name FrameSupportDispatchPerDispatchClassWeightsPerClass (175) */
  interface FrameSupportDispatchPerDispatchClassWeightsPerClass extends Struct {
    readonly normal: FrameSystemLimitsWeightsPerClass;
    readonly operational: FrameSystemLimitsWeightsPerClass;
    readonly mandatory: FrameSystemLimitsWeightsPerClass;
  }

  /** @name FrameSystemLimitsWeightsPerClass (176) */
  interface FrameSystemLimitsWeightsPerClass extends Struct {
    readonly baseExtrinsic: SpWeightsWeightV2Weight;
    readonly maxExtrinsic: Option<SpWeightsWeightV2Weight>;
    readonly maxTotal: Option<SpWeightsWeightV2Weight>;
    readonly reserved: Option<SpWeightsWeightV2Weight>;
  }

  /** @name FrameSystemLimitsBlockLength (178) */
  interface FrameSystemLimitsBlockLength extends Struct {
    readonly max: FrameSupportDispatchPerDispatchClassU32;
  }

  /** @name FrameSupportDispatchPerDispatchClassU32 (179) */
  interface FrameSupportDispatchPerDispatchClassU32 extends Struct {
    readonly normal: u32;
    readonly operational: u32;
    readonly mandatory: u32;
  }

  /** @name SpWeightsRuntimeDbWeight (180) */
  interface SpWeightsRuntimeDbWeight extends Struct {
    readonly read: u64;
    readonly write: u64;
  }

  /** @name SpVersionRuntimeVersion (181) */
  interface SpVersionRuntimeVersion extends Struct {
    readonly specName: Text;
    readonly implName: Text;
    readonly authoringVersion: u32;
    readonly specVersion: u32;
    readonly implVersion: u32;
    readonly apis: Vec<ITuple<[U8aFixed, u32]>>;
    readonly transactionVersion: u32;
    readonly stateVersion: u8;
  }

  /** @name FrameSystemError (186) */
  interface FrameSystemError extends Enum {
    readonly isInvalidSpecName: boolean;
    readonly isSpecVersionNeedsToIncrease: boolean;
    readonly isFailedToExtractRuntimeVersion: boolean;
    readonly isNonDefaultComposite: boolean;
    readonly isNonZeroRefCount: boolean;
    readonly isCallFiltered: boolean;
    readonly isMultiBlockMigrationsOngoing: boolean;
    readonly isNothingAuthorized: boolean;
    readonly isUnauthorized: boolean;
    readonly type:
      | "InvalidSpecName"
      | "SpecVersionNeedsToIncrease"
      | "FailedToExtractRuntimeVersion"
      | "NonDefaultComposite"
      | "NonZeroRefCount"
      | "CallFiltered"
      | "MultiBlockMigrationsOngoing"
      | "NothingAuthorized"
      | "Unauthorized";
  }

  /** @name CumulusPalletParachainSystemUnincludedSegmentAncestor (188) */
  interface CumulusPalletParachainSystemUnincludedSegmentAncestor extends Struct {
    readonly usedBandwidth: CumulusPalletParachainSystemUnincludedSegmentUsedBandwidth;
    readonly paraHeadHash: Option<H256>;
    readonly consumedGoAheadSignal: Option<PolkadotPrimitivesV6UpgradeGoAhead>;
  }

  /** @name CumulusPalletParachainSystemUnincludedSegmentUsedBandwidth (189) */
  interface CumulusPalletParachainSystemUnincludedSegmentUsedBandwidth extends Struct {
    readonly umpMsgCount: u32;
    readonly umpTotalBytes: u32;
    readonly hrmpOutgoing: BTreeMap<
      u32,
      CumulusPalletParachainSystemUnincludedSegmentHrmpChannelUpdate
    >;
  }

  /** @name CumulusPalletParachainSystemUnincludedSegmentHrmpChannelUpdate (191) */
  interface CumulusPalletParachainSystemUnincludedSegmentHrmpChannelUpdate extends Struct {
    readonly msgCount: u32;
    readonly totalBytes: u32;
  }

  /** @name PolkadotPrimitivesV6UpgradeGoAhead (196) */
  interface PolkadotPrimitivesV6UpgradeGoAhead extends Enum {
    readonly isAbort: boolean;
    readonly isGoAhead: boolean;
    readonly type: "Abort" | "GoAhead";
  }

  /** @name CumulusPalletParachainSystemUnincludedSegmentSegmentTracker (197) */
  interface CumulusPalletParachainSystemUnincludedSegmentSegmentTracker extends Struct {
    readonly usedBandwidth: CumulusPalletParachainSystemUnincludedSegmentUsedBandwidth;
    readonly hrmpWatermark: Option<u32>;
    readonly consumedGoAheadSignal: Option<PolkadotPrimitivesV6UpgradeGoAhead>;
  }

  /** @name PolkadotPrimitivesV6PersistedValidationData (198) */
  interface PolkadotPrimitivesV6PersistedValidationData extends Struct {
    readonly parentHead: Bytes;
    readonly relayParentNumber: u32;
    readonly relayParentStorageRoot: H256;
    readonly maxPovSize: u32;
  }

  /** @name PolkadotPrimitivesV6UpgradeRestriction (201) */
  interface PolkadotPrimitivesV6UpgradeRestriction extends Enum {
    readonly isPresent: boolean;
    readonly type: "Present";
  }

  /** @name SpTrieStorageProof (202) */
  interface SpTrieStorageProof extends Struct {
    readonly trieNodes: BTreeSet<Bytes>;
  }

  /** @name CumulusPalletParachainSystemRelayStateSnapshotMessagingStateSnapshot (204) */
  interface CumulusPalletParachainSystemRelayStateSnapshotMessagingStateSnapshot extends Struct {
    readonly dmqMqcHead: H256;
    readonly relayDispatchQueueRemainingCapacity: CumulusPalletParachainSystemRelayStateSnapshotRelayDispatchQueueRemainingCapacity;
    readonly ingressChannels: Vec<ITuple<[u32, PolkadotPrimitivesV6AbridgedHrmpChannel]>>;
    readonly egressChannels: Vec<ITuple<[u32, PolkadotPrimitivesV6AbridgedHrmpChannel]>>;
  }

  /** @name CumulusPalletParachainSystemRelayStateSnapshotRelayDispatchQueueRemainingCapacity (205) */
  interface CumulusPalletParachainSystemRelayStateSnapshotRelayDispatchQueueRemainingCapacity
    extends Struct {
    readonly remainingCount: u32;
    readonly remainingSize: u32;
  }

  /** @name PolkadotPrimitivesV6AbridgedHrmpChannel (208) */
  interface PolkadotPrimitivesV6AbridgedHrmpChannel extends Struct {
    readonly maxCapacity: u32;
    readonly maxTotalSize: u32;
    readonly maxMessageSize: u32;
    readonly msgCount: u32;
    readonly totalSize: u32;
    readonly mqcHead: Option<H256>;
  }

  /** @name PolkadotPrimitivesV6AbridgedHostConfiguration (209) */
  interface PolkadotPrimitivesV6AbridgedHostConfiguration extends Struct {
    readonly maxCodeSize: u32;
    readonly maxHeadDataSize: u32;
    readonly maxUpwardQueueCount: u32;
    readonly maxUpwardQueueSize: u32;
    readonly maxUpwardMessageSize: u32;
    readonly maxUpwardMessageNumPerCandidate: u32;
    readonly hrmpMaxMessageNumPerCandidate: u32;
    readonly validationUpgradeCooldown: u32;
    readonly validationUpgradeDelay: u32;
    readonly asyncBackingParams: PolkadotPrimitivesV6AsyncBackingAsyncBackingParams;
  }

  /** @name PolkadotPrimitivesV6AsyncBackingAsyncBackingParams (210) */
  interface PolkadotPrimitivesV6AsyncBackingAsyncBackingParams extends Struct {
    readonly maxCandidateDepth: u32;
    readonly allowedAncestryLen: u32;
  }

  /** @name PolkadotCorePrimitivesOutboundHrmpMessage (216) */
  interface PolkadotCorePrimitivesOutboundHrmpMessage extends Struct {
    readonly recipient: u32;
    readonly data: Bytes;
  }

  /** @name CumulusPalletParachainSystemCall (218) */
  interface CumulusPalletParachainSystemCall extends Enum {
    readonly isSetValidationData: boolean;
    readonly asSetValidationData: {
      readonly data: CumulusPrimitivesParachainInherentParachainInherentData;
    } & Struct;
    readonly isSudoSendUpwardMessage: boolean;
    readonly asSudoSendUpwardMessage: {
      readonly message: Bytes;
    } & Struct;
    readonly isAuthorizeUpgrade: boolean;
    readonly asAuthorizeUpgrade: {
      readonly codeHash: H256;
      readonly checkVersion: bool;
    } & Struct;
    readonly isEnactAuthorizedUpgrade: boolean;
    readonly asEnactAuthorizedUpgrade: {
      readonly code: Bytes;
    } & Struct;
    readonly type:
      | "SetValidationData"
      | "SudoSendUpwardMessage"
      | "AuthorizeUpgrade"
      | "EnactAuthorizedUpgrade";
  }

  /** @name CumulusPrimitivesParachainInherentParachainInherentData (219) */
  interface CumulusPrimitivesParachainInherentParachainInherentData extends Struct {
    readonly validationData: PolkadotPrimitivesV6PersistedValidationData;
    readonly relayChainState: SpTrieStorageProof;
    readonly downwardMessages: Vec<PolkadotCorePrimitivesInboundDownwardMessage>;
    readonly horizontalMessages: BTreeMap<u32, Vec<PolkadotCorePrimitivesInboundHrmpMessage>>;
  }

  /** @name PolkadotCorePrimitivesInboundDownwardMessage (221) */
  interface PolkadotCorePrimitivesInboundDownwardMessage extends Struct {
    readonly sentAt: u32;
    readonly msg: Bytes;
  }

  /** @name PolkadotCorePrimitivesInboundHrmpMessage (224) */
  interface PolkadotCorePrimitivesInboundHrmpMessage extends Struct {
    readonly sentAt: u32;
    readonly data: Bytes;
  }

  /** @name CumulusPalletParachainSystemError (227) */
  interface CumulusPalletParachainSystemError extends Enum {
    readonly isOverlappingUpgrades: boolean;
    readonly isProhibitedByPolkadot: boolean;
    readonly isTooBig: boolean;
    readonly isValidationDataNotAvailable: boolean;
    readonly isHostConfigurationNotAvailable: boolean;
    readonly isNotScheduled: boolean;
    readonly isNothingAuthorized: boolean;
    readonly isUnauthorized: boolean;
    readonly type:
      | "OverlappingUpgrades"
      | "ProhibitedByPolkadot"
      | "TooBig"
      | "ValidationDataNotAvailable"
      | "HostConfigurationNotAvailable"
      | "NotScheduled"
      | "NothingAuthorized"
      | "Unauthorized";
  }

  /** @name PalletTimestampCall (228) */
  interface PalletTimestampCall extends Enum {
    readonly isSet: boolean;
    readonly asSet: {
      readonly now: Compact<u64>;
    } & Struct;
    readonly type: "Set";
  }

  /** @name StagingParachainInfoCall (229) */
  type StagingParachainInfoCall = Null;

  /** @name PalletBalancesBalanceLock (231) */
  interface PalletBalancesBalanceLock extends Struct {
    readonly id: U8aFixed;
    readonly amount: u128;
    readonly reasons: PalletBalancesReasons;
  }

  /** @name PalletBalancesReasons (232) */
  interface PalletBalancesReasons extends Enum {
    readonly isFee: boolean;
    readonly isMisc: boolean;
    readonly isAll: boolean;
    readonly type: "Fee" | "Misc" | "All";
  }

  /** @name PalletBalancesReserveData (235) */
  interface PalletBalancesReserveData extends Struct {
    readonly id: U8aFixed;
    readonly amount: u128;
  }

  /** @name StorageHubRuntimeRuntimeHoldReason (239) */
  interface StorageHubRuntimeRuntimeHoldReason extends Enum {
    readonly isProviders: boolean;
    readonly asProviders: PalletStorageProvidersHoldReason;
    readonly isPaymentStreams: boolean;
    readonly asPaymentStreams: PalletPaymentStreamsHoldReason;
    readonly type: "Providers" | "PaymentStreams";
  }

  /** @name PalletStorageProvidersHoldReason (240) */
  interface PalletStorageProvidersHoldReason extends Enum {
    readonly isStorageProviderDeposit: boolean;
    readonly isBucketDeposit: boolean;
    readonly type: "StorageProviderDeposit" | "BucketDeposit";
  }

  /** @name PalletPaymentStreamsHoldReason (241) */
  interface PalletPaymentStreamsHoldReason extends Enum {
    readonly isPaymentStreamDeposit: boolean;
    readonly type: "PaymentStreamDeposit";
  }

  /** @name PalletBalancesIdAmount (244) */
  interface PalletBalancesIdAmount extends Struct {
    readonly id: Null;
    readonly amount: u128;
  }

  /** @name PalletBalancesCall (246) */
  interface PalletBalancesCall extends Enum {
    readonly isTransferAllowDeath: boolean;
    readonly asTransferAllowDeath: {
      readonly dest: MultiAddress;
      readonly value: Compact<u128>;
    } & Struct;
    readonly isForceTransfer: boolean;
    readonly asForceTransfer: {
      readonly source: MultiAddress;
      readonly dest: MultiAddress;
      readonly value: Compact<u128>;
    } & Struct;
    readonly isTransferKeepAlive: boolean;
    readonly asTransferKeepAlive: {
      readonly dest: MultiAddress;
      readonly value: Compact<u128>;
    } & Struct;
    readonly isTransferAll: boolean;
    readonly asTransferAll: {
      readonly dest: MultiAddress;
      readonly keepAlive: bool;
    } & Struct;
    readonly isForceUnreserve: boolean;
    readonly asForceUnreserve: {
      readonly who: MultiAddress;
      readonly amount: u128;
    } & Struct;
    readonly isUpgradeAccounts: boolean;
    readonly asUpgradeAccounts: {
      readonly who: Vec<AccountId32>;
    } & Struct;
    readonly isForceSetBalance: boolean;
    readonly asForceSetBalance: {
      readonly who: MultiAddress;
      readonly newFree: Compact<u128>;
    } & Struct;
    readonly isForceAdjustTotalIssuance: boolean;
    readonly asForceAdjustTotalIssuance: {
      readonly direction: PalletBalancesAdjustmentDirection;
      readonly delta: Compact<u128>;
    } & Struct;
    readonly type:
      | "TransferAllowDeath"
      | "ForceTransfer"
      | "TransferKeepAlive"
      | "TransferAll"
      | "ForceUnreserve"
      | "UpgradeAccounts"
      | "ForceSetBalance"
      | "ForceAdjustTotalIssuance";
  }

  /** @name PalletBalancesAdjustmentDirection (249) */
  interface PalletBalancesAdjustmentDirection extends Enum {
    readonly isIncrease: boolean;
    readonly isDecrease: boolean;
    readonly type: "Increase" | "Decrease";
  }

  /** @name PalletBalancesError (250) */
  interface PalletBalancesError extends Enum {
    readonly isVestingBalance: boolean;
    readonly isLiquidityRestrictions: boolean;
    readonly isInsufficientBalance: boolean;
    readonly isExistentialDeposit: boolean;
    readonly isExpendability: boolean;
    readonly isExistingVestingSchedule: boolean;
    readonly isDeadAccount: boolean;
    readonly isTooManyReserves: boolean;
    readonly isTooManyHolds: boolean;
    readonly isTooManyFreezes: boolean;
    readonly isIssuanceDeactivated: boolean;
    readonly isDeltaZero: boolean;
    readonly type:
      | "VestingBalance"
      | "LiquidityRestrictions"
      | "InsufficientBalance"
      | "ExistentialDeposit"
      | "Expendability"
      | "ExistingVestingSchedule"
      | "DeadAccount"
      | "TooManyReserves"
      | "TooManyHolds"
      | "TooManyFreezes"
      | "IssuanceDeactivated"
      | "DeltaZero";
  }

  /** @name PalletTransactionPaymentReleases (251) */
  interface PalletTransactionPaymentReleases extends Enum {
    readonly isV1Ancient: boolean;
    readonly isV2: boolean;
    readonly type: "V1Ancient" | "V2";
  }

  /** @name PalletSudoCall (252) */
  interface PalletSudoCall extends Enum {
    readonly isSudo: boolean;
    readonly asSudo: {
      readonly call: Call;
    } & Struct;
    readonly isSudoUncheckedWeight: boolean;
    readonly asSudoUncheckedWeight: {
      readonly call: Call;
      readonly weight: SpWeightsWeightV2Weight;
    } & Struct;
    readonly isSetKey: boolean;
    readonly asSetKey: {
      readonly new_: MultiAddress;
    } & Struct;
    readonly isSudoAs: boolean;
    readonly asSudoAs: {
      readonly who: MultiAddress;
      readonly call: Call;
    } & Struct;
    readonly isRemoveKey: boolean;
    readonly type: "Sudo" | "SudoUncheckedWeight" | "SetKey" | "SudoAs" | "RemoveKey";
  }

  /** @name PalletCollatorSelectionCall (254) */
  interface PalletCollatorSelectionCall extends Enum {
    readonly isSetInvulnerables: boolean;
    readonly asSetInvulnerables: {
      readonly new_: Vec<AccountId32>;
    } & Struct;
    readonly isSetDesiredCandidates: boolean;
    readonly asSetDesiredCandidates: {
      readonly max: u32;
    } & Struct;
    readonly isSetCandidacyBond: boolean;
    readonly asSetCandidacyBond: {
      readonly bond: u128;
    } & Struct;
    readonly isRegisterAsCandidate: boolean;
    readonly isLeaveIntent: boolean;
    readonly isAddInvulnerable: boolean;
    readonly asAddInvulnerable: {
      readonly who: AccountId32;
    } & Struct;
    readonly isRemoveInvulnerable: boolean;
    readonly asRemoveInvulnerable: {
      readonly who: AccountId32;
    } & Struct;
    readonly isUpdateBond: boolean;
    readonly asUpdateBond: {
      readonly newDeposit: u128;
    } & Struct;
    readonly isTakeCandidateSlot: boolean;
    readonly asTakeCandidateSlot: {
      readonly deposit: u128;
      readonly target: AccountId32;
    } & Struct;
    readonly type:
      | "SetInvulnerables"
      | "SetDesiredCandidates"
      | "SetCandidacyBond"
      | "RegisterAsCandidate"
      | "LeaveIntent"
      | "AddInvulnerable"
      | "RemoveInvulnerable"
      | "UpdateBond"
      | "TakeCandidateSlot";
  }

  /** @name PalletSessionCall (255) */
  interface PalletSessionCall extends Enum {
    readonly isSetKeys: boolean;
    readonly asSetKeys: {
      readonly keys_: StorageHubRuntimeSessionKeys;
      readonly proof: Bytes;
    } & Struct;
    readonly isPurgeKeys: boolean;
    readonly type: "SetKeys" | "PurgeKeys";
  }

  /** @name StorageHubRuntimeSessionKeys (256) */
  interface StorageHubRuntimeSessionKeys extends Struct {
    readonly aura: SpConsensusAuraSr25519AppSr25519Public;
  }

  /** @name SpConsensusAuraSr25519AppSr25519Public (257) */
  interface SpConsensusAuraSr25519AppSr25519Public extends SpCoreSr25519Public {}

  /** @name SpCoreSr25519Public (258) */
  interface SpCoreSr25519Public extends U8aFixed {}

  /** @name CumulusPalletXcmpQueueCall (259) */
  interface CumulusPalletXcmpQueueCall extends Enum {
    readonly isSuspendXcmExecution: boolean;
    readonly isResumeXcmExecution: boolean;
    readonly isUpdateSuspendThreshold: boolean;
    readonly asUpdateSuspendThreshold: {
      readonly new_: u32;
    } & Struct;
    readonly isUpdateDropThreshold: boolean;
    readonly asUpdateDropThreshold: {
      readonly new_: u32;
    } & Struct;
    readonly isUpdateResumeThreshold: boolean;
    readonly asUpdateResumeThreshold: {
      readonly new_: u32;
    } & Struct;
    readonly type:
      | "SuspendXcmExecution"
      | "ResumeXcmExecution"
      | "UpdateSuspendThreshold"
      | "UpdateDropThreshold"
      | "UpdateResumeThreshold";
  }

  /** @name PalletXcmCall (260) */
  interface PalletXcmCall extends Enum {
    readonly isSend: boolean;
    readonly asSend: {
      readonly dest: XcmVersionedLocation;
      readonly message: XcmVersionedXcm;
    } & Struct;
    readonly isTeleportAssets: boolean;
    readonly asTeleportAssets: {
      readonly dest: XcmVersionedLocation;
      readonly beneficiary: XcmVersionedLocation;
      readonly assets: XcmVersionedAssets;
      readonly feeAssetItem: u32;
    } & Struct;
    readonly isReserveTransferAssets: boolean;
    readonly asReserveTransferAssets: {
      readonly dest: XcmVersionedLocation;
      readonly beneficiary: XcmVersionedLocation;
      readonly assets: XcmVersionedAssets;
      readonly feeAssetItem: u32;
    } & Struct;
    readonly isExecute: boolean;
    readonly asExecute: {
      readonly message: XcmVersionedXcm;
      readonly maxWeight: SpWeightsWeightV2Weight;
    } & Struct;
    readonly isForceXcmVersion: boolean;
    readonly asForceXcmVersion: {
      readonly location: StagingXcmV4Location;
      readonly version: u32;
    } & Struct;
    readonly isForceDefaultXcmVersion: boolean;
    readonly asForceDefaultXcmVersion: {
      readonly maybeXcmVersion: Option<u32>;
    } & Struct;
    readonly isForceSubscribeVersionNotify: boolean;
    readonly asForceSubscribeVersionNotify: {
      readonly location: XcmVersionedLocation;
    } & Struct;
    readonly isForceUnsubscribeVersionNotify: boolean;
    readonly asForceUnsubscribeVersionNotify: {
      readonly location: XcmVersionedLocation;
    } & Struct;
    readonly isLimitedReserveTransferAssets: boolean;
    readonly asLimitedReserveTransferAssets: {
      readonly dest: XcmVersionedLocation;
      readonly beneficiary: XcmVersionedLocation;
      readonly assets: XcmVersionedAssets;
      readonly feeAssetItem: u32;
      readonly weightLimit: XcmV3WeightLimit;
    } & Struct;
    readonly isLimitedTeleportAssets: boolean;
    readonly asLimitedTeleportAssets: {
      readonly dest: XcmVersionedLocation;
      readonly beneficiary: XcmVersionedLocation;
      readonly assets: XcmVersionedAssets;
      readonly feeAssetItem: u32;
      readonly weightLimit: XcmV3WeightLimit;
    } & Struct;
    readonly isForceSuspension: boolean;
    readonly asForceSuspension: {
      readonly suspended: bool;
    } & Struct;
    readonly isTransferAssets: boolean;
    readonly asTransferAssets: {
      readonly dest: XcmVersionedLocation;
      readonly beneficiary: XcmVersionedLocation;
      readonly assets: XcmVersionedAssets;
      readonly feeAssetItem: u32;
      readonly weightLimit: XcmV3WeightLimit;
    } & Struct;
    readonly isClaimAssets: boolean;
    readonly asClaimAssets: {
      readonly assets: XcmVersionedAssets;
      readonly beneficiary: XcmVersionedLocation;
    } & Struct;
    readonly type:
      | "Send"
      | "TeleportAssets"
      | "ReserveTransferAssets"
      | "Execute"
      | "ForceXcmVersion"
      | "ForceDefaultXcmVersion"
      | "ForceSubscribeVersionNotify"
      | "ForceUnsubscribeVersionNotify"
      | "LimitedReserveTransferAssets"
      | "LimitedTeleportAssets"
      | "ForceSuspension"
      | "TransferAssets"
      | "ClaimAssets";
  }

  /** @name XcmVersionedXcm (261) */
  interface XcmVersionedXcm extends Enum {
    readonly isV2: boolean;
    readonly asV2: XcmV2Xcm;
    readonly isV3: boolean;
    readonly asV3: XcmV3Xcm;
    readonly isV4: boolean;
    readonly asV4: StagingXcmV4Xcm;
    readonly type: "V2" | "V3" | "V4";
  }

  /** @name XcmV2Xcm (262) */
  interface XcmV2Xcm extends Vec<XcmV2Instruction> {}

  /** @name XcmV2Instruction (264) */
  interface XcmV2Instruction extends Enum {
    readonly isWithdrawAsset: boolean;
    readonly asWithdrawAsset: XcmV2MultiassetMultiAssets;
    readonly isReserveAssetDeposited: boolean;
    readonly asReserveAssetDeposited: XcmV2MultiassetMultiAssets;
    readonly isReceiveTeleportedAsset: boolean;
    readonly asReceiveTeleportedAsset: XcmV2MultiassetMultiAssets;
    readonly isQueryResponse: boolean;
    readonly asQueryResponse: {
      readonly queryId: Compact<u64>;
      readonly response: XcmV2Response;
      readonly maxWeight: Compact<u64>;
    } & Struct;
    readonly isTransferAsset: boolean;
    readonly asTransferAsset: {
      readonly assets: XcmV2MultiassetMultiAssets;
      readonly beneficiary: XcmV2MultiLocation;
    } & Struct;
    readonly isTransferReserveAsset: boolean;
    readonly asTransferReserveAsset: {
      readonly assets: XcmV2MultiassetMultiAssets;
      readonly dest: XcmV2MultiLocation;
      readonly xcm: XcmV2Xcm;
    } & Struct;
    readonly isTransact: boolean;
    readonly asTransact: {
      readonly originType: XcmV2OriginKind;
      readonly requireWeightAtMost: Compact<u64>;
      readonly call: XcmDoubleEncoded;
    } & Struct;
    readonly isHrmpNewChannelOpenRequest: boolean;
    readonly asHrmpNewChannelOpenRequest: {
      readonly sender: Compact<u32>;
      readonly maxMessageSize: Compact<u32>;
      readonly maxCapacity: Compact<u32>;
    } & Struct;
    readonly isHrmpChannelAccepted: boolean;
    readonly asHrmpChannelAccepted: {
      readonly recipient: Compact<u32>;
    } & Struct;
    readonly isHrmpChannelClosing: boolean;
    readonly asHrmpChannelClosing: {
      readonly initiator: Compact<u32>;
      readonly sender: Compact<u32>;
      readonly recipient: Compact<u32>;
    } & Struct;
    readonly isClearOrigin: boolean;
    readonly isDescendOrigin: boolean;
    readonly asDescendOrigin: XcmV2MultilocationJunctions;
    readonly isReportError: boolean;
    readonly asReportError: {
      readonly queryId: Compact<u64>;
      readonly dest: XcmV2MultiLocation;
      readonly maxResponseWeight: Compact<u64>;
    } & Struct;
    readonly isDepositAsset: boolean;
    readonly asDepositAsset: {
      readonly assets: XcmV2MultiassetMultiAssetFilter;
      readonly maxAssets: Compact<u32>;
      readonly beneficiary: XcmV2MultiLocation;
    } & Struct;
    readonly isDepositReserveAsset: boolean;
    readonly asDepositReserveAsset: {
      readonly assets: XcmV2MultiassetMultiAssetFilter;
      readonly maxAssets: Compact<u32>;
      readonly dest: XcmV2MultiLocation;
      readonly xcm: XcmV2Xcm;
    } & Struct;
    readonly isExchangeAsset: boolean;
    readonly asExchangeAsset: {
      readonly give: XcmV2MultiassetMultiAssetFilter;
      readonly receive: XcmV2MultiassetMultiAssets;
    } & Struct;
    readonly isInitiateReserveWithdraw: boolean;
    readonly asInitiateReserveWithdraw: {
      readonly assets: XcmV2MultiassetMultiAssetFilter;
      readonly reserve: XcmV2MultiLocation;
      readonly xcm: XcmV2Xcm;
    } & Struct;
    readonly isInitiateTeleport: boolean;
    readonly asInitiateTeleport: {
      readonly assets: XcmV2MultiassetMultiAssetFilter;
      readonly dest: XcmV2MultiLocation;
      readonly xcm: XcmV2Xcm;
    } & Struct;
    readonly isQueryHolding: boolean;
    readonly asQueryHolding: {
      readonly queryId: Compact<u64>;
      readonly dest: XcmV2MultiLocation;
      readonly assets: XcmV2MultiassetMultiAssetFilter;
      readonly maxResponseWeight: Compact<u64>;
    } & Struct;
    readonly isBuyExecution: boolean;
    readonly asBuyExecution: {
      readonly fees: XcmV2MultiAsset;
      readonly weightLimit: XcmV2WeightLimit;
    } & Struct;
    readonly isRefundSurplus: boolean;
    readonly isSetErrorHandler: boolean;
    readonly asSetErrorHandler: XcmV2Xcm;
    readonly isSetAppendix: boolean;
    readonly asSetAppendix: XcmV2Xcm;
    readonly isClearError: boolean;
    readonly isClaimAsset: boolean;
    readonly asClaimAsset: {
      readonly assets: XcmV2MultiassetMultiAssets;
      readonly ticket: XcmV2MultiLocation;
    } & Struct;
    readonly isTrap: boolean;
    readonly asTrap: Compact<u64>;
    readonly isSubscribeVersion: boolean;
    readonly asSubscribeVersion: {
      readonly queryId: Compact<u64>;
      readonly maxResponseWeight: Compact<u64>;
    } & Struct;
    readonly isUnsubscribeVersion: boolean;
    readonly type:
      | "WithdrawAsset"
      | "ReserveAssetDeposited"
      | "ReceiveTeleportedAsset"
      | "QueryResponse"
      | "TransferAsset"
      | "TransferReserveAsset"
      | "Transact"
      | "HrmpNewChannelOpenRequest"
      | "HrmpChannelAccepted"
      | "HrmpChannelClosing"
      | "ClearOrigin"
      | "DescendOrigin"
      | "ReportError"
      | "DepositAsset"
      | "DepositReserveAsset"
      | "ExchangeAsset"
      | "InitiateReserveWithdraw"
      | "InitiateTeleport"
      | "QueryHolding"
      | "BuyExecution"
      | "RefundSurplus"
      | "SetErrorHandler"
      | "SetAppendix"
      | "ClearError"
      | "ClaimAsset"
      | "Trap"
      | "SubscribeVersion"
      | "UnsubscribeVersion";
  }

  /** @name XcmV2Response (265) */
  interface XcmV2Response extends Enum {
    readonly isNull: boolean;
    readonly isAssets: boolean;
    readonly asAssets: XcmV2MultiassetMultiAssets;
    readonly isExecutionResult: boolean;
    readonly asExecutionResult: Option<ITuple<[u32, XcmV2TraitsError]>>;
    readonly isVersion: boolean;
    readonly asVersion: u32;
    readonly type: "Null" | "Assets" | "ExecutionResult" | "Version";
  }

  /** @name XcmV2TraitsError (268) */
  interface XcmV2TraitsError extends Enum {
    readonly isOverflow: boolean;
    readonly isUnimplemented: boolean;
    readonly isUntrustedReserveLocation: boolean;
    readonly isUntrustedTeleportLocation: boolean;
    readonly isMultiLocationFull: boolean;
    readonly isMultiLocationNotInvertible: boolean;
    readonly isBadOrigin: boolean;
    readonly isInvalidLocation: boolean;
    readonly isAssetNotFound: boolean;
    readonly isFailedToTransactAsset: boolean;
    readonly isNotWithdrawable: boolean;
    readonly isLocationCannotHold: boolean;
    readonly isExceedsMaxMessageSize: boolean;
    readonly isDestinationUnsupported: boolean;
    readonly isTransport: boolean;
    readonly isUnroutable: boolean;
    readonly isUnknownClaim: boolean;
    readonly isFailedToDecode: boolean;
    readonly isMaxWeightInvalid: boolean;
    readonly isNotHoldingFees: boolean;
    readonly isTooExpensive: boolean;
    readonly isTrap: boolean;
    readonly asTrap: u64;
    readonly isUnhandledXcmVersion: boolean;
    readonly isWeightLimitReached: boolean;
    readonly asWeightLimitReached: u64;
    readonly isBarrier: boolean;
    readonly isWeightNotComputable: boolean;
    readonly type:
      | "Overflow"
      | "Unimplemented"
      | "UntrustedReserveLocation"
      | "UntrustedTeleportLocation"
      | "MultiLocationFull"
      | "MultiLocationNotInvertible"
      | "BadOrigin"
      | "InvalidLocation"
      | "AssetNotFound"
      | "FailedToTransactAsset"
      | "NotWithdrawable"
      | "LocationCannotHold"
      | "ExceedsMaxMessageSize"
      | "DestinationUnsupported"
      | "Transport"
      | "Unroutable"
      | "UnknownClaim"
      | "FailedToDecode"
      | "MaxWeightInvalid"
      | "NotHoldingFees"
      | "TooExpensive"
      | "Trap"
      | "UnhandledXcmVersion"
      | "WeightLimitReached"
      | "Barrier"
      | "WeightNotComputable";
  }

  /** @name XcmV2MultiassetMultiAssetFilter (269) */
  interface XcmV2MultiassetMultiAssetFilter extends Enum {
    readonly isDefinite: boolean;
    readonly asDefinite: XcmV2MultiassetMultiAssets;
    readonly isWild: boolean;
    readonly asWild: XcmV2MultiassetWildMultiAsset;
    readonly type: "Definite" | "Wild";
  }

  /** @name XcmV2MultiassetWildMultiAsset (270) */
  interface XcmV2MultiassetWildMultiAsset extends Enum {
    readonly isAll: boolean;
    readonly isAllOf: boolean;
    readonly asAllOf: {
      readonly id: XcmV2MultiassetAssetId;
      readonly fun: XcmV2MultiassetWildFungibility;
    } & Struct;
    readonly type: "All" | "AllOf";
  }

  /** @name XcmV2MultiassetWildFungibility (271) */
  interface XcmV2MultiassetWildFungibility extends Enum {
    readonly isFungible: boolean;
    readonly isNonFungible: boolean;
    readonly type: "Fungible" | "NonFungible";
  }

  /** @name XcmV2WeightLimit (272) */
  interface XcmV2WeightLimit extends Enum {
    readonly isUnlimited: boolean;
    readonly isLimited: boolean;
    readonly asLimited: Compact<u64>;
    readonly type: "Unlimited" | "Limited";
  }

  /** @name XcmV3Xcm (273) */
  interface XcmV3Xcm extends Vec<XcmV3Instruction> {}

  /** @name XcmV3Instruction (275) */
  interface XcmV3Instruction extends Enum {
    readonly isWithdrawAsset: boolean;
    readonly asWithdrawAsset: XcmV3MultiassetMultiAssets;
    readonly isReserveAssetDeposited: boolean;
    readonly asReserveAssetDeposited: XcmV3MultiassetMultiAssets;
    readonly isReceiveTeleportedAsset: boolean;
    readonly asReceiveTeleportedAsset: XcmV3MultiassetMultiAssets;
    readonly isQueryResponse: boolean;
    readonly asQueryResponse: {
      readonly queryId: Compact<u64>;
      readonly response: XcmV3Response;
      readonly maxWeight: SpWeightsWeightV2Weight;
      readonly querier: Option<StagingXcmV3MultiLocation>;
    } & Struct;
    readonly isTransferAsset: boolean;
    readonly asTransferAsset: {
      readonly assets: XcmV3MultiassetMultiAssets;
      readonly beneficiary: StagingXcmV3MultiLocation;
    } & Struct;
    readonly isTransferReserveAsset: boolean;
    readonly asTransferReserveAsset: {
      readonly assets: XcmV3MultiassetMultiAssets;
      readonly dest: StagingXcmV3MultiLocation;
      readonly xcm: XcmV3Xcm;
    } & Struct;
    readonly isTransact: boolean;
    readonly asTransact: {
      readonly originKind: XcmV2OriginKind;
      readonly requireWeightAtMost: SpWeightsWeightV2Weight;
      readonly call: XcmDoubleEncoded;
    } & Struct;
    readonly isHrmpNewChannelOpenRequest: boolean;
    readonly asHrmpNewChannelOpenRequest: {
      readonly sender: Compact<u32>;
      readonly maxMessageSize: Compact<u32>;
      readonly maxCapacity: Compact<u32>;
    } & Struct;
    readonly isHrmpChannelAccepted: boolean;
    readonly asHrmpChannelAccepted: {
      readonly recipient: Compact<u32>;
    } & Struct;
    readonly isHrmpChannelClosing: boolean;
    readonly asHrmpChannelClosing: {
      readonly initiator: Compact<u32>;
      readonly sender: Compact<u32>;
      readonly recipient: Compact<u32>;
    } & Struct;
    readonly isClearOrigin: boolean;
    readonly isDescendOrigin: boolean;
    readonly asDescendOrigin: XcmV3Junctions;
    readonly isReportError: boolean;
    readonly asReportError: XcmV3QueryResponseInfo;
    readonly isDepositAsset: boolean;
    readonly asDepositAsset: {
      readonly assets: XcmV3MultiassetMultiAssetFilter;
      readonly beneficiary: StagingXcmV3MultiLocation;
    } & Struct;
    readonly isDepositReserveAsset: boolean;
    readonly asDepositReserveAsset: {
      readonly assets: XcmV3MultiassetMultiAssetFilter;
      readonly dest: StagingXcmV3MultiLocation;
      readonly xcm: XcmV3Xcm;
    } & Struct;
    readonly isExchangeAsset: boolean;
    readonly asExchangeAsset: {
      readonly give: XcmV3MultiassetMultiAssetFilter;
      readonly want: XcmV3MultiassetMultiAssets;
      readonly maximal: bool;
    } & Struct;
    readonly isInitiateReserveWithdraw: boolean;
    readonly asInitiateReserveWithdraw: {
      readonly assets: XcmV3MultiassetMultiAssetFilter;
      readonly reserve: StagingXcmV3MultiLocation;
      readonly xcm: XcmV3Xcm;
    } & Struct;
    readonly isInitiateTeleport: boolean;
    readonly asInitiateTeleport: {
      readonly assets: XcmV3MultiassetMultiAssetFilter;
      readonly dest: StagingXcmV3MultiLocation;
      readonly xcm: XcmV3Xcm;
    } & Struct;
    readonly isReportHolding: boolean;
    readonly asReportHolding: {
      readonly responseInfo: XcmV3QueryResponseInfo;
      readonly assets: XcmV3MultiassetMultiAssetFilter;
    } & Struct;
    readonly isBuyExecution: boolean;
    readonly asBuyExecution: {
      readonly fees: XcmV3MultiAsset;
      readonly weightLimit: XcmV3WeightLimit;
    } & Struct;
    readonly isRefundSurplus: boolean;
    readonly isSetErrorHandler: boolean;
    readonly asSetErrorHandler: XcmV3Xcm;
    readonly isSetAppendix: boolean;
    readonly asSetAppendix: XcmV3Xcm;
    readonly isClearError: boolean;
    readonly isClaimAsset: boolean;
    readonly asClaimAsset: {
      readonly assets: XcmV3MultiassetMultiAssets;
      readonly ticket: StagingXcmV3MultiLocation;
    } & Struct;
    readonly isTrap: boolean;
    readonly asTrap: Compact<u64>;
    readonly isSubscribeVersion: boolean;
    readonly asSubscribeVersion: {
      readonly queryId: Compact<u64>;
      readonly maxResponseWeight: SpWeightsWeightV2Weight;
    } & Struct;
    readonly isUnsubscribeVersion: boolean;
    readonly isBurnAsset: boolean;
    readonly asBurnAsset: XcmV3MultiassetMultiAssets;
    readonly isExpectAsset: boolean;
    readonly asExpectAsset: XcmV3MultiassetMultiAssets;
    readonly isExpectOrigin: boolean;
    readonly asExpectOrigin: Option<StagingXcmV3MultiLocation>;
    readonly isExpectError: boolean;
    readonly asExpectError: Option<ITuple<[u32, XcmV3TraitsError]>>;
    readonly isExpectTransactStatus: boolean;
    readonly asExpectTransactStatus: XcmV3MaybeErrorCode;
    readonly isQueryPallet: boolean;
    readonly asQueryPallet: {
      readonly moduleName: Bytes;
      readonly responseInfo: XcmV3QueryResponseInfo;
    } & Struct;
    readonly isExpectPallet: boolean;
    readonly asExpectPallet: {
      readonly index: Compact<u32>;
      readonly name: Bytes;
      readonly moduleName: Bytes;
      readonly crateMajor: Compact<u32>;
      readonly minCrateMinor: Compact<u32>;
    } & Struct;
    readonly isReportTransactStatus: boolean;
    readonly asReportTransactStatus: XcmV3QueryResponseInfo;
    readonly isClearTransactStatus: boolean;
    readonly isUniversalOrigin: boolean;
    readonly asUniversalOrigin: XcmV3Junction;
    readonly isExportMessage: boolean;
    readonly asExportMessage: {
      readonly network: XcmV3JunctionNetworkId;
      readonly destination: XcmV3Junctions;
      readonly xcm: XcmV3Xcm;
    } & Struct;
    readonly isLockAsset: boolean;
    readonly asLockAsset: {
      readonly asset: XcmV3MultiAsset;
      readonly unlocker: StagingXcmV3MultiLocation;
    } & Struct;
    readonly isUnlockAsset: boolean;
    readonly asUnlockAsset: {
      readonly asset: XcmV3MultiAsset;
      readonly target: StagingXcmV3MultiLocation;
    } & Struct;
    readonly isNoteUnlockable: boolean;
    readonly asNoteUnlockable: {
      readonly asset: XcmV3MultiAsset;
      readonly owner: StagingXcmV3MultiLocation;
    } & Struct;
    readonly isRequestUnlock: boolean;
    readonly asRequestUnlock: {
      readonly asset: XcmV3MultiAsset;
      readonly locker: StagingXcmV3MultiLocation;
    } & Struct;
    readonly isSetFeesMode: boolean;
    readonly asSetFeesMode: {
      readonly jitWithdraw: bool;
    } & Struct;
    readonly isSetTopic: boolean;
    readonly asSetTopic: U8aFixed;
    readonly isClearTopic: boolean;
    readonly isAliasOrigin: boolean;
    readonly asAliasOrigin: StagingXcmV3MultiLocation;
    readonly isUnpaidExecution: boolean;
    readonly asUnpaidExecution: {
      readonly weightLimit: XcmV3WeightLimit;
      readonly checkOrigin: Option<StagingXcmV3MultiLocation>;
    } & Struct;
    readonly type:
      | "WithdrawAsset"
      | "ReserveAssetDeposited"
      | "ReceiveTeleportedAsset"
      | "QueryResponse"
      | "TransferAsset"
      | "TransferReserveAsset"
      | "Transact"
      | "HrmpNewChannelOpenRequest"
      | "HrmpChannelAccepted"
      | "HrmpChannelClosing"
      | "ClearOrigin"
      | "DescendOrigin"
      | "ReportError"
      | "DepositAsset"
      | "DepositReserveAsset"
      | "ExchangeAsset"
      | "InitiateReserveWithdraw"
      | "InitiateTeleport"
      | "ReportHolding"
      | "BuyExecution"
      | "RefundSurplus"
      | "SetErrorHandler"
      | "SetAppendix"
      | "ClearError"
      | "ClaimAsset"
      | "Trap"
      | "SubscribeVersion"
      | "UnsubscribeVersion"
      | "BurnAsset"
      | "ExpectAsset"
      | "ExpectOrigin"
      | "ExpectError"
      | "ExpectTransactStatus"
      | "QueryPallet"
      | "ExpectPallet"
      | "ReportTransactStatus"
      | "ClearTransactStatus"
      | "UniversalOrigin"
      | "ExportMessage"
      | "LockAsset"
      | "UnlockAsset"
      | "NoteUnlockable"
      | "RequestUnlock"
      | "SetFeesMode"
      | "SetTopic"
      | "ClearTopic"
      | "AliasOrigin"
      | "UnpaidExecution";
  }

  /** @name XcmV3Response (276) */
  interface XcmV3Response extends Enum {
    readonly isNull: boolean;
    readonly isAssets: boolean;
    readonly asAssets: XcmV3MultiassetMultiAssets;
    readonly isExecutionResult: boolean;
    readonly asExecutionResult: Option<ITuple<[u32, XcmV3TraitsError]>>;
    readonly isVersion: boolean;
    readonly asVersion: u32;
    readonly isPalletsInfo: boolean;
    readonly asPalletsInfo: Vec<XcmV3PalletInfo>;
    readonly isDispatchResult: boolean;
    readonly asDispatchResult: XcmV3MaybeErrorCode;
    readonly type:
      | "Null"
      | "Assets"
      | "ExecutionResult"
      | "Version"
      | "PalletsInfo"
      | "DispatchResult";
  }

  /** @name XcmV3PalletInfo (278) */
  interface XcmV3PalletInfo extends Struct {
    readonly index: Compact<u32>;
    readonly name: Bytes;
    readonly moduleName: Bytes;
    readonly major: Compact<u32>;
    readonly minor: Compact<u32>;
    readonly patch: Compact<u32>;
  }

  /** @name XcmV3QueryResponseInfo (282) */
  interface XcmV3QueryResponseInfo extends Struct {
    readonly destination: StagingXcmV3MultiLocation;
    readonly queryId: Compact<u64>;
    readonly maxWeight: SpWeightsWeightV2Weight;
  }

  /** @name XcmV3MultiassetMultiAssetFilter (283) */
  interface XcmV3MultiassetMultiAssetFilter extends Enum {
    readonly isDefinite: boolean;
    readonly asDefinite: XcmV3MultiassetMultiAssets;
    readonly isWild: boolean;
    readonly asWild: XcmV3MultiassetWildMultiAsset;
    readonly type: "Definite" | "Wild";
  }

  /** @name XcmV3MultiassetWildMultiAsset (284) */
  interface XcmV3MultiassetWildMultiAsset extends Enum {
    readonly isAll: boolean;
    readonly isAllOf: boolean;
    readonly asAllOf: {
      readonly id: XcmV3MultiassetAssetId;
      readonly fun: XcmV3MultiassetWildFungibility;
    } & Struct;
    readonly isAllCounted: boolean;
    readonly asAllCounted: Compact<u32>;
    readonly isAllOfCounted: boolean;
    readonly asAllOfCounted: {
      readonly id: XcmV3MultiassetAssetId;
      readonly fun: XcmV3MultiassetWildFungibility;
      readonly count: Compact<u32>;
    } & Struct;
    readonly type: "All" | "AllOf" | "AllCounted" | "AllOfCounted";
  }

  /** @name XcmV3MultiassetWildFungibility (285) */
  interface XcmV3MultiassetWildFungibility extends Enum {
    readonly isFungible: boolean;
    readonly isNonFungible: boolean;
    readonly type: "Fungible" | "NonFungible";
  }

  /** @name CumulusPalletXcmCall (297) */
  type CumulusPalletXcmCall = Null;

  /** @name PalletMessageQueueCall (298) */
  interface PalletMessageQueueCall extends Enum {
    readonly isReapPage: boolean;
    readonly asReapPage: {
      readonly messageOrigin: CumulusPrimitivesCoreAggregateMessageOrigin;
      readonly pageIndex: u32;
    } & Struct;
    readonly isExecuteOverweight: boolean;
    readonly asExecuteOverweight: {
      readonly messageOrigin: CumulusPrimitivesCoreAggregateMessageOrigin;
      readonly page: u32;
      readonly index: u32;
      readonly weightLimit: SpWeightsWeightV2Weight;
    } & Struct;
    readonly type: "ReapPage" | "ExecuteOverweight";
  }

  /** @name PalletStorageProvidersCall (299) */
  interface PalletStorageProvidersCall extends Enum {
    readonly isRequestMspSignUp: boolean;
    readonly asRequestMspSignUp: {
      readonly capacity: u32;
      readonly multiaddresses: Vec<Bytes>;
      readonly valueProp: PalletStorageProvidersValueProposition;
      readonly paymentAccount: AccountId32;
    } & Struct;
    readonly isRequestBspSignUp: boolean;
    readonly asRequestBspSignUp: {
      readonly capacity: u32;
      readonly multiaddresses: Vec<Bytes>;
      readonly paymentAccount: AccountId32;
    } & Struct;
    readonly isConfirmSignUp: boolean;
    readonly asConfirmSignUp: {
      readonly providerAccount: Option<AccountId32>;
    } & Struct;
    readonly isCancelSignUp: boolean;
    readonly isMspSignOff: boolean;
    readonly isBspSignOff: boolean;
    readonly isChangeCapacity: boolean;
    readonly asChangeCapacity: {
      readonly newCapacity: u32;
    } & Struct;
    readonly isAddValueProp: boolean;
    readonly asAddValueProp: {
      readonly newValueProp: PalletStorageProvidersValueProposition;
    } & Struct;
    readonly isForceMspSignUp: boolean;
    readonly asForceMspSignUp: {
      readonly who: AccountId32;
      readonly mspId: H256;
      readonly capacity: u32;
      readonly multiaddresses: Vec<Bytes>;
      readonly valueProp: PalletStorageProvidersValueProposition;
      readonly paymentAccount: AccountId32;
    } & Struct;
    readonly isForceBspSignUp: boolean;
    readonly asForceBspSignUp: {
      readonly who: AccountId32;
      readonly bspId: H256;
      readonly capacity: u32;
      readonly multiaddresses: Vec<Bytes>;
      readonly paymentAccount: AccountId32;
      readonly weight: Option<u32>;
    } & Struct;
    readonly isSlash: boolean;
    readonly asSlash: {
      readonly providerId: H256;
    } & Struct;
    readonly type:
      | "RequestMspSignUp"
      | "RequestBspSignUp"
      | "ConfirmSignUp"
      | "CancelSignUp"
      | "MspSignOff"
      | "BspSignOff"
      | "ChangeCapacity"
      | "AddValueProp"
      | "ForceMspSignUp"
      | "ForceBspSignUp"
      | "Slash";
  }

  /** @name PalletFileSystemCall (300) */
  interface PalletFileSystemCall extends Enum {
    readonly isCreateBucket: boolean;
    readonly asCreateBucket: {
      readonly mspId: H256;
      readonly name: Bytes;
      readonly private: bool;
    } & Struct;
    readonly isRequestMoveBucket: boolean;
    readonly asRequestMoveBucket: {
      readonly bucketId: H256;
      readonly newMspId: H256;
    } & Struct;
    readonly isMspRespondMoveBucketRequest: boolean;
    readonly asMspRespondMoveBucketRequest: {
      readonly bucketId: H256;
      readonly response: PalletFileSystemBucketMoveRequestResponse;
    } & Struct;
    readonly isUpdateBucketPrivacy: boolean;
    readonly asUpdateBucketPrivacy: {
      readonly bucketId: H256;
      readonly private: bool;
    } & Struct;
    readonly isCreateAndAssociateCollectionWithBucket: boolean;
    readonly asCreateAndAssociateCollectionWithBucket: {
      readonly bucketId: H256;
    } & Struct;
    readonly isIssueStorageRequest: boolean;
    readonly asIssueStorageRequest: {
      readonly bucketId: H256;
      readonly location: Bytes;
      readonly fingerprint: H256;
      readonly size_: u32;
      readonly mspId: H256;
      readonly peerIds: Vec<Bytes>;
    } & Struct;
    readonly isRevokeStorageRequest: boolean;
    readonly asRevokeStorageRequest: {
      readonly fileKey: H256;
    } & Struct;
    readonly isBspAddDataServerForMoveBucketRequest: boolean;
    readonly asBspAddDataServerForMoveBucketRequest: {
      readonly bucketId: H256;
    } & Struct;
    readonly isMspAcceptStorageRequest: boolean;
    readonly asMspAcceptStorageRequest: {
      readonly fileKey: H256;
      readonly fileProof: ShpFileKeyVerifierFileKeyProof;
      readonly nonInclusionForestProof: SpTrieStorageProofCompactProof;
    } & Struct;
    readonly isBspVolunteer: boolean;
    readonly asBspVolunteer: {
      readonly fileKey: H256;
    } & Struct;
    readonly isBspConfirmStoring: boolean;
    readonly asBspConfirmStoring: {
      readonly nonInclusionForestProof: SpTrieStorageProofCompactProof;
      readonly fileKeysAndProofs: Vec<ITuple<[H256, ShpFileKeyVerifierFileKeyProof]>>;
    } & Struct;
    readonly isBspRequestStopStoring: boolean;
    readonly asBspRequestStopStoring: {
      readonly fileKey: H256;
      readonly bucketId: H256;
      readonly location: Bytes;
      readonly owner: AccountId32;
      readonly fingerprint: H256;
      readonly size_: u32;
      readonly canServe: bool;
      readonly inclusionForestProof: SpTrieStorageProofCompactProof;
    } & Struct;
    readonly isBspConfirmStopStoring: boolean;
    readonly asBspConfirmStopStoring: {
      readonly fileKey: H256;
      readonly inclusionForestProof: SpTrieStorageProofCompactProof;
    } & Struct;
    readonly isStopStoringForInsolventUser: boolean;
    readonly asStopStoringForInsolventUser: {
      readonly fileKey: H256;
      readonly bucketId: H256;
      readonly location: Bytes;
      readonly owner: AccountId32;
      readonly fingerprint: H256;
      readonly size_: u32;
      readonly inclusionForestProof: SpTrieStorageProofCompactProof;
    } & Struct;
    readonly isDeleteFile: boolean;
    readonly asDeleteFile: {
      readonly bucketId: H256;
      readonly fileKey: H256;
      readonly location: Bytes;
      readonly size_: u32;
      readonly fingerprint: H256;
      readonly maybeInclusionForestProof: Option<SpTrieStorageProofCompactProof>;
    } & Struct;
    readonly isPendingFileDeletionRequestSubmitProof: boolean;
    readonly asPendingFileDeletionRequestSubmitProof: {
      readonly user: AccountId32;
      readonly fileKey: H256;
      readonly bucketId: H256;
      readonly forestProof: SpTrieStorageProofCompactProof;
    } & Struct;
    readonly isSetGlobalParameters: boolean;
    readonly asSetGlobalParameters: {
      readonly replicationTarget: Option<u32>;
      readonly blockRangeToMaximumThreshold: Option<u32>;
    } & Struct;
    readonly type:
      | "CreateBucket"
      | "RequestMoveBucket"
      | "MspRespondMoveBucketRequest"
      | "UpdateBucketPrivacy"
      | "CreateAndAssociateCollectionWithBucket"
      | "IssueStorageRequest"
      | "RevokeStorageRequest"
      | "BspAddDataServerForMoveBucketRequest"
      | "MspAcceptStorageRequest"
      | "BspVolunteer"
      | "BspConfirmStoring"
      | "BspRequestStopStoring"
      | "BspConfirmStopStoring"
      | "StopStoringForInsolventUser"
      | "DeleteFile"
      | "PendingFileDeletionRequestSubmitProof"
      | "SetGlobalParameters";
  }

  /** @name PalletFileSystemBucketMoveRequestResponse (301) */
  interface PalletFileSystemBucketMoveRequestResponse extends Enum {
    readonly isAccepted: boolean;
    readonly isRejected: boolean;
    readonly type: "Accepted" | "Rejected";
  }

  /** @name PalletProofsDealerCall (306) */
  interface PalletProofsDealerCall extends Enum {
    readonly isChallenge: boolean;
    readonly asChallenge: {
      readonly key: H256;
    } & Struct;
    readonly isSubmitProof: boolean;
    readonly asSubmitProof: {
      readonly proof: PalletProofsDealerProof;
      readonly provider: Option<H256>;
    } & Struct;
    readonly isForceInitialiseChallengeCycle: boolean;
    readonly asForceInitialiseChallengeCycle: {
      readonly provider: H256;
    } & Struct;
    readonly type: "Challenge" | "SubmitProof" | "ForceInitialiseChallengeCycle";
  }

  /** @name PalletRandomnessCall (307) */
  interface PalletRandomnessCall extends Enum {
    readonly isSetBabeRandomness: boolean;
    readonly type: "SetBabeRandomness";
  }

  /** @name PalletPaymentStreamsCall (308) */
  interface PalletPaymentStreamsCall extends Enum {
    readonly isCreateFixedRatePaymentStream: boolean;
    readonly asCreateFixedRatePaymentStream: {
      readonly providerId: H256;
      readonly userAccount: AccountId32;
      readonly rate: u128;
    } & Struct;
    readonly isUpdateFixedRatePaymentStream: boolean;
    readonly asUpdateFixedRatePaymentStream: {
      readonly providerId: H256;
      readonly userAccount: AccountId32;
      readonly newRate: u128;
    } & Struct;
    readonly isDeleteFixedRatePaymentStream: boolean;
    readonly asDeleteFixedRatePaymentStream: {
      readonly providerId: H256;
      readonly userAccount: AccountId32;
    } & Struct;
    readonly isCreateDynamicRatePaymentStream: boolean;
    readonly asCreateDynamicRatePaymentStream: {
      readonly providerId: H256;
      readonly userAccount: AccountId32;
      readonly amountProvided: u32;
    } & Struct;
    readonly isUpdateDynamicRatePaymentStream: boolean;
    readonly asUpdateDynamicRatePaymentStream: {
      readonly providerId: H256;
      readonly userAccount: AccountId32;
      readonly newAmountProvided: u32;
    } & Struct;
    readonly isDeleteDynamicRatePaymentStream: boolean;
    readonly asDeleteDynamicRatePaymentStream: {
      readonly providerId: H256;
      readonly userAccount: AccountId32;
    } & Struct;
    readonly isChargePaymentStreams: boolean;
    readonly asChargePaymentStreams: {
      readonly userAccount: AccountId32;
    } & Struct;
    readonly isPayOutstandingDebt: boolean;
    readonly isClearInsolventFlag: boolean;
    readonly type:
      | "CreateFixedRatePaymentStream"
      | "UpdateFixedRatePaymentStream"
      | "DeleteFixedRatePaymentStream"
      | "CreateDynamicRatePaymentStream"
      | "UpdateDynamicRatePaymentStream"
      | "DeleteDynamicRatePaymentStream"
      | "ChargePaymentStreams"
      | "PayOutstandingDebt"
      | "ClearInsolventFlag";
  }

  /** @name PalletBucketNftsCall (309) */
  interface PalletBucketNftsCall extends Enum {
    readonly isShareAccess: boolean;
    readonly asShareAccess: {
      readonly recipient: MultiAddress;
      readonly bucket: H256;
      readonly itemId: u32;
      readonly readAccessRegex: Option<Bytes>;
    } & Struct;
    readonly isUpdateReadAccess: boolean;
    readonly asUpdateReadAccess: {
      readonly bucket: H256;
      readonly itemId: u32;
      readonly readAccessRegex: Option<Bytes>;
    } & Struct;
    readonly type: "ShareAccess" | "UpdateReadAccess";
  }

  /** @name PalletNftsCall (311) */
  interface PalletNftsCall extends Enum {
    readonly isCreate: boolean;
    readonly asCreate: {
      readonly admin: MultiAddress;
      readonly config: PalletNftsCollectionConfig;
    } & Struct;
    readonly isForceCreate: boolean;
    readonly asForceCreate: {
      readonly owner: MultiAddress;
      readonly config: PalletNftsCollectionConfig;
    } & Struct;
    readonly isDestroy: boolean;
    readonly asDestroy: {
      readonly collection: u32;
      readonly witness: PalletNftsDestroyWitness;
    } & Struct;
    readonly isMint: boolean;
    readonly asMint: {
      readonly collection: u32;
      readonly item: u32;
      readonly mintTo: MultiAddress;
      readonly witnessData: Option<PalletNftsMintWitness>;
    } & Struct;
    readonly isForceMint: boolean;
    readonly asForceMint: {
      readonly collection: u32;
      readonly item: u32;
      readonly mintTo: MultiAddress;
      readonly itemConfig: PalletNftsItemConfig;
    } & Struct;
    readonly isBurn: boolean;
    readonly asBurn: {
      readonly collection: u32;
      readonly item: u32;
    } & Struct;
    readonly isTransfer: boolean;
    readonly asTransfer: {
      readonly collection: u32;
      readonly item: u32;
      readonly dest: MultiAddress;
    } & Struct;
    readonly isRedeposit: boolean;
    readonly asRedeposit: {
      readonly collection: u32;
      readonly items: Vec<u32>;
    } & Struct;
    readonly isLockItemTransfer: boolean;
    readonly asLockItemTransfer: {
      readonly collection: u32;
      readonly item: u32;
    } & Struct;
    readonly isUnlockItemTransfer: boolean;
    readonly asUnlockItemTransfer: {
      readonly collection: u32;
      readonly item: u32;
    } & Struct;
    readonly isLockCollection: boolean;
    readonly asLockCollection: {
      readonly collection: u32;
      readonly lockSettings: u64;
    } & Struct;
    readonly isTransferOwnership: boolean;
    readonly asTransferOwnership: {
      readonly collection: u32;
      readonly newOwner: MultiAddress;
    } & Struct;
    readonly isSetTeam: boolean;
    readonly asSetTeam: {
      readonly collection: u32;
      readonly issuer: Option<MultiAddress>;
      readonly admin: Option<MultiAddress>;
      readonly freezer: Option<MultiAddress>;
    } & Struct;
    readonly isForceCollectionOwner: boolean;
    readonly asForceCollectionOwner: {
      readonly collection: u32;
      readonly owner: MultiAddress;
    } & Struct;
    readonly isForceCollectionConfig: boolean;
    readonly asForceCollectionConfig: {
      readonly collection: u32;
      readonly config: PalletNftsCollectionConfig;
    } & Struct;
    readonly isApproveTransfer: boolean;
    readonly asApproveTransfer: {
      readonly collection: u32;
      readonly item: u32;
      readonly delegate: MultiAddress;
      readonly maybeDeadline: Option<u32>;
    } & Struct;
    readonly isCancelApproval: boolean;
    readonly asCancelApproval: {
      readonly collection: u32;
      readonly item: u32;
      readonly delegate: MultiAddress;
    } & Struct;
    readonly isClearAllTransferApprovals: boolean;
    readonly asClearAllTransferApprovals: {
      readonly collection: u32;
      readonly item: u32;
    } & Struct;
    readonly isLockItemProperties: boolean;
    readonly asLockItemProperties: {
      readonly collection: u32;
      readonly item: u32;
      readonly lockMetadata: bool;
      readonly lockAttributes: bool;
    } & Struct;
    readonly isSetAttribute: boolean;
    readonly asSetAttribute: {
      readonly collection: u32;
      readonly maybeItem: Option<u32>;
      readonly namespace: PalletNftsAttributeNamespace;
      readonly key: Bytes;
      readonly value: Bytes;
    } & Struct;
    readonly isForceSetAttribute: boolean;
    readonly asForceSetAttribute: {
      readonly setAs: Option<AccountId32>;
      readonly collection: u32;
      readonly maybeItem: Option<u32>;
      readonly namespace: PalletNftsAttributeNamespace;
      readonly key: Bytes;
      readonly value: Bytes;
    } & Struct;
    readonly isClearAttribute: boolean;
    readonly asClearAttribute: {
      readonly collection: u32;
      readonly maybeItem: Option<u32>;
      readonly namespace: PalletNftsAttributeNamespace;
      readonly key: Bytes;
    } & Struct;
    readonly isApproveItemAttributes: boolean;
    readonly asApproveItemAttributes: {
      readonly collection: u32;
      readonly item: u32;
      readonly delegate: MultiAddress;
    } & Struct;
    readonly isCancelItemAttributesApproval: boolean;
    readonly asCancelItemAttributesApproval: {
      readonly collection: u32;
      readonly item: u32;
      readonly delegate: MultiAddress;
      readonly witness: PalletNftsCancelAttributesApprovalWitness;
    } & Struct;
    readonly isSetMetadata: boolean;
    readonly asSetMetadata: {
      readonly collection: u32;
      readonly item: u32;
      readonly data: Bytes;
    } & Struct;
    readonly isClearMetadata: boolean;
    readonly asClearMetadata: {
      readonly collection: u32;
      readonly item: u32;
    } & Struct;
    readonly isSetCollectionMetadata: boolean;
    readonly asSetCollectionMetadata: {
      readonly collection: u32;
      readonly data: Bytes;
    } & Struct;
    readonly isClearCollectionMetadata: boolean;
    readonly asClearCollectionMetadata: {
      readonly collection: u32;
    } & Struct;
    readonly isSetAcceptOwnership: boolean;
    readonly asSetAcceptOwnership: {
      readonly maybeCollection: Option<u32>;
    } & Struct;
    readonly isSetCollectionMaxSupply: boolean;
    readonly asSetCollectionMaxSupply: {
      readonly collection: u32;
      readonly maxSupply: u32;
    } & Struct;
    readonly isUpdateMintSettings: boolean;
    readonly asUpdateMintSettings: {
      readonly collection: u32;
      readonly mintSettings: PalletNftsMintSettings;
    } & Struct;
    readonly isSetPrice: boolean;
    readonly asSetPrice: {
      readonly collection: u32;
      readonly item: u32;
      readonly price: Option<u128>;
      readonly whitelistedBuyer: Option<MultiAddress>;
    } & Struct;
    readonly isBuyItem: boolean;
    readonly asBuyItem: {
      readonly collection: u32;
      readonly item: u32;
      readonly bidPrice: u128;
    } & Struct;
    readonly isPayTips: boolean;
    readonly asPayTips: {
      readonly tips: Vec<PalletNftsItemTip>;
    } & Struct;
    readonly isCreateSwap: boolean;
    readonly asCreateSwap: {
      readonly offeredCollection: u32;
      readonly offeredItem: u32;
      readonly desiredCollection: u32;
      readonly maybeDesiredItem: Option<u32>;
      readonly maybePrice: Option<PalletNftsPriceWithDirection>;
      readonly duration: u32;
    } & Struct;
    readonly isCancelSwap: boolean;
    readonly asCancelSwap: {
      readonly offeredCollection: u32;
      readonly offeredItem: u32;
    } & Struct;
    readonly isClaimSwap: boolean;
    readonly asClaimSwap: {
      readonly sendCollection: u32;
      readonly sendItem: u32;
      readonly receiveCollection: u32;
      readonly receiveItem: u32;
      readonly witnessPrice: Option<PalletNftsPriceWithDirection>;
    } & Struct;
    readonly isMintPreSigned: boolean;
    readonly asMintPreSigned: {
      readonly mintData: PalletNftsPreSignedMint;
      readonly signature: SpRuntimeMultiSignature;
      readonly signer: AccountId32;
    } & Struct;
    readonly isSetAttributesPreSigned: boolean;
    readonly asSetAttributesPreSigned: {
      readonly data: PalletNftsPreSignedAttributes;
      readonly signature: SpRuntimeMultiSignature;
      readonly signer: AccountId32;
    } & Struct;
    readonly type:
      | "Create"
      | "ForceCreate"
      | "Destroy"
      | "Mint"
      | "ForceMint"
      | "Burn"
      | "Transfer"
      | "Redeposit"
      | "LockItemTransfer"
      | "UnlockItemTransfer"
      | "LockCollection"
      | "TransferOwnership"
      | "SetTeam"
      | "ForceCollectionOwner"
      | "ForceCollectionConfig"
      | "ApproveTransfer"
      | "CancelApproval"
      | "ClearAllTransferApprovals"
      | "LockItemProperties"
      | "SetAttribute"
      | "ForceSetAttribute"
      | "ClearAttribute"
      | "ApproveItemAttributes"
      | "CancelItemAttributesApproval"
      | "SetMetadata"
      | "ClearMetadata"
      | "SetCollectionMetadata"
      | "ClearCollectionMetadata"
      | "SetAcceptOwnership"
      | "SetCollectionMaxSupply"
      | "UpdateMintSettings"
      | "SetPrice"
      | "BuyItem"
      | "PayTips"
      | "CreateSwap"
      | "CancelSwap"
      | "ClaimSwap"
      | "MintPreSigned"
      | "SetAttributesPreSigned";
  }

  /** @name PalletNftsCollectionConfig (312) */
  interface PalletNftsCollectionConfig extends Struct {
    readonly settings: u64;
    readonly maxSupply: Option<u32>;
    readonly mintSettings: PalletNftsMintSettings;
  }

  /** @name PalletNftsCollectionSetting (314) */
  interface PalletNftsCollectionSetting extends Enum {
    readonly isTransferableItems: boolean;
    readonly isUnlockedMetadata: boolean;
    readonly isUnlockedAttributes: boolean;
    readonly isUnlockedMaxSupply: boolean;
    readonly isDepositRequired: boolean;
    readonly type:
      | "TransferableItems"
      | "UnlockedMetadata"
      | "UnlockedAttributes"
      | "UnlockedMaxSupply"
      | "DepositRequired";
  }

  /** @name PalletNftsMintSettings (315) */
  interface PalletNftsMintSettings extends Struct {
    readonly mintType: PalletNftsMintType;
    readonly price: Option<u128>;
    readonly startBlock: Option<u32>;
    readonly endBlock: Option<u32>;
    readonly defaultItemSettings: u64;
  }

  /** @name PalletNftsMintType (316) */
  interface PalletNftsMintType extends Enum {
    readonly isIssuer: boolean;
    readonly isPublic: boolean;
    readonly isHolderOf: boolean;
    readonly asHolderOf: u32;
    readonly type: "Issuer" | "Public" | "HolderOf";
  }

  /** @name PalletNftsItemSetting (319) */
  interface PalletNftsItemSetting extends Enum {
    readonly isTransferable: boolean;
    readonly isUnlockedMetadata: boolean;
    readonly isUnlockedAttributes: boolean;
    readonly type: "Transferable" | "UnlockedMetadata" | "UnlockedAttributes";
  }

  /** @name PalletNftsDestroyWitness (320) */
  interface PalletNftsDestroyWitness extends Struct {
    readonly itemMetadatas: Compact<u32>;
    readonly itemConfigs: Compact<u32>;
    readonly attributes: Compact<u32>;
  }

  /** @name PalletNftsMintWitness (322) */
  interface PalletNftsMintWitness extends Struct {
    readonly ownedItem: Option<u32>;
    readonly mintPrice: Option<u128>;
  }

  /** @name PalletNftsItemConfig (323) */
  interface PalletNftsItemConfig extends Struct {
    readonly settings: u64;
  }

  /** @name PalletNftsCancelAttributesApprovalWitness (325) */
  interface PalletNftsCancelAttributesApprovalWitness extends Struct {
    readonly accountAttributes: u32;
  }

  /** @name PalletNftsItemTip (327) */
  interface PalletNftsItemTip extends Struct {
    readonly collection: u32;
    readonly item: u32;
    readonly receiver: AccountId32;
    readonly amount: u128;
  }

  /** @name PalletNftsPreSignedMint (329) */
  interface PalletNftsPreSignedMint extends Struct {
    readonly collection: u32;
    readonly item: u32;
    readonly attributes: Vec<ITuple<[Bytes, Bytes]>>;
    readonly metadata: Bytes;
    readonly onlyAccount: Option<AccountId32>;
    readonly deadline: u32;
    readonly mintPrice: Option<u128>;
  }

  /** @name SpRuntimeMultiSignature (330) */
  interface SpRuntimeMultiSignature extends Enum {
    readonly isEd25519: boolean;
    readonly asEd25519: SpCoreEd25519Signature;
    readonly isSr25519: boolean;
    readonly asSr25519: SpCoreSr25519Signature;
    readonly isEcdsa: boolean;
    readonly asEcdsa: SpCoreEcdsaSignature;
    readonly type: "Ed25519" | "Sr25519" | "Ecdsa";
  }

  /** @name SpCoreEd25519Signature (331) */
  interface SpCoreEd25519Signature extends U8aFixed {}

  /** @name SpCoreSr25519Signature (333) */
  interface SpCoreSr25519Signature extends U8aFixed {}

  /** @name SpCoreEcdsaSignature (334) */
  interface SpCoreEcdsaSignature extends U8aFixed {}

  /** @name PalletNftsPreSignedAttributes (336) */
  interface PalletNftsPreSignedAttributes extends Struct {
    readonly collection: u32;
    readonly item: u32;
    readonly attributes: Vec<ITuple<[Bytes, Bytes]>>;
    readonly namespace: PalletNftsAttributeNamespace;
    readonly deadline: u32;
  }

  /** @name PalletSudoError (337) */
  interface PalletSudoError extends Enum {
    readonly isRequireSudo: boolean;
    readonly type: "RequireSudo";
  }

  /** @name PalletCollatorSelectionCandidateInfo (340) */
  interface PalletCollatorSelectionCandidateInfo extends Struct {
    readonly who: AccountId32;
    readonly deposit: u128;
  }

  /** @name PalletCollatorSelectionError (342) */
  interface PalletCollatorSelectionError extends Enum {
    readonly isTooManyCandidates: boolean;
    readonly isTooFewEligibleCollators: boolean;
    readonly isAlreadyCandidate: boolean;
    readonly isNotCandidate: boolean;
    readonly isTooManyInvulnerables: boolean;
    readonly isAlreadyInvulnerable: boolean;
    readonly isNotInvulnerable: boolean;
    readonly isNoAssociatedValidatorId: boolean;
    readonly isValidatorNotRegistered: boolean;
    readonly isInsertToCandidateListFailed: boolean;
    readonly isRemoveFromCandidateListFailed: boolean;
    readonly isDepositTooLow: boolean;
    readonly isUpdateCandidateListFailed: boolean;
    readonly isInsufficientBond: boolean;
    readonly isTargetIsNotCandidate: boolean;
    readonly isIdenticalDeposit: boolean;
    readonly isInvalidUnreserve: boolean;
    readonly type:
      | "TooManyCandidates"
      | "TooFewEligibleCollators"
      | "AlreadyCandidate"
      | "NotCandidate"
      | "TooManyInvulnerables"
      | "AlreadyInvulnerable"
      | "NotInvulnerable"
      | "NoAssociatedValidatorId"
      | "ValidatorNotRegistered"
      | "InsertToCandidateListFailed"
      | "RemoveFromCandidateListFailed"
      | "DepositTooLow"
      | "UpdateCandidateListFailed"
      | "InsufficientBond"
      | "TargetIsNotCandidate"
      | "IdenticalDeposit"
      | "InvalidUnreserve";
  }

  /** @name SpCoreCryptoKeyTypeId (346) */
  interface SpCoreCryptoKeyTypeId extends U8aFixed {}

  /** @name PalletSessionError (347) */
  interface PalletSessionError extends Enum {
    readonly isInvalidProof: boolean;
    readonly isNoAssociatedValidatorId: boolean;
    readonly isDuplicatedKey: boolean;
    readonly isNoKeys: boolean;
    readonly isNoAccount: boolean;
    readonly type:
      | "InvalidProof"
      | "NoAssociatedValidatorId"
      | "DuplicatedKey"
      | "NoKeys"
      | "NoAccount";
  }

  /** @name CumulusPalletXcmpQueueOutboundChannelDetails (356) */
  interface CumulusPalletXcmpQueueOutboundChannelDetails extends Struct {
    readonly recipient: u32;
    readonly state: CumulusPalletXcmpQueueOutboundState;
    readonly signalsExist: bool;
    readonly firstIndex: u16;
    readonly lastIndex: u16;
  }

  /** @name CumulusPalletXcmpQueueOutboundState (357) */
  interface CumulusPalletXcmpQueueOutboundState extends Enum {
    readonly isOk: boolean;
    readonly isSuspended: boolean;
    readonly type: "Ok" | "Suspended";
  }

  /** @name CumulusPalletXcmpQueueQueueConfigData (359) */
  interface CumulusPalletXcmpQueueQueueConfigData extends Struct {
    readonly suspendThreshold: u32;
    readonly dropThreshold: u32;
    readonly resumeThreshold: u32;
  }

  /** @name CumulusPalletXcmpQueueError (360) */
  interface CumulusPalletXcmpQueueError extends Enum {
    readonly isBadQueueConfig: boolean;
    readonly isAlreadySuspended: boolean;
    readonly isAlreadyResumed: boolean;
    readonly type: "BadQueueConfig" | "AlreadySuspended" | "AlreadyResumed";
  }

  /** @name PalletXcmQueryStatus (361) */
  interface PalletXcmQueryStatus extends Enum {
    readonly isPending: boolean;
    readonly asPending: {
      readonly responder: XcmVersionedLocation;
      readonly maybeMatchQuerier: Option<XcmVersionedLocation>;
      readonly maybeNotify: Option<ITuple<[u8, u8]>>;
      readonly timeout: u32;
    } & Struct;
    readonly isVersionNotifier: boolean;
    readonly asVersionNotifier: {
      readonly origin: XcmVersionedLocation;
      readonly isActive: bool;
    } & Struct;
    readonly isReady: boolean;
    readonly asReady: {
      readonly response: XcmVersionedResponse;
      readonly at: u32;
    } & Struct;
    readonly type: "Pending" | "VersionNotifier" | "Ready";
  }

  /** @name XcmVersionedResponse (365) */
  interface XcmVersionedResponse extends Enum {
    readonly isV2: boolean;
    readonly asV2: XcmV2Response;
    readonly isV3: boolean;
    readonly asV3: XcmV3Response;
    readonly isV4: boolean;
    readonly asV4: StagingXcmV4Response;
    readonly type: "V2" | "V3" | "V4";
  }

  /** @name PalletXcmVersionMigrationStage (371) */
  interface PalletXcmVersionMigrationStage extends Enum {
    readonly isMigrateSupportedVersion: boolean;
    readonly isMigrateVersionNotifiers: boolean;
    readonly isNotifyCurrentTargets: boolean;
    readonly asNotifyCurrentTargets: Option<Bytes>;
    readonly isMigrateAndNotifyOldTargets: boolean;
    readonly type:
      | "MigrateSupportedVersion"
      | "MigrateVersionNotifiers"
      | "NotifyCurrentTargets"
      | "MigrateAndNotifyOldTargets";
  }

  /** @name XcmVersionedAssetId (374) */
  interface XcmVersionedAssetId extends Enum {
    readonly isV3: boolean;
    readonly asV3: XcmV3MultiassetAssetId;
    readonly isV4: boolean;
    readonly asV4: StagingXcmV4AssetAssetId;
    readonly type: "V3" | "V4";
  }

  /** @name PalletXcmRemoteLockedFungibleRecord (375) */
  interface PalletXcmRemoteLockedFungibleRecord extends Struct {
    readonly amount: u128;
    readonly owner: XcmVersionedLocation;
    readonly locker: XcmVersionedLocation;
    readonly consumers: Vec<ITuple<[Null, u128]>>;
  }

  /** @name PalletXcmError (382) */
  interface PalletXcmError extends Enum {
    readonly isUnreachable: boolean;
    readonly isSendFailure: boolean;
    readonly isFiltered: boolean;
    readonly isUnweighableMessage: boolean;
    readonly isDestinationNotInvertible: boolean;
    readonly isEmpty: boolean;
    readonly isCannotReanchor: boolean;
    readonly isTooManyAssets: boolean;
    readonly isInvalidOrigin: boolean;
    readonly isBadVersion: boolean;
    readonly isBadLocation: boolean;
    readonly isNoSubscription: boolean;
    readonly isAlreadySubscribed: boolean;
    readonly isCannotCheckOutTeleport: boolean;
    readonly isLowBalance: boolean;
    readonly isTooManyLocks: boolean;
    readonly isAccountNotSovereign: boolean;
    readonly isFeesNotMet: boolean;
    readonly isLockNotFound: boolean;
    readonly isInUse: boolean;
    readonly isInvalidAssetNotConcrete: boolean;
    readonly isInvalidAssetUnknownReserve: boolean;
    readonly isInvalidAssetUnsupportedReserve: boolean;
    readonly isTooManyReserves: boolean;
    readonly isLocalExecutionIncomplete: boolean;
    readonly type:
      | "Unreachable"
      | "SendFailure"
      | "Filtered"
      | "UnweighableMessage"
      | "DestinationNotInvertible"
      | "Empty"
      | "CannotReanchor"
      | "TooManyAssets"
      | "InvalidOrigin"
      | "BadVersion"
      | "BadLocation"
      | "NoSubscription"
      | "AlreadySubscribed"
      | "CannotCheckOutTeleport"
      | "LowBalance"
      | "TooManyLocks"
      | "AccountNotSovereign"
      | "FeesNotMet"
      | "LockNotFound"
      | "InUse"
      | "InvalidAssetNotConcrete"
      | "InvalidAssetUnknownReserve"
      | "InvalidAssetUnsupportedReserve"
      | "TooManyReserves"
      | "LocalExecutionIncomplete";
  }

  /** @name PalletMessageQueueBookState (383) */
  interface PalletMessageQueueBookState extends Struct {
    readonly begin: u32;
    readonly end: u32;
    readonly count: u32;
    readonly readyNeighbours: Option<PalletMessageQueueNeighbours>;
    readonly messageCount: u64;
    readonly size_: u64;
  }

  /** @name PalletMessageQueueNeighbours (385) */
  interface PalletMessageQueueNeighbours extends Struct {
    readonly prev: CumulusPrimitivesCoreAggregateMessageOrigin;
    readonly next: CumulusPrimitivesCoreAggregateMessageOrigin;
  }

  /** @name PalletMessageQueuePage (387) */
  interface PalletMessageQueuePage extends Struct {
    readonly remaining: u32;
    readonly remainingSize: u32;
    readonly firstIndex: u32;
    readonly first: u32;
    readonly last: u32;
    readonly heap: Bytes;
  }

  /** @name PalletMessageQueueError (389) */
  interface PalletMessageQueueError extends Enum {
    readonly isNotReapable: boolean;
    readonly isNoPage: boolean;
    readonly isNoMessage: boolean;
    readonly isAlreadyProcessed: boolean;
    readonly isQueued: boolean;
    readonly isInsufficientWeight: boolean;
    readonly isTemporarilyUnprocessable: boolean;
    readonly isQueuePaused: boolean;
    readonly isRecursiveDisallowed: boolean;
    readonly type:
      | "NotReapable"
      | "NoPage"
      | "NoMessage"
      | "AlreadyProcessed"
      | "Queued"
      | "InsufficientWeight"
      | "TemporarilyUnprocessable"
      | "QueuePaused"
      | "RecursiveDisallowed";
  }

  /** @name PalletStorageProvidersStorageProvider (391) */
  interface PalletStorageProvidersStorageProvider extends Enum {
    readonly isBackupStorageProvider: boolean;
    readonly asBackupStorageProvider: PalletStorageProvidersBackupStorageProvider;
    readonly isMainStorageProvider: boolean;
    readonly asMainStorageProvider: PalletStorageProvidersMainStorageProvider;
    readonly type: "BackupStorageProvider" | "MainStorageProvider";
  }

  /** @name PalletStorageProvidersBackupStorageProvider (392) */
  interface PalletStorageProvidersBackupStorageProvider extends Struct {
    readonly capacity: u32;
    readonly capacityUsed: u32;
    readonly multiaddresses: Vec<Bytes>;
    readonly root: H256;
    readonly lastCapacityChange: u32;
    readonly ownerAccount: AccountId32;
    readonly paymentAccount: AccountId32;
    readonly reputationWeight: u32;
  }

  /** @name PalletStorageProvidersMainStorageProvider (393) */
  interface PalletStorageProvidersMainStorageProvider extends Struct {
    readonly buckets: Vec<PalletStorageProvidersBucket>;
    readonly capacity: u32;
    readonly capacityUsed: u32;
    readonly multiaddresses: Vec<Bytes>;
    readonly valueProp: PalletStorageProvidersValueProposition;
    readonly lastCapacityChange: u32;
    readonly ownerAccount: AccountId32;
    readonly paymentAccount: AccountId32;
  }

  /** @name PalletStorageProvidersBucket (395) */
  interface PalletStorageProvidersBucket extends Struct {
    readonly root: H256;
    readonly userId: AccountId32;
    readonly mspId: H256;
    readonly private: bool;
    readonly readAccessGroupId: Option<u32>;
    readonly size_: u32;
  }

  /** @name PalletStorageProvidersError (398) */
  interface PalletStorageProvidersError extends Enum {
    readonly isAlreadyRegistered: boolean;
    readonly isSignUpNotRequested: boolean;
    readonly isSignUpRequestPending: boolean;
    readonly isNoMultiAddress: boolean;
    readonly isInvalidMultiAddress: boolean;
    readonly isStorageTooLow: boolean;
    readonly isNotEnoughBalance: boolean;
    readonly isCannotHoldDeposit: boolean;
    readonly isStorageStillInUse: boolean;
    readonly isRandomnessNotValidYet: boolean;
    readonly isSignUpRequestExpired: boolean;
    readonly isNewCapacityLessThanUsedStorage: boolean;
    readonly isNewCapacityEqualsCurrentCapacity: boolean;
    readonly isNewCapacityCantBeZero: boolean;
    readonly isNotEnoughTimePassed: boolean;
    readonly isNewUsedCapacityExceedsStorageCapacity: boolean;
    readonly isNotRegistered: boolean;
    readonly isNoUserId: boolean;
    readonly isNoBucketId: boolean;
    readonly isSpRegisteredButDataNotFound: boolean;
    readonly isBucketNotFound: boolean;
    readonly isBucketAlreadyExists: boolean;
    readonly isAppendBucketToMspFailed: boolean;
    readonly isProviderNotSlashable: boolean;
    readonly type:
      | "AlreadyRegistered"
      | "SignUpNotRequested"
      | "SignUpRequestPending"
      | "NoMultiAddress"
      | "InvalidMultiAddress"
      | "StorageTooLow"
      | "NotEnoughBalance"
      | "CannotHoldDeposit"
      | "StorageStillInUse"
      | "RandomnessNotValidYet"
      | "SignUpRequestExpired"
      | "NewCapacityLessThanUsedStorage"
      | "NewCapacityEqualsCurrentCapacity"
      | "NewCapacityCantBeZero"
      | "NotEnoughTimePassed"
      | "NewUsedCapacityExceedsStorageCapacity"
      | "NotRegistered"
      | "NoUserId"
      | "NoBucketId"
      | "SpRegisteredButDataNotFound"
      | "BucketNotFound"
      | "BucketAlreadyExists"
      | "AppendBucketToMspFailed"
      | "ProviderNotSlashable";
  }

  /** @name PalletFileSystemStorageRequestMetadata (399) */
  interface PalletFileSystemStorageRequestMetadata extends Struct {
    readonly requestedAt: u32;
    readonly owner: AccountId32;
    readonly bucketId: H256;
    readonly location: Bytes;
    readonly fingerprint: H256;
    readonly size_: u32;
    readonly msp: Option<ITuple<[H256, bool]>>;
    readonly userPeerIds: Vec<Bytes>;
    readonly dataServerSps: Vec<H256>;
    readonly bspsRequired: u32;
    readonly bspsConfirmed: u32;
    readonly bspsVolunteered: u32;
  }

  /** @name PalletFileSystemStorageRequestBspsMetadata (404) */
  interface PalletFileSystemStorageRequestBspsMetadata extends Struct {
    readonly confirmed: bool;
  }

  /** @name PalletFileSystemMoveBucketRequestMetadata (412) */
  interface PalletFileSystemMoveBucketRequestMetadata extends Struct {
    readonly requester: AccountId32;
  }

  /** @name PalletFileSystemError (413) */
  interface PalletFileSystemError extends Enum {
    readonly isStorageRequestAlreadyRegistered: boolean;
    readonly isStorageRequestNotFound: boolean;
    readonly isStorageRequestNotRevoked: boolean;
    readonly isStorageRequestExists: boolean;
    readonly isReplicationTargetCannotBeZero: boolean;
    readonly isBspsRequiredExceedsMax: boolean;
    readonly isNotABsp: boolean;
    readonly isNotAMsp: boolean;
    readonly isNotASp: boolean;
    readonly isBspNotVolunteered: boolean;
    readonly isBspNotConfirmed: boolean;
    readonly isBspAlreadyConfirmed: boolean;
    readonly isStorageRequestBspsRequiredFulfilled: boolean;
    readonly isBspAlreadyVolunteered: boolean;
    readonly isInsufficientAvailableCapacity: boolean;
    readonly isUnexpectedNumberOfRemovedVolunteeredBsps: boolean;
    readonly isStorageRequestExpiredNoSlotAvailable: boolean;
    readonly isStorageRequestNotAuthorized: boolean;
    readonly isMaxBlockNumberReached: boolean;
    readonly isFailedToEncodeBsp: boolean;
    readonly isFailedToEncodeFingerprint: boolean;
    readonly isFailedToDecodeThreshold: boolean;
    readonly isAboveThreshold: boolean;
    readonly isFailedToConvertBlockNumber: boolean;
    readonly isThresholdArithmeticError: boolean;
    readonly isFailedTypeConversion: boolean;
    readonly isDividedByZero: boolean;
    readonly isImpossibleFailedToGetValue: boolean;
    readonly isBucketIsNotPrivate: boolean;
    readonly isBucketNotFound: boolean;
    readonly isNotBucketOwner: boolean;
    readonly isProviderRootNotFound: boolean;
    readonly isExpectedNonInclusionProof: boolean;
    readonly isExpectedInclusionProof: boolean;
    readonly isInvalidFileKeyMetadata: boolean;
    readonly isThresholdBelowAsymptote: boolean;
    readonly isNotFileOwner: boolean;
    readonly isFileKeyAlreadyPendingDeletion: boolean;
    readonly isMaxUserPendingDeletionRequestsReached: boolean;
    readonly isMspNotStoringBucket: boolean;
    readonly isFileKeyNotPendingDeletion: boolean;
    readonly isFileSizeCannotBeZero: boolean;
    readonly isNoGlobalReputationWeightSet: boolean;
    readonly isMaximumThresholdCannotBeZero: boolean;
    readonly isBlockRangeToMaximumThresholdCannotBeZero: boolean;
    readonly isPendingStopStoringRequestNotFound: boolean;
    readonly isMinWaitForStopStoringNotReached: boolean;
    readonly isPendingStopStoringRequestAlreadyExists: boolean;
    readonly isUserNotInsolvent: boolean;
    readonly isNotSelectedMsp: boolean;
    readonly isMspAlreadyConfirmed: boolean;
    readonly isRequestWithoutMsp: boolean;
<<<<<<< HEAD
=======
    readonly isMspAlreadyStoringBucket: boolean;
    readonly isMoveBucketRequestNotFound: boolean;
    readonly isBucketIsBeingMoved: boolean;
    readonly isBspAlreadyDataServer: boolean;
    readonly isBspDataServersExceeded: boolean;
    readonly isFileMetadataProcessingQueueFull: boolean;
>>>>>>> 837e35cb
    readonly type:
      | "StorageRequestAlreadyRegistered"
      | "StorageRequestNotFound"
      | "StorageRequestNotRevoked"
      | "StorageRequestExists"
      | "ReplicationTargetCannotBeZero"
      | "BspsRequiredExceedsMax"
      | "NotABsp"
      | "NotAMsp"
      | "NotASp"
      | "BspNotVolunteered"
      | "BspNotConfirmed"
      | "BspAlreadyConfirmed"
      | "StorageRequestBspsRequiredFulfilled"
      | "BspAlreadyVolunteered"
      | "InsufficientAvailableCapacity"
      | "UnexpectedNumberOfRemovedVolunteeredBsps"
      | "StorageRequestExpiredNoSlotAvailable"
      | "StorageRequestNotAuthorized"
      | "MaxBlockNumberReached"
      | "FailedToEncodeBsp"
      | "FailedToEncodeFingerprint"
      | "FailedToDecodeThreshold"
      | "AboveThreshold"
      | "FailedToConvertBlockNumber"
      | "ThresholdArithmeticError"
      | "FailedTypeConversion"
      | "DividedByZero"
      | "ImpossibleFailedToGetValue"
      | "BucketIsNotPrivate"
      | "BucketNotFound"
      | "NotBucketOwner"
      | "ProviderRootNotFound"
      | "ExpectedNonInclusionProof"
      | "ExpectedInclusionProof"
      | "InvalidFileKeyMetadata"
      | "ThresholdBelowAsymptote"
      | "NotFileOwner"
      | "FileKeyAlreadyPendingDeletion"
      | "MaxUserPendingDeletionRequestsReached"
      | "MspNotStoringBucket"
      | "FileKeyNotPendingDeletion"
      | "FileSizeCannotBeZero"
      | "NoGlobalReputationWeightSet"
      | "MaximumThresholdCannotBeZero"
      | "BlockRangeToMaximumThresholdCannotBeZero"
      | "PendingStopStoringRequestNotFound"
      | "MinWaitForStopStoringNotReached"
      | "PendingStopStoringRequestAlreadyExists"
      | "UserNotInsolvent"
      | "NotSelectedMsp"
      | "MspAlreadyConfirmed"
<<<<<<< HEAD
      | "RequestWithoutMsp";
=======
      | "RequestWithoutMsp"
      | "MspAlreadyStoringBucket"
      | "MoveBucketRequestNotFound"
      | "BucketIsBeingMoved"
      | "BspAlreadyDataServer"
      | "BspDataServersExceeded"
      | "FileMetadataProcessingQueueFull";
>>>>>>> 837e35cb
  }

  /** @name PalletProofsDealerError (419) */
  interface PalletProofsDealerError extends Enum {
    readonly isNotProvider: boolean;
    readonly isChallengesQueueOverflow: boolean;
    readonly isPriorityChallengesQueueOverflow: boolean;
    readonly isFeeChargeFailed: boolean;
    readonly isEmptyKeyProofs: boolean;
    readonly isProviderRootNotFound: boolean;
    readonly isZeroRoot: boolean;
    readonly isNoRecordOfLastSubmittedProof: boolean;
    readonly isProviderStakeNotFound: boolean;
    readonly isZeroStake: boolean;
    readonly isStakeCouldNotBeConverted: boolean;
    readonly isChallengesTickNotReached: boolean;
    readonly isChallengesTickTooOld: boolean;
    readonly isChallengesTickTooLate: boolean;
    readonly isSeedNotFound: boolean;
    readonly isCheckpointChallengesNotFound: boolean;
    readonly isForestProofVerificationFailed: boolean;
    readonly isKeyProofNotFound: boolean;
    readonly isKeyProofVerificationFailed: boolean;
    readonly isFailedToApplyDelta: boolean;
    readonly isTooManyValidProofSubmitters: boolean;
    readonly type:
      | "NotProvider"
      | "ChallengesQueueOverflow"
      | "PriorityChallengesQueueOverflow"
      | "FeeChargeFailed"
      | "EmptyKeyProofs"
      | "ProviderRootNotFound"
      | "ZeroRoot"
      | "NoRecordOfLastSubmittedProof"
      | "ProviderStakeNotFound"
      | "ZeroStake"
      | "StakeCouldNotBeConverted"
      | "ChallengesTickNotReached"
      | "ChallengesTickTooOld"
      | "ChallengesTickTooLate"
      | "SeedNotFound"
      | "CheckpointChallengesNotFound"
      | "ForestProofVerificationFailed"
      | "KeyProofNotFound"
      | "KeyProofVerificationFailed"
      | "FailedToApplyDelta"
      | "TooManyValidProofSubmitters";
  }

  /** @name PalletPaymentStreamsFixedRatePaymentStream (422) */
  interface PalletPaymentStreamsFixedRatePaymentStream extends Struct {
    readonly rate: u128;
    readonly lastChargedTick: u32;
    readonly userDeposit: u128;
    readonly outOfFundsTick: Option<u32>;
  }

  /** @name PalletPaymentStreamsDynamicRatePaymentStream (423) */
  interface PalletPaymentStreamsDynamicRatePaymentStream extends Struct {
    readonly amountProvided: u32;
    readonly priceIndexWhenLastCharged: u128;
    readonly userDeposit: u128;
    readonly outOfFundsTick: Option<u32>;
  }

  /** @name PalletPaymentStreamsProviderLastChargeableInfo (424) */
  interface PalletPaymentStreamsProviderLastChargeableInfo extends Struct {
    readonly lastChargeableTick: u32;
    readonly priceIndex: u128;
  }

  /** @name PalletPaymentStreamsError (425) */
  interface PalletPaymentStreamsError extends Enum {
    readonly isPaymentStreamAlreadyExists: boolean;
    readonly isPaymentStreamNotFound: boolean;
    readonly isNotAProvider: boolean;
    readonly isProviderInconsistencyError: boolean;
    readonly isCannotHoldDeposit: boolean;
    readonly isUpdateRateToSameRate: boolean;
    readonly isUpdateAmountToSameAmount: boolean;
    readonly isRateCantBeZero: boolean;
    readonly isAmountProvidedCantBeZero: boolean;
    readonly isLastChargedGreaterThanLastChargeable: boolean;
    readonly isInvalidLastChargeableBlockNumber: boolean;
    readonly isInvalidLastChargeablePriceIndex: boolean;
    readonly isChargeOverflow: boolean;
    readonly isUserWithoutFunds: boolean;
    readonly isUserNotFlaggedAsWithoutFunds: boolean;
    readonly isCooldownPeriodNotPassed: boolean;
    readonly type:
      | "PaymentStreamAlreadyExists"
      | "PaymentStreamNotFound"
      | "NotAProvider"
      | "ProviderInconsistencyError"
      | "CannotHoldDeposit"
      | "UpdateRateToSameRate"
      | "UpdateAmountToSameAmount"
      | "RateCantBeZero"
      | "AmountProvidedCantBeZero"
      | "LastChargedGreaterThanLastChargeable"
      | "InvalidLastChargeableBlockNumber"
      | "InvalidLastChargeablePriceIndex"
      | "ChargeOverflow"
      | "UserWithoutFunds"
      | "UserNotFlaggedAsWithoutFunds"
      | "CooldownPeriodNotPassed";
  }

  /** @name PalletBucketNftsError (426) */
  interface PalletBucketNftsError extends Enum {
    readonly isBucketIsNotPrivate: boolean;
    readonly isNotBucketOwner: boolean;
    readonly isNoCorrespondingCollection: boolean;
    readonly isConvertBytesToBoundedVec: boolean;
    readonly type:
      | "BucketIsNotPrivate"
      | "NotBucketOwner"
      | "NoCorrespondingCollection"
      | "ConvertBytesToBoundedVec";
  }

  /** @name PalletNftsCollectionDetails (427) */
  interface PalletNftsCollectionDetails extends Struct {
    readonly owner: AccountId32;
    readonly ownerDeposit: u128;
    readonly items: u32;
    readonly itemMetadatas: u32;
    readonly itemConfigs: u32;
    readonly attributes: u32;
  }

  /** @name PalletNftsCollectionRole (432) */
  interface PalletNftsCollectionRole extends Enum {
    readonly isIssuer: boolean;
    readonly isFreezer: boolean;
    readonly isAdmin: boolean;
    readonly type: "Issuer" | "Freezer" | "Admin";
  }

  /** @name PalletNftsItemDetails (433) */
  interface PalletNftsItemDetails extends Struct {
    readonly owner: AccountId32;
    readonly approvals: BTreeMap<AccountId32, Option<u32>>;
    readonly deposit: PalletNftsItemDeposit;
  }

  /** @name PalletNftsItemDeposit (434) */
  interface PalletNftsItemDeposit extends Struct {
    readonly account: AccountId32;
    readonly amount: u128;
  }

  /** @name PalletNftsCollectionMetadata (439) */
  interface PalletNftsCollectionMetadata extends Struct {
    readonly deposit: u128;
    readonly data: Bytes;
  }

  /** @name PalletNftsItemMetadata (440) */
  interface PalletNftsItemMetadata extends Struct {
    readonly deposit: PalletNftsItemMetadataDeposit;
    readonly data: Bytes;
  }

  /** @name PalletNftsItemMetadataDeposit (441) */
  interface PalletNftsItemMetadataDeposit extends Struct {
    readonly account: Option<AccountId32>;
    readonly amount: u128;
  }

  /** @name PalletNftsAttributeDeposit (444) */
  interface PalletNftsAttributeDeposit extends Struct {
    readonly account: Option<AccountId32>;
    readonly amount: u128;
  }

  /** @name PalletNftsPendingSwap (448) */
  interface PalletNftsPendingSwap extends Struct {
    readonly desiredCollection: u32;
    readonly desiredItem: Option<u32>;
    readonly price: Option<PalletNftsPriceWithDirection>;
    readonly deadline: u32;
  }

  /** @name PalletNftsPalletFeature (450) */
  interface PalletNftsPalletFeature extends Enum {
    readonly isTrading: boolean;
    readonly isAttributes: boolean;
    readonly isApprovals: boolean;
    readonly isSwaps: boolean;
    readonly type: "Trading" | "Attributes" | "Approvals" | "Swaps";
  }

  /** @name PalletNftsError (451) */
  interface PalletNftsError extends Enum {
    readonly isNoPermission: boolean;
    readonly isUnknownCollection: boolean;
    readonly isAlreadyExists: boolean;
    readonly isApprovalExpired: boolean;
    readonly isWrongOwner: boolean;
    readonly isBadWitness: boolean;
    readonly isCollectionIdInUse: boolean;
    readonly isItemsNonTransferable: boolean;
    readonly isNotDelegate: boolean;
    readonly isWrongDelegate: boolean;
    readonly isUnapproved: boolean;
    readonly isUnaccepted: boolean;
    readonly isItemLocked: boolean;
    readonly isLockedItemAttributes: boolean;
    readonly isLockedCollectionAttributes: boolean;
    readonly isLockedItemMetadata: boolean;
    readonly isLockedCollectionMetadata: boolean;
    readonly isMaxSupplyReached: boolean;
    readonly isMaxSupplyLocked: boolean;
    readonly isMaxSupplyTooSmall: boolean;
    readonly isUnknownItem: boolean;
    readonly isUnknownSwap: boolean;
    readonly isMetadataNotFound: boolean;
    readonly isAttributeNotFound: boolean;
    readonly isNotForSale: boolean;
    readonly isBidTooLow: boolean;
    readonly isReachedApprovalLimit: boolean;
    readonly isDeadlineExpired: boolean;
    readonly isWrongDuration: boolean;
    readonly isMethodDisabled: boolean;
    readonly isWrongSetting: boolean;
    readonly isInconsistentItemConfig: boolean;
    readonly isNoConfig: boolean;
    readonly isRolesNotCleared: boolean;
    readonly isMintNotStarted: boolean;
    readonly isMintEnded: boolean;
    readonly isAlreadyClaimed: boolean;
    readonly isIncorrectData: boolean;
    readonly isWrongOrigin: boolean;
    readonly isWrongSignature: boolean;
    readonly isIncorrectMetadata: boolean;
    readonly isMaxAttributesLimitReached: boolean;
    readonly isWrongNamespace: boolean;
    readonly isCollectionNotEmpty: boolean;
    readonly isWitnessRequired: boolean;
    readonly type:
      | "NoPermission"
      | "UnknownCollection"
      | "AlreadyExists"
      | "ApprovalExpired"
      | "WrongOwner"
      | "BadWitness"
      | "CollectionIdInUse"
      | "ItemsNonTransferable"
      | "NotDelegate"
      | "WrongDelegate"
      | "Unapproved"
      | "Unaccepted"
      | "ItemLocked"
      | "LockedItemAttributes"
      | "LockedCollectionAttributes"
      | "LockedItemMetadata"
      | "LockedCollectionMetadata"
      | "MaxSupplyReached"
      | "MaxSupplyLocked"
      | "MaxSupplyTooSmall"
      | "UnknownItem"
      | "UnknownSwap"
      | "MetadataNotFound"
      | "AttributeNotFound"
      | "NotForSale"
      | "BidTooLow"
      | "ReachedApprovalLimit"
      | "DeadlineExpired"
      | "WrongDuration"
      | "MethodDisabled"
      | "WrongSetting"
      | "InconsistentItemConfig"
      | "NoConfig"
      | "RolesNotCleared"
      | "MintNotStarted"
      | "MintEnded"
      | "AlreadyClaimed"
      | "IncorrectData"
      | "WrongOrigin"
      | "WrongSignature"
      | "IncorrectMetadata"
      | "MaxAttributesLimitReached"
      | "WrongNamespace"
      | "CollectionNotEmpty"
      | "WitnessRequired";
  }

  /** @name FrameSystemExtensionsCheckNonZeroSender (454) */
  type FrameSystemExtensionsCheckNonZeroSender = Null;

  /** @name FrameSystemExtensionsCheckSpecVersion (455) */
  type FrameSystemExtensionsCheckSpecVersion = Null;

  /** @name FrameSystemExtensionsCheckTxVersion (456) */
  type FrameSystemExtensionsCheckTxVersion = Null;

  /** @name FrameSystemExtensionsCheckGenesis (457) */
  type FrameSystemExtensionsCheckGenesis = Null;

  /** @name FrameSystemExtensionsCheckNonce (460) */
  interface FrameSystemExtensionsCheckNonce extends Compact<u32> {}

  /** @name FrameSystemExtensionsCheckWeight (461) */
  type FrameSystemExtensionsCheckWeight = Null;

  /** @name PalletTransactionPaymentChargeTransactionPayment (462) */
  interface PalletTransactionPaymentChargeTransactionPayment extends Compact<u128> {}

  /** @name CumulusPrimitivesStorageWeightReclaimStorageWeightReclaim (463) */
  type CumulusPrimitivesStorageWeightReclaimStorageWeightReclaim = Null;

  /** @name StorageHubRuntimeRuntime (464) */
  type StorageHubRuntimeRuntime = Null;
} // declare module<|MERGE_RESOLUTION|>--- conflicted
+++ resolved
@@ -4961,15 +4961,12 @@
     readonly isNotSelectedMsp: boolean;
     readonly isMspAlreadyConfirmed: boolean;
     readonly isRequestWithoutMsp: boolean;
-<<<<<<< HEAD
-=======
     readonly isMspAlreadyStoringBucket: boolean;
     readonly isMoveBucketRequestNotFound: boolean;
     readonly isBucketIsBeingMoved: boolean;
     readonly isBspAlreadyDataServer: boolean;
     readonly isBspDataServersExceeded: boolean;
     readonly isFileMetadataProcessingQueueFull: boolean;
->>>>>>> 837e35cb
     readonly type:
       | "StorageRequestAlreadyRegistered"
       | "StorageRequestNotFound"
@@ -5022,9 +5019,6 @@
       | "UserNotInsolvent"
       | "NotSelectedMsp"
       | "MspAlreadyConfirmed"
-<<<<<<< HEAD
-      | "RequestWithoutMsp";
-=======
       | "RequestWithoutMsp"
       | "MspAlreadyStoringBucket"
       | "MoveBucketRequestNotFound"
@@ -5032,7 +5026,6 @@
       | "BspAlreadyDataServer"
       | "BspDataServersExceeded"
       | "FileMetadataProcessingQueueFull";
->>>>>>> 837e35cb
   }
 
   /** @name PalletProofsDealerError (419) */
