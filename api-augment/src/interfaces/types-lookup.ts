--- conflicted
+++ resolved
@@ -5126,11 +5126,7 @@
       | "FileMetadataProcessingQueueFull";
   }
 
-<<<<<<< HEAD
   /** @name PalletProofsDealerError (431) */
-=======
-  /** @name PalletProofsDealerError (421) */
->>>>>>> e748686d
   interface PalletProofsDealerError extends Enum {
     readonly isNotProvider: boolean;
     readonly isChallengesQueueOverflow: boolean;
@@ -5179,11 +5175,7 @@
       | "TooManyValidProofSubmitters";
   }
 
-<<<<<<< HEAD
   /** @name PalletPaymentStreamsFixedRatePaymentStream (434) */
-=======
-  /** @name PalletPaymentStreamsFixedRatePaymentStream (424) */
->>>>>>> e748686d
   interface PalletPaymentStreamsFixedRatePaymentStream extends Struct {
     readonly rate: u128;
     readonly lastChargedTick: u32;
@@ -5191,11 +5183,7 @@
     readonly outOfFundsTick: Option<u32>;
   }
 
-<<<<<<< HEAD
   /** @name PalletPaymentStreamsDynamicRatePaymentStream (435) */
-=======
-  /** @name PalletPaymentStreamsDynamicRatePaymentStream (425) */
->>>>>>> e748686d
   interface PalletPaymentStreamsDynamicRatePaymentStream extends Struct {
     readonly amountProvided: u64;
     readonly priceIndexWhenLastCharged: u128;
@@ -5203,21 +5191,13 @@
     readonly outOfFundsTick: Option<u32>;
   }
 
-<<<<<<< HEAD
   /** @name PalletPaymentStreamsProviderLastChargeableInfo (436) */
-=======
-  /** @name PalletPaymentStreamsProviderLastChargeableInfo (426) */
->>>>>>> e748686d
   interface PalletPaymentStreamsProviderLastChargeableInfo extends Struct {
     readonly lastChargeableTick: u32;
     readonly priceIndex: u128;
   }
 
-<<<<<<< HEAD
   /** @name PalletPaymentStreamsError (437) */
-=======
-  /** @name PalletPaymentStreamsError (427) */
->>>>>>> e748686d
   interface PalletPaymentStreamsError extends Enum {
     readonly isPaymentStreamAlreadyExists: boolean;
     readonly isPaymentStreamNotFound: boolean;
@@ -5254,11 +5234,7 @@
       | "CooldownPeriodNotPassed";
   }
 
-<<<<<<< HEAD
   /** @name PalletBucketNftsError (438) */
-=======
-  /** @name PalletBucketNftsError (428) */
->>>>>>> e748686d
   interface PalletBucketNftsError extends Enum {
     readonly isBucketIsNotPrivate: boolean;
     readonly isNotBucketOwner: boolean;
@@ -5271,11 +5247,7 @@
       | "ConvertBytesToBoundedVec";
   }
 
-<<<<<<< HEAD
   /** @name PalletNftsCollectionDetails (439) */
-=======
-  /** @name PalletNftsCollectionDetails (429) */
->>>>>>> e748686d
   interface PalletNftsCollectionDetails extends Struct {
     readonly owner: AccountId32;
     readonly ownerDeposit: u128;
@@ -5285,11 +5257,7 @@
     readonly attributes: u32;
   }
 
-<<<<<<< HEAD
   /** @name PalletNftsCollectionRole (444) */
-=======
-  /** @name PalletNftsCollectionRole (434) */
->>>>>>> e748686d
   interface PalletNftsCollectionRole extends Enum {
     readonly isIssuer: boolean;
     readonly isFreezer: boolean;
@@ -5297,72 +5265,44 @@
     readonly type: "Issuer" | "Freezer" | "Admin";
   }
 
-<<<<<<< HEAD
   /** @name PalletNftsItemDetails (445) */
-=======
-  /** @name PalletNftsItemDetails (435) */
->>>>>>> e748686d
   interface PalletNftsItemDetails extends Struct {
     readonly owner: AccountId32;
     readonly approvals: BTreeMap<AccountId32, Option<u32>>;
     readonly deposit: PalletNftsItemDeposit;
   }
 
-<<<<<<< HEAD
   /** @name PalletNftsItemDeposit (446) */
-=======
-  /** @name PalletNftsItemDeposit (436) */
->>>>>>> e748686d
   interface PalletNftsItemDeposit extends Struct {
     readonly account: AccountId32;
     readonly amount: u128;
   }
 
-<<<<<<< HEAD
   /** @name PalletNftsCollectionMetadata (451) */
-=======
-  /** @name PalletNftsCollectionMetadata (441) */
->>>>>>> e748686d
   interface PalletNftsCollectionMetadata extends Struct {
     readonly deposit: u128;
     readonly data: Bytes;
   }
 
-<<<<<<< HEAD
   /** @name PalletNftsItemMetadata (452) */
-=======
-  /** @name PalletNftsItemMetadata (442) */
->>>>>>> e748686d
   interface PalletNftsItemMetadata extends Struct {
     readonly deposit: PalletNftsItemMetadataDeposit;
     readonly data: Bytes;
   }
 
-<<<<<<< HEAD
   /** @name PalletNftsItemMetadataDeposit (453) */
-=======
-  /** @name PalletNftsItemMetadataDeposit (443) */
->>>>>>> e748686d
   interface PalletNftsItemMetadataDeposit extends Struct {
     readonly account: Option<AccountId32>;
     readonly amount: u128;
   }
 
-<<<<<<< HEAD
   /** @name PalletNftsAttributeDeposit (456) */
-=======
-  /** @name PalletNftsAttributeDeposit (446) */
->>>>>>> e748686d
   interface PalletNftsAttributeDeposit extends Struct {
     readonly account: Option<AccountId32>;
     readonly amount: u128;
   }
 
-<<<<<<< HEAD
   /** @name PalletNftsPendingSwap (460) */
-=======
-  /** @name PalletNftsPendingSwap (450) */
->>>>>>> e748686d
   interface PalletNftsPendingSwap extends Struct {
     readonly desiredCollection: u32;
     readonly desiredItem: Option<u32>;
@@ -5370,11 +5310,7 @@
     readonly deadline: u32;
   }
 
-<<<<<<< HEAD
   /** @name PalletNftsPalletFeature (462) */
-=======
-  /** @name PalletNftsPalletFeature (452) */
->>>>>>> e748686d
   interface PalletNftsPalletFeature extends Enum {
     readonly isTrading: boolean;
     readonly isAttributes: boolean;
@@ -5383,11 +5319,7 @@
     readonly type: "Trading" | "Attributes" | "Approvals" | "Swaps";
   }
 
-<<<<<<< HEAD
   /** @name PalletNftsError (463) */
-=======
-  /** @name PalletNftsError (453) */
->>>>>>> e748686d
   interface PalletNftsError extends Enum {
     readonly isNoPermission: boolean;
     readonly isUnknownCollection: boolean;
@@ -5482,7 +5414,6 @@
       | "WitnessRequired";
   }
 
-<<<<<<< HEAD
   /** @name FrameSystemExtensionsCheckNonZeroSender (466) */
   type FrameSystemExtensionsCheckNonZeroSender = Null;
 
@@ -5508,32 +5439,5 @@
   type CumulusPrimitivesStorageWeightReclaimStorageWeightReclaim = Null;
 
   /** @name StorageHubRuntimeRuntime (476) */
-=======
-  /** @name FrameSystemExtensionsCheckNonZeroSender (456) */
-  type FrameSystemExtensionsCheckNonZeroSender = Null;
-
-  /** @name FrameSystemExtensionsCheckSpecVersion (457) */
-  type FrameSystemExtensionsCheckSpecVersion = Null;
-
-  /** @name FrameSystemExtensionsCheckTxVersion (458) */
-  type FrameSystemExtensionsCheckTxVersion = Null;
-
-  /** @name FrameSystemExtensionsCheckGenesis (459) */
-  type FrameSystemExtensionsCheckGenesis = Null;
-
-  /** @name FrameSystemExtensionsCheckNonce (462) */
-  interface FrameSystemExtensionsCheckNonce extends Compact<u32> {}
-
-  /** @name FrameSystemExtensionsCheckWeight (463) */
-  type FrameSystemExtensionsCheckWeight = Null;
-
-  /** @name PalletTransactionPaymentChargeTransactionPayment (464) */
-  interface PalletTransactionPaymentChargeTransactionPayment extends Compact<u128> {}
-
-  /** @name CumulusPrimitivesStorageWeightReclaimStorageWeightReclaim (465) */
-  type CumulusPrimitivesStorageWeightReclaimStorageWeightReclaim = Null;
-
-  /** @name StorageHubRuntimeRuntime (466) */
->>>>>>> e748686d
   type StorageHubRuntimeRuntime = Null;
 } // declare module