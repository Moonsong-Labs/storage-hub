--- conflicted
+++ resolved
@@ -1867,13 +1867,10 @@
     readonly asTopUpFulfilled: {
       readonly providerId: H256;
       readonly amount: u128;
-<<<<<<< HEAD
     } & Struct;
     readonly isProviderInsolvent: boolean;
     readonly asProviderInsolvent: {
       readonly providerId: H256;
-=======
->>>>>>> 5f118420
     } & Struct;
     readonly isBucketRootChanged: boolean;
     readonly asBucketRootChanged: {
@@ -1914,10 +1911,7 @@
       | "Slashed"
       | "AwaitingTopUp"
       | "TopUpFulfilled"
-<<<<<<< HEAD
       | "ProviderInsolvent"
-=======
->>>>>>> 5f118420
       | "BucketRootChanged"
       | "MultiAddressAdded"
       | "MultiAddressRemoved"
@@ -4354,6 +4348,7 @@
       readonly size_: u64;
       readonly mspId: Option<H256>;
       readonly peerIds: Vec<Bytes>;
+      readonly replicationTarget: Option<u32>;
     } & Struct;
     readonly isRevokeStorageRequest: boolean;
     readonly asRevokeStorageRequest: {
@@ -5435,11 +5430,7 @@
     readonly valuePropId: Option<H256>;
   }
 
-<<<<<<< HEAD
-  /** @name PalletStorageProvidersError (447) */
-=======
   /** @name PalletStorageProvidersError (446) */
->>>>>>> 5f118420
   interface PalletStorageProvidersError extends Enum {
     readonly isAlreadyRegistered: boolean;
     readonly isSignUpNotRequested: boolean;
@@ -5534,11 +5525,7 @@
       | "PaymentStreamNotFound";
   }
 
-<<<<<<< HEAD
-  /** @name PalletFileSystemStorageRequestMetadata (448) */
-=======
   /** @name PalletFileSystemStorageRequestMetadata (447) */
->>>>>>> 5f118420
   interface PalletFileSystemStorageRequestMetadata extends Struct {
     readonly requestedAt: u32;
     readonly owner: AccountId32;
@@ -5553,16 +5540,12 @@
     readonly bspsVolunteered: u32;
   }
 
-<<<<<<< HEAD
-  /** @name PalletFileSystemStorageRequestBspsMetadata (451) */
-=======
   /** @name PalletFileSystemStorageRequestBspsMetadata (450) */
->>>>>>> 5f118420
   interface PalletFileSystemStorageRequestBspsMetadata extends Struct {
     readonly confirmed: bool;
   }
 
-  /** @name PalletFileSystemPendingFileDeletionRequest (453) */
+  /** @name PalletFileSystemPendingFileDeletionRequest (452) */
   interface PalletFileSystemPendingFileDeletionRequest extends Struct {
     readonly user: AccountId32;
     readonly fileKey: H256;
@@ -5570,19 +5553,19 @@
     readonly fileSize: u64;
   }
 
-  /** @name PalletFileSystemMoveBucketRequestMetadata (459) */
+  /** @name PalletFileSystemMoveBucketRequestMetadata (458) */
   interface PalletFileSystemMoveBucketRequestMetadata extends Struct {
     readonly requester: AccountId32;
   }
 
-  /** @name PalletFileSystemError (460) */
+  /** @name PalletFileSystemError (459) */
   interface PalletFileSystemError extends Enum {
     readonly isStorageRequestAlreadyRegistered: boolean;
     readonly isStorageRequestNotFound: boolean;
     readonly isStorageRequestNotRevoked: boolean;
     readonly isStorageRequestExists: boolean;
     readonly isReplicationTargetCannotBeZero: boolean;
-    readonly isBspsRequiredExceedsTarget: boolean;
+    readonly isReplicationTargetExceedsMaximum: boolean;
     readonly isNotABsp: boolean;
     readonly isNotAMsp: boolean;
     readonly isNotASp: boolean;
@@ -5646,13 +5629,14 @@
     readonly isFailedToGetOwnerAccount: boolean;
     readonly isNoFileKeysToConfirm: boolean;
     readonly isRootNotUpdated: boolean;
+    readonly isNoPrivacyChange: boolean;
     readonly type:
       | "StorageRequestAlreadyRegistered"
       | "StorageRequestNotFound"
       | "StorageRequestNotRevoked"
       | "StorageRequestExists"
       | "ReplicationTargetCannotBeZero"
-      | "BspsRequiredExceedsTarget"
+      | "ReplicationTargetExceedsMaximum"
       | "NotABsp"
       | "NotAMsp"
       | "NotASp"
@@ -5715,7 +5699,8 @@
       | "FailedToQueryEarliestFileVolunteerTick"
       | "FailedToGetOwnerAccount"
       | "NoFileKeysToConfirm"
-      | "RootNotUpdated";
+      | "RootNotUpdated"
+      | "NoPrivacyChange";
   }
 
   /** @name PalletProofsDealerError (465) */
@@ -5812,6 +5797,7 @@
     readonly isUserNotFlaggedAsWithoutFunds: boolean;
     readonly isCooldownPeriodNotPassed: boolean;
     readonly isUserHasRemainingDebt: boolean;
+    readonly isProviderInsolvent: boolean;
     readonly type:
       | "PaymentStreamAlreadyExists"
       | "PaymentStreamNotFound"
@@ -5829,7 +5815,8 @@
       | "UserWithoutFunds"
       | "UserNotFlaggedAsWithoutFunds"
       | "CooldownPeriodNotPassed"
-      | "UserHasRemainingDebt";
+      | "UserHasRemainingDebt"
+      | "ProviderInsolvent";
   }
 
   /** @name PalletBucketNftsError (472) */
