--- conflicted
+++ resolved
@@ -5522,10 +5522,7 @@
     readonly confirmed: bool;
   }
 
-<<<<<<< HEAD
-  /** @name PalletFileSystemMoveBucketRequestMetadata (457) */
-=======
-  /** @name PalletFileSystemPendingFileDeletionRequest (449) */
+  /** @name PalletFileSystemPendingFileDeletionRequest (451) */
   interface PalletFileSystemPendingFileDeletionRequest extends Struct {
     readonly user: AccountId32;
     readonly fileKey: H256;
@@ -5533,8 +5530,7 @@
     readonly fileSize: u64;
   }
 
-  /** @name PalletFileSystemMoveBucketRequestMetadata (455) */
->>>>>>> 86102ffe
+  /** @name PalletFileSystemMoveBucketRequestMetadata (457) */
   interface PalletFileSystemMoveBucketRequestMetadata extends Struct {
     readonly requester: AccountId32;
   }
