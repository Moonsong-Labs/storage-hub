--- conflicted
+++ resolved
@@ -4963,15 +4963,12 @@
     readonly isNotSelectedMsp: boolean;
     readonly isMspAlreadyConfirmed: boolean;
     readonly isRequestWithoutMsp: boolean;
-<<<<<<< HEAD
     readonly isMspAlreadyStoringBucket: boolean;
     readonly isMoveBucketRequestNotFound: boolean;
     readonly isBucketIsBeingMoved: boolean;
     readonly isBspAlreadyDataServer: boolean;
     readonly isBspDataServersExceeded: boolean;
-=======
     readonly isFileMetadataProcessingQueueFull: boolean;
->>>>>>> 142ef2ab
     readonly type:
       | "StorageRequestAlreadyRegistered"
       | "StorageRequestNotFound"
@@ -5025,15 +5022,7 @@
       | "NotSelectedMsp"
       | "MspAlreadyConfirmed"
       | "RequestWithoutMsp"
-<<<<<<< HEAD
-      | "MspAlreadyStoringBucket"
-      | "MoveBucketRequestNotFound"
-      | "BucketIsBeingMoved"
-      | "BspAlreadyDataServer"
-      | "BspDataServersExceeded";
-=======
       | "FileMetadataProcessingQueueFull";
->>>>>>> 142ef2ab
   }
 
   /** @name PalletProofsDealerError (419) */
