--- conflicted
+++ resolved
@@ -2334,12 +2334,8 @@
     readonly asUserWithoutFunds: {
       readonly who: AccountId32;
     } & Struct;
-    readonly isUserPaidAllDebts: boolean;
-    readonly asUserPaidAllDebts: {
-      readonly who: AccountId32;
-    } & Struct;
-    readonly isUserPaidSomeDebts: boolean;
-    readonly asUserPaidSomeDebts: {
+    readonly isUserPaidDebts: boolean;
+    readonly asUserPaidDebts: {
       readonly who: AccountId32;
     } & Struct;
     readonly isUserSolvent: boolean;
@@ -2357,8 +2353,7 @@
       | "UsersCharged"
       | "LastChargeableInfoUpdated"
       | "UserWithoutFunds"
-      | "UserPaidAllDebts"
-      | "UserPaidSomeDebts"
+      | "UserPaidDebts"
       | "UserSolvent";
   }
 
@@ -4507,9 +4502,6 @@
       readonly userAccounts: Vec<AccountId32>;
     } & Struct;
     readonly isPayOutstandingDebt: boolean;
-    readonly asPayOutstandingDebt: {
-      readonly amountOfStreamsToPay: u32;
-    } & Struct;
     readonly isClearInsolventFlag: boolean;
     readonly type:
       | "CreateFixedRatePaymentStream"
@@ -5709,11 +5701,7 @@
     readonly priceIndex: u128;
   }
 
-<<<<<<< HEAD
-  /** @name PalletPaymentStreamsError (480) */
-=======
   /** @name PalletPaymentStreamsError (477) */
->>>>>>> 7df2bc2b
   interface PalletPaymentStreamsError extends Enum {
     readonly isPaymentStreamAlreadyExists: boolean;
     readonly isPaymentStreamNotFound: boolean;
@@ -5731,7 +5719,6 @@
     readonly isUserWithoutFunds: boolean;
     readonly isUserNotFlaggedAsWithoutFunds: boolean;
     readonly isCooldownPeriodNotPassed: boolean;
-    readonly isUserHasRemainingDebt: boolean;
     readonly type:
       | "PaymentStreamAlreadyExists"
       | "PaymentStreamNotFound"
@@ -5748,15 +5735,10 @@
       | "ChargeOverflow"
       | "UserWithoutFunds"
       | "UserNotFlaggedAsWithoutFunds"
-      | "CooldownPeriodNotPassed"
-      | "UserHasRemainingDebt";
-  }
-
-<<<<<<< HEAD
-  /** @name PalletBucketNftsError (481) */
-=======
+      | "CooldownPeriodNotPassed";
+  }
+
   /** @name PalletBucketNftsError (478) */
->>>>>>> 7df2bc2b
   interface PalletBucketNftsError extends Enum {
     readonly isBucketIsNotPrivate: boolean;
     readonly isNotBucketOwner: boolean;
@@ -5769,11 +5751,7 @@
       | "ConvertBytesToBoundedVec";
   }
 
-<<<<<<< HEAD
-  /** @name PalletNftsCollectionDetails (482) */
-=======
   /** @name PalletNftsCollectionDetails (479) */
->>>>>>> 7df2bc2b
   interface PalletNftsCollectionDetails extends Struct {
     readonly owner: AccountId32;
     readonly ownerDeposit: u128;
@@ -5783,11 +5761,7 @@
     readonly attributes: u32;
   }
 
-<<<<<<< HEAD
-  /** @name PalletNftsCollectionRole (487) */
-=======
   /** @name PalletNftsCollectionRole (484) */
->>>>>>> 7df2bc2b
   interface PalletNftsCollectionRole extends Enum {
     readonly isIssuer: boolean;
     readonly isFreezer: boolean;
@@ -5795,72 +5769,44 @@
     readonly type: "Issuer" | "Freezer" | "Admin";
   }
 
-<<<<<<< HEAD
-  /** @name PalletNftsItemDetails (488) */
-=======
   /** @name PalletNftsItemDetails (485) */
->>>>>>> 7df2bc2b
   interface PalletNftsItemDetails extends Struct {
     readonly owner: AccountId32;
     readonly approvals: BTreeMap<AccountId32, Option<u32>>;
     readonly deposit: PalletNftsItemDeposit;
   }
 
-<<<<<<< HEAD
-  /** @name PalletNftsItemDeposit (489) */
-=======
   /** @name PalletNftsItemDeposit (486) */
->>>>>>> 7df2bc2b
   interface PalletNftsItemDeposit extends Struct {
     readonly account: AccountId32;
     readonly amount: u128;
   }
 
-<<<<<<< HEAD
-  /** @name PalletNftsCollectionMetadata (494) */
-=======
   /** @name PalletNftsCollectionMetadata (491) */
->>>>>>> 7df2bc2b
   interface PalletNftsCollectionMetadata extends Struct {
     readonly deposit: u128;
     readonly data: Bytes;
   }
 
-<<<<<<< HEAD
-  /** @name PalletNftsItemMetadata (495) */
-=======
   /** @name PalletNftsItemMetadata (492) */
->>>>>>> 7df2bc2b
   interface PalletNftsItemMetadata extends Struct {
     readonly deposit: PalletNftsItemMetadataDeposit;
     readonly data: Bytes;
   }
 
-<<<<<<< HEAD
-  /** @name PalletNftsItemMetadataDeposit (496) */
-=======
   /** @name PalletNftsItemMetadataDeposit (493) */
->>>>>>> 7df2bc2b
   interface PalletNftsItemMetadataDeposit extends Struct {
     readonly account: Option<AccountId32>;
     readonly amount: u128;
   }
 
-<<<<<<< HEAD
-  /** @name PalletNftsAttributeDeposit (499) */
-=======
   /** @name PalletNftsAttributeDeposit (496) */
->>>>>>> 7df2bc2b
   interface PalletNftsAttributeDeposit extends Struct {
     readonly account: Option<AccountId32>;
     readonly amount: u128;
   }
 
-<<<<<<< HEAD
-  /** @name PalletNftsPendingSwap (503) */
-=======
   /** @name PalletNftsPendingSwap (500) */
->>>>>>> 7df2bc2b
   interface PalletNftsPendingSwap extends Struct {
     readonly desiredCollection: u32;
     readonly desiredItem: Option<u32>;
@@ -5868,11 +5814,7 @@
     readonly deadline: u32;
   }
 
-<<<<<<< HEAD
-  /** @name PalletNftsPalletFeature (505) */
-=======
   /** @name PalletNftsPalletFeature (502) */
->>>>>>> 7df2bc2b
   interface PalletNftsPalletFeature extends Enum {
     readonly isTrading: boolean;
     readonly isAttributes: boolean;
@@ -5881,11 +5823,7 @@
     readonly type: "Trading" | "Attributes" | "Approvals" | "Swaps";
   }
 
-<<<<<<< HEAD
-  /** @name PalletNftsError (506) */
-=======
   /** @name PalletNftsError (503) */
->>>>>>> 7df2bc2b
   interface PalletNftsError extends Enum {
     readonly isNoPermission: boolean;
     readonly isUnknownCollection: boolean;
@@ -5980,33 +5918,6 @@
       | "WitnessRequired";
   }
 
-<<<<<<< HEAD
-  /** @name FrameSystemExtensionsCheckNonZeroSender (509) */
-  type FrameSystemExtensionsCheckNonZeroSender = Null;
-
-  /** @name FrameSystemExtensionsCheckSpecVersion (510) */
-  type FrameSystemExtensionsCheckSpecVersion = Null;
-
-  /** @name FrameSystemExtensionsCheckTxVersion (511) */
-  type FrameSystemExtensionsCheckTxVersion = Null;
-
-  /** @name FrameSystemExtensionsCheckGenesis (512) */
-  type FrameSystemExtensionsCheckGenesis = Null;
-
-  /** @name FrameSystemExtensionsCheckNonce (515) */
-  interface FrameSystemExtensionsCheckNonce extends Compact<u32> {}
-
-  /** @name FrameSystemExtensionsCheckWeight (516) */
-  type FrameSystemExtensionsCheckWeight = Null;
-
-  /** @name PalletTransactionPaymentChargeTransactionPayment (517) */
-  interface PalletTransactionPaymentChargeTransactionPayment extends Compact<u128> {}
-
-  /** @name CumulusPrimitivesStorageWeightReclaimStorageWeightReclaim (518) */
-  type CumulusPrimitivesStorageWeightReclaimStorageWeightReclaim = Null;
-
-  /** @name FrameMetadataHashExtensionCheckMetadataHash (519) */
-=======
   /** @name FrameSystemExtensionsCheckNonZeroSender (506) */
   type FrameSystemExtensionsCheckNonZeroSender = Null;
 
@@ -6032,26 +5943,17 @@
   type CumulusPrimitivesStorageWeightReclaimStorageWeightReclaim = Null;
 
   /** @name FrameMetadataHashExtensionCheckMetadataHash (516) */
->>>>>>> 7df2bc2b
   interface FrameMetadataHashExtensionCheckMetadataHash extends Struct {
     readonly mode: FrameMetadataHashExtensionMode;
   }
 
-<<<<<<< HEAD
-  /** @name FrameMetadataHashExtensionMode (520) */
-=======
   /** @name FrameMetadataHashExtensionMode (517) */
->>>>>>> 7df2bc2b
   interface FrameMetadataHashExtensionMode extends Enum {
     readonly isDisabled: boolean;
     readonly isEnabled: boolean;
     readonly type: "Disabled" | "Enabled";
   }
 
-<<<<<<< HEAD
-  /** @name StorageHubRuntimeRuntime (521) */
-=======
   /** @name StorageHubRuntimeRuntime (518) */
->>>>>>> 7df2bc2b
   type StorageHubRuntimeRuntime = Null;
 } // declare module