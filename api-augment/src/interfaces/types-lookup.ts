--- conflicted
+++ resolved
@@ -2796,13 +2796,10 @@
   /** @name StorageHubRuntimeConfigsRuntimeParamsDynamicParamsRuntimeConfigMaximumTreasuryCut (201) */
   type StorageHubRuntimeConfigsRuntimeParamsDynamicParamsRuntimeConfigMaximumTreasuryCut = Null;
 
-<<<<<<< HEAD
-=======
   /** @name StorageHubRuntimeConfigsRuntimeParamsDynamicParamsRuntimeConfigBspStopStoringFilePenalty (201) */
   type StorageHubRuntimeConfigsRuntimeParamsDynamicParamsRuntimeConfigBspStopStoringFilePenalty =
     Null;
 
->>>>>>> 5c11888c
   /** @name StorageHubRuntimeConfigsRuntimeParamsRuntimeParametersValue (203) */
   interface StorageHubRuntimeConfigsRuntimeParamsRuntimeParametersValue extends Enum {
     readonly isRuntimeConfig: boolean;
@@ -5388,11 +5385,7 @@
     readonly valuePropId: H256;
   }
 
-<<<<<<< HEAD
-  /** @name PalletStorageProvidersError (450) */
-=======
   /** @name PalletStorageProvidersError (453) */
->>>>>>> 5c11888c
   interface PalletStorageProvidersError extends Enum {
     readonly isAlreadyRegistered: boolean;
     readonly isSignUpNotRequested: boolean;
@@ -5477,11 +5470,7 @@
       | "PaymentStreamNotFound";
   }
 
-<<<<<<< HEAD
-  /** @name PalletFileSystemStorageRequestMetadata (451) */
-=======
   /** @name PalletFileSystemStorageRequestMetadata (454) */
->>>>>>> 5c11888c
   interface PalletFileSystemStorageRequestMetadata extends Struct {
     readonly requestedAt: u32;
     readonly owner: AccountId32;
@@ -5496,29 +5485,17 @@
     readonly bspsVolunteered: u32;
   }
 
-<<<<<<< HEAD
-  /** @name PalletFileSystemStorageRequestBspsMetadata (454) */
-=======
   /** @name PalletFileSystemStorageRequestBspsMetadata (457) */
->>>>>>> 5c11888c
   interface PalletFileSystemStorageRequestBspsMetadata extends Struct {
     readonly confirmed: bool;
   }
 
-<<<<<<< HEAD
-  /** @name PalletFileSystemMoveBucketRequestMetadata (463) */
-=======
   /** @name PalletFileSystemMoveBucketRequestMetadata (466) */
->>>>>>> 5c11888c
   interface PalletFileSystemMoveBucketRequestMetadata extends Struct {
     readonly requester: AccountId32;
   }
 
-<<<<<<< HEAD
-  /** @name PalletFileSystemError (464) */
-=======
   /** @name PalletFileSystemError (467) */
->>>>>>> 5c11888c
   interface PalletFileSystemError extends Enum {
     readonly isStorageRequestAlreadyRegistered: boolean;
     readonly isStorageRequestNotFound: boolean;
@@ -5648,19 +5625,11 @@
       | "TooManyStorageRequestResponses"
       | "InvalidBucketIdFileKeyPair"
       | "InconsistentStateKeyAlreadyExists"
-<<<<<<< HEAD
-      | "FixedRatePaymentStreamNotFound"
-      | "CannotHoldDeposit";
-  }
-
-  /** @name PalletProofsDealerError (470) */
-=======
       | "CannotHoldDeposit"
       | "FailedToGetOwnerAccount";
   }
 
   /** @name PalletProofsDealerError (473) */
->>>>>>> 5c11888c
   interface PalletProofsDealerError extends Enum {
     readonly isNotProvider: boolean;
     readonly isChallengesQueueOverflow: boolean;
@@ -5709,11 +5678,7 @@
       | "TooManyValidProofSubmitters";
   }
 
-<<<<<<< HEAD
-  /** @name PalletPaymentStreamsFixedRatePaymentStream (473) */
-=======
   /** @name PalletPaymentStreamsFixedRatePaymentStream (476) */
->>>>>>> 5c11888c
   interface PalletPaymentStreamsFixedRatePaymentStream extends Struct {
     readonly rate: u128;
     readonly lastChargedTick: u32;
@@ -5721,11 +5686,7 @@
     readonly outOfFundsTick: Option<u32>;
   }
 
-<<<<<<< HEAD
-  /** @name PalletPaymentStreamsDynamicRatePaymentStream (474) */
-=======
   /** @name PalletPaymentStreamsDynamicRatePaymentStream (477) */
->>>>>>> 5c11888c
   interface PalletPaymentStreamsDynamicRatePaymentStream extends Struct {
     readonly amountProvided: u64;
     readonly priceIndexWhenLastCharged: u128;
@@ -5733,21 +5694,13 @@
     readonly outOfFundsTick: Option<u32>;
   }
 
-<<<<<<< HEAD
-  /** @name PalletPaymentStreamsProviderLastChargeableInfo (475) */
-=======
   /** @name PalletPaymentStreamsProviderLastChargeableInfo (478) */
->>>>>>> 5c11888c
   interface PalletPaymentStreamsProviderLastChargeableInfo extends Struct {
     readonly lastChargeableTick: u32;
     readonly priceIndex: u128;
   }
 
-<<<<<<< HEAD
-  /** @name PalletPaymentStreamsError (476) */
-=======
   /** @name PalletPaymentStreamsError (479) */
->>>>>>> 5c11888c
   interface PalletPaymentStreamsError extends Enum {
     readonly isPaymentStreamAlreadyExists: boolean;
     readonly isPaymentStreamNotFound: boolean;
@@ -5784,11 +5737,7 @@
       | "CooldownPeriodNotPassed";
   }
 
-<<<<<<< HEAD
-  /** @name PalletBucketNftsError (477) */
-=======
   /** @name PalletBucketNftsError (480) */
->>>>>>> 5c11888c
   interface PalletBucketNftsError extends Enum {
     readonly isBucketIsNotPrivate: boolean;
     readonly isNotBucketOwner: boolean;
@@ -5801,11 +5750,7 @@
       | "ConvertBytesToBoundedVec";
   }
 
-<<<<<<< HEAD
-  /** @name PalletNftsCollectionDetails (478) */
-=======
   /** @name PalletNftsCollectionDetails (481) */
->>>>>>> 5c11888c
   interface PalletNftsCollectionDetails extends Struct {
     readonly owner: AccountId32;
     readonly ownerDeposit: u128;
@@ -5815,11 +5760,7 @@
     readonly attributes: u32;
   }
 
-<<<<<<< HEAD
-  /** @name PalletNftsCollectionRole (483) */
-=======
   /** @name PalletNftsCollectionRole (486) */
->>>>>>> 5c11888c
   interface PalletNftsCollectionRole extends Enum {
     readonly isIssuer: boolean;
     readonly isFreezer: boolean;
@@ -5827,72 +5768,44 @@
     readonly type: "Issuer" | "Freezer" | "Admin";
   }
 
-<<<<<<< HEAD
-  /** @name PalletNftsItemDetails (484) */
-=======
   /** @name PalletNftsItemDetails (487) */
->>>>>>> 5c11888c
   interface PalletNftsItemDetails extends Struct {
     readonly owner: AccountId32;
     readonly approvals: BTreeMap<AccountId32, Option<u32>>;
     readonly deposit: PalletNftsItemDeposit;
   }
 
-<<<<<<< HEAD
-  /** @name PalletNftsItemDeposit (485) */
-=======
   /** @name PalletNftsItemDeposit (488) */
->>>>>>> 5c11888c
   interface PalletNftsItemDeposit extends Struct {
     readonly account: AccountId32;
     readonly amount: u128;
   }
 
-<<<<<<< HEAD
-  /** @name PalletNftsCollectionMetadata (490) */
-=======
   /** @name PalletNftsCollectionMetadata (493) */
->>>>>>> 5c11888c
   interface PalletNftsCollectionMetadata extends Struct {
     readonly deposit: u128;
     readonly data: Bytes;
   }
 
-<<<<<<< HEAD
-  /** @name PalletNftsItemMetadata (491) */
-=======
   /** @name PalletNftsItemMetadata (494) */
->>>>>>> 5c11888c
   interface PalletNftsItemMetadata extends Struct {
     readonly deposit: PalletNftsItemMetadataDeposit;
     readonly data: Bytes;
   }
 
-<<<<<<< HEAD
-  /** @name PalletNftsItemMetadataDeposit (492) */
-=======
   /** @name PalletNftsItemMetadataDeposit (495) */
->>>>>>> 5c11888c
   interface PalletNftsItemMetadataDeposit extends Struct {
     readonly account: Option<AccountId32>;
     readonly amount: u128;
   }
 
-<<<<<<< HEAD
-  /** @name PalletNftsAttributeDeposit (495) */
-=======
   /** @name PalletNftsAttributeDeposit (498) */
->>>>>>> 5c11888c
   interface PalletNftsAttributeDeposit extends Struct {
     readonly account: Option<AccountId32>;
     readonly amount: u128;
   }
 
-<<<<<<< HEAD
-  /** @name PalletNftsPendingSwap (499) */
-=======
   /** @name PalletNftsPendingSwap (502) */
->>>>>>> 5c11888c
   interface PalletNftsPendingSwap extends Struct {
     readonly desiredCollection: u32;
     readonly desiredItem: Option<u32>;
@@ -5900,11 +5813,7 @@
     readonly deadline: u32;
   }
 
-<<<<<<< HEAD
-  /** @name PalletNftsPalletFeature (501) */
-=======
   /** @name PalletNftsPalletFeature (504) */
->>>>>>> 5c11888c
   interface PalletNftsPalletFeature extends Enum {
     readonly isTrading: boolean;
     readonly isAttributes: boolean;
@@ -5913,11 +5822,7 @@
     readonly type: "Trading" | "Attributes" | "Approvals" | "Swaps";
   }
 
-<<<<<<< HEAD
-  /** @name PalletNftsError (502) */
-=======
   /** @name PalletNftsError (505) */
->>>>>>> 5c11888c
   interface PalletNftsError extends Enum {
     readonly isNoPermission: boolean;
     readonly isUnknownCollection: boolean;
@@ -6012,33 +5917,6 @@
       | "WitnessRequired";
   }
 
-<<<<<<< HEAD
-  /** @name FrameSystemExtensionsCheckNonZeroSender (505) */
-  type FrameSystemExtensionsCheckNonZeroSender = Null;
-
-  /** @name FrameSystemExtensionsCheckSpecVersion (506) */
-  type FrameSystemExtensionsCheckSpecVersion = Null;
-
-  /** @name FrameSystemExtensionsCheckTxVersion (507) */
-  type FrameSystemExtensionsCheckTxVersion = Null;
-
-  /** @name FrameSystemExtensionsCheckGenesis (508) */
-  type FrameSystemExtensionsCheckGenesis = Null;
-
-  /** @name FrameSystemExtensionsCheckNonce (511) */
-  interface FrameSystemExtensionsCheckNonce extends Compact<u32> {}
-
-  /** @name FrameSystemExtensionsCheckWeight (512) */
-  type FrameSystemExtensionsCheckWeight = Null;
-
-  /** @name PalletTransactionPaymentChargeTransactionPayment (513) */
-  interface PalletTransactionPaymentChargeTransactionPayment extends Compact<u128> {}
-
-  /** @name CumulusPrimitivesStorageWeightReclaimStorageWeightReclaim (514) */
-  type CumulusPrimitivesStorageWeightReclaimStorageWeightReclaim = Null;
-
-  /** @name FrameMetadataHashExtensionCheckMetadataHash (515) */
-=======
   /** @name FrameSystemExtensionsCheckNonZeroSender (508) */
   type FrameSystemExtensionsCheckNonZeroSender = Null;
 
@@ -6064,26 +5942,17 @@
   type CumulusPrimitivesStorageWeightReclaimStorageWeightReclaim = Null;
 
   /** @name FrameMetadataHashExtensionCheckMetadataHash (518) */
->>>>>>> 5c11888c
   interface FrameMetadataHashExtensionCheckMetadataHash extends Struct {
     readonly mode: FrameMetadataHashExtensionMode;
   }
 
-<<<<<<< HEAD
-  /** @name FrameMetadataHashExtensionMode (516) */
-=======
   /** @name FrameMetadataHashExtensionMode (519) */
->>>>>>> 5c11888c
   interface FrameMetadataHashExtensionMode extends Enum {
     readonly isDisabled: boolean;
     readonly isEnabled: boolean;
     readonly type: "Disabled" | "Enabled";
   }
 
-<<<<<<< HEAD
-  /** @name StorageHubRuntimeRuntime (517) */
-=======
   /** @name StorageHubRuntimeRuntime (520) */
->>>>>>> 5c11888c
   type StorageHubRuntimeRuntime = Null;
 } // declare module