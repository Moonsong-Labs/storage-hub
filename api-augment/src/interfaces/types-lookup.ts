--- conflicted
+++ resolved
@@ -4635,7 +4635,7 @@
     readonly paymentAccount: AccountId32;
   }
 
-  /** @name PalletStorageProvidersMainStorageProvider (385) */
+  /** @name PalletStorageProvidersMainStorageProvider (386) */
   interface PalletStorageProvidersMainStorageProvider extends Struct {
     readonly buckets: Vec<PalletStorageProvidersBucket>;
     readonly capacity: u32;
@@ -4646,7 +4646,7 @@
     readonly paymentAccount: AccountId32;
   }
 
-  /** @name PalletStorageProvidersBucket (387) */
+  /** @name PalletStorageProvidersBucket (388) */
   interface PalletStorageProvidersBucket extends Struct {
     readonly root: H256;
     readonly userId: AccountId32;
@@ -4655,7 +4655,7 @@
     readonly readAccessGroupId: Option<u32>;
   }
 
-  /** @name PalletStorageProvidersError (389) */
+  /** @name PalletStorageProvidersError (390) */
   interface PalletStorageProvidersError extends Enum {
     readonly isAlreadyRegistered: boolean;
     readonly isMaxBspsReached: boolean;
@@ -4706,7 +4706,7 @@
       | "BucketAlreadyExists";
   }
 
-  /** @name PalletFileSystemStorageRequestMetadata (390) */
+  /** @name PalletFileSystemStorageRequestMetadata (391) */
   interface PalletFileSystemStorageRequestMetadata extends Struct {
     readonly requestedAt: u32;
     readonly owner: AccountId32;
@@ -4722,14 +4722,11 @@
     readonly bspsVolunteered: u32;
   }
 
-  /** @name PalletFileSystemStorageRequestBspsMetadata (393) */
+  /** @name PalletFileSystemStorageRequestBspsMetadata (394) */
   interface PalletFileSystemStorageRequestBspsMetadata extends Struct {
     readonly confirmed: bool;
   }
 
-<<<<<<< HEAD
-  /** @name PalletFileSystemError (395) */
-=======
   /** @name PalletFileSystemExpiredItems (396) */
   interface PalletFileSystemExpiredItems extends Enum {
     readonly isStorageRequest: boolean;
@@ -4740,7 +4737,6 @@
   }
 
   /** @name PalletFileSystemError (401) */
->>>>>>> e9abeefc
   interface PalletFileSystemError extends Enum {
     readonly isStorageRequestAlreadyRegistered: boolean;
     readonly isStorageRequestNotFound: boolean;
@@ -4819,11 +4815,7 @@
       | "FileKeyNotPendingDeletion";
   }
 
-<<<<<<< HEAD
-  /** @name PalletProofsDealerError (399) */
-=======
   /** @name PalletProofsDealerError (405) */
->>>>>>> e9abeefc
   interface PalletProofsDealerError extends Enum {
     readonly isNotProvider: boolean;
     readonly isChallengesQueueOverflow: boolean;
@@ -4868,11 +4860,7 @@
       | "FailedToApplyDelta";
   }
 
-<<<<<<< HEAD
-  /** @name PalletPaymentStreamsFixedRatePaymentStream (402) */
-=======
   /** @name PalletPaymentStreamsFixedRatePaymentStream (408) */
->>>>>>> e9abeefc
   interface PalletPaymentStreamsFixedRatePaymentStream extends Struct {
     readonly rate: u128;
     readonly lastChargedBlock: u32;
@@ -4880,11 +4868,7 @@
     readonly userDeposit: u128;
   }
 
-<<<<<<< HEAD
-  /** @name PalletPaymentStreamsDynamicRatePaymentStream (403) */
-=======
   /** @name PalletPaymentStreamsDynamicRatePaymentStream (409) */
->>>>>>> e9abeefc
   interface PalletPaymentStreamsDynamicRatePaymentStream extends Struct {
     readonly amountProvided: u32;
     readonly priceIndexWhenLastCharged: u128;
@@ -4892,11 +4876,7 @@
     readonly userDeposit: u128;
   }
 
-<<<<<<< HEAD
-  /** @name PalletPaymentStreamsError (404) */
-=======
   /** @name PalletPaymentStreamsError (410) */
->>>>>>> e9abeefc
   interface PalletPaymentStreamsError extends Enum {
     readonly isPaymentStreamAlreadyExists: boolean;
     readonly isPaymentStreamNotFound: boolean;
@@ -4929,11 +4909,7 @@
       | "UserWithoutFunds";
   }
 
-<<<<<<< HEAD
-  /** @name PalletBucketNftsError (405) */
-=======
   /** @name PalletBucketNftsError (411) */
->>>>>>> e9abeefc
   interface PalletBucketNftsError extends Enum {
     readonly isBucketIsNotPrivate: boolean;
     readonly isNotBucketOwner: boolean;
@@ -4946,11 +4922,7 @@
       | "ConvertBytesToBoundedVec";
   }
 
-<<<<<<< HEAD
-  /** @name PalletNftsCollectionDetails (406) */
-=======
   /** @name PalletNftsCollectionDetails (412) */
->>>>>>> e9abeefc
   interface PalletNftsCollectionDetails extends Struct {
     readonly owner: AccountId32;
     readonly ownerDeposit: u128;
@@ -4960,11 +4932,7 @@
     readonly attributes: u32;
   }
 
-<<<<<<< HEAD
-  /** @name PalletNftsCollectionRole (411) */
-=======
   /** @name PalletNftsCollectionRole (417) */
->>>>>>> e9abeefc
   interface PalletNftsCollectionRole extends Enum {
     readonly isIssuer: boolean;
     readonly isFreezer: boolean;
@@ -4972,72 +4940,44 @@
     readonly type: "Issuer" | "Freezer" | "Admin";
   }
 
-<<<<<<< HEAD
-  /** @name PalletNftsItemDetails (412) */
-=======
   /** @name PalletNftsItemDetails (418) */
->>>>>>> e9abeefc
   interface PalletNftsItemDetails extends Struct {
     readonly owner: AccountId32;
     readonly approvals: BTreeMap<AccountId32, Option<u32>>;
     readonly deposit: PalletNftsItemDeposit;
   }
 
-<<<<<<< HEAD
-  /** @name PalletNftsItemDeposit (413) */
-=======
   /** @name PalletNftsItemDeposit (419) */
->>>>>>> e9abeefc
   interface PalletNftsItemDeposit extends Struct {
     readonly account: AccountId32;
     readonly amount: u128;
   }
 
-<<<<<<< HEAD
-  /** @name PalletNftsCollectionMetadata (418) */
-=======
   /** @name PalletNftsCollectionMetadata (424) */
->>>>>>> e9abeefc
   interface PalletNftsCollectionMetadata extends Struct {
     readonly deposit: u128;
     readonly data: Bytes;
   }
 
-<<<<<<< HEAD
-  /** @name PalletNftsItemMetadata (419) */
-=======
   /** @name PalletNftsItemMetadata (425) */
->>>>>>> e9abeefc
   interface PalletNftsItemMetadata extends Struct {
     readonly deposit: PalletNftsItemMetadataDeposit;
     readonly data: Bytes;
   }
 
-<<<<<<< HEAD
-  /** @name PalletNftsItemMetadataDeposit (420) */
-=======
   /** @name PalletNftsItemMetadataDeposit (426) */
->>>>>>> e9abeefc
   interface PalletNftsItemMetadataDeposit extends Struct {
     readonly account: Option<AccountId32>;
     readonly amount: u128;
   }
 
-<<<<<<< HEAD
-  /** @name PalletNftsAttributeDeposit (423) */
-=======
   /** @name PalletNftsAttributeDeposit (429) */
->>>>>>> e9abeefc
   interface PalletNftsAttributeDeposit extends Struct {
     readonly account: Option<AccountId32>;
     readonly amount: u128;
   }
 
-<<<<<<< HEAD
-  /** @name PalletNftsPendingSwap (427) */
-=======
   /** @name PalletNftsPendingSwap (433) */
->>>>>>> e9abeefc
   interface PalletNftsPendingSwap extends Struct {
     readonly desiredCollection: u32;
     readonly desiredItem: Option<u32>;
@@ -5045,11 +4985,7 @@
     readonly deadline: u32;
   }
 
-<<<<<<< HEAD
-  /** @name PalletNftsPalletFeature (429) */
-=======
   /** @name PalletNftsPalletFeature (435) */
->>>>>>> e9abeefc
   interface PalletNftsPalletFeature extends Enum {
     readonly isTrading: boolean;
     readonly isAttributes: boolean;
@@ -5058,11 +4994,7 @@
     readonly type: "Trading" | "Attributes" | "Approvals" | "Swaps";
   }
 
-<<<<<<< HEAD
-  /** @name PalletNftsError (430) */
-=======
   /** @name PalletNftsError (436) */
->>>>>>> e9abeefc
   interface PalletNftsError extends Enum {
     readonly isNoPermission: boolean;
     readonly isUnknownCollection: boolean;
@@ -5157,33 +5089,6 @@
       | "WitnessRequired";
   }
 
-<<<<<<< HEAD
-  /** @name FrameSystemExtensionsCheckNonZeroSender (433) */
-  type FrameSystemExtensionsCheckNonZeroSender = Null;
-
-  /** @name FrameSystemExtensionsCheckSpecVersion (434) */
-  type FrameSystemExtensionsCheckSpecVersion = Null;
-
-  /** @name FrameSystemExtensionsCheckTxVersion (435) */
-  type FrameSystemExtensionsCheckTxVersion = Null;
-
-  /** @name FrameSystemExtensionsCheckGenesis (436) */
-  type FrameSystemExtensionsCheckGenesis = Null;
-
-  /** @name FrameSystemExtensionsCheckNonce (439) */
-  interface FrameSystemExtensionsCheckNonce extends Compact<u32> {}
-
-  /** @name FrameSystemExtensionsCheckWeight (440) */
-  type FrameSystemExtensionsCheckWeight = Null;
-
-  /** @name PalletTransactionPaymentChargeTransactionPayment (441) */
-  interface PalletTransactionPaymentChargeTransactionPayment extends Compact<u128> {}
-
-  /** @name CumulusPrimitivesStorageWeightReclaimStorageWeightReclaim (442) */
-  type CumulusPrimitivesStorageWeightReclaimStorageWeightReclaim = Null;
-
-  /** @name StorageHubRuntimeRuntime (443) */
-=======
   /** @name FrameSystemExtensionsCheckNonZeroSender (439) */
   type FrameSystemExtensionsCheckNonZeroSender = Null;
 
@@ -5209,6 +5114,5 @@
   type CumulusPrimitivesStorageWeightReclaimStorageWeightReclaim = Null;
 
   /** @name StorageHubRuntimeRuntime (449) */
->>>>>>> e9abeefc
   type StorageHubRuntimeRuntime = Null;
 } // declare module