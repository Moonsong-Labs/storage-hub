// Auto-generated via `yarn polkadot-types-from-defs`, do not edit
/* eslint-disable */

// import type lookup before we augment - in some environments
// this is required to allow for ambient/previous definitions
import "@polkadot/types/lookup";

import type {
  BTreeMap,
  BTreeSet,
  Bytes,
  Compact,
  Enum,
  Null,
  Option,
  Result,
  Struct,
  Text,
  U8aFixed,
  Vec,
  bool,
  u128,
  u16,
  u32,
  u64,
  u8
} from "@polkadot/types-codec";
import type { ITuple } from "@polkadot/types-codec/types";
import type { AccountId32, Call, H256, MultiAddress } from "@polkadot/types/interfaces/runtime";
import type { Event } from "@polkadot/types/interfaces/system";

declare module "@polkadot/types/lookup" {
  /** @name FrameSystemAccountInfo (3) */
  interface FrameSystemAccountInfo extends Struct {
    readonly nonce: u32;
    readonly consumers: u32;
    readonly providers: u32;
    readonly sufficients: u32;
    readonly data: PalletBalancesAccountData;
  }

  /** @name PalletBalancesAccountData (5) */
  interface PalletBalancesAccountData extends Struct {
    readonly free: u128;
    readonly reserved: u128;
    readonly frozen: u128;
    readonly flags: u128;
  }

  /** @name FrameSupportDispatchPerDispatchClassWeight (9) */
  interface FrameSupportDispatchPerDispatchClassWeight extends Struct {
    readonly normal: SpWeightsWeightV2Weight;
    readonly operational: SpWeightsWeightV2Weight;
    readonly mandatory: SpWeightsWeightV2Weight;
  }

  /** @name SpWeightsWeightV2Weight (10) */
  interface SpWeightsWeightV2Weight extends Struct {
    readonly refTime: Compact<u64>;
    readonly proofSize: Compact<u64>;
  }

  /** @name SpRuntimeDigest (15) */
  interface SpRuntimeDigest extends Struct {
    readonly logs: Vec<SpRuntimeDigestDigestItem>;
  }

  /** @name SpRuntimeDigestDigestItem (17) */
  interface SpRuntimeDigestDigestItem extends Enum {
    readonly isOther: boolean;
    readonly asOther: Bytes;
    readonly isConsensus: boolean;
    readonly asConsensus: ITuple<[U8aFixed, Bytes]>;
    readonly isSeal: boolean;
    readonly asSeal: ITuple<[U8aFixed, Bytes]>;
    readonly isPreRuntime: boolean;
    readonly asPreRuntime: ITuple<[U8aFixed, Bytes]>;
    readonly isRuntimeEnvironmentUpdated: boolean;
    readonly type: "Other" | "Consensus" | "Seal" | "PreRuntime" | "RuntimeEnvironmentUpdated";
  }

  /** @name FrameSystemEventRecord (20) */
  interface FrameSystemEventRecord extends Struct {
    readonly phase: FrameSystemPhase;
    readonly event: Event;
    readonly topics: Vec<H256>;
  }

  /** @name FrameSystemEvent (22) */
  interface FrameSystemEvent extends Enum {
    readonly isExtrinsicSuccess: boolean;
    readonly asExtrinsicSuccess: {
      readonly dispatchInfo: FrameSupportDispatchDispatchInfo;
    } & Struct;
    readonly isExtrinsicFailed: boolean;
    readonly asExtrinsicFailed: {
      readonly dispatchError: SpRuntimeDispatchError;
      readonly dispatchInfo: FrameSupportDispatchDispatchInfo;
    } & Struct;
    readonly isCodeUpdated: boolean;
    readonly isNewAccount: boolean;
    readonly asNewAccount: {
      readonly account: AccountId32;
    } & Struct;
    readonly isKilledAccount: boolean;
    readonly asKilledAccount: {
      readonly account: AccountId32;
    } & Struct;
    readonly isRemarked: boolean;
    readonly asRemarked: {
      readonly sender: AccountId32;
      readonly hash_: H256;
    } & Struct;
    readonly isUpgradeAuthorized: boolean;
    readonly asUpgradeAuthorized: {
      readonly codeHash: H256;
      readonly checkVersion: bool;
    } & Struct;
    readonly type:
      | "ExtrinsicSuccess"
      | "ExtrinsicFailed"
      | "CodeUpdated"
      | "NewAccount"
      | "KilledAccount"
      | "Remarked"
      | "UpgradeAuthorized";
  }

  /** @name FrameSupportDispatchDispatchInfo (23) */
  interface FrameSupportDispatchDispatchInfo extends Struct {
    readonly weight: SpWeightsWeightV2Weight;
    readonly class: FrameSupportDispatchDispatchClass;
    readonly paysFee: FrameSupportDispatchPays;
  }

  /** @name FrameSupportDispatchDispatchClass (24) */
  interface FrameSupportDispatchDispatchClass extends Enum {
    readonly isNormal: boolean;
    readonly isOperational: boolean;
    readonly isMandatory: boolean;
    readonly type: "Normal" | "Operational" | "Mandatory";
  }

  /** @name FrameSupportDispatchPays (25) */
  interface FrameSupportDispatchPays extends Enum {
    readonly isYes: boolean;
    readonly isNo: boolean;
    readonly type: "Yes" | "No";
  }

  /** @name SpRuntimeDispatchError (26) */
  interface SpRuntimeDispatchError extends Enum {
    readonly isOther: boolean;
    readonly isCannotLookup: boolean;
    readonly isBadOrigin: boolean;
    readonly isModule: boolean;
    readonly asModule: SpRuntimeModuleError;
    readonly isConsumerRemaining: boolean;
    readonly isNoProviders: boolean;
    readonly isTooManyConsumers: boolean;
    readonly isToken: boolean;
    readonly asToken: SpRuntimeTokenError;
    readonly isArithmetic: boolean;
    readonly asArithmetic: SpArithmeticArithmeticError;
    readonly isTransactional: boolean;
    readonly asTransactional: SpRuntimeTransactionalError;
    readonly isExhausted: boolean;
    readonly isCorruption: boolean;
    readonly isUnavailable: boolean;
    readonly isRootNotAllowed: boolean;
    readonly type:
      | "Other"
      | "CannotLookup"
      | "BadOrigin"
      | "Module"
      | "ConsumerRemaining"
      | "NoProviders"
      | "TooManyConsumers"
      | "Token"
      | "Arithmetic"
      | "Transactional"
      | "Exhausted"
      | "Corruption"
      | "Unavailable"
      | "RootNotAllowed";
  }

  /** @name SpRuntimeModuleError (27) */
  interface SpRuntimeModuleError extends Struct {
    readonly index: u8;
    readonly error: U8aFixed;
  }

  /** @name SpRuntimeTokenError (28) */
  interface SpRuntimeTokenError extends Enum {
    readonly isFundsUnavailable: boolean;
    readonly isOnlyProvider: boolean;
    readonly isBelowMinimum: boolean;
    readonly isCannotCreate: boolean;
    readonly isUnknownAsset: boolean;
    readonly isFrozen: boolean;
    readonly isUnsupported: boolean;
    readonly isCannotCreateHold: boolean;
    readonly isNotExpendable: boolean;
    readonly isBlocked: boolean;
    readonly type:
      | "FundsUnavailable"
      | "OnlyProvider"
      | "BelowMinimum"
      | "CannotCreate"
      | "UnknownAsset"
      | "Frozen"
      | "Unsupported"
      | "CannotCreateHold"
      | "NotExpendable"
      | "Blocked";
  }

  /** @name SpArithmeticArithmeticError (29) */
  interface SpArithmeticArithmeticError extends Enum {
    readonly isUnderflow: boolean;
    readonly isOverflow: boolean;
    readonly isDivisionByZero: boolean;
    readonly type: "Underflow" | "Overflow" | "DivisionByZero";
  }

  /** @name SpRuntimeTransactionalError (30) */
  interface SpRuntimeTransactionalError extends Enum {
    readonly isLimitReached: boolean;
    readonly isNoLayer: boolean;
    readonly type: "LimitReached" | "NoLayer";
  }

  /** @name CumulusPalletParachainSystemEvent (31) */
  interface CumulusPalletParachainSystemEvent extends Enum {
    readonly isValidationFunctionStored: boolean;
    readonly isValidationFunctionApplied: boolean;
    readonly asValidationFunctionApplied: {
      readonly relayChainBlockNum: u32;
    } & Struct;
    readonly isValidationFunctionDiscarded: boolean;
    readonly isDownwardMessagesReceived: boolean;
    readonly asDownwardMessagesReceived: {
      readonly count: u32;
    } & Struct;
    readonly isDownwardMessagesProcessed: boolean;
    readonly asDownwardMessagesProcessed: {
      readonly weightUsed: SpWeightsWeightV2Weight;
      readonly dmqHead: H256;
    } & Struct;
    readonly isUpwardMessageSent: boolean;
    readonly asUpwardMessageSent: {
      readonly messageHash: Option<U8aFixed>;
    } & Struct;
    readonly type:
      | "ValidationFunctionStored"
      | "ValidationFunctionApplied"
      | "ValidationFunctionDiscarded"
      | "DownwardMessagesReceived"
      | "DownwardMessagesProcessed"
      | "UpwardMessageSent";
  }

  /** @name PalletBalancesEvent (33) */
  interface PalletBalancesEvent extends Enum {
    readonly isEndowed: boolean;
    readonly asEndowed: {
      readonly account: AccountId32;
      readonly freeBalance: u128;
    } & Struct;
    readonly isDustLost: boolean;
    readonly asDustLost: {
      readonly account: AccountId32;
      readonly amount: u128;
    } & Struct;
    readonly isTransfer: boolean;
    readonly asTransfer: {
      readonly from: AccountId32;
      readonly to: AccountId32;
      readonly amount: u128;
    } & Struct;
    readonly isBalanceSet: boolean;
    readonly asBalanceSet: {
      readonly who: AccountId32;
      readonly free: u128;
    } & Struct;
    readonly isReserved: boolean;
    readonly asReserved: {
      readonly who: AccountId32;
      readonly amount: u128;
    } & Struct;
    readonly isUnreserved: boolean;
    readonly asUnreserved: {
      readonly who: AccountId32;
      readonly amount: u128;
    } & Struct;
    readonly isReserveRepatriated: boolean;
    readonly asReserveRepatriated: {
      readonly from: AccountId32;
      readonly to: AccountId32;
      readonly amount: u128;
      readonly destinationStatus: FrameSupportTokensMiscBalanceStatus;
    } & Struct;
    readonly isDeposit: boolean;
    readonly asDeposit: {
      readonly who: AccountId32;
      readonly amount: u128;
    } & Struct;
    readonly isWithdraw: boolean;
    readonly asWithdraw: {
      readonly who: AccountId32;
      readonly amount: u128;
    } & Struct;
    readonly isSlashed: boolean;
    readonly asSlashed: {
      readonly who: AccountId32;
      readonly amount: u128;
    } & Struct;
    readonly isMinted: boolean;
    readonly asMinted: {
      readonly who: AccountId32;
      readonly amount: u128;
    } & Struct;
    readonly isBurned: boolean;
    readonly asBurned: {
      readonly who: AccountId32;
      readonly amount: u128;
    } & Struct;
    readonly isSuspended: boolean;
    readonly asSuspended: {
      readonly who: AccountId32;
      readonly amount: u128;
    } & Struct;
    readonly isRestored: boolean;
    readonly asRestored: {
      readonly who: AccountId32;
      readonly amount: u128;
    } & Struct;
    readonly isUpgraded: boolean;
    readonly asUpgraded: {
      readonly who: AccountId32;
    } & Struct;
    readonly isIssued: boolean;
    readonly asIssued: {
      readonly amount: u128;
    } & Struct;
    readonly isRescinded: boolean;
    readonly asRescinded: {
      readonly amount: u128;
    } & Struct;
    readonly isLocked: boolean;
    readonly asLocked: {
      readonly who: AccountId32;
      readonly amount: u128;
    } & Struct;
    readonly isUnlocked: boolean;
    readonly asUnlocked: {
      readonly who: AccountId32;
      readonly amount: u128;
    } & Struct;
    readonly isFrozen: boolean;
    readonly asFrozen: {
      readonly who: AccountId32;
      readonly amount: u128;
    } & Struct;
    readonly isThawed: boolean;
    readonly asThawed: {
      readonly who: AccountId32;
      readonly amount: u128;
    } & Struct;
    readonly isTotalIssuanceForced: boolean;
    readonly asTotalIssuanceForced: {
      readonly old: u128;
      readonly new_: u128;
    } & Struct;
    readonly type:
      | "Endowed"
      | "DustLost"
      | "Transfer"
      | "BalanceSet"
      | "Reserved"
      | "Unreserved"
      | "ReserveRepatriated"
      | "Deposit"
      | "Withdraw"
      | "Slashed"
      | "Minted"
      | "Burned"
      | "Suspended"
      | "Restored"
      | "Upgraded"
      | "Issued"
      | "Rescinded"
      | "Locked"
      | "Unlocked"
      | "Frozen"
      | "Thawed"
      | "TotalIssuanceForced";
  }

  /** @name FrameSupportTokensMiscBalanceStatus (34) */
  interface FrameSupportTokensMiscBalanceStatus extends Enum {
    readonly isFree: boolean;
    readonly isReserved: boolean;
    readonly type: "Free" | "Reserved";
  }

  /** @name PalletTransactionPaymentEvent (35) */
  interface PalletTransactionPaymentEvent extends Enum {
    readonly isTransactionFeePaid: boolean;
    readonly asTransactionFeePaid: {
      readonly who: AccountId32;
      readonly actualFee: u128;
      readonly tip: u128;
    } & Struct;
    readonly type: "TransactionFeePaid";
  }

  /** @name PalletSudoEvent (36) */
  interface PalletSudoEvent extends Enum {
    readonly isSudid: boolean;
    readonly asSudid: {
      readonly sudoResult: Result<Null, SpRuntimeDispatchError>;
    } & Struct;
    readonly isKeyChanged: boolean;
    readonly asKeyChanged: {
      readonly old: Option<AccountId32>;
      readonly new_: AccountId32;
    } & Struct;
    readonly isKeyRemoved: boolean;
    readonly isSudoAsDone: boolean;
    readonly asSudoAsDone: {
      readonly sudoResult: Result<Null, SpRuntimeDispatchError>;
    } & Struct;
    readonly type: "Sudid" | "KeyChanged" | "KeyRemoved" | "SudoAsDone";
  }

  /** @name PalletCollatorSelectionEvent (40) */
  interface PalletCollatorSelectionEvent extends Enum {
    readonly isNewInvulnerables: boolean;
    readonly asNewInvulnerables: {
      readonly invulnerables: Vec<AccountId32>;
    } & Struct;
    readonly isInvulnerableAdded: boolean;
    readonly asInvulnerableAdded: {
      readonly accountId: AccountId32;
    } & Struct;
    readonly isInvulnerableRemoved: boolean;
    readonly asInvulnerableRemoved: {
      readonly accountId: AccountId32;
    } & Struct;
    readonly isNewDesiredCandidates: boolean;
    readonly asNewDesiredCandidates: {
      readonly desiredCandidates: u32;
    } & Struct;
    readonly isNewCandidacyBond: boolean;
    readonly asNewCandidacyBond: {
      readonly bondAmount: u128;
    } & Struct;
    readonly isCandidateAdded: boolean;
    readonly asCandidateAdded: {
      readonly accountId: AccountId32;
      readonly deposit: u128;
    } & Struct;
    readonly isCandidateBondUpdated: boolean;
    readonly asCandidateBondUpdated: {
      readonly accountId: AccountId32;
      readonly deposit: u128;
    } & Struct;
    readonly isCandidateRemoved: boolean;
    readonly asCandidateRemoved: {
      readonly accountId: AccountId32;
    } & Struct;
    readonly isCandidateReplaced: boolean;
    readonly asCandidateReplaced: {
      readonly old: AccountId32;
      readonly new_: AccountId32;
      readonly deposit: u128;
    } & Struct;
    readonly isInvalidInvulnerableSkipped: boolean;
    readonly asInvalidInvulnerableSkipped: {
      readonly accountId: AccountId32;
    } & Struct;
    readonly type:
      | "NewInvulnerables"
      | "InvulnerableAdded"
      | "InvulnerableRemoved"
      | "NewDesiredCandidates"
      | "NewCandidacyBond"
      | "CandidateAdded"
      | "CandidateBondUpdated"
      | "CandidateRemoved"
      | "CandidateReplaced"
      | "InvalidInvulnerableSkipped";
  }

  /** @name PalletSessionEvent (42) */
  interface PalletSessionEvent extends Enum {
    readonly isNewSession: boolean;
    readonly asNewSession: {
      readonly sessionIndex: u32;
    } & Struct;
    readonly type: "NewSession";
  }

  /** @name CumulusPalletXcmpQueueEvent (43) */
  interface CumulusPalletXcmpQueueEvent extends Enum {
    readonly isXcmpMessageSent: boolean;
    readonly asXcmpMessageSent: {
      readonly messageHash: U8aFixed;
    } & Struct;
    readonly type: "XcmpMessageSent";
  }

  /** @name PalletXcmEvent (44) */
  interface PalletXcmEvent extends Enum {
    readonly isAttempted: boolean;
    readonly asAttempted: {
      readonly outcome: StagingXcmV4TraitsOutcome;
    } & Struct;
    readonly isSent: boolean;
    readonly asSent: {
      readonly origin: StagingXcmV4Location;
      readonly destination: StagingXcmV4Location;
      readonly message: StagingXcmV4Xcm;
      readonly messageId: U8aFixed;
    } & Struct;
    readonly isUnexpectedResponse: boolean;
    readonly asUnexpectedResponse: {
      readonly origin: StagingXcmV4Location;
      readonly queryId: u64;
    } & Struct;
    readonly isResponseReady: boolean;
    readonly asResponseReady: {
      readonly queryId: u64;
      readonly response: StagingXcmV4Response;
    } & Struct;
    readonly isNotified: boolean;
    readonly asNotified: {
      readonly queryId: u64;
      readonly palletIndex: u8;
      readonly callIndex: u8;
    } & Struct;
    readonly isNotifyOverweight: boolean;
    readonly asNotifyOverweight: {
      readonly queryId: u64;
      readonly palletIndex: u8;
      readonly callIndex: u8;
      readonly actualWeight: SpWeightsWeightV2Weight;
      readonly maxBudgetedWeight: SpWeightsWeightV2Weight;
    } & Struct;
    readonly isNotifyDispatchError: boolean;
    readonly asNotifyDispatchError: {
      readonly queryId: u64;
      readonly palletIndex: u8;
      readonly callIndex: u8;
    } & Struct;
    readonly isNotifyDecodeFailed: boolean;
    readonly asNotifyDecodeFailed: {
      readonly queryId: u64;
      readonly palletIndex: u8;
      readonly callIndex: u8;
    } & Struct;
    readonly isInvalidResponder: boolean;
    readonly asInvalidResponder: {
      readonly origin: StagingXcmV4Location;
      readonly queryId: u64;
      readonly expectedLocation: Option<StagingXcmV4Location>;
    } & Struct;
    readonly isInvalidResponderVersion: boolean;
    readonly asInvalidResponderVersion: {
      readonly origin: StagingXcmV4Location;
      readonly queryId: u64;
    } & Struct;
    readonly isResponseTaken: boolean;
    readonly asResponseTaken: {
      readonly queryId: u64;
    } & Struct;
    readonly isAssetsTrapped: boolean;
    readonly asAssetsTrapped: {
      readonly hash_: H256;
      readonly origin: StagingXcmV4Location;
      readonly assets: XcmVersionedAssets;
    } & Struct;
    readonly isVersionChangeNotified: boolean;
    readonly asVersionChangeNotified: {
      readonly destination: StagingXcmV4Location;
      readonly result: u32;
      readonly cost: StagingXcmV4AssetAssets;
      readonly messageId: U8aFixed;
    } & Struct;
    readonly isSupportedVersionChanged: boolean;
    readonly asSupportedVersionChanged: {
      readonly location: StagingXcmV4Location;
      readonly version: u32;
    } & Struct;
    readonly isNotifyTargetSendFail: boolean;
    readonly asNotifyTargetSendFail: {
      readonly location: StagingXcmV4Location;
      readonly queryId: u64;
      readonly error: XcmV3TraitsError;
    } & Struct;
    readonly isNotifyTargetMigrationFail: boolean;
    readonly asNotifyTargetMigrationFail: {
      readonly location: XcmVersionedLocation;
      readonly queryId: u64;
    } & Struct;
    readonly isInvalidQuerierVersion: boolean;
    readonly asInvalidQuerierVersion: {
      readonly origin: StagingXcmV4Location;
      readonly queryId: u64;
    } & Struct;
    readonly isInvalidQuerier: boolean;
    readonly asInvalidQuerier: {
      readonly origin: StagingXcmV4Location;
      readonly queryId: u64;
      readonly expectedQuerier: StagingXcmV4Location;
      readonly maybeActualQuerier: Option<StagingXcmV4Location>;
    } & Struct;
    readonly isVersionNotifyStarted: boolean;
    readonly asVersionNotifyStarted: {
      readonly destination: StagingXcmV4Location;
      readonly cost: StagingXcmV4AssetAssets;
      readonly messageId: U8aFixed;
    } & Struct;
    readonly isVersionNotifyRequested: boolean;
    readonly asVersionNotifyRequested: {
      readonly destination: StagingXcmV4Location;
      readonly cost: StagingXcmV4AssetAssets;
      readonly messageId: U8aFixed;
    } & Struct;
    readonly isVersionNotifyUnrequested: boolean;
    readonly asVersionNotifyUnrequested: {
      readonly destination: StagingXcmV4Location;
      readonly cost: StagingXcmV4AssetAssets;
      readonly messageId: U8aFixed;
    } & Struct;
    readonly isFeesPaid: boolean;
    readonly asFeesPaid: {
      readonly paying: StagingXcmV4Location;
      readonly fees: StagingXcmV4AssetAssets;
    } & Struct;
    readonly isAssetsClaimed: boolean;
    readonly asAssetsClaimed: {
      readonly hash_: H256;
      readonly origin: StagingXcmV4Location;
      readonly assets: XcmVersionedAssets;
    } & Struct;
    readonly isVersionMigrationFinished: boolean;
    readonly asVersionMigrationFinished: {
      readonly version: u32;
    } & Struct;
    readonly type:
      | "Attempted"
      | "Sent"
      | "UnexpectedResponse"
      | "ResponseReady"
      | "Notified"
      | "NotifyOverweight"
      | "NotifyDispatchError"
      | "NotifyDecodeFailed"
      | "InvalidResponder"
      | "InvalidResponderVersion"
      | "ResponseTaken"
      | "AssetsTrapped"
      | "VersionChangeNotified"
      | "SupportedVersionChanged"
      | "NotifyTargetSendFail"
      | "NotifyTargetMigrationFail"
      | "InvalidQuerierVersion"
      | "InvalidQuerier"
      | "VersionNotifyStarted"
      | "VersionNotifyRequested"
      | "VersionNotifyUnrequested"
      | "FeesPaid"
      | "AssetsClaimed"
      | "VersionMigrationFinished";
  }

  /** @name StagingXcmV4TraitsOutcome (45) */
  interface StagingXcmV4TraitsOutcome extends Enum {
    readonly isComplete: boolean;
    readonly asComplete: {
      readonly used: SpWeightsWeightV2Weight;
    } & Struct;
    readonly isIncomplete: boolean;
    readonly asIncomplete: {
      readonly used: SpWeightsWeightV2Weight;
      readonly error: XcmV3TraitsError;
    } & Struct;
    readonly isError: boolean;
    readonly asError: {
      readonly error: XcmV3TraitsError;
    } & Struct;
    readonly type: "Complete" | "Incomplete" | "Error";
  }

  /** @name XcmV3TraitsError (46) */
  interface XcmV3TraitsError extends Enum {
    readonly isOverflow: boolean;
    readonly isUnimplemented: boolean;
    readonly isUntrustedReserveLocation: boolean;
    readonly isUntrustedTeleportLocation: boolean;
    readonly isLocationFull: boolean;
    readonly isLocationNotInvertible: boolean;
    readonly isBadOrigin: boolean;
    readonly isInvalidLocation: boolean;
    readonly isAssetNotFound: boolean;
    readonly isFailedToTransactAsset: boolean;
    readonly isNotWithdrawable: boolean;
    readonly isLocationCannotHold: boolean;
    readonly isExceedsMaxMessageSize: boolean;
    readonly isDestinationUnsupported: boolean;
    readonly isTransport: boolean;
    readonly isUnroutable: boolean;
    readonly isUnknownClaim: boolean;
    readonly isFailedToDecode: boolean;
    readonly isMaxWeightInvalid: boolean;
    readonly isNotHoldingFees: boolean;
    readonly isTooExpensive: boolean;
    readonly isTrap: boolean;
    readonly asTrap: u64;
    readonly isExpectationFalse: boolean;
    readonly isPalletNotFound: boolean;
    readonly isNameMismatch: boolean;
    readonly isVersionIncompatible: boolean;
    readonly isHoldingWouldOverflow: boolean;
    readonly isExportError: boolean;
    readonly isReanchorFailed: boolean;
    readonly isNoDeal: boolean;
    readonly isFeesNotMet: boolean;
    readonly isLockError: boolean;
    readonly isNoPermission: boolean;
    readonly isUnanchored: boolean;
    readonly isNotDepositable: boolean;
    readonly isUnhandledXcmVersion: boolean;
    readonly isWeightLimitReached: boolean;
    readonly asWeightLimitReached: SpWeightsWeightV2Weight;
    readonly isBarrier: boolean;
    readonly isWeightNotComputable: boolean;
    readonly isExceedsStackLimit: boolean;
    readonly type:
      | "Overflow"
      | "Unimplemented"
      | "UntrustedReserveLocation"
      | "UntrustedTeleportLocation"
      | "LocationFull"
      | "LocationNotInvertible"
      | "BadOrigin"
      | "InvalidLocation"
      | "AssetNotFound"
      | "FailedToTransactAsset"
      | "NotWithdrawable"
      | "LocationCannotHold"
      | "ExceedsMaxMessageSize"
      | "DestinationUnsupported"
      | "Transport"
      | "Unroutable"
      | "UnknownClaim"
      | "FailedToDecode"
      | "MaxWeightInvalid"
      | "NotHoldingFees"
      | "TooExpensive"
      | "Trap"
      | "ExpectationFalse"
      | "PalletNotFound"
      | "NameMismatch"
      | "VersionIncompatible"
      | "HoldingWouldOverflow"
      | "ExportError"
      | "ReanchorFailed"
      | "NoDeal"
      | "FeesNotMet"
      | "LockError"
      | "NoPermission"
      | "Unanchored"
      | "NotDepositable"
      | "UnhandledXcmVersion"
      | "WeightLimitReached"
      | "Barrier"
      | "WeightNotComputable"
      | "ExceedsStackLimit";
  }

  /** @name StagingXcmV4Location (47) */
  interface StagingXcmV4Location extends Struct {
    readonly parents: u8;
    readonly interior: StagingXcmV4Junctions;
  }

  /** @name StagingXcmV4Junctions (48) */
  interface StagingXcmV4Junctions extends Enum {
    readonly isHere: boolean;
    readonly isX1: boolean;
    readonly asX1: StagingXcmV4Junction;
    readonly isX2: boolean;
    readonly asX2: StagingXcmV4Junction;
    readonly isX3: boolean;
    readonly asX3: StagingXcmV4Junction;
    readonly isX4: boolean;
    readonly asX4: StagingXcmV4Junction;
    readonly isX5: boolean;
    readonly asX5: StagingXcmV4Junction;
    readonly isX6: boolean;
    readonly asX6: StagingXcmV4Junction;
    readonly isX7: boolean;
    readonly asX7: StagingXcmV4Junction;
    readonly isX8: boolean;
    readonly asX8: StagingXcmV4Junction;
    readonly type: "Here" | "X1" | "X2" | "X3" | "X4" | "X5" | "X6" | "X7" | "X8";
  }

  /** @name StagingXcmV4Junction (50) */
  interface StagingXcmV4Junction extends Enum {
    readonly isParachain: boolean;
    readonly asParachain: Compact<u32>;
    readonly isAccountId32: boolean;
    readonly asAccountId32: {
      readonly network: Option<StagingXcmV4JunctionNetworkId>;
      readonly id: U8aFixed;
    } & Struct;
    readonly isAccountIndex64: boolean;
    readonly asAccountIndex64: {
      readonly network: Option<StagingXcmV4JunctionNetworkId>;
      readonly index: Compact<u64>;
    } & Struct;
    readonly isAccountKey20: boolean;
    readonly asAccountKey20: {
      readonly network: Option<StagingXcmV4JunctionNetworkId>;
      readonly key: U8aFixed;
    } & Struct;
    readonly isPalletInstance: boolean;
    readonly asPalletInstance: u8;
    readonly isGeneralIndex: boolean;
    readonly asGeneralIndex: Compact<u128>;
    readonly isGeneralKey: boolean;
    readonly asGeneralKey: {
      readonly length: u8;
      readonly data: U8aFixed;
    } & Struct;
    readonly isOnlyChild: boolean;
    readonly isPlurality: boolean;
    readonly asPlurality: {
      readonly id: XcmV3JunctionBodyId;
      readonly part: XcmV3JunctionBodyPart;
    } & Struct;
    readonly isGlobalConsensus: boolean;
    readonly asGlobalConsensus: StagingXcmV4JunctionNetworkId;
    readonly type:
      | "Parachain"
      | "AccountId32"
      | "AccountIndex64"
      | "AccountKey20"
      | "PalletInstance"
      | "GeneralIndex"
      | "GeneralKey"
      | "OnlyChild"
      | "Plurality"
      | "GlobalConsensus";
  }

  /** @name StagingXcmV4JunctionNetworkId (53) */
  interface StagingXcmV4JunctionNetworkId extends Enum {
    readonly isByGenesis: boolean;
    readonly asByGenesis: U8aFixed;
    readonly isByFork: boolean;
    readonly asByFork: {
      readonly blockNumber: u64;
      readonly blockHash: U8aFixed;
    } & Struct;
    readonly isPolkadot: boolean;
    readonly isKusama: boolean;
    readonly isWestend: boolean;
    readonly isRococo: boolean;
    readonly isWococo: boolean;
    readonly isEthereum: boolean;
    readonly asEthereum: {
      readonly chainId: Compact<u64>;
    } & Struct;
    readonly isBitcoinCore: boolean;
    readonly isBitcoinCash: boolean;
    readonly isPolkadotBulletin: boolean;
    readonly type:
      | "ByGenesis"
      | "ByFork"
      | "Polkadot"
      | "Kusama"
      | "Westend"
      | "Rococo"
      | "Wococo"
      | "Ethereum"
      | "BitcoinCore"
      | "BitcoinCash"
      | "PolkadotBulletin";
  }

  /** @name XcmV3JunctionBodyId (56) */
  interface XcmV3JunctionBodyId extends Enum {
    readonly isUnit: boolean;
    readonly isMoniker: boolean;
    readonly asMoniker: U8aFixed;
    readonly isIndex: boolean;
    readonly asIndex: Compact<u32>;
    readonly isExecutive: boolean;
    readonly isTechnical: boolean;
    readonly isLegislative: boolean;
    readonly isJudicial: boolean;
    readonly isDefense: boolean;
    readonly isAdministration: boolean;
    readonly isTreasury: boolean;
    readonly type:
      | "Unit"
      | "Moniker"
      | "Index"
      | "Executive"
      | "Technical"
      | "Legislative"
      | "Judicial"
      | "Defense"
      | "Administration"
      | "Treasury";
  }

  /** @name XcmV3JunctionBodyPart (57) */
  interface XcmV3JunctionBodyPart extends Enum {
    readonly isVoice: boolean;
    readonly isMembers: boolean;
    readonly asMembers: {
      readonly count: Compact<u32>;
    } & Struct;
    readonly isFraction: boolean;
    readonly asFraction: {
      readonly nom: Compact<u32>;
      readonly denom: Compact<u32>;
    } & Struct;
    readonly isAtLeastProportion: boolean;
    readonly asAtLeastProportion: {
      readonly nom: Compact<u32>;
      readonly denom: Compact<u32>;
    } & Struct;
    readonly isMoreThanProportion: boolean;
    readonly asMoreThanProportion: {
      readonly nom: Compact<u32>;
      readonly denom: Compact<u32>;
    } & Struct;
    readonly type: "Voice" | "Members" | "Fraction" | "AtLeastProportion" | "MoreThanProportion";
  }

  /** @name StagingXcmV4Xcm (65) */
  interface StagingXcmV4Xcm extends Vec<StagingXcmV4Instruction> {}

  /** @name StagingXcmV4Instruction (67) */
  interface StagingXcmV4Instruction extends Enum {
    readonly isWithdrawAsset: boolean;
    readonly asWithdrawAsset: StagingXcmV4AssetAssets;
    readonly isReserveAssetDeposited: boolean;
    readonly asReserveAssetDeposited: StagingXcmV4AssetAssets;
    readonly isReceiveTeleportedAsset: boolean;
    readonly asReceiveTeleportedAsset: StagingXcmV4AssetAssets;
    readonly isQueryResponse: boolean;
    readonly asQueryResponse: {
      readonly queryId: Compact<u64>;
      readonly response: StagingXcmV4Response;
      readonly maxWeight: SpWeightsWeightV2Weight;
      readonly querier: Option<StagingXcmV4Location>;
    } & Struct;
    readonly isTransferAsset: boolean;
    readonly asTransferAsset: {
      readonly assets: StagingXcmV4AssetAssets;
      readonly beneficiary: StagingXcmV4Location;
    } & Struct;
    readonly isTransferReserveAsset: boolean;
    readonly asTransferReserveAsset: {
      readonly assets: StagingXcmV4AssetAssets;
      readonly dest: StagingXcmV4Location;
      readonly xcm: StagingXcmV4Xcm;
    } & Struct;
    readonly isTransact: boolean;
    readonly asTransact: {
      readonly originKind: XcmV2OriginKind;
      readonly requireWeightAtMost: SpWeightsWeightV2Weight;
      readonly call: XcmDoubleEncoded;
    } & Struct;
    readonly isHrmpNewChannelOpenRequest: boolean;
    readonly asHrmpNewChannelOpenRequest: {
      readonly sender: Compact<u32>;
      readonly maxMessageSize: Compact<u32>;
      readonly maxCapacity: Compact<u32>;
    } & Struct;
    readonly isHrmpChannelAccepted: boolean;
    readonly asHrmpChannelAccepted: {
      readonly recipient: Compact<u32>;
    } & Struct;
    readonly isHrmpChannelClosing: boolean;
    readonly asHrmpChannelClosing: {
      readonly initiator: Compact<u32>;
      readonly sender: Compact<u32>;
      readonly recipient: Compact<u32>;
    } & Struct;
    readonly isClearOrigin: boolean;
    readonly isDescendOrigin: boolean;
    readonly asDescendOrigin: StagingXcmV4Junctions;
    readonly isReportError: boolean;
    readonly asReportError: StagingXcmV4QueryResponseInfo;
    readonly isDepositAsset: boolean;
    readonly asDepositAsset: {
      readonly assets: StagingXcmV4AssetAssetFilter;
      readonly beneficiary: StagingXcmV4Location;
    } & Struct;
    readonly isDepositReserveAsset: boolean;
    readonly asDepositReserveAsset: {
      readonly assets: StagingXcmV4AssetAssetFilter;
      readonly dest: StagingXcmV4Location;
      readonly xcm: StagingXcmV4Xcm;
    } & Struct;
    readonly isExchangeAsset: boolean;
    readonly asExchangeAsset: {
      readonly give: StagingXcmV4AssetAssetFilter;
      readonly want: StagingXcmV4AssetAssets;
      readonly maximal: bool;
    } & Struct;
    readonly isInitiateReserveWithdraw: boolean;
    readonly asInitiateReserveWithdraw: {
      readonly assets: StagingXcmV4AssetAssetFilter;
      readonly reserve: StagingXcmV4Location;
      readonly xcm: StagingXcmV4Xcm;
    } & Struct;
    readonly isInitiateTeleport: boolean;
    readonly asInitiateTeleport: {
      readonly assets: StagingXcmV4AssetAssetFilter;
      readonly dest: StagingXcmV4Location;
      readonly xcm: StagingXcmV4Xcm;
    } & Struct;
    readonly isReportHolding: boolean;
    readonly asReportHolding: {
      readonly responseInfo: StagingXcmV4QueryResponseInfo;
      readonly assets: StagingXcmV4AssetAssetFilter;
    } & Struct;
    readonly isBuyExecution: boolean;
    readonly asBuyExecution: {
      readonly fees: StagingXcmV4Asset;
      readonly weightLimit: XcmV3WeightLimit;
    } & Struct;
    readonly isRefundSurplus: boolean;
    readonly isSetErrorHandler: boolean;
    readonly asSetErrorHandler: StagingXcmV4Xcm;
    readonly isSetAppendix: boolean;
    readonly asSetAppendix: StagingXcmV4Xcm;
    readonly isClearError: boolean;
    readonly isClaimAsset: boolean;
    readonly asClaimAsset: {
      readonly assets: StagingXcmV4AssetAssets;
      readonly ticket: StagingXcmV4Location;
    } & Struct;
    readonly isTrap: boolean;
    readonly asTrap: Compact<u64>;
    readonly isSubscribeVersion: boolean;
    readonly asSubscribeVersion: {
      readonly queryId: Compact<u64>;
      readonly maxResponseWeight: SpWeightsWeightV2Weight;
    } & Struct;
    readonly isUnsubscribeVersion: boolean;
    readonly isBurnAsset: boolean;
    readonly asBurnAsset: StagingXcmV4AssetAssets;
    readonly isExpectAsset: boolean;
    readonly asExpectAsset: StagingXcmV4AssetAssets;
    readonly isExpectOrigin: boolean;
    readonly asExpectOrigin: Option<StagingXcmV4Location>;
    readonly isExpectError: boolean;
    readonly asExpectError: Option<ITuple<[u32, XcmV3TraitsError]>>;
    readonly isExpectTransactStatus: boolean;
    readonly asExpectTransactStatus: XcmV3MaybeErrorCode;
    readonly isQueryPallet: boolean;
    readonly asQueryPallet: {
      readonly moduleName: Bytes;
      readonly responseInfo: StagingXcmV4QueryResponseInfo;
    } & Struct;
    readonly isExpectPallet: boolean;
    readonly asExpectPallet: {
      readonly index: Compact<u32>;
      readonly name: Bytes;
      readonly moduleName: Bytes;
      readonly crateMajor: Compact<u32>;
      readonly minCrateMinor: Compact<u32>;
    } & Struct;
    readonly isReportTransactStatus: boolean;
    readonly asReportTransactStatus: StagingXcmV4QueryResponseInfo;
    readonly isClearTransactStatus: boolean;
    readonly isUniversalOrigin: boolean;
    readonly asUniversalOrigin: StagingXcmV4Junction;
    readonly isExportMessage: boolean;
    readonly asExportMessage: {
      readonly network: StagingXcmV4JunctionNetworkId;
      readonly destination: StagingXcmV4Junctions;
      readonly xcm: StagingXcmV4Xcm;
    } & Struct;
    readonly isLockAsset: boolean;
    readonly asLockAsset: {
      readonly asset: StagingXcmV4Asset;
      readonly unlocker: StagingXcmV4Location;
    } & Struct;
    readonly isUnlockAsset: boolean;
    readonly asUnlockAsset: {
      readonly asset: StagingXcmV4Asset;
      readonly target: StagingXcmV4Location;
    } & Struct;
    readonly isNoteUnlockable: boolean;
    readonly asNoteUnlockable: {
      readonly asset: StagingXcmV4Asset;
      readonly owner: StagingXcmV4Location;
    } & Struct;
    readonly isRequestUnlock: boolean;
    readonly asRequestUnlock: {
      readonly asset: StagingXcmV4Asset;
      readonly locker: StagingXcmV4Location;
    } & Struct;
    readonly isSetFeesMode: boolean;
    readonly asSetFeesMode: {
      readonly jitWithdraw: bool;
    } & Struct;
    readonly isSetTopic: boolean;
    readonly asSetTopic: U8aFixed;
    readonly isClearTopic: boolean;
    readonly isAliasOrigin: boolean;
    readonly asAliasOrigin: StagingXcmV4Location;
    readonly isUnpaidExecution: boolean;
    readonly asUnpaidExecution: {
      readonly weightLimit: XcmV3WeightLimit;
      readonly checkOrigin: Option<StagingXcmV4Location>;
    } & Struct;
    readonly type:
      | "WithdrawAsset"
      | "ReserveAssetDeposited"
      | "ReceiveTeleportedAsset"
      | "QueryResponse"
      | "TransferAsset"
      | "TransferReserveAsset"
      | "Transact"
      | "HrmpNewChannelOpenRequest"
      | "HrmpChannelAccepted"
      | "HrmpChannelClosing"
      | "ClearOrigin"
      | "DescendOrigin"
      | "ReportError"
      | "DepositAsset"
      | "DepositReserveAsset"
      | "ExchangeAsset"
      | "InitiateReserveWithdraw"
      | "InitiateTeleport"
      | "ReportHolding"
      | "BuyExecution"
      | "RefundSurplus"
      | "SetErrorHandler"
      | "SetAppendix"
      | "ClearError"
      | "ClaimAsset"
      | "Trap"
      | "SubscribeVersion"
      | "UnsubscribeVersion"
      | "BurnAsset"
      | "ExpectAsset"
      | "ExpectOrigin"
      | "ExpectError"
      | "ExpectTransactStatus"
      | "QueryPallet"
      | "ExpectPallet"
      | "ReportTransactStatus"
      | "ClearTransactStatus"
      | "UniversalOrigin"
      | "ExportMessage"
      | "LockAsset"
      | "UnlockAsset"
      | "NoteUnlockable"
      | "RequestUnlock"
      | "SetFeesMode"
      | "SetTopic"
      | "ClearTopic"
      | "AliasOrigin"
      | "UnpaidExecution";
  }

  /** @name StagingXcmV4AssetAssets (68) */
  interface StagingXcmV4AssetAssets extends Vec<StagingXcmV4Asset> {}

  /** @name StagingXcmV4Asset (70) */
  interface StagingXcmV4Asset extends Struct {
    readonly id: StagingXcmV4AssetAssetId;
    readonly fun: StagingXcmV4AssetFungibility;
  }

  /** @name StagingXcmV4AssetAssetId (71) */
  interface StagingXcmV4AssetAssetId extends StagingXcmV4Location {}

  /** @name StagingXcmV4AssetFungibility (72) */
  interface StagingXcmV4AssetFungibility extends Enum {
    readonly isFungible: boolean;
    readonly asFungible: Compact<u128>;
    readonly isNonFungible: boolean;
    readonly asNonFungible: StagingXcmV4AssetAssetInstance;
    readonly type: "Fungible" | "NonFungible";
  }

  /** @name StagingXcmV4AssetAssetInstance (73) */
  interface StagingXcmV4AssetAssetInstance extends Enum {
    readonly isUndefined: boolean;
    readonly isIndex: boolean;
    readonly asIndex: Compact<u128>;
    readonly isArray4: boolean;
    readonly asArray4: U8aFixed;
    readonly isArray8: boolean;
    readonly asArray8: U8aFixed;
    readonly isArray16: boolean;
    readonly asArray16: U8aFixed;
    readonly isArray32: boolean;
    readonly asArray32: U8aFixed;
    readonly type: "Undefined" | "Index" | "Array4" | "Array8" | "Array16" | "Array32";
  }

  /** @name StagingXcmV4Response (76) */
  interface StagingXcmV4Response extends Enum {
    readonly isNull: boolean;
    readonly isAssets: boolean;
    readonly asAssets: StagingXcmV4AssetAssets;
    readonly isExecutionResult: boolean;
    readonly asExecutionResult: Option<ITuple<[u32, XcmV3TraitsError]>>;
    readonly isVersion: boolean;
    readonly asVersion: u32;
    readonly isPalletsInfo: boolean;
    readonly asPalletsInfo: Vec<StagingXcmV4PalletInfo>;
    readonly isDispatchResult: boolean;
    readonly asDispatchResult: XcmV3MaybeErrorCode;
    readonly type:
      | "Null"
      | "Assets"
      | "ExecutionResult"
      | "Version"
      | "PalletsInfo"
      | "DispatchResult";
  }

  /** @name StagingXcmV4PalletInfo (80) */
  interface StagingXcmV4PalletInfo extends Struct {
    readonly index: Compact<u32>;
    readonly name: Bytes;
    readonly moduleName: Bytes;
    readonly major: Compact<u32>;
    readonly minor: Compact<u32>;
    readonly patch: Compact<u32>;
  }

  /** @name XcmV3MaybeErrorCode (83) */
  interface XcmV3MaybeErrorCode extends Enum {
    readonly isSuccess: boolean;
    readonly isError: boolean;
    readonly asError: Bytes;
    readonly isTruncatedError: boolean;
    readonly asTruncatedError: Bytes;
    readonly type: "Success" | "Error" | "TruncatedError";
  }

  /** @name XcmV2OriginKind (86) */
  interface XcmV2OriginKind extends Enum {
    readonly isNative: boolean;
    readonly isSovereignAccount: boolean;
    readonly isSuperuser: boolean;
    readonly isXcm: boolean;
    readonly type: "Native" | "SovereignAccount" | "Superuser" | "Xcm";
  }

  /** @name XcmDoubleEncoded (87) */
  interface XcmDoubleEncoded extends Struct {
    readonly encoded: Bytes;
  }

  /** @name StagingXcmV4QueryResponseInfo (88) */
  interface StagingXcmV4QueryResponseInfo extends Struct {
    readonly destination: StagingXcmV4Location;
    readonly queryId: Compact<u64>;
    readonly maxWeight: SpWeightsWeightV2Weight;
  }

  /** @name StagingXcmV4AssetAssetFilter (89) */
  interface StagingXcmV4AssetAssetFilter extends Enum {
    readonly isDefinite: boolean;
    readonly asDefinite: StagingXcmV4AssetAssets;
    readonly isWild: boolean;
    readonly asWild: StagingXcmV4AssetWildAsset;
    readonly type: "Definite" | "Wild";
  }

  /** @name StagingXcmV4AssetWildAsset (90) */
  interface StagingXcmV4AssetWildAsset extends Enum {
    readonly isAll: boolean;
    readonly isAllOf: boolean;
    readonly asAllOf: {
      readonly id: StagingXcmV4AssetAssetId;
      readonly fun: StagingXcmV4AssetWildFungibility;
    } & Struct;
    readonly isAllCounted: boolean;
    readonly asAllCounted: Compact<u32>;
    readonly isAllOfCounted: boolean;
    readonly asAllOfCounted: {
      readonly id: StagingXcmV4AssetAssetId;
      readonly fun: StagingXcmV4AssetWildFungibility;
      readonly count: Compact<u32>;
    } & Struct;
    readonly type: "All" | "AllOf" | "AllCounted" | "AllOfCounted";
  }

  /** @name StagingXcmV4AssetWildFungibility (91) */
  interface StagingXcmV4AssetWildFungibility extends Enum {
    readonly isFungible: boolean;
    readonly isNonFungible: boolean;
    readonly type: "Fungible" | "NonFungible";
  }

  /** @name XcmV3WeightLimit (92) */
  interface XcmV3WeightLimit extends Enum {
    readonly isUnlimited: boolean;
    readonly isLimited: boolean;
    readonly asLimited: SpWeightsWeightV2Weight;
    readonly type: "Unlimited" | "Limited";
  }

  /** @name XcmVersionedAssets (93) */
  interface XcmVersionedAssets extends Enum {
    readonly isV2: boolean;
    readonly asV2: XcmV2MultiassetMultiAssets;
    readonly isV3: boolean;
    readonly asV3: XcmV3MultiassetMultiAssets;
    readonly isV4: boolean;
    readonly asV4: StagingXcmV4AssetAssets;
    readonly type: "V2" | "V3" | "V4";
  }

  /** @name XcmV2MultiassetMultiAssets (94) */
  interface XcmV2MultiassetMultiAssets extends Vec<XcmV2MultiAsset> {}

  /** @name XcmV2MultiAsset (96) */
  interface XcmV2MultiAsset extends Struct {
    readonly id: XcmV2MultiassetAssetId;
    readonly fun: XcmV2MultiassetFungibility;
  }

  /** @name XcmV2MultiassetAssetId (97) */
  interface XcmV2MultiassetAssetId extends Enum {
    readonly isConcrete: boolean;
    readonly asConcrete: XcmV2MultiLocation;
    readonly isAbstract: boolean;
    readonly asAbstract: Bytes;
    readonly type: "Concrete" | "Abstract";
  }

  /** @name XcmV2MultiLocation (98) */
  interface XcmV2MultiLocation extends Struct {
    readonly parents: u8;
    readonly interior: XcmV2MultilocationJunctions;
  }

  /** @name XcmV2MultilocationJunctions (99) */
  interface XcmV2MultilocationJunctions extends Enum {
    readonly isHere: boolean;
    readonly isX1: boolean;
    readonly asX1: XcmV2Junction;
    readonly isX2: boolean;
    readonly asX2: ITuple<[XcmV2Junction, XcmV2Junction]>;
    readonly isX3: boolean;
    readonly asX3: ITuple<[XcmV2Junction, XcmV2Junction, XcmV2Junction]>;
    readonly isX4: boolean;
    readonly asX4: ITuple<[XcmV2Junction, XcmV2Junction, XcmV2Junction, XcmV2Junction]>;
    readonly isX5: boolean;
    readonly asX5: ITuple<
      [XcmV2Junction, XcmV2Junction, XcmV2Junction, XcmV2Junction, XcmV2Junction]
    >;
    readonly isX6: boolean;
    readonly asX6: ITuple<
      [XcmV2Junction, XcmV2Junction, XcmV2Junction, XcmV2Junction, XcmV2Junction, XcmV2Junction]
    >;
    readonly isX7: boolean;
    readonly asX7: ITuple<
      [
        XcmV2Junction,
        XcmV2Junction,
        XcmV2Junction,
        XcmV2Junction,
        XcmV2Junction,
        XcmV2Junction,
        XcmV2Junction
      ]
    >;
    readonly isX8: boolean;
    readonly asX8: ITuple<
      [
        XcmV2Junction,
        XcmV2Junction,
        XcmV2Junction,
        XcmV2Junction,
        XcmV2Junction,
        XcmV2Junction,
        XcmV2Junction,
        XcmV2Junction
      ]
    >;
    readonly type: "Here" | "X1" | "X2" | "X3" | "X4" | "X5" | "X6" | "X7" | "X8";
  }

  /** @name XcmV2Junction (100) */
  interface XcmV2Junction extends Enum {
    readonly isParachain: boolean;
    readonly asParachain: Compact<u32>;
    readonly isAccountId32: boolean;
    readonly asAccountId32: {
      readonly network: XcmV2NetworkId;
      readonly id: U8aFixed;
    } & Struct;
    readonly isAccountIndex64: boolean;
    readonly asAccountIndex64: {
      readonly network: XcmV2NetworkId;
      readonly index: Compact<u64>;
    } & Struct;
    readonly isAccountKey20: boolean;
    readonly asAccountKey20: {
      readonly network: XcmV2NetworkId;
      readonly key: U8aFixed;
    } & Struct;
    readonly isPalletInstance: boolean;
    readonly asPalletInstance: u8;
    readonly isGeneralIndex: boolean;
    readonly asGeneralIndex: Compact<u128>;
    readonly isGeneralKey: boolean;
    readonly asGeneralKey: Bytes;
    readonly isOnlyChild: boolean;
    readonly isPlurality: boolean;
    readonly asPlurality: {
      readonly id: XcmV2BodyId;
      readonly part: XcmV2BodyPart;
    } & Struct;
    readonly type:
      | "Parachain"
      | "AccountId32"
      | "AccountIndex64"
      | "AccountKey20"
      | "PalletInstance"
      | "GeneralIndex"
      | "GeneralKey"
      | "OnlyChild"
      | "Plurality";
  }

  /** @name XcmV2NetworkId (101) */
  interface XcmV2NetworkId extends Enum {
    readonly isAny: boolean;
    readonly isNamed: boolean;
    readonly asNamed: Bytes;
    readonly isPolkadot: boolean;
    readonly isKusama: boolean;
    readonly type: "Any" | "Named" | "Polkadot" | "Kusama";
  }

  /** @name XcmV2BodyId (103) */
  interface XcmV2BodyId extends Enum {
    readonly isUnit: boolean;
    readonly isNamed: boolean;
    readonly asNamed: Bytes;
    readonly isIndex: boolean;
    readonly asIndex: Compact<u32>;
    readonly isExecutive: boolean;
    readonly isTechnical: boolean;
    readonly isLegislative: boolean;
    readonly isJudicial: boolean;
    readonly isDefense: boolean;
    readonly isAdministration: boolean;
    readonly isTreasury: boolean;
    readonly type:
      | "Unit"
      | "Named"
      | "Index"
      | "Executive"
      | "Technical"
      | "Legislative"
      | "Judicial"
      | "Defense"
      | "Administration"
      | "Treasury";
  }

  /** @name XcmV2BodyPart (104) */
  interface XcmV2BodyPart extends Enum {
    readonly isVoice: boolean;
    readonly isMembers: boolean;
    readonly asMembers: {
      readonly count: Compact<u32>;
    } & Struct;
    readonly isFraction: boolean;
    readonly asFraction: {
      readonly nom: Compact<u32>;
      readonly denom: Compact<u32>;
    } & Struct;
    readonly isAtLeastProportion: boolean;
    readonly asAtLeastProportion: {
      readonly nom: Compact<u32>;
      readonly denom: Compact<u32>;
    } & Struct;
    readonly isMoreThanProportion: boolean;
    readonly asMoreThanProportion: {
      readonly nom: Compact<u32>;
      readonly denom: Compact<u32>;
    } & Struct;
    readonly type: "Voice" | "Members" | "Fraction" | "AtLeastProportion" | "MoreThanProportion";
  }

  /** @name XcmV2MultiassetFungibility (105) */
  interface XcmV2MultiassetFungibility extends Enum {
    readonly isFungible: boolean;
    readonly asFungible: Compact<u128>;
    readonly isNonFungible: boolean;
    readonly asNonFungible: XcmV2MultiassetAssetInstance;
    readonly type: "Fungible" | "NonFungible";
  }

  /** @name XcmV2MultiassetAssetInstance (106) */
  interface XcmV2MultiassetAssetInstance extends Enum {
    readonly isUndefined: boolean;
    readonly isIndex: boolean;
    readonly asIndex: Compact<u128>;
    readonly isArray4: boolean;
    readonly asArray4: U8aFixed;
    readonly isArray8: boolean;
    readonly asArray8: U8aFixed;
    readonly isArray16: boolean;
    readonly asArray16: U8aFixed;
    readonly isArray32: boolean;
    readonly asArray32: U8aFixed;
    readonly isBlob: boolean;
    readonly asBlob: Bytes;
    readonly type: "Undefined" | "Index" | "Array4" | "Array8" | "Array16" | "Array32" | "Blob";
  }

  /** @name XcmV3MultiassetMultiAssets (107) */
  interface XcmV3MultiassetMultiAssets extends Vec<XcmV3MultiAsset> {}

  /** @name XcmV3MultiAsset (109) */
  interface XcmV3MultiAsset extends Struct {
    readonly id: XcmV3MultiassetAssetId;
    readonly fun: XcmV3MultiassetFungibility;
  }

  /** @name XcmV3MultiassetAssetId (110) */
  interface XcmV3MultiassetAssetId extends Enum {
    readonly isConcrete: boolean;
    readonly asConcrete: StagingXcmV3MultiLocation;
    readonly isAbstract: boolean;
    readonly asAbstract: U8aFixed;
    readonly type: "Concrete" | "Abstract";
  }

  /** @name StagingXcmV3MultiLocation (111) */
  interface StagingXcmV3MultiLocation extends Struct {
    readonly parents: u8;
    readonly interior: XcmV3Junctions;
  }

  /** @name XcmV3Junctions (112) */
  interface XcmV3Junctions extends Enum {
    readonly isHere: boolean;
    readonly isX1: boolean;
    readonly asX1: XcmV3Junction;
    readonly isX2: boolean;
    readonly asX2: ITuple<[XcmV3Junction, XcmV3Junction]>;
    readonly isX3: boolean;
    readonly asX3: ITuple<[XcmV3Junction, XcmV3Junction, XcmV3Junction]>;
    readonly isX4: boolean;
    readonly asX4: ITuple<[XcmV3Junction, XcmV3Junction, XcmV3Junction, XcmV3Junction]>;
    readonly isX5: boolean;
    readonly asX5: ITuple<
      [XcmV3Junction, XcmV3Junction, XcmV3Junction, XcmV3Junction, XcmV3Junction]
    >;
    readonly isX6: boolean;
    readonly asX6: ITuple<
      [XcmV3Junction, XcmV3Junction, XcmV3Junction, XcmV3Junction, XcmV3Junction, XcmV3Junction]
    >;
    readonly isX7: boolean;
    readonly asX7: ITuple<
      [
        XcmV3Junction,
        XcmV3Junction,
        XcmV3Junction,
        XcmV3Junction,
        XcmV3Junction,
        XcmV3Junction,
        XcmV3Junction
      ]
    >;
    readonly isX8: boolean;
    readonly asX8: ITuple<
      [
        XcmV3Junction,
        XcmV3Junction,
        XcmV3Junction,
        XcmV3Junction,
        XcmV3Junction,
        XcmV3Junction,
        XcmV3Junction,
        XcmV3Junction
      ]
    >;
    readonly type: "Here" | "X1" | "X2" | "X3" | "X4" | "X5" | "X6" | "X7" | "X8";
  }

  /** @name XcmV3Junction (113) */
  interface XcmV3Junction extends Enum {
    readonly isParachain: boolean;
    readonly asParachain: Compact<u32>;
    readonly isAccountId32: boolean;
    readonly asAccountId32: {
      readonly network: Option<XcmV3JunctionNetworkId>;
      readonly id: U8aFixed;
    } & Struct;
    readonly isAccountIndex64: boolean;
    readonly asAccountIndex64: {
      readonly network: Option<XcmV3JunctionNetworkId>;
      readonly index: Compact<u64>;
    } & Struct;
    readonly isAccountKey20: boolean;
    readonly asAccountKey20: {
      readonly network: Option<XcmV3JunctionNetworkId>;
      readonly key: U8aFixed;
    } & Struct;
    readonly isPalletInstance: boolean;
    readonly asPalletInstance: u8;
    readonly isGeneralIndex: boolean;
    readonly asGeneralIndex: Compact<u128>;
    readonly isGeneralKey: boolean;
    readonly asGeneralKey: {
      readonly length: u8;
      readonly data: U8aFixed;
    } & Struct;
    readonly isOnlyChild: boolean;
    readonly isPlurality: boolean;
    readonly asPlurality: {
      readonly id: XcmV3JunctionBodyId;
      readonly part: XcmV3JunctionBodyPart;
    } & Struct;
    readonly isGlobalConsensus: boolean;
    readonly asGlobalConsensus: XcmV3JunctionNetworkId;
    readonly type:
      | "Parachain"
      | "AccountId32"
      | "AccountIndex64"
      | "AccountKey20"
      | "PalletInstance"
      | "GeneralIndex"
      | "GeneralKey"
      | "OnlyChild"
      | "Plurality"
      | "GlobalConsensus";
  }

  /** @name XcmV3JunctionNetworkId (115) */
  interface XcmV3JunctionNetworkId extends Enum {
    readonly isByGenesis: boolean;
    readonly asByGenesis: U8aFixed;
    readonly isByFork: boolean;
    readonly asByFork: {
      readonly blockNumber: u64;
      readonly blockHash: U8aFixed;
    } & Struct;
    readonly isPolkadot: boolean;
    readonly isKusama: boolean;
    readonly isWestend: boolean;
    readonly isRococo: boolean;
    readonly isWococo: boolean;
    readonly isEthereum: boolean;
    readonly asEthereum: {
      readonly chainId: Compact<u64>;
    } & Struct;
    readonly isBitcoinCore: boolean;
    readonly isBitcoinCash: boolean;
    readonly isPolkadotBulletin: boolean;
    readonly type:
      | "ByGenesis"
      | "ByFork"
      | "Polkadot"
      | "Kusama"
      | "Westend"
      | "Rococo"
      | "Wococo"
      | "Ethereum"
      | "BitcoinCore"
      | "BitcoinCash"
      | "PolkadotBulletin";
  }

  /** @name XcmV3MultiassetFungibility (116) */
  interface XcmV3MultiassetFungibility extends Enum {
    readonly isFungible: boolean;
    readonly asFungible: Compact<u128>;
    readonly isNonFungible: boolean;
    readonly asNonFungible: XcmV3MultiassetAssetInstance;
    readonly type: "Fungible" | "NonFungible";
  }

  /** @name XcmV3MultiassetAssetInstance (117) */
  interface XcmV3MultiassetAssetInstance extends Enum {
    readonly isUndefined: boolean;
    readonly isIndex: boolean;
    readonly asIndex: Compact<u128>;
    readonly isArray4: boolean;
    readonly asArray4: U8aFixed;
    readonly isArray8: boolean;
    readonly asArray8: U8aFixed;
    readonly isArray16: boolean;
    readonly asArray16: U8aFixed;
    readonly isArray32: boolean;
    readonly asArray32: U8aFixed;
    readonly type: "Undefined" | "Index" | "Array4" | "Array8" | "Array16" | "Array32";
  }

  /** @name XcmVersionedLocation (118) */
  interface XcmVersionedLocation extends Enum {
    readonly isV2: boolean;
    readonly asV2: XcmV2MultiLocation;
    readonly isV3: boolean;
    readonly asV3: StagingXcmV3MultiLocation;
    readonly isV4: boolean;
    readonly asV4: StagingXcmV4Location;
    readonly type: "V2" | "V3" | "V4";
  }

  /** @name CumulusPalletXcmEvent (119) */
  interface CumulusPalletXcmEvent extends Enum {
    readonly isInvalidFormat: boolean;
    readonly asInvalidFormat: U8aFixed;
    readonly isUnsupportedVersion: boolean;
    readonly asUnsupportedVersion: U8aFixed;
    readonly isExecutedDownward: boolean;
    readonly asExecutedDownward: ITuple<[U8aFixed, StagingXcmV4TraitsOutcome]>;
    readonly type: "InvalidFormat" | "UnsupportedVersion" | "ExecutedDownward";
  }

  /** @name PalletMessageQueueEvent (120) */
  interface PalletMessageQueueEvent extends Enum {
    readonly isProcessingFailed: boolean;
    readonly asProcessingFailed: {
      readonly id: H256;
      readonly origin: CumulusPrimitivesCoreAggregateMessageOrigin;
      readonly error: FrameSupportMessagesProcessMessageError;
    } & Struct;
    readonly isProcessed: boolean;
    readonly asProcessed: {
      readonly id: H256;
      readonly origin: CumulusPrimitivesCoreAggregateMessageOrigin;
      readonly weightUsed: SpWeightsWeightV2Weight;
      readonly success: bool;
    } & Struct;
    readonly isOverweightEnqueued: boolean;
    readonly asOverweightEnqueued: {
      readonly id: U8aFixed;
      readonly origin: CumulusPrimitivesCoreAggregateMessageOrigin;
      readonly pageIndex: u32;
      readonly messageIndex: u32;
    } & Struct;
    readonly isPageReaped: boolean;
    readonly asPageReaped: {
      readonly origin: CumulusPrimitivesCoreAggregateMessageOrigin;
      readonly index: u32;
    } & Struct;
    readonly type: "ProcessingFailed" | "Processed" | "OverweightEnqueued" | "PageReaped";
  }

  /** @name CumulusPrimitivesCoreAggregateMessageOrigin (121) */
  interface CumulusPrimitivesCoreAggregateMessageOrigin extends Enum {
    readonly isHere: boolean;
    readonly isParent: boolean;
    readonly isSibling: boolean;
    readonly asSibling: u32;
    readonly type: "Here" | "Parent" | "Sibling";
  }

  /** @name FrameSupportMessagesProcessMessageError (123) */
  interface FrameSupportMessagesProcessMessageError extends Enum {
    readonly isBadFormat: boolean;
    readonly isCorrupt: boolean;
    readonly isUnsupported: boolean;
    readonly isOverweight: boolean;
    readonly asOverweight: SpWeightsWeightV2Weight;
    readonly isYield: boolean;
    readonly type: "BadFormat" | "Corrupt" | "Unsupported" | "Overweight" | "Yield";
  }

  /** @name PalletStorageProvidersEvent (124) */
  interface PalletStorageProvidersEvent extends Enum {
    readonly isMspRequestSignUpSuccess: boolean;
    readonly asMspRequestSignUpSuccess: {
      readonly who: AccountId32;
      readonly multiaddresses: Vec<Bytes>;
      readonly capacity: u32;
      readonly valueProp: PalletStorageProvidersValueProposition;
    } & Struct;
    readonly isMspSignUpSuccess: boolean;
    readonly asMspSignUpSuccess: {
      readonly who: AccountId32;
      readonly multiaddresses: Vec<Bytes>;
      readonly capacity: u32;
      readonly valueProp: PalletStorageProvidersValueProposition;
    } & Struct;
    readonly isBspRequestSignUpSuccess: boolean;
    readonly asBspRequestSignUpSuccess: {
      readonly who: AccountId32;
      readonly multiaddresses: Vec<Bytes>;
      readonly capacity: u32;
    } & Struct;
    readonly isBspSignUpSuccess: boolean;
    readonly asBspSignUpSuccess: {
      readonly who: AccountId32;
      readonly multiaddresses: Vec<Bytes>;
      readonly capacity: u32;
    } & Struct;
    readonly isSignUpRequestCanceled: boolean;
    readonly asSignUpRequestCanceled: {
      readonly who: AccountId32;
    } & Struct;
    readonly isMspSignOffSuccess: boolean;
    readonly asMspSignOffSuccess: {
      readonly who: AccountId32;
    } & Struct;
    readonly isBspSignOffSuccess: boolean;
    readonly asBspSignOffSuccess: {
      readonly who: AccountId32;
    } & Struct;
    readonly isCapacityChanged: boolean;
    readonly asCapacityChanged: {
      readonly who: AccountId32;
      readonly oldCapacity: u32;
      readonly newCapacity: u32;
      readonly nextBlockWhenChangeAllowed: u32;
    } & Struct;
    readonly isSlashed: boolean;
    readonly asSlashed: {
      readonly providerId: H256;
      readonly amountSlashed: u128;
    } & Struct;
    readonly type:
      | "MspRequestSignUpSuccess"
      | "MspSignUpSuccess"
      | "BspRequestSignUpSuccess"
      | "BspSignUpSuccess"
      | "SignUpRequestCanceled"
      | "MspSignOffSuccess"
      | "BspSignOffSuccess"
      | "CapacityChanged"
      | "Slashed";
  }

  /** @name PalletStorageProvidersValueProposition (128) */
  interface PalletStorageProvidersValueProposition extends Struct {
    readonly identifier: H256;
    readonly dataLimit: u32;
    readonly protocols: Vec<Bytes>;
  }

  /** @name PalletFileSystemEvent (130) */
  interface PalletFileSystemEvent extends Enum {
    readonly isNewBucket: boolean;
    readonly asNewBucket: {
      readonly who: AccountId32;
      readonly mspId: H256;
      readonly bucketId: H256;
      readonly name: Bytes;
      readonly collectionId: Option<u32>;
      readonly private: bool;
    } & Struct;
    readonly isBucketPrivacyUpdated: boolean;
    readonly asBucketPrivacyUpdated: {
      readonly who: AccountId32;
      readonly bucketId: H256;
      readonly collectionId: Option<u32>;
      readonly private: bool;
    } & Struct;
    readonly isNewCollectionAndAssociation: boolean;
    readonly asNewCollectionAndAssociation: {
      readonly who: AccountId32;
      readonly bucketId: H256;
      readonly collectionId: u32;
    } & Struct;
    readonly isNewStorageRequest: boolean;
    readonly asNewStorageRequest: {
      readonly who: AccountId32;
      readonly fileKey: H256;
      readonly bucketId: H256;
      readonly location: Bytes;
      readonly fingerprint: H256;
      readonly size_: u32;
      readonly peerIds: Vec<Bytes>;
    } & Struct;
    readonly isAcceptedBspVolunteer: boolean;
    readonly asAcceptedBspVolunteer: {
      readonly bspId: H256;
      readonly bucketId: H256;
      readonly location: Bytes;
      readonly fingerprint: H256;
      readonly multiaddresses: Vec<Bytes>;
      readonly owner: AccountId32;
      readonly size_: u32;
    } & Struct;
    readonly isBspConfirmedStoring: boolean;
    readonly asBspConfirmedStoring: {
      readonly who: AccountId32;
      readonly bspId: H256;
      readonly fileKeys: Vec<H256>;
      readonly newRoot: H256;
    } & Struct;
    readonly isStorageRequestFulfilled: boolean;
    readonly asStorageRequestFulfilled: {
      readonly fileKey: H256;
    } & Struct;
    readonly isStorageRequestExpired: boolean;
    readonly asStorageRequestExpired: {
      readonly fileKey: H256;
    } & Struct;
    readonly isStorageRequestRevoked: boolean;
    readonly asStorageRequestRevoked: {
      readonly fileKey: H256;
    } & Struct;
    readonly isBspRequestedToStopStoring: boolean;
    readonly asBspRequestedToStopStoring: {
      readonly bspId: H256;
      readonly fileKey: H256;
      readonly owner: AccountId32;
      readonly location: Bytes;
    } & Struct;
    readonly isBspConfirmStoppedStoring: boolean;
    readonly asBspConfirmStoppedStoring: {
      readonly bspId: H256;
      readonly fileKey: H256;
      readonly newRoot: H256;
    } & Struct;
<<<<<<< HEAD
    readonly isSpStopStoringInsolventUser: boolean;
    readonly asSpStopStoringInsolventUser: {
      readonly spId: H256;
      readonly fileKey: H256;
      readonly owner: AccountId32;
      readonly location: Bytes;
      readonly newRoot: H256;
=======
    readonly isPriorityChallengeForFileDeletionQueued: boolean;
    readonly asPriorityChallengeForFileDeletionQueued: {
      readonly user: AccountId32;
      readonly fileKey: H256;
>>>>>>> bfcc5754
    } & Struct;
    readonly isFailedToQueuePriorityChallenge: boolean;
    readonly asFailedToQueuePriorityChallenge: {
      readonly user: AccountId32;
      readonly fileKey: H256;
    } & Struct;
    readonly isFileDeletionRequest: boolean;
    readonly asFileDeletionRequest: {
      readonly user: AccountId32;
      readonly fileKey: H256;
      readonly bucketId: H256;
      readonly mspId: H256;
      readonly proofOfInclusion: bool;
    } & Struct;
    readonly isProofSubmittedForPendingFileDeletionRequest: boolean;
    readonly asProofSubmittedForPendingFileDeletionRequest: {
      readonly mspId: H256;
      readonly user: AccountId32;
      readonly fileKey: H256;
      readonly bucketId: H256;
      readonly proofOfInclusion: bool;
    } & Struct;
    readonly isBspChallengeCycleInitialised: boolean;
    readonly asBspChallengeCycleInitialised: {
      readonly who: AccountId32;
      readonly bspId: H256;
    } & Struct;
    readonly type:
      | "NewBucket"
      | "BucketPrivacyUpdated"
      | "NewCollectionAndAssociation"
      | "NewStorageRequest"
      | "AcceptedBspVolunteer"
      | "BspConfirmedStoring"
      | "StorageRequestFulfilled"
      | "StorageRequestExpired"
      | "StorageRequestRevoked"
      | "BspRequestedToStopStoring"
      | "BspConfirmStoppedStoring"
<<<<<<< HEAD
      | "SpStopStoringInsolventUser"
=======
      | "PriorityChallengeForFileDeletionQueued"
>>>>>>> bfcc5754
      | "FailedToQueuePriorityChallenge"
      | "FileDeletionRequest"
      | "ProofSubmittedForPendingFileDeletionRequest"
      | "BspChallengeCycleInitialised";
  }

  /** @name PalletProofsDealerEvent (135) */
  interface PalletProofsDealerEvent extends Enum {
    readonly isNewChallenge: boolean;
    readonly asNewChallenge: {
      readonly who: AccountId32;
      readonly keyChallenged: H256;
    } & Struct;
    readonly isProofAccepted: boolean;
    readonly asProofAccepted: {
      readonly provider: H256;
      readonly proof: PalletProofsDealerProof;
    } & Struct;
    readonly isNewChallengeSeed: boolean;
    readonly asNewChallengeSeed: {
      readonly challengesTicker: u32;
      readonly seed: H256;
    } & Struct;
    readonly isNewCheckpointChallenge: boolean;
    readonly asNewCheckpointChallenge: {
      readonly challengesTicker: u32;
      readonly challenges: Vec<ITuple<[H256, Option<ShpTraitsTrieRemoveMutation>]>>;
    } & Struct;
    readonly isSlashableProvider: boolean;
    readonly asSlashableProvider: {
      readonly provider: H256;
      readonly nextChallengeDeadline: u32;
    } & Struct;
    readonly isNoRecordOfLastSubmittedProof: boolean;
    readonly asNoRecordOfLastSubmittedProof: {
      readonly provider: H256;
    } & Struct;
    readonly isNewChallengeCycleInitialised: boolean;
    readonly asNewChallengeCycleInitialised: {
      readonly currentTick: u32;
      readonly nextChallengeDeadline: u32;
      readonly provider: H256;
      readonly maybeProviderAccount: Option<AccountId32>;
    } & Struct;
    readonly isMutationsApplied: boolean;
    readonly asMutationsApplied: {
      readonly provider: H256;
      readonly mutations: Vec<ITuple<[H256, ShpTraitsTrieRemoveMutation]>>;
      readonly newRoot: H256;
    } & Struct;
    readonly type:
      | "NewChallenge"
      | "ProofAccepted"
      | "NewChallengeSeed"
      | "NewCheckpointChallenge"
      | "SlashableProvider"
      | "NoRecordOfLastSubmittedProof"
      | "NewChallengeCycleInitialised"
      | "MutationsApplied";
  }

  /** @name PalletProofsDealerProof (136) */
  interface PalletProofsDealerProof extends Struct {
    readonly forestProof: SpTrieStorageProofCompactProof;
    readonly keyProofs: BTreeMap<H256, PalletProofsDealerKeyProof>;
  }

  /** @name SpTrieStorageProofCompactProof (137) */
  interface SpTrieStorageProofCompactProof extends Struct {
    readonly encodedNodes: Vec<Bytes>;
  }

  /** @name PalletProofsDealerKeyProof (140) */
  interface PalletProofsDealerKeyProof extends Struct {
    readonly proof: ShpFileKeyVerifierFileKeyProof;
    readonly challengeCount: u32;
  }

  /** @name ShpFileKeyVerifierFileKeyProof (141) */
  interface ShpFileKeyVerifierFileKeyProof extends Struct {
    readonly fileMetadata: ShpFileMetadataFileMetadata;
    readonly proof: SpTrieStorageProofCompactProof;
  }

  /** @name ShpFileMetadataFileMetadata (142) */
  interface ShpFileMetadataFileMetadata extends Struct {
    readonly owner: Bytes;
    readonly bucketId: Bytes;
    readonly location: Bytes;
    readonly fileSize: Compact<u64>;
    readonly fingerprint: ShpFileMetadataFingerprint;
  }

  /** @name ShpFileMetadataFingerprint (143) */
  interface ShpFileMetadataFingerprint extends U8aFixed {}

  /** @name ShpTraitsTrieRemoveMutation (149) */
  type ShpTraitsTrieRemoveMutation = Null;

  /** @name PalletRandomnessEvent (153) */
  interface PalletRandomnessEvent extends Enum {
    readonly isNewOneEpochAgoRandomnessAvailable: boolean;
    readonly asNewOneEpochAgoRandomnessAvailable: {
      readonly randomnessSeed: H256;
      readonly fromEpoch: u64;
      readonly validUntilBlock: u32;
    } & Struct;
    readonly type: "NewOneEpochAgoRandomnessAvailable";
  }

  /** @name PalletPaymentStreamsEvent (154) */
  interface PalletPaymentStreamsEvent extends Enum {
    readonly isFixedRatePaymentStreamCreated: boolean;
    readonly asFixedRatePaymentStreamCreated: {
      readonly userAccount: AccountId32;
      readonly providerId: H256;
      readonly rate: u128;
    } & Struct;
    readonly isFixedRatePaymentStreamUpdated: boolean;
    readonly asFixedRatePaymentStreamUpdated: {
      readonly userAccount: AccountId32;
      readonly providerId: H256;
      readonly newRate: u128;
    } & Struct;
    readonly isFixedRatePaymentStreamDeleted: boolean;
    readonly asFixedRatePaymentStreamDeleted: {
      readonly userAccount: AccountId32;
      readonly providerId: H256;
    } & Struct;
    readonly isDynamicRatePaymentStreamCreated: boolean;
    readonly asDynamicRatePaymentStreamCreated: {
      readonly userAccount: AccountId32;
      readonly providerId: H256;
      readonly amountProvided: u32;
    } & Struct;
    readonly isDynamicRatePaymentStreamUpdated: boolean;
    readonly asDynamicRatePaymentStreamUpdated: {
      readonly userAccount: AccountId32;
      readonly providerId: H256;
      readonly newAmountProvided: u32;
    } & Struct;
    readonly isDynamicRatePaymentStreamDeleted: boolean;
    readonly asDynamicRatePaymentStreamDeleted: {
      readonly userAccount: AccountId32;
      readonly providerId: H256;
    } & Struct;
    readonly isPaymentStreamCharged: boolean;
    readonly asPaymentStreamCharged: {
      readonly userAccount: AccountId32;
      readonly providerId: H256;
      readonly amount: u128;
    } & Struct;
    readonly isLastChargeableInfoUpdated: boolean;
    readonly asLastChargeableInfoUpdated: {
      readonly providerId: H256;
      readonly lastChargeableTick: u32;
      readonly lastChargeablePriceIndex: u128;
    } & Struct;
    readonly isUserWithoutFunds: boolean;
    readonly asUserWithoutFunds: {
      readonly who: AccountId32;
    } & Struct;
    readonly isUserSolvent: boolean;
    readonly asUserSolvent: {
      readonly who: AccountId32;
    } & Struct;
    readonly type:
      | "FixedRatePaymentStreamCreated"
      | "FixedRatePaymentStreamUpdated"
      | "FixedRatePaymentStreamDeleted"
      | "DynamicRatePaymentStreamCreated"
      | "DynamicRatePaymentStreamUpdated"
      | "DynamicRatePaymentStreamDeleted"
      | "PaymentStreamCharged"
      | "LastChargeableInfoUpdated"
      | "UserWithoutFunds"
      | "UserSolvent";
  }

  /** @name PalletBucketNftsEvent (155) */
  interface PalletBucketNftsEvent extends Enum {
    readonly isAccessShared: boolean;
    readonly asAccessShared: {
      readonly issuer: AccountId32;
      readonly recipient: AccountId32;
    } & Struct;
    readonly isItemReadAccessUpdated: boolean;
    readonly asItemReadAccessUpdated: {
      readonly admin: AccountId32;
      readonly bucket: H256;
      readonly itemId: u32;
    } & Struct;
    readonly isItemBurned: boolean;
    readonly asItemBurned: {
      readonly account: AccountId32;
      readonly bucket: H256;
      readonly itemId: u32;
    } & Struct;
    readonly type: "AccessShared" | "ItemReadAccessUpdated" | "ItemBurned";
  }

  /** @name PalletNftsEvent (156) */
  interface PalletNftsEvent extends Enum {
    readonly isCreated: boolean;
    readonly asCreated: {
      readonly collection: u32;
      readonly creator: AccountId32;
      readonly owner: AccountId32;
    } & Struct;
    readonly isForceCreated: boolean;
    readonly asForceCreated: {
      readonly collection: u32;
      readonly owner: AccountId32;
    } & Struct;
    readonly isDestroyed: boolean;
    readonly asDestroyed: {
      readonly collection: u32;
    } & Struct;
    readonly isIssued: boolean;
    readonly asIssued: {
      readonly collection: u32;
      readonly item: u32;
      readonly owner: AccountId32;
    } & Struct;
    readonly isTransferred: boolean;
    readonly asTransferred: {
      readonly collection: u32;
      readonly item: u32;
      readonly from: AccountId32;
      readonly to: AccountId32;
    } & Struct;
    readonly isBurned: boolean;
    readonly asBurned: {
      readonly collection: u32;
      readonly item: u32;
      readonly owner: AccountId32;
    } & Struct;
    readonly isItemTransferLocked: boolean;
    readonly asItemTransferLocked: {
      readonly collection: u32;
      readonly item: u32;
    } & Struct;
    readonly isItemTransferUnlocked: boolean;
    readonly asItemTransferUnlocked: {
      readonly collection: u32;
      readonly item: u32;
    } & Struct;
    readonly isItemPropertiesLocked: boolean;
    readonly asItemPropertiesLocked: {
      readonly collection: u32;
      readonly item: u32;
      readonly lockMetadata: bool;
      readonly lockAttributes: bool;
    } & Struct;
    readonly isCollectionLocked: boolean;
    readonly asCollectionLocked: {
      readonly collection: u32;
    } & Struct;
    readonly isOwnerChanged: boolean;
    readonly asOwnerChanged: {
      readonly collection: u32;
      readonly newOwner: AccountId32;
    } & Struct;
    readonly isTeamChanged: boolean;
    readonly asTeamChanged: {
      readonly collection: u32;
      readonly issuer: Option<AccountId32>;
      readonly admin: Option<AccountId32>;
      readonly freezer: Option<AccountId32>;
    } & Struct;
    readonly isTransferApproved: boolean;
    readonly asTransferApproved: {
      readonly collection: u32;
      readonly item: u32;
      readonly owner: AccountId32;
      readonly delegate: AccountId32;
      readonly deadline: Option<u32>;
    } & Struct;
    readonly isApprovalCancelled: boolean;
    readonly asApprovalCancelled: {
      readonly collection: u32;
      readonly item: u32;
      readonly owner: AccountId32;
      readonly delegate: AccountId32;
    } & Struct;
    readonly isAllApprovalsCancelled: boolean;
    readonly asAllApprovalsCancelled: {
      readonly collection: u32;
      readonly item: u32;
      readonly owner: AccountId32;
    } & Struct;
    readonly isCollectionConfigChanged: boolean;
    readonly asCollectionConfigChanged: {
      readonly collection: u32;
    } & Struct;
    readonly isCollectionMetadataSet: boolean;
    readonly asCollectionMetadataSet: {
      readonly collection: u32;
      readonly data: Bytes;
    } & Struct;
    readonly isCollectionMetadataCleared: boolean;
    readonly asCollectionMetadataCleared: {
      readonly collection: u32;
    } & Struct;
    readonly isItemMetadataSet: boolean;
    readonly asItemMetadataSet: {
      readonly collection: u32;
      readonly item: u32;
      readonly data: Bytes;
    } & Struct;
    readonly isItemMetadataCleared: boolean;
    readonly asItemMetadataCleared: {
      readonly collection: u32;
      readonly item: u32;
    } & Struct;
    readonly isRedeposited: boolean;
    readonly asRedeposited: {
      readonly collection: u32;
      readonly successfulItems: Vec<u32>;
    } & Struct;
    readonly isAttributeSet: boolean;
    readonly asAttributeSet: {
      readonly collection: u32;
      readonly maybeItem: Option<u32>;
      readonly key: Bytes;
      readonly value: Bytes;
      readonly namespace: PalletNftsAttributeNamespace;
    } & Struct;
    readonly isAttributeCleared: boolean;
    readonly asAttributeCleared: {
      readonly collection: u32;
      readonly maybeItem: Option<u32>;
      readonly key: Bytes;
      readonly namespace: PalletNftsAttributeNamespace;
    } & Struct;
    readonly isItemAttributesApprovalAdded: boolean;
    readonly asItemAttributesApprovalAdded: {
      readonly collection: u32;
      readonly item: u32;
      readonly delegate: AccountId32;
    } & Struct;
    readonly isItemAttributesApprovalRemoved: boolean;
    readonly asItemAttributesApprovalRemoved: {
      readonly collection: u32;
      readonly item: u32;
      readonly delegate: AccountId32;
    } & Struct;
    readonly isOwnershipAcceptanceChanged: boolean;
    readonly asOwnershipAcceptanceChanged: {
      readonly who: AccountId32;
      readonly maybeCollection: Option<u32>;
    } & Struct;
    readonly isCollectionMaxSupplySet: boolean;
    readonly asCollectionMaxSupplySet: {
      readonly collection: u32;
      readonly maxSupply: u32;
    } & Struct;
    readonly isCollectionMintSettingsUpdated: boolean;
    readonly asCollectionMintSettingsUpdated: {
      readonly collection: u32;
    } & Struct;
    readonly isNextCollectionIdIncremented: boolean;
    readonly asNextCollectionIdIncremented: {
      readonly nextId: Option<u32>;
    } & Struct;
    readonly isItemPriceSet: boolean;
    readonly asItemPriceSet: {
      readonly collection: u32;
      readonly item: u32;
      readonly price: u128;
      readonly whitelistedBuyer: Option<AccountId32>;
    } & Struct;
    readonly isItemPriceRemoved: boolean;
    readonly asItemPriceRemoved: {
      readonly collection: u32;
      readonly item: u32;
    } & Struct;
    readonly isItemBought: boolean;
    readonly asItemBought: {
      readonly collection: u32;
      readonly item: u32;
      readonly price: u128;
      readonly seller: AccountId32;
      readonly buyer: AccountId32;
    } & Struct;
    readonly isTipSent: boolean;
    readonly asTipSent: {
      readonly collection: u32;
      readonly item: u32;
      readonly sender: AccountId32;
      readonly receiver: AccountId32;
      readonly amount: u128;
    } & Struct;
    readonly isSwapCreated: boolean;
    readonly asSwapCreated: {
      readonly offeredCollection: u32;
      readonly offeredItem: u32;
      readonly desiredCollection: u32;
      readonly desiredItem: Option<u32>;
      readonly price: Option<PalletNftsPriceWithDirection>;
      readonly deadline: u32;
    } & Struct;
    readonly isSwapCancelled: boolean;
    readonly asSwapCancelled: {
      readonly offeredCollection: u32;
      readonly offeredItem: u32;
      readonly desiredCollection: u32;
      readonly desiredItem: Option<u32>;
      readonly price: Option<PalletNftsPriceWithDirection>;
      readonly deadline: u32;
    } & Struct;
    readonly isSwapClaimed: boolean;
    readonly asSwapClaimed: {
      readonly sentCollection: u32;
      readonly sentItem: u32;
      readonly sentItemOwner: AccountId32;
      readonly receivedCollection: u32;
      readonly receivedItem: u32;
      readonly receivedItemOwner: AccountId32;
      readonly price: Option<PalletNftsPriceWithDirection>;
      readonly deadline: u32;
    } & Struct;
    readonly isPreSignedAttributesSet: boolean;
    readonly asPreSignedAttributesSet: {
      readonly collection: u32;
      readonly item: u32;
      readonly namespace: PalletNftsAttributeNamespace;
    } & Struct;
    readonly isPalletAttributeSet: boolean;
    readonly asPalletAttributeSet: {
      readonly collection: u32;
      readonly item: Option<u32>;
      readonly attribute: PalletNftsPalletAttributes;
      readonly value: Bytes;
    } & Struct;
    readonly type:
      | "Created"
      | "ForceCreated"
      | "Destroyed"
      | "Issued"
      | "Transferred"
      | "Burned"
      | "ItemTransferLocked"
      | "ItemTransferUnlocked"
      | "ItemPropertiesLocked"
      | "CollectionLocked"
      | "OwnerChanged"
      | "TeamChanged"
      | "TransferApproved"
      | "ApprovalCancelled"
      | "AllApprovalsCancelled"
      | "CollectionConfigChanged"
      | "CollectionMetadataSet"
      | "CollectionMetadataCleared"
      | "ItemMetadataSet"
      | "ItemMetadataCleared"
      | "Redeposited"
      | "AttributeSet"
      | "AttributeCleared"
      | "ItemAttributesApprovalAdded"
      | "ItemAttributesApprovalRemoved"
      | "OwnershipAcceptanceChanged"
      | "CollectionMaxSupplySet"
      | "CollectionMintSettingsUpdated"
      | "NextCollectionIdIncremented"
      | "ItemPriceSet"
      | "ItemPriceRemoved"
      | "ItemBought"
      | "TipSent"
      | "SwapCreated"
      | "SwapCancelled"
      | "SwapClaimed"
      | "PreSignedAttributesSet"
      | "PalletAttributeSet";
  }

  /** @name PalletNftsAttributeNamespace (160) */
  interface PalletNftsAttributeNamespace extends Enum {
    readonly isPallet: boolean;
    readonly isCollectionOwner: boolean;
    readonly isItemOwner: boolean;
    readonly isAccount: boolean;
    readonly asAccount: AccountId32;
    readonly type: "Pallet" | "CollectionOwner" | "ItemOwner" | "Account";
  }

  /** @name PalletNftsPriceWithDirection (162) */
  interface PalletNftsPriceWithDirection extends Struct {
    readonly amount: u128;
    readonly direction: PalletNftsPriceDirection;
  }

  /** @name PalletNftsPriceDirection (163) */
  interface PalletNftsPriceDirection extends Enum {
    readonly isSend: boolean;
    readonly isReceive: boolean;
    readonly type: "Send" | "Receive";
  }

  /** @name PalletNftsPalletAttributes (164) */
  interface PalletNftsPalletAttributes extends Enum {
    readonly isUsedToClaim: boolean;
    readonly asUsedToClaim: u32;
    readonly isTransferDisabled: boolean;
    readonly type: "UsedToClaim" | "TransferDisabled";
  }

  /** @name FrameSystemPhase (165) */
  interface FrameSystemPhase extends Enum {
    readonly isApplyExtrinsic: boolean;
    readonly asApplyExtrinsic: u32;
    readonly isFinalization: boolean;
    readonly isInitialization: boolean;
    readonly type: "ApplyExtrinsic" | "Finalization" | "Initialization";
  }

  /** @name FrameSystemLastRuntimeUpgradeInfo (168) */
  interface FrameSystemLastRuntimeUpgradeInfo extends Struct {
    readonly specVersion: Compact<u32>;
    readonly specName: Text;
  }

  /** @name FrameSystemCodeUpgradeAuthorization (170) */
  interface FrameSystemCodeUpgradeAuthorization extends Struct {
    readonly codeHash: H256;
    readonly checkVersion: bool;
  }

  /** @name FrameSystemCall (171) */
  interface FrameSystemCall extends Enum {
    readonly isRemark: boolean;
    readonly asRemark: {
      readonly remark: Bytes;
    } & Struct;
    readonly isSetHeapPages: boolean;
    readonly asSetHeapPages: {
      readonly pages: u64;
    } & Struct;
    readonly isSetCode: boolean;
    readonly asSetCode: {
      readonly code: Bytes;
    } & Struct;
    readonly isSetCodeWithoutChecks: boolean;
    readonly asSetCodeWithoutChecks: {
      readonly code: Bytes;
    } & Struct;
    readonly isSetStorage: boolean;
    readonly asSetStorage: {
      readonly items: Vec<ITuple<[Bytes, Bytes]>>;
    } & Struct;
    readonly isKillStorage: boolean;
    readonly asKillStorage: {
      readonly keys_: Vec<Bytes>;
    } & Struct;
    readonly isKillPrefix: boolean;
    readonly asKillPrefix: {
      readonly prefix: Bytes;
      readonly subkeys: u32;
    } & Struct;
    readonly isRemarkWithEvent: boolean;
    readonly asRemarkWithEvent: {
      readonly remark: Bytes;
    } & Struct;
    readonly isAuthorizeUpgrade: boolean;
    readonly asAuthorizeUpgrade: {
      readonly codeHash: H256;
    } & Struct;
    readonly isAuthorizeUpgradeWithoutChecks: boolean;
    readonly asAuthorizeUpgradeWithoutChecks: {
      readonly codeHash: H256;
    } & Struct;
    readonly isApplyAuthorizedUpgrade: boolean;
    readonly asApplyAuthorizedUpgrade: {
      readonly code: Bytes;
    } & Struct;
    readonly type:
      | "Remark"
      | "SetHeapPages"
      | "SetCode"
      | "SetCodeWithoutChecks"
      | "SetStorage"
      | "KillStorage"
      | "KillPrefix"
      | "RemarkWithEvent"
      | "AuthorizeUpgrade"
      | "AuthorizeUpgradeWithoutChecks"
      | "ApplyAuthorizedUpgrade";
  }

  /** @name FrameSystemLimitsBlockWeights (174) */
  interface FrameSystemLimitsBlockWeights extends Struct {
    readonly baseBlock: SpWeightsWeightV2Weight;
    readonly maxBlock: SpWeightsWeightV2Weight;
    readonly perClass: FrameSupportDispatchPerDispatchClassWeightsPerClass;
  }

  /** @name FrameSupportDispatchPerDispatchClassWeightsPerClass (175) */
  interface FrameSupportDispatchPerDispatchClassWeightsPerClass extends Struct {
    readonly normal: FrameSystemLimitsWeightsPerClass;
    readonly operational: FrameSystemLimitsWeightsPerClass;
    readonly mandatory: FrameSystemLimitsWeightsPerClass;
  }

  /** @name FrameSystemLimitsWeightsPerClass (176) */
  interface FrameSystemLimitsWeightsPerClass extends Struct {
    readonly baseExtrinsic: SpWeightsWeightV2Weight;
    readonly maxExtrinsic: Option<SpWeightsWeightV2Weight>;
    readonly maxTotal: Option<SpWeightsWeightV2Weight>;
    readonly reserved: Option<SpWeightsWeightV2Weight>;
  }

  /** @name FrameSystemLimitsBlockLength (178) */
  interface FrameSystemLimitsBlockLength extends Struct {
    readonly max: FrameSupportDispatchPerDispatchClassU32;
  }

  /** @name FrameSupportDispatchPerDispatchClassU32 (179) */
  interface FrameSupportDispatchPerDispatchClassU32 extends Struct {
    readonly normal: u32;
    readonly operational: u32;
    readonly mandatory: u32;
  }

  /** @name SpWeightsRuntimeDbWeight (180) */
  interface SpWeightsRuntimeDbWeight extends Struct {
    readonly read: u64;
    readonly write: u64;
  }

  /** @name SpVersionRuntimeVersion (181) */
  interface SpVersionRuntimeVersion extends Struct {
    readonly specName: Text;
    readonly implName: Text;
    readonly authoringVersion: u32;
    readonly specVersion: u32;
    readonly implVersion: u32;
    readonly apis: Vec<ITuple<[U8aFixed, u32]>>;
    readonly transactionVersion: u32;
    readonly stateVersion: u8;
  }

  /** @name FrameSystemError (186) */
  interface FrameSystemError extends Enum {
    readonly isInvalidSpecName: boolean;
    readonly isSpecVersionNeedsToIncrease: boolean;
    readonly isFailedToExtractRuntimeVersion: boolean;
    readonly isNonDefaultComposite: boolean;
    readonly isNonZeroRefCount: boolean;
    readonly isCallFiltered: boolean;
    readonly isMultiBlockMigrationsOngoing: boolean;
    readonly isNothingAuthorized: boolean;
    readonly isUnauthorized: boolean;
    readonly type:
      | "InvalidSpecName"
      | "SpecVersionNeedsToIncrease"
      | "FailedToExtractRuntimeVersion"
      | "NonDefaultComposite"
      | "NonZeroRefCount"
      | "CallFiltered"
      | "MultiBlockMigrationsOngoing"
      | "NothingAuthorized"
      | "Unauthorized";
  }

  /** @name CumulusPalletParachainSystemUnincludedSegmentAncestor (188) */
  interface CumulusPalletParachainSystemUnincludedSegmentAncestor extends Struct {
    readonly usedBandwidth: CumulusPalletParachainSystemUnincludedSegmentUsedBandwidth;
    readonly paraHeadHash: Option<H256>;
    readonly consumedGoAheadSignal: Option<PolkadotPrimitivesV6UpgradeGoAhead>;
  }

  /** @name CumulusPalletParachainSystemUnincludedSegmentUsedBandwidth (189) */
  interface CumulusPalletParachainSystemUnincludedSegmentUsedBandwidth extends Struct {
    readonly umpMsgCount: u32;
    readonly umpTotalBytes: u32;
    readonly hrmpOutgoing: BTreeMap<
      u32,
      CumulusPalletParachainSystemUnincludedSegmentHrmpChannelUpdate
    >;
  }

  /** @name CumulusPalletParachainSystemUnincludedSegmentHrmpChannelUpdate (191) */
  interface CumulusPalletParachainSystemUnincludedSegmentHrmpChannelUpdate extends Struct {
    readonly msgCount: u32;
    readonly totalBytes: u32;
  }

  /** @name PolkadotPrimitivesV6UpgradeGoAhead (196) */
  interface PolkadotPrimitivesV6UpgradeGoAhead extends Enum {
    readonly isAbort: boolean;
    readonly isGoAhead: boolean;
    readonly type: "Abort" | "GoAhead";
  }

  /** @name CumulusPalletParachainSystemUnincludedSegmentSegmentTracker (197) */
  interface CumulusPalletParachainSystemUnincludedSegmentSegmentTracker extends Struct {
    readonly usedBandwidth: CumulusPalletParachainSystemUnincludedSegmentUsedBandwidth;
    readonly hrmpWatermark: Option<u32>;
    readonly consumedGoAheadSignal: Option<PolkadotPrimitivesV6UpgradeGoAhead>;
  }

  /** @name PolkadotPrimitivesV6PersistedValidationData (198) */
  interface PolkadotPrimitivesV6PersistedValidationData extends Struct {
    readonly parentHead: Bytes;
    readonly relayParentNumber: u32;
    readonly relayParentStorageRoot: H256;
    readonly maxPovSize: u32;
  }

  /** @name PolkadotPrimitivesV6UpgradeRestriction (201) */
  interface PolkadotPrimitivesV6UpgradeRestriction extends Enum {
    readonly isPresent: boolean;
    readonly type: "Present";
  }

  /** @name SpTrieStorageProof (202) */
  interface SpTrieStorageProof extends Struct {
    readonly trieNodes: BTreeSet<Bytes>;
  }

  /** @name CumulusPalletParachainSystemRelayStateSnapshotMessagingStateSnapshot (204) */
  interface CumulusPalletParachainSystemRelayStateSnapshotMessagingStateSnapshot extends Struct {
    readonly dmqMqcHead: H256;
    readonly relayDispatchQueueRemainingCapacity: CumulusPalletParachainSystemRelayStateSnapshotRelayDispatchQueueRemainingCapacity;
    readonly ingressChannels: Vec<ITuple<[u32, PolkadotPrimitivesV6AbridgedHrmpChannel]>>;
    readonly egressChannels: Vec<ITuple<[u32, PolkadotPrimitivesV6AbridgedHrmpChannel]>>;
  }

  /** @name CumulusPalletParachainSystemRelayStateSnapshotRelayDispatchQueueRemainingCapacity (205) */
  interface CumulusPalletParachainSystemRelayStateSnapshotRelayDispatchQueueRemainingCapacity
    extends Struct {
    readonly remainingCount: u32;
    readonly remainingSize: u32;
  }

  /** @name PolkadotPrimitivesV6AbridgedHrmpChannel (208) */
  interface PolkadotPrimitivesV6AbridgedHrmpChannel extends Struct {
    readonly maxCapacity: u32;
    readonly maxTotalSize: u32;
    readonly maxMessageSize: u32;
    readonly msgCount: u32;
    readonly totalSize: u32;
    readonly mqcHead: Option<H256>;
  }

  /** @name PolkadotPrimitivesV6AbridgedHostConfiguration (209) */
  interface PolkadotPrimitivesV6AbridgedHostConfiguration extends Struct {
    readonly maxCodeSize: u32;
    readonly maxHeadDataSize: u32;
    readonly maxUpwardQueueCount: u32;
    readonly maxUpwardQueueSize: u32;
    readonly maxUpwardMessageSize: u32;
    readonly maxUpwardMessageNumPerCandidate: u32;
    readonly hrmpMaxMessageNumPerCandidate: u32;
    readonly validationUpgradeCooldown: u32;
    readonly validationUpgradeDelay: u32;
    readonly asyncBackingParams: PolkadotPrimitivesV6AsyncBackingAsyncBackingParams;
  }

  /** @name PolkadotPrimitivesV6AsyncBackingAsyncBackingParams (210) */
  interface PolkadotPrimitivesV6AsyncBackingAsyncBackingParams extends Struct {
    readonly maxCandidateDepth: u32;
    readonly allowedAncestryLen: u32;
  }

  /** @name PolkadotCorePrimitivesOutboundHrmpMessage (216) */
  interface PolkadotCorePrimitivesOutboundHrmpMessage extends Struct {
    readonly recipient: u32;
    readonly data: Bytes;
  }

  /** @name CumulusPalletParachainSystemCall (218) */
  interface CumulusPalletParachainSystemCall extends Enum {
    readonly isSetValidationData: boolean;
    readonly asSetValidationData: {
      readonly data: CumulusPrimitivesParachainInherentParachainInherentData;
    } & Struct;
    readonly isSudoSendUpwardMessage: boolean;
    readonly asSudoSendUpwardMessage: {
      readonly message: Bytes;
    } & Struct;
    readonly isAuthorizeUpgrade: boolean;
    readonly asAuthorizeUpgrade: {
      readonly codeHash: H256;
      readonly checkVersion: bool;
    } & Struct;
    readonly isEnactAuthorizedUpgrade: boolean;
    readonly asEnactAuthorizedUpgrade: {
      readonly code: Bytes;
    } & Struct;
    readonly type:
      | "SetValidationData"
      | "SudoSendUpwardMessage"
      | "AuthorizeUpgrade"
      | "EnactAuthorizedUpgrade";
  }

  /** @name CumulusPrimitivesParachainInherentParachainInherentData (219) */
  interface CumulusPrimitivesParachainInherentParachainInherentData extends Struct {
    readonly validationData: PolkadotPrimitivesV6PersistedValidationData;
    readonly relayChainState: SpTrieStorageProof;
    readonly downwardMessages: Vec<PolkadotCorePrimitivesInboundDownwardMessage>;
    readonly horizontalMessages: BTreeMap<u32, Vec<PolkadotCorePrimitivesInboundHrmpMessage>>;
  }

  /** @name PolkadotCorePrimitivesInboundDownwardMessage (221) */
  interface PolkadotCorePrimitivesInboundDownwardMessage extends Struct {
    readonly sentAt: u32;
    readonly msg: Bytes;
  }

  /** @name PolkadotCorePrimitivesInboundHrmpMessage (224) */
  interface PolkadotCorePrimitivesInboundHrmpMessage extends Struct {
    readonly sentAt: u32;
    readonly data: Bytes;
  }

  /** @name CumulusPalletParachainSystemError (227) */
  interface CumulusPalletParachainSystemError extends Enum {
    readonly isOverlappingUpgrades: boolean;
    readonly isProhibitedByPolkadot: boolean;
    readonly isTooBig: boolean;
    readonly isValidationDataNotAvailable: boolean;
    readonly isHostConfigurationNotAvailable: boolean;
    readonly isNotScheduled: boolean;
    readonly isNothingAuthorized: boolean;
    readonly isUnauthorized: boolean;
    readonly type:
      | "OverlappingUpgrades"
      | "ProhibitedByPolkadot"
      | "TooBig"
      | "ValidationDataNotAvailable"
      | "HostConfigurationNotAvailable"
      | "NotScheduled"
      | "NothingAuthorized"
      | "Unauthorized";
  }

  /** @name PalletTimestampCall (228) */
  interface PalletTimestampCall extends Enum {
    readonly isSet: boolean;
    readonly asSet: {
      readonly now: Compact<u64>;
    } & Struct;
    readonly type: "Set";
  }

  /** @name StagingParachainInfoCall (229) */
  type StagingParachainInfoCall = Null;

  /** @name PalletBalancesBalanceLock (231) */
  interface PalletBalancesBalanceLock extends Struct {
    readonly id: U8aFixed;
    readonly amount: u128;
    readonly reasons: PalletBalancesReasons;
  }

  /** @name PalletBalancesReasons (232) */
  interface PalletBalancesReasons extends Enum {
    readonly isFee: boolean;
    readonly isMisc: boolean;
    readonly isAll: boolean;
    readonly type: "Fee" | "Misc" | "All";
  }

  /** @name PalletBalancesReserveData (235) */
  interface PalletBalancesReserveData extends Struct {
    readonly id: U8aFixed;
    readonly amount: u128;
  }

  /** @name StorageHubRuntimeRuntimeHoldReason (239) */
  interface StorageHubRuntimeRuntimeHoldReason extends Enum {
    readonly isProviders: boolean;
    readonly asProviders: PalletStorageProvidersHoldReason;
    readonly isPaymentStreams: boolean;
    readonly asPaymentStreams: PalletPaymentStreamsHoldReason;
    readonly type: "Providers" | "PaymentStreams";
  }

  /** @name PalletStorageProvidersHoldReason (240) */
  interface PalletStorageProvidersHoldReason extends Enum {
    readonly isStorageProviderDeposit: boolean;
    readonly isBucketDeposit: boolean;
    readonly type: "StorageProviderDeposit" | "BucketDeposit";
  }

  /** @name PalletPaymentStreamsHoldReason (241) */
  interface PalletPaymentStreamsHoldReason extends Enum {
    readonly isPaymentStreamDeposit: boolean;
    readonly type: "PaymentStreamDeposit";
  }

  /** @name PalletBalancesIdAmount (244) */
  interface PalletBalancesIdAmount extends Struct {
    readonly id: Null;
    readonly amount: u128;
  }

  /** @name PalletBalancesCall (246) */
  interface PalletBalancesCall extends Enum {
    readonly isTransferAllowDeath: boolean;
    readonly asTransferAllowDeath: {
      readonly dest: MultiAddress;
      readonly value: Compact<u128>;
    } & Struct;
    readonly isForceTransfer: boolean;
    readonly asForceTransfer: {
      readonly source: MultiAddress;
      readonly dest: MultiAddress;
      readonly value: Compact<u128>;
    } & Struct;
    readonly isTransferKeepAlive: boolean;
    readonly asTransferKeepAlive: {
      readonly dest: MultiAddress;
      readonly value: Compact<u128>;
    } & Struct;
    readonly isTransferAll: boolean;
    readonly asTransferAll: {
      readonly dest: MultiAddress;
      readonly keepAlive: bool;
    } & Struct;
    readonly isForceUnreserve: boolean;
    readonly asForceUnreserve: {
      readonly who: MultiAddress;
      readonly amount: u128;
    } & Struct;
    readonly isUpgradeAccounts: boolean;
    readonly asUpgradeAccounts: {
      readonly who: Vec<AccountId32>;
    } & Struct;
    readonly isForceSetBalance: boolean;
    readonly asForceSetBalance: {
      readonly who: MultiAddress;
      readonly newFree: Compact<u128>;
    } & Struct;
    readonly isForceAdjustTotalIssuance: boolean;
    readonly asForceAdjustTotalIssuance: {
      readonly direction: PalletBalancesAdjustmentDirection;
      readonly delta: Compact<u128>;
    } & Struct;
    readonly type:
      | "TransferAllowDeath"
      | "ForceTransfer"
      | "TransferKeepAlive"
      | "TransferAll"
      | "ForceUnreserve"
      | "UpgradeAccounts"
      | "ForceSetBalance"
      | "ForceAdjustTotalIssuance";
  }

  /** @name PalletBalancesAdjustmentDirection (249) */
  interface PalletBalancesAdjustmentDirection extends Enum {
    readonly isIncrease: boolean;
    readonly isDecrease: boolean;
    readonly type: "Increase" | "Decrease";
  }

  /** @name PalletBalancesError (250) */
  interface PalletBalancesError extends Enum {
    readonly isVestingBalance: boolean;
    readonly isLiquidityRestrictions: boolean;
    readonly isInsufficientBalance: boolean;
    readonly isExistentialDeposit: boolean;
    readonly isExpendability: boolean;
    readonly isExistingVestingSchedule: boolean;
    readonly isDeadAccount: boolean;
    readonly isTooManyReserves: boolean;
    readonly isTooManyHolds: boolean;
    readonly isTooManyFreezes: boolean;
    readonly isIssuanceDeactivated: boolean;
    readonly isDeltaZero: boolean;
    readonly type:
      | "VestingBalance"
      | "LiquidityRestrictions"
      | "InsufficientBalance"
      | "ExistentialDeposit"
      | "Expendability"
      | "ExistingVestingSchedule"
      | "DeadAccount"
      | "TooManyReserves"
      | "TooManyHolds"
      | "TooManyFreezes"
      | "IssuanceDeactivated"
      | "DeltaZero";
  }

  /** @name PalletTransactionPaymentReleases (251) */
  interface PalletTransactionPaymentReleases extends Enum {
    readonly isV1Ancient: boolean;
    readonly isV2: boolean;
    readonly type: "V1Ancient" | "V2";
  }

  /** @name PalletSudoCall (252) */
  interface PalletSudoCall extends Enum {
    readonly isSudo: boolean;
    readonly asSudo: {
      readonly call: Call;
    } & Struct;
    readonly isSudoUncheckedWeight: boolean;
    readonly asSudoUncheckedWeight: {
      readonly call: Call;
      readonly weight: SpWeightsWeightV2Weight;
    } & Struct;
    readonly isSetKey: boolean;
    readonly asSetKey: {
      readonly new_: MultiAddress;
    } & Struct;
    readonly isSudoAs: boolean;
    readonly asSudoAs: {
      readonly who: MultiAddress;
      readonly call: Call;
    } & Struct;
    readonly isRemoveKey: boolean;
    readonly type: "Sudo" | "SudoUncheckedWeight" | "SetKey" | "SudoAs" | "RemoveKey";
  }

  /** @name PalletCollatorSelectionCall (254) */
  interface PalletCollatorSelectionCall extends Enum {
    readonly isSetInvulnerables: boolean;
    readonly asSetInvulnerables: {
      readonly new_: Vec<AccountId32>;
    } & Struct;
    readonly isSetDesiredCandidates: boolean;
    readonly asSetDesiredCandidates: {
      readonly max: u32;
    } & Struct;
    readonly isSetCandidacyBond: boolean;
    readonly asSetCandidacyBond: {
      readonly bond: u128;
    } & Struct;
    readonly isRegisterAsCandidate: boolean;
    readonly isLeaveIntent: boolean;
    readonly isAddInvulnerable: boolean;
    readonly asAddInvulnerable: {
      readonly who: AccountId32;
    } & Struct;
    readonly isRemoveInvulnerable: boolean;
    readonly asRemoveInvulnerable: {
      readonly who: AccountId32;
    } & Struct;
    readonly isUpdateBond: boolean;
    readonly asUpdateBond: {
      readonly newDeposit: u128;
    } & Struct;
    readonly isTakeCandidateSlot: boolean;
    readonly asTakeCandidateSlot: {
      readonly deposit: u128;
      readonly target: AccountId32;
    } & Struct;
    readonly type:
      | "SetInvulnerables"
      | "SetDesiredCandidates"
      | "SetCandidacyBond"
      | "RegisterAsCandidate"
      | "LeaveIntent"
      | "AddInvulnerable"
      | "RemoveInvulnerable"
      | "UpdateBond"
      | "TakeCandidateSlot";
  }

  /** @name PalletSessionCall (255) */
  interface PalletSessionCall extends Enum {
    readonly isSetKeys: boolean;
    readonly asSetKeys: {
      readonly keys_: StorageHubRuntimeSessionKeys;
      readonly proof: Bytes;
    } & Struct;
    readonly isPurgeKeys: boolean;
    readonly type: "SetKeys" | "PurgeKeys";
  }

  /** @name StorageHubRuntimeSessionKeys (256) */
  interface StorageHubRuntimeSessionKeys extends Struct {
    readonly aura: SpConsensusAuraSr25519AppSr25519Public;
  }

  /** @name SpConsensusAuraSr25519AppSr25519Public (257) */
  interface SpConsensusAuraSr25519AppSr25519Public extends SpCoreSr25519Public {}

  /** @name SpCoreSr25519Public (258) */
  interface SpCoreSr25519Public extends U8aFixed {}

  /** @name CumulusPalletXcmpQueueCall (259) */
  interface CumulusPalletXcmpQueueCall extends Enum {
    readonly isSuspendXcmExecution: boolean;
    readonly isResumeXcmExecution: boolean;
    readonly isUpdateSuspendThreshold: boolean;
    readonly asUpdateSuspendThreshold: {
      readonly new_: u32;
    } & Struct;
    readonly isUpdateDropThreshold: boolean;
    readonly asUpdateDropThreshold: {
      readonly new_: u32;
    } & Struct;
    readonly isUpdateResumeThreshold: boolean;
    readonly asUpdateResumeThreshold: {
      readonly new_: u32;
    } & Struct;
    readonly type:
      | "SuspendXcmExecution"
      | "ResumeXcmExecution"
      | "UpdateSuspendThreshold"
      | "UpdateDropThreshold"
      | "UpdateResumeThreshold";
  }

  /** @name PalletXcmCall (260) */
  interface PalletXcmCall extends Enum {
    readonly isSend: boolean;
    readonly asSend: {
      readonly dest: XcmVersionedLocation;
      readonly message: XcmVersionedXcm;
    } & Struct;
    readonly isTeleportAssets: boolean;
    readonly asTeleportAssets: {
      readonly dest: XcmVersionedLocation;
      readonly beneficiary: XcmVersionedLocation;
      readonly assets: XcmVersionedAssets;
      readonly feeAssetItem: u32;
    } & Struct;
    readonly isReserveTransferAssets: boolean;
    readonly asReserveTransferAssets: {
      readonly dest: XcmVersionedLocation;
      readonly beneficiary: XcmVersionedLocation;
      readonly assets: XcmVersionedAssets;
      readonly feeAssetItem: u32;
    } & Struct;
    readonly isExecute: boolean;
    readonly asExecute: {
      readonly message: XcmVersionedXcm;
      readonly maxWeight: SpWeightsWeightV2Weight;
    } & Struct;
    readonly isForceXcmVersion: boolean;
    readonly asForceXcmVersion: {
      readonly location: StagingXcmV4Location;
      readonly version: u32;
    } & Struct;
    readonly isForceDefaultXcmVersion: boolean;
    readonly asForceDefaultXcmVersion: {
      readonly maybeXcmVersion: Option<u32>;
    } & Struct;
    readonly isForceSubscribeVersionNotify: boolean;
    readonly asForceSubscribeVersionNotify: {
      readonly location: XcmVersionedLocation;
    } & Struct;
    readonly isForceUnsubscribeVersionNotify: boolean;
    readonly asForceUnsubscribeVersionNotify: {
      readonly location: XcmVersionedLocation;
    } & Struct;
    readonly isLimitedReserveTransferAssets: boolean;
    readonly asLimitedReserveTransferAssets: {
      readonly dest: XcmVersionedLocation;
      readonly beneficiary: XcmVersionedLocation;
      readonly assets: XcmVersionedAssets;
      readonly feeAssetItem: u32;
      readonly weightLimit: XcmV3WeightLimit;
    } & Struct;
    readonly isLimitedTeleportAssets: boolean;
    readonly asLimitedTeleportAssets: {
      readonly dest: XcmVersionedLocation;
      readonly beneficiary: XcmVersionedLocation;
      readonly assets: XcmVersionedAssets;
      readonly feeAssetItem: u32;
      readonly weightLimit: XcmV3WeightLimit;
    } & Struct;
    readonly isForceSuspension: boolean;
    readonly asForceSuspension: {
      readonly suspended: bool;
    } & Struct;
    readonly isTransferAssets: boolean;
    readonly asTransferAssets: {
      readonly dest: XcmVersionedLocation;
      readonly beneficiary: XcmVersionedLocation;
      readonly assets: XcmVersionedAssets;
      readonly feeAssetItem: u32;
      readonly weightLimit: XcmV3WeightLimit;
    } & Struct;
    readonly isClaimAssets: boolean;
    readonly asClaimAssets: {
      readonly assets: XcmVersionedAssets;
      readonly beneficiary: XcmVersionedLocation;
    } & Struct;
    readonly type:
      | "Send"
      | "TeleportAssets"
      | "ReserveTransferAssets"
      | "Execute"
      | "ForceXcmVersion"
      | "ForceDefaultXcmVersion"
      | "ForceSubscribeVersionNotify"
      | "ForceUnsubscribeVersionNotify"
      | "LimitedReserveTransferAssets"
      | "LimitedTeleportAssets"
      | "ForceSuspension"
      | "TransferAssets"
      | "ClaimAssets";
  }

  /** @name XcmVersionedXcm (261) */
  interface XcmVersionedXcm extends Enum {
    readonly isV2: boolean;
    readonly asV2: XcmV2Xcm;
    readonly isV3: boolean;
    readonly asV3: XcmV3Xcm;
    readonly isV4: boolean;
    readonly asV4: StagingXcmV4Xcm;
    readonly type: "V2" | "V3" | "V4";
  }

  /** @name XcmV2Xcm (262) */
  interface XcmV2Xcm extends Vec<XcmV2Instruction> {}

  /** @name XcmV2Instruction (264) */
  interface XcmV2Instruction extends Enum {
    readonly isWithdrawAsset: boolean;
    readonly asWithdrawAsset: XcmV2MultiassetMultiAssets;
    readonly isReserveAssetDeposited: boolean;
    readonly asReserveAssetDeposited: XcmV2MultiassetMultiAssets;
    readonly isReceiveTeleportedAsset: boolean;
    readonly asReceiveTeleportedAsset: XcmV2MultiassetMultiAssets;
    readonly isQueryResponse: boolean;
    readonly asQueryResponse: {
      readonly queryId: Compact<u64>;
      readonly response: XcmV2Response;
      readonly maxWeight: Compact<u64>;
    } & Struct;
    readonly isTransferAsset: boolean;
    readonly asTransferAsset: {
      readonly assets: XcmV2MultiassetMultiAssets;
      readonly beneficiary: XcmV2MultiLocation;
    } & Struct;
    readonly isTransferReserveAsset: boolean;
    readonly asTransferReserveAsset: {
      readonly assets: XcmV2MultiassetMultiAssets;
      readonly dest: XcmV2MultiLocation;
      readonly xcm: XcmV2Xcm;
    } & Struct;
    readonly isTransact: boolean;
    readonly asTransact: {
      readonly originType: XcmV2OriginKind;
      readonly requireWeightAtMost: Compact<u64>;
      readonly call: XcmDoubleEncoded;
    } & Struct;
    readonly isHrmpNewChannelOpenRequest: boolean;
    readonly asHrmpNewChannelOpenRequest: {
      readonly sender: Compact<u32>;
      readonly maxMessageSize: Compact<u32>;
      readonly maxCapacity: Compact<u32>;
    } & Struct;
    readonly isHrmpChannelAccepted: boolean;
    readonly asHrmpChannelAccepted: {
      readonly recipient: Compact<u32>;
    } & Struct;
    readonly isHrmpChannelClosing: boolean;
    readonly asHrmpChannelClosing: {
      readonly initiator: Compact<u32>;
      readonly sender: Compact<u32>;
      readonly recipient: Compact<u32>;
    } & Struct;
    readonly isClearOrigin: boolean;
    readonly isDescendOrigin: boolean;
    readonly asDescendOrigin: XcmV2MultilocationJunctions;
    readonly isReportError: boolean;
    readonly asReportError: {
      readonly queryId: Compact<u64>;
      readonly dest: XcmV2MultiLocation;
      readonly maxResponseWeight: Compact<u64>;
    } & Struct;
    readonly isDepositAsset: boolean;
    readonly asDepositAsset: {
      readonly assets: XcmV2MultiassetMultiAssetFilter;
      readonly maxAssets: Compact<u32>;
      readonly beneficiary: XcmV2MultiLocation;
    } & Struct;
    readonly isDepositReserveAsset: boolean;
    readonly asDepositReserveAsset: {
      readonly assets: XcmV2MultiassetMultiAssetFilter;
      readonly maxAssets: Compact<u32>;
      readonly dest: XcmV2MultiLocation;
      readonly xcm: XcmV2Xcm;
    } & Struct;
    readonly isExchangeAsset: boolean;
    readonly asExchangeAsset: {
      readonly give: XcmV2MultiassetMultiAssetFilter;
      readonly receive: XcmV2MultiassetMultiAssets;
    } & Struct;
    readonly isInitiateReserveWithdraw: boolean;
    readonly asInitiateReserveWithdraw: {
      readonly assets: XcmV2MultiassetMultiAssetFilter;
      readonly reserve: XcmV2MultiLocation;
      readonly xcm: XcmV2Xcm;
    } & Struct;
    readonly isInitiateTeleport: boolean;
    readonly asInitiateTeleport: {
      readonly assets: XcmV2MultiassetMultiAssetFilter;
      readonly dest: XcmV2MultiLocation;
      readonly xcm: XcmV2Xcm;
    } & Struct;
    readonly isQueryHolding: boolean;
    readonly asQueryHolding: {
      readonly queryId: Compact<u64>;
      readonly dest: XcmV2MultiLocation;
      readonly assets: XcmV2MultiassetMultiAssetFilter;
      readonly maxResponseWeight: Compact<u64>;
    } & Struct;
    readonly isBuyExecution: boolean;
    readonly asBuyExecution: {
      readonly fees: XcmV2MultiAsset;
      readonly weightLimit: XcmV2WeightLimit;
    } & Struct;
    readonly isRefundSurplus: boolean;
    readonly isSetErrorHandler: boolean;
    readonly asSetErrorHandler: XcmV2Xcm;
    readonly isSetAppendix: boolean;
    readonly asSetAppendix: XcmV2Xcm;
    readonly isClearError: boolean;
    readonly isClaimAsset: boolean;
    readonly asClaimAsset: {
      readonly assets: XcmV2MultiassetMultiAssets;
      readonly ticket: XcmV2MultiLocation;
    } & Struct;
    readonly isTrap: boolean;
    readonly asTrap: Compact<u64>;
    readonly isSubscribeVersion: boolean;
    readonly asSubscribeVersion: {
      readonly queryId: Compact<u64>;
      readonly maxResponseWeight: Compact<u64>;
    } & Struct;
    readonly isUnsubscribeVersion: boolean;
    readonly type:
      | "WithdrawAsset"
      | "ReserveAssetDeposited"
      | "ReceiveTeleportedAsset"
      | "QueryResponse"
      | "TransferAsset"
      | "TransferReserveAsset"
      | "Transact"
      | "HrmpNewChannelOpenRequest"
      | "HrmpChannelAccepted"
      | "HrmpChannelClosing"
      | "ClearOrigin"
      | "DescendOrigin"
      | "ReportError"
      | "DepositAsset"
      | "DepositReserveAsset"
      | "ExchangeAsset"
      | "InitiateReserveWithdraw"
      | "InitiateTeleport"
      | "QueryHolding"
      | "BuyExecution"
      | "RefundSurplus"
      | "SetErrorHandler"
      | "SetAppendix"
      | "ClearError"
      | "ClaimAsset"
      | "Trap"
      | "SubscribeVersion"
      | "UnsubscribeVersion";
  }

  /** @name XcmV2Response (265) */
  interface XcmV2Response extends Enum {
    readonly isNull: boolean;
    readonly isAssets: boolean;
    readonly asAssets: XcmV2MultiassetMultiAssets;
    readonly isExecutionResult: boolean;
    readonly asExecutionResult: Option<ITuple<[u32, XcmV2TraitsError]>>;
    readonly isVersion: boolean;
    readonly asVersion: u32;
    readonly type: "Null" | "Assets" | "ExecutionResult" | "Version";
  }

  /** @name XcmV2TraitsError (268) */
  interface XcmV2TraitsError extends Enum {
    readonly isOverflow: boolean;
    readonly isUnimplemented: boolean;
    readonly isUntrustedReserveLocation: boolean;
    readonly isUntrustedTeleportLocation: boolean;
    readonly isMultiLocationFull: boolean;
    readonly isMultiLocationNotInvertible: boolean;
    readonly isBadOrigin: boolean;
    readonly isInvalidLocation: boolean;
    readonly isAssetNotFound: boolean;
    readonly isFailedToTransactAsset: boolean;
    readonly isNotWithdrawable: boolean;
    readonly isLocationCannotHold: boolean;
    readonly isExceedsMaxMessageSize: boolean;
    readonly isDestinationUnsupported: boolean;
    readonly isTransport: boolean;
    readonly isUnroutable: boolean;
    readonly isUnknownClaim: boolean;
    readonly isFailedToDecode: boolean;
    readonly isMaxWeightInvalid: boolean;
    readonly isNotHoldingFees: boolean;
    readonly isTooExpensive: boolean;
    readonly isTrap: boolean;
    readonly asTrap: u64;
    readonly isUnhandledXcmVersion: boolean;
    readonly isWeightLimitReached: boolean;
    readonly asWeightLimitReached: u64;
    readonly isBarrier: boolean;
    readonly isWeightNotComputable: boolean;
    readonly type:
      | "Overflow"
      | "Unimplemented"
      | "UntrustedReserveLocation"
      | "UntrustedTeleportLocation"
      | "MultiLocationFull"
      | "MultiLocationNotInvertible"
      | "BadOrigin"
      | "InvalidLocation"
      | "AssetNotFound"
      | "FailedToTransactAsset"
      | "NotWithdrawable"
      | "LocationCannotHold"
      | "ExceedsMaxMessageSize"
      | "DestinationUnsupported"
      | "Transport"
      | "Unroutable"
      | "UnknownClaim"
      | "FailedToDecode"
      | "MaxWeightInvalid"
      | "NotHoldingFees"
      | "TooExpensive"
      | "Trap"
      | "UnhandledXcmVersion"
      | "WeightLimitReached"
      | "Barrier"
      | "WeightNotComputable";
  }

  /** @name XcmV2MultiassetMultiAssetFilter (269) */
  interface XcmV2MultiassetMultiAssetFilter extends Enum {
    readonly isDefinite: boolean;
    readonly asDefinite: XcmV2MultiassetMultiAssets;
    readonly isWild: boolean;
    readonly asWild: XcmV2MultiassetWildMultiAsset;
    readonly type: "Definite" | "Wild";
  }

  /** @name XcmV2MultiassetWildMultiAsset (270) */
  interface XcmV2MultiassetWildMultiAsset extends Enum {
    readonly isAll: boolean;
    readonly isAllOf: boolean;
    readonly asAllOf: {
      readonly id: XcmV2MultiassetAssetId;
      readonly fun: XcmV2MultiassetWildFungibility;
    } & Struct;
    readonly type: "All" | "AllOf";
  }

  /** @name XcmV2MultiassetWildFungibility (271) */
  interface XcmV2MultiassetWildFungibility extends Enum {
    readonly isFungible: boolean;
    readonly isNonFungible: boolean;
    readonly type: "Fungible" | "NonFungible";
  }

  /** @name XcmV2WeightLimit (272) */
  interface XcmV2WeightLimit extends Enum {
    readonly isUnlimited: boolean;
    readonly isLimited: boolean;
    readonly asLimited: Compact<u64>;
    readonly type: "Unlimited" | "Limited";
  }

  /** @name XcmV3Xcm (273) */
  interface XcmV3Xcm extends Vec<XcmV3Instruction> {}

  /** @name XcmV3Instruction (275) */
  interface XcmV3Instruction extends Enum {
    readonly isWithdrawAsset: boolean;
    readonly asWithdrawAsset: XcmV3MultiassetMultiAssets;
    readonly isReserveAssetDeposited: boolean;
    readonly asReserveAssetDeposited: XcmV3MultiassetMultiAssets;
    readonly isReceiveTeleportedAsset: boolean;
    readonly asReceiveTeleportedAsset: XcmV3MultiassetMultiAssets;
    readonly isQueryResponse: boolean;
    readonly asQueryResponse: {
      readonly queryId: Compact<u64>;
      readonly response: XcmV3Response;
      readonly maxWeight: SpWeightsWeightV2Weight;
      readonly querier: Option<StagingXcmV3MultiLocation>;
    } & Struct;
    readonly isTransferAsset: boolean;
    readonly asTransferAsset: {
      readonly assets: XcmV3MultiassetMultiAssets;
      readonly beneficiary: StagingXcmV3MultiLocation;
    } & Struct;
    readonly isTransferReserveAsset: boolean;
    readonly asTransferReserveAsset: {
      readonly assets: XcmV3MultiassetMultiAssets;
      readonly dest: StagingXcmV3MultiLocation;
      readonly xcm: XcmV3Xcm;
    } & Struct;
    readonly isTransact: boolean;
    readonly asTransact: {
      readonly originKind: XcmV2OriginKind;
      readonly requireWeightAtMost: SpWeightsWeightV2Weight;
      readonly call: XcmDoubleEncoded;
    } & Struct;
    readonly isHrmpNewChannelOpenRequest: boolean;
    readonly asHrmpNewChannelOpenRequest: {
      readonly sender: Compact<u32>;
      readonly maxMessageSize: Compact<u32>;
      readonly maxCapacity: Compact<u32>;
    } & Struct;
    readonly isHrmpChannelAccepted: boolean;
    readonly asHrmpChannelAccepted: {
      readonly recipient: Compact<u32>;
    } & Struct;
    readonly isHrmpChannelClosing: boolean;
    readonly asHrmpChannelClosing: {
      readonly initiator: Compact<u32>;
      readonly sender: Compact<u32>;
      readonly recipient: Compact<u32>;
    } & Struct;
    readonly isClearOrigin: boolean;
    readonly isDescendOrigin: boolean;
    readonly asDescendOrigin: XcmV3Junctions;
    readonly isReportError: boolean;
    readonly asReportError: XcmV3QueryResponseInfo;
    readonly isDepositAsset: boolean;
    readonly asDepositAsset: {
      readonly assets: XcmV3MultiassetMultiAssetFilter;
      readonly beneficiary: StagingXcmV3MultiLocation;
    } & Struct;
    readonly isDepositReserveAsset: boolean;
    readonly asDepositReserveAsset: {
      readonly assets: XcmV3MultiassetMultiAssetFilter;
      readonly dest: StagingXcmV3MultiLocation;
      readonly xcm: XcmV3Xcm;
    } & Struct;
    readonly isExchangeAsset: boolean;
    readonly asExchangeAsset: {
      readonly give: XcmV3MultiassetMultiAssetFilter;
      readonly want: XcmV3MultiassetMultiAssets;
      readonly maximal: bool;
    } & Struct;
    readonly isInitiateReserveWithdraw: boolean;
    readonly asInitiateReserveWithdraw: {
      readonly assets: XcmV3MultiassetMultiAssetFilter;
      readonly reserve: StagingXcmV3MultiLocation;
      readonly xcm: XcmV3Xcm;
    } & Struct;
    readonly isInitiateTeleport: boolean;
    readonly asInitiateTeleport: {
      readonly assets: XcmV3MultiassetMultiAssetFilter;
      readonly dest: StagingXcmV3MultiLocation;
      readonly xcm: XcmV3Xcm;
    } & Struct;
    readonly isReportHolding: boolean;
    readonly asReportHolding: {
      readonly responseInfo: XcmV3QueryResponseInfo;
      readonly assets: XcmV3MultiassetMultiAssetFilter;
    } & Struct;
    readonly isBuyExecution: boolean;
    readonly asBuyExecution: {
      readonly fees: XcmV3MultiAsset;
      readonly weightLimit: XcmV3WeightLimit;
    } & Struct;
    readonly isRefundSurplus: boolean;
    readonly isSetErrorHandler: boolean;
    readonly asSetErrorHandler: XcmV3Xcm;
    readonly isSetAppendix: boolean;
    readonly asSetAppendix: XcmV3Xcm;
    readonly isClearError: boolean;
    readonly isClaimAsset: boolean;
    readonly asClaimAsset: {
      readonly assets: XcmV3MultiassetMultiAssets;
      readonly ticket: StagingXcmV3MultiLocation;
    } & Struct;
    readonly isTrap: boolean;
    readonly asTrap: Compact<u64>;
    readonly isSubscribeVersion: boolean;
    readonly asSubscribeVersion: {
      readonly queryId: Compact<u64>;
      readonly maxResponseWeight: SpWeightsWeightV2Weight;
    } & Struct;
    readonly isUnsubscribeVersion: boolean;
    readonly isBurnAsset: boolean;
    readonly asBurnAsset: XcmV3MultiassetMultiAssets;
    readonly isExpectAsset: boolean;
    readonly asExpectAsset: XcmV3MultiassetMultiAssets;
    readonly isExpectOrigin: boolean;
    readonly asExpectOrigin: Option<StagingXcmV3MultiLocation>;
    readonly isExpectError: boolean;
    readonly asExpectError: Option<ITuple<[u32, XcmV3TraitsError]>>;
    readonly isExpectTransactStatus: boolean;
    readonly asExpectTransactStatus: XcmV3MaybeErrorCode;
    readonly isQueryPallet: boolean;
    readonly asQueryPallet: {
      readonly moduleName: Bytes;
      readonly responseInfo: XcmV3QueryResponseInfo;
    } & Struct;
    readonly isExpectPallet: boolean;
    readonly asExpectPallet: {
      readonly index: Compact<u32>;
      readonly name: Bytes;
      readonly moduleName: Bytes;
      readonly crateMajor: Compact<u32>;
      readonly minCrateMinor: Compact<u32>;
    } & Struct;
    readonly isReportTransactStatus: boolean;
    readonly asReportTransactStatus: XcmV3QueryResponseInfo;
    readonly isClearTransactStatus: boolean;
    readonly isUniversalOrigin: boolean;
    readonly asUniversalOrigin: XcmV3Junction;
    readonly isExportMessage: boolean;
    readonly asExportMessage: {
      readonly network: XcmV3JunctionNetworkId;
      readonly destination: XcmV3Junctions;
      readonly xcm: XcmV3Xcm;
    } & Struct;
    readonly isLockAsset: boolean;
    readonly asLockAsset: {
      readonly asset: XcmV3MultiAsset;
      readonly unlocker: StagingXcmV3MultiLocation;
    } & Struct;
    readonly isUnlockAsset: boolean;
    readonly asUnlockAsset: {
      readonly asset: XcmV3MultiAsset;
      readonly target: StagingXcmV3MultiLocation;
    } & Struct;
    readonly isNoteUnlockable: boolean;
    readonly asNoteUnlockable: {
      readonly asset: XcmV3MultiAsset;
      readonly owner: StagingXcmV3MultiLocation;
    } & Struct;
    readonly isRequestUnlock: boolean;
    readonly asRequestUnlock: {
      readonly asset: XcmV3MultiAsset;
      readonly locker: StagingXcmV3MultiLocation;
    } & Struct;
    readonly isSetFeesMode: boolean;
    readonly asSetFeesMode: {
      readonly jitWithdraw: bool;
    } & Struct;
    readonly isSetTopic: boolean;
    readonly asSetTopic: U8aFixed;
    readonly isClearTopic: boolean;
    readonly isAliasOrigin: boolean;
    readonly asAliasOrigin: StagingXcmV3MultiLocation;
    readonly isUnpaidExecution: boolean;
    readonly asUnpaidExecution: {
      readonly weightLimit: XcmV3WeightLimit;
      readonly checkOrigin: Option<StagingXcmV3MultiLocation>;
    } & Struct;
    readonly type:
      | "WithdrawAsset"
      | "ReserveAssetDeposited"
      | "ReceiveTeleportedAsset"
      | "QueryResponse"
      | "TransferAsset"
      | "TransferReserveAsset"
      | "Transact"
      | "HrmpNewChannelOpenRequest"
      | "HrmpChannelAccepted"
      | "HrmpChannelClosing"
      | "ClearOrigin"
      | "DescendOrigin"
      | "ReportError"
      | "DepositAsset"
      | "DepositReserveAsset"
      | "ExchangeAsset"
      | "InitiateReserveWithdraw"
      | "InitiateTeleport"
      | "ReportHolding"
      | "BuyExecution"
      | "RefundSurplus"
      | "SetErrorHandler"
      | "SetAppendix"
      | "ClearError"
      | "ClaimAsset"
      | "Trap"
      | "SubscribeVersion"
      | "UnsubscribeVersion"
      | "BurnAsset"
      | "ExpectAsset"
      | "ExpectOrigin"
      | "ExpectError"
      | "ExpectTransactStatus"
      | "QueryPallet"
      | "ExpectPallet"
      | "ReportTransactStatus"
      | "ClearTransactStatus"
      | "UniversalOrigin"
      | "ExportMessage"
      | "LockAsset"
      | "UnlockAsset"
      | "NoteUnlockable"
      | "RequestUnlock"
      | "SetFeesMode"
      | "SetTopic"
      | "ClearTopic"
      | "AliasOrigin"
      | "UnpaidExecution";
  }

  /** @name XcmV3Response (276) */
  interface XcmV3Response extends Enum {
    readonly isNull: boolean;
    readonly isAssets: boolean;
    readonly asAssets: XcmV3MultiassetMultiAssets;
    readonly isExecutionResult: boolean;
    readonly asExecutionResult: Option<ITuple<[u32, XcmV3TraitsError]>>;
    readonly isVersion: boolean;
    readonly asVersion: u32;
    readonly isPalletsInfo: boolean;
    readonly asPalletsInfo: Vec<XcmV3PalletInfo>;
    readonly isDispatchResult: boolean;
    readonly asDispatchResult: XcmV3MaybeErrorCode;
    readonly type:
      | "Null"
      | "Assets"
      | "ExecutionResult"
      | "Version"
      | "PalletsInfo"
      | "DispatchResult";
  }

  /** @name XcmV3PalletInfo (278) */
  interface XcmV3PalletInfo extends Struct {
    readonly index: Compact<u32>;
    readonly name: Bytes;
    readonly moduleName: Bytes;
    readonly major: Compact<u32>;
    readonly minor: Compact<u32>;
    readonly patch: Compact<u32>;
  }

  /** @name XcmV3QueryResponseInfo (282) */
  interface XcmV3QueryResponseInfo extends Struct {
    readonly destination: StagingXcmV3MultiLocation;
    readonly queryId: Compact<u64>;
    readonly maxWeight: SpWeightsWeightV2Weight;
  }

  /** @name XcmV3MultiassetMultiAssetFilter (283) */
  interface XcmV3MultiassetMultiAssetFilter extends Enum {
    readonly isDefinite: boolean;
    readonly asDefinite: XcmV3MultiassetMultiAssets;
    readonly isWild: boolean;
    readonly asWild: XcmV3MultiassetWildMultiAsset;
    readonly type: "Definite" | "Wild";
  }

  /** @name XcmV3MultiassetWildMultiAsset (284) */
  interface XcmV3MultiassetWildMultiAsset extends Enum {
    readonly isAll: boolean;
    readonly isAllOf: boolean;
    readonly asAllOf: {
      readonly id: XcmV3MultiassetAssetId;
      readonly fun: XcmV3MultiassetWildFungibility;
    } & Struct;
    readonly isAllCounted: boolean;
    readonly asAllCounted: Compact<u32>;
    readonly isAllOfCounted: boolean;
    readonly asAllOfCounted: {
      readonly id: XcmV3MultiassetAssetId;
      readonly fun: XcmV3MultiassetWildFungibility;
      readonly count: Compact<u32>;
    } & Struct;
    readonly type: "All" | "AllOf" | "AllCounted" | "AllOfCounted";
  }

  /** @name XcmV3MultiassetWildFungibility (285) */
  interface XcmV3MultiassetWildFungibility extends Enum {
    readonly isFungible: boolean;
    readonly isNonFungible: boolean;
    readonly type: "Fungible" | "NonFungible";
  }

  /** @name CumulusPalletXcmCall (297) */
  type CumulusPalletXcmCall = Null;

  /** @name PalletMessageQueueCall (298) */
  interface PalletMessageQueueCall extends Enum {
    readonly isReapPage: boolean;
    readonly asReapPage: {
      readonly messageOrigin: CumulusPrimitivesCoreAggregateMessageOrigin;
      readonly pageIndex: u32;
    } & Struct;
    readonly isExecuteOverweight: boolean;
    readonly asExecuteOverweight: {
      readonly messageOrigin: CumulusPrimitivesCoreAggregateMessageOrigin;
      readonly page: u32;
      readonly index: u32;
      readonly weightLimit: SpWeightsWeightV2Weight;
    } & Struct;
    readonly type: "ReapPage" | "ExecuteOverweight";
  }

  /** @name PalletStorageProvidersCall (299) */
  interface PalletStorageProvidersCall extends Enum {
    readonly isRequestMspSignUp: boolean;
    readonly asRequestMspSignUp: {
      readonly capacity: u32;
      readonly multiaddresses: Vec<Bytes>;
      readonly valueProp: PalletStorageProvidersValueProposition;
      readonly paymentAccount: AccountId32;
    } & Struct;
    readonly isRequestBspSignUp: boolean;
    readonly asRequestBspSignUp: {
      readonly capacity: u32;
      readonly multiaddresses: Vec<Bytes>;
      readonly paymentAccount: AccountId32;
    } & Struct;
    readonly isConfirmSignUp: boolean;
    readonly asConfirmSignUp: {
      readonly providerAccount: Option<AccountId32>;
    } & Struct;
    readonly isCancelSignUp: boolean;
    readonly isMspSignOff: boolean;
    readonly isBspSignOff: boolean;
    readonly isChangeCapacity: boolean;
    readonly asChangeCapacity: {
      readonly newCapacity: u32;
    } & Struct;
    readonly isAddValueProp: boolean;
    readonly asAddValueProp: {
      readonly newValueProp: PalletStorageProvidersValueProposition;
    } & Struct;
    readonly isForceMspSignUp: boolean;
    readonly asForceMspSignUp: {
      readonly who: AccountId32;
      readonly mspId: H256;
      readonly capacity: u32;
      readonly multiaddresses: Vec<Bytes>;
      readonly valueProp: PalletStorageProvidersValueProposition;
      readonly paymentAccount: AccountId32;
    } & Struct;
    readonly isForceBspSignUp: boolean;
    readonly asForceBspSignUp: {
      readonly who: AccountId32;
      readonly bspId: H256;
      readonly capacity: u32;
      readonly multiaddresses: Vec<Bytes>;
      readonly paymentAccount: AccountId32;
    } & Struct;
    readonly isSlash: boolean;
    readonly asSlash: {
      readonly providerId: H256;
    } & Struct;
    readonly type:
      | "RequestMspSignUp"
      | "RequestBspSignUp"
      | "ConfirmSignUp"
      | "CancelSignUp"
      | "MspSignOff"
      | "BspSignOff"
      | "ChangeCapacity"
      | "AddValueProp"
      | "ForceMspSignUp"
      | "ForceBspSignUp"
      | "Slash";
  }

  /** @name PalletFileSystemCall (300) */
  interface PalletFileSystemCall extends Enum {
    readonly isCreateBucket: boolean;
    readonly asCreateBucket: {
      readonly mspId: H256;
      readonly name: Bytes;
      readonly private: bool;
    } & Struct;
    readonly isUpdateBucketPrivacy: boolean;
    readonly asUpdateBucketPrivacy: {
      readonly bucketId: H256;
      readonly private: bool;
    } & Struct;
    readonly isCreateAndAssociateCollectionWithBucket: boolean;
    readonly asCreateAndAssociateCollectionWithBucket: {
      readonly bucketId: H256;
    } & Struct;
    readonly isIssueStorageRequest: boolean;
    readonly asIssueStorageRequest: {
      readonly bucketId: H256;
      readonly location: Bytes;
      readonly fingerprint: H256;
      readonly size_: u32;
      readonly mspId: H256;
      readonly peerIds: Vec<Bytes>;
    } & Struct;
    readonly isRevokeStorageRequest: boolean;
    readonly asRevokeStorageRequest: {
      readonly fileKey: H256;
    } & Struct;
    readonly isBspVolunteer: boolean;
    readonly asBspVolunteer: {
      readonly fileKey: H256;
    } & Struct;
    readonly isBspConfirmStoring: boolean;
    readonly asBspConfirmStoring: {
      readonly nonInclusionForestProof: SpTrieStorageProofCompactProof;
      readonly fileKeysAndProofs: Vec<ITuple<[H256, ShpFileKeyVerifierFileKeyProof]>>;
    } & Struct;
    readonly isBspRequestStopStoring: boolean;
    readonly asBspRequestStopStoring: {
      readonly fileKey: H256;
      readonly bucketId: H256;
      readonly location: Bytes;
      readonly owner: AccountId32;
      readonly fingerprint: H256;
      readonly size_: u32;
      readonly canServe: bool;
      readonly inclusionForestProof: SpTrieStorageProofCompactProof;
    } & Struct;
    readonly isBspConfirmStopStoring: boolean;
    readonly asBspConfirmStopStoring: {
      readonly fileKey: H256;
      readonly inclusionForestProof: SpTrieStorageProofCompactProof;
    } & Struct;
    readonly isStopStoringForInsolventUser: boolean;
    readonly asStopStoringForInsolventUser: {
      readonly fileKey: H256;
      readonly bucketId: H256;
      readonly location: Bytes;
      readonly owner: AccountId32;
      readonly fingerprint: H256;
      readonly size_: u32;
      readonly inclusionForestProof: SpTrieStorageProofCompactProof;
    } & Struct;
    readonly isDeleteFile: boolean;
    readonly asDeleteFile: {
      readonly bucketId: H256;
      readonly fileKey: H256;
      readonly location: Bytes;
      readonly size_: u32;
      readonly fingerprint: H256;
      readonly maybeInclusionForestProof: Option<SpTrieStorageProofCompactProof>;
    } & Struct;
    readonly isPendingFileDeletionRequestSubmitProof: boolean;
    readonly asPendingFileDeletionRequestSubmitProof: {
      readonly user: AccountId32;
      readonly fileKey: H256;
      readonly bucketId: H256;
      readonly forestProof: SpTrieStorageProofCompactProof;
    } & Struct;
    readonly isSetGlobalParameters: boolean;
    readonly asSetGlobalParameters: {
      readonly replicationTarget: Option<u32>;
      readonly maximumThreshold: Option<u32>;
      readonly blockRangeToMaximumThreshold: Option<u32>;
    } & Struct;
    readonly type:
      | "CreateBucket"
      | "UpdateBucketPrivacy"
      | "CreateAndAssociateCollectionWithBucket"
      | "IssueStorageRequest"
      | "RevokeStorageRequest"
      | "BspVolunteer"
      | "BspConfirmStoring"
      | "BspRequestStopStoring"
      | "BspConfirmStopStoring"
      | "StopStoringForInsolventUser"
      | "DeleteFile"
      | "PendingFileDeletionRequestSubmitProof"
      | "SetGlobalParameters";
  }

  /** @name PalletProofsDealerCall (305) */
  interface PalletProofsDealerCall extends Enum {
    readonly isChallenge: boolean;
    readonly asChallenge: {
      readonly key: H256;
    } & Struct;
    readonly isSubmitProof: boolean;
    readonly asSubmitProof: {
      readonly proof: PalletProofsDealerProof;
      readonly provider: Option<H256>;
    } & Struct;
    readonly isForceInitialiseChallengeCycle: boolean;
    readonly asForceInitialiseChallengeCycle: {
      readonly provider: H256;
    } & Struct;
    readonly type: "Challenge" | "SubmitProof" | "ForceInitialiseChallengeCycle";
  }

  /** @name PalletRandomnessCall (306) */
  interface PalletRandomnessCall extends Enum {
    readonly isSetBabeRandomness: boolean;
    readonly type: "SetBabeRandomness";
  }

  /** @name PalletPaymentStreamsCall (307) */
  interface PalletPaymentStreamsCall extends Enum {
    readonly isCreateFixedRatePaymentStream: boolean;
    readonly asCreateFixedRatePaymentStream: {
      readonly providerId: H256;
      readonly userAccount: AccountId32;
      readonly rate: u128;
    } & Struct;
    readonly isUpdateFixedRatePaymentStream: boolean;
    readonly asUpdateFixedRatePaymentStream: {
      readonly providerId: H256;
      readonly userAccount: AccountId32;
      readonly newRate: u128;
    } & Struct;
    readonly isDeleteFixedRatePaymentStream: boolean;
    readonly asDeleteFixedRatePaymentStream: {
      readonly providerId: H256;
      readonly userAccount: AccountId32;
    } & Struct;
    readonly isCreateDynamicRatePaymentStream: boolean;
    readonly asCreateDynamicRatePaymentStream: {
      readonly providerId: H256;
      readonly userAccount: AccountId32;
      readonly amountProvided: u32;
      readonly currentPrice: u128;
      readonly currentAccumulatedPriceIndex: u128;
    } & Struct;
    readonly isUpdateDynamicRatePaymentStream: boolean;
    readonly asUpdateDynamicRatePaymentStream: {
      readonly providerId: H256;
      readonly userAccount: AccountId32;
      readonly newAmountProvided: u32;
      readonly currentPrice: u128;
    } & Struct;
    readonly isDeleteDynamicRatePaymentStream: boolean;
    readonly asDeleteDynamicRatePaymentStream: {
      readonly providerId: H256;
      readonly userAccount: AccountId32;
    } & Struct;
    readonly isChargePaymentStreams: boolean;
    readonly asChargePaymentStreams: {
      readonly userAccount: AccountId32;
    } & Struct;
    readonly isPayOutstandingDebt: boolean;
    readonly type:
      | "CreateFixedRatePaymentStream"
      | "UpdateFixedRatePaymentStream"
      | "DeleteFixedRatePaymentStream"
      | "CreateDynamicRatePaymentStream"
      | "UpdateDynamicRatePaymentStream"
      | "DeleteDynamicRatePaymentStream"
      | "ChargePaymentStreams"
      | "PayOutstandingDebt";
  }

  /** @name PalletBucketNftsCall (308) */
  interface PalletBucketNftsCall extends Enum {
    readonly isShareAccess: boolean;
    readonly asShareAccess: {
      readonly recipient: MultiAddress;
      readonly bucket: H256;
      readonly itemId: u32;
      readonly readAccessRegex: Option<Bytes>;
    } & Struct;
    readonly isUpdateReadAccess: boolean;
    readonly asUpdateReadAccess: {
      readonly bucket: H256;
      readonly itemId: u32;
      readonly readAccessRegex: Option<Bytes>;
    } & Struct;
    readonly type: "ShareAccess" | "UpdateReadAccess";
  }

  /** @name PalletNftsCall (310) */
  interface PalletNftsCall extends Enum {
    readonly isCreate: boolean;
    readonly asCreate: {
      readonly admin: MultiAddress;
      readonly config: PalletNftsCollectionConfig;
    } & Struct;
    readonly isForceCreate: boolean;
    readonly asForceCreate: {
      readonly owner: MultiAddress;
      readonly config: PalletNftsCollectionConfig;
    } & Struct;
    readonly isDestroy: boolean;
    readonly asDestroy: {
      readonly collection: u32;
      readonly witness: PalletNftsDestroyWitness;
    } & Struct;
    readonly isMint: boolean;
    readonly asMint: {
      readonly collection: u32;
      readonly item: u32;
      readonly mintTo: MultiAddress;
      readonly witnessData: Option<PalletNftsMintWitness>;
    } & Struct;
    readonly isForceMint: boolean;
    readonly asForceMint: {
      readonly collection: u32;
      readonly item: u32;
      readonly mintTo: MultiAddress;
      readonly itemConfig: PalletNftsItemConfig;
    } & Struct;
    readonly isBurn: boolean;
    readonly asBurn: {
      readonly collection: u32;
      readonly item: u32;
    } & Struct;
    readonly isTransfer: boolean;
    readonly asTransfer: {
      readonly collection: u32;
      readonly item: u32;
      readonly dest: MultiAddress;
    } & Struct;
    readonly isRedeposit: boolean;
    readonly asRedeposit: {
      readonly collection: u32;
      readonly items: Vec<u32>;
    } & Struct;
    readonly isLockItemTransfer: boolean;
    readonly asLockItemTransfer: {
      readonly collection: u32;
      readonly item: u32;
    } & Struct;
    readonly isUnlockItemTransfer: boolean;
    readonly asUnlockItemTransfer: {
      readonly collection: u32;
      readonly item: u32;
    } & Struct;
    readonly isLockCollection: boolean;
    readonly asLockCollection: {
      readonly collection: u32;
      readonly lockSettings: u64;
    } & Struct;
    readonly isTransferOwnership: boolean;
    readonly asTransferOwnership: {
      readonly collection: u32;
      readonly newOwner: MultiAddress;
    } & Struct;
    readonly isSetTeam: boolean;
    readonly asSetTeam: {
      readonly collection: u32;
      readonly issuer: Option<MultiAddress>;
      readonly admin: Option<MultiAddress>;
      readonly freezer: Option<MultiAddress>;
    } & Struct;
    readonly isForceCollectionOwner: boolean;
    readonly asForceCollectionOwner: {
      readonly collection: u32;
      readonly owner: MultiAddress;
    } & Struct;
    readonly isForceCollectionConfig: boolean;
    readonly asForceCollectionConfig: {
      readonly collection: u32;
      readonly config: PalletNftsCollectionConfig;
    } & Struct;
    readonly isApproveTransfer: boolean;
    readonly asApproveTransfer: {
      readonly collection: u32;
      readonly item: u32;
      readonly delegate: MultiAddress;
      readonly maybeDeadline: Option<u32>;
    } & Struct;
    readonly isCancelApproval: boolean;
    readonly asCancelApproval: {
      readonly collection: u32;
      readonly item: u32;
      readonly delegate: MultiAddress;
    } & Struct;
    readonly isClearAllTransferApprovals: boolean;
    readonly asClearAllTransferApprovals: {
      readonly collection: u32;
      readonly item: u32;
    } & Struct;
    readonly isLockItemProperties: boolean;
    readonly asLockItemProperties: {
      readonly collection: u32;
      readonly item: u32;
      readonly lockMetadata: bool;
      readonly lockAttributes: bool;
    } & Struct;
    readonly isSetAttribute: boolean;
    readonly asSetAttribute: {
      readonly collection: u32;
      readonly maybeItem: Option<u32>;
      readonly namespace: PalletNftsAttributeNamespace;
      readonly key: Bytes;
      readonly value: Bytes;
    } & Struct;
    readonly isForceSetAttribute: boolean;
    readonly asForceSetAttribute: {
      readonly setAs: Option<AccountId32>;
      readonly collection: u32;
      readonly maybeItem: Option<u32>;
      readonly namespace: PalletNftsAttributeNamespace;
      readonly key: Bytes;
      readonly value: Bytes;
    } & Struct;
    readonly isClearAttribute: boolean;
    readonly asClearAttribute: {
      readonly collection: u32;
      readonly maybeItem: Option<u32>;
      readonly namespace: PalletNftsAttributeNamespace;
      readonly key: Bytes;
    } & Struct;
    readonly isApproveItemAttributes: boolean;
    readonly asApproveItemAttributes: {
      readonly collection: u32;
      readonly item: u32;
      readonly delegate: MultiAddress;
    } & Struct;
    readonly isCancelItemAttributesApproval: boolean;
    readonly asCancelItemAttributesApproval: {
      readonly collection: u32;
      readonly item: u32;
      readonly delegate: MultiAddress;
      readonly witness: PalletNftsCancelAttributesApprovalWitness;
    } & Struct;
    readonly isSetMetadata: boolean;
    readonly asSetMetadata: {
      readonly collection: u32;
      readonly item: u32;
      readonly data: Bytes;
    } & Struct;
    readonly isClearMetadata: boolean;
    readonly asClearMetadata: {
      readonly collection: u32;
      readonly item: u32;
    } & Struct;
    readonly isSetCollectionMetadata: boolean;
    readonly asSetCollectionMetadata: {
      readonly collection: u32;
      readonly data: Bytes;
    } & Struct;
    readonly isClearCollectionMetadata: boolean;
    readonly asClearCollectionMetadata: {
      readonly collection: u32;
    } & Struct;
    readonly isSetAcceptOwnership: boolean;
    readonly asSetAcceptOwnership: {
      readonly maybeCollection: Option<u32>;
    } & Struct;
    readonly isSetCollectionMaxSupply: boolean;
    readonly asSetCollectionMaxSupply: {
      readonly collection: u32;
      readonly maxSupply: u32;
    } & Struct;
    readonly isUpdateMintSettings: boolean;
    readonly asUpdateMintSettings: {
      readonly collection: u32;
      readonly mintSettings: PalletNftsMintSettings;
    } & Struct;
    readonly isSetPrice: boolean;
    readonly asSetPrice: {
      readonly collection: u32;
      readonly item: u32;
      readonly price: Option<u128>;
      readonly whitelistedBuyer: Option<MultiAddress>;
    } & Struct;
    readonly isBuyItem: boolean;
    readonly asBuyItem: {
      readonly collection: u32;
      readonly item: u32;
      readonly bidPrice: u128;
    } & Struct;
    readonly isPayTips: boolean;
    readonly asPayTips: {
      readonly tips: Vec<PalletNftsItemTip>;
    } & Struct;
    readonly isCreateSwap: boolean;
    readonly asCreateSwap: {
      readonly offeredCollection: u32;
      readonly offeredItem: u32;
      readonly desiredCollection: u32;
      readonly maybeDesiredItem: Option<u32>;
      readonly maybePrice: Option<PalletNftsPriceWithDirection>;
      readonly duration: u32;
    } & Struct;
    readonly isCancelSwap: boolean;
    readonly asCancelSwap: {
      readonly offeredCollection: u32;
      readonly offeredItem: u32;
    } & Struct;
    readonly isClaimSwap: boolean;
    readonly asClaimSwap: {
      readonly sendCollection: u32;
      readonly sendItem: u32;
      readonly receiveCollection: u32;
      readonly receiveItem: u32;
      readonly witnessPrice: Option<PalletNftsPriceWithDirection>;
    } & Struct;
    readonly isMintPreSigned: boolean;
    readonly asMintPreSigned: {
      readonly mintData: PalletNftsPreSignedMint;
      readonly signature: SpRuntimeMultiSignature;
      readonly signer: AccountId32;
    } & Struct;
    readonly isSetAttributesPreSigned: boolean;
    readonly asSetAttributesPreSigned: {
      readonly data: PalletNftsPreSignedAttributes;
      readonly signature: SpRuntimeMultiSignature;
      readonly signer: AccountId32;
    } & Struct;
    readonly type:
      | "Create"
      | "ForceCreate"
      | "Destroy"
      | "Mint"
      | "ForceMint"
      | "Burn"
      | "Transfer"
      | "Redeposit"
      | "LockItemTransfer"
      | "UnlockItemTransfer"
      | "LockCollection"
      | "TransferOwnership"
      | "SetTeam"
      | "ForceCollectionOwner"
      | "ForceCollectionConfig"
      | "ApproveTransfer"
      | "CancelApproval"
      | "ClearAllTransferApprovals"
      | "LockItemProperties"
      | "SetAttribute"
      | "ForceSetAttribute"
      | "ClearAttribute"
      | "ApproveItemAttributes"
      | "CancelItemAttributesApproval"
      | "SetMetadata"
      | "ClearMetadata"
      | "SetCollectionMetadata"
      | "ClearCollectionMetadata"
      | "SetAcceptOwnership"
      | "SetCollectionMaxSupply"
      | "UpdateMintSettings"
      | "SetPrice"
      | "BuyItem"
      | "PayTips"
      | "CreateSwap"
      | "CancelSwap"
      | "ClaimSwap"
      | "MintPreSigned"
      | "SetAttributesPreSigned";
  }

  /** @name PalletNftsCollectionConfig (311) */
  interface PalletNftsCollectionConfig extends Struct {
    readonly settings: u64;
    readonly maxSupply: Option<u32>;
    readonly mintSettings: PalletNftsMintSettings;
  }

  /** @name PalletNftsCollectionSetting (313) */
  interface PalletNftsCollectionSetting extends Enum {
    readonly isTransferableItems: boolean;
    readonly isUnlockedMetadata: boolean;
    readonly isUnlockedAttributes: boolean;
    readonly isUnlockedMaxSupply: boolean;
    readonly isDepositRequired: boolean;
    readonly type:
      | "TransferableItems"
      | "UnlockedMetadata"
      | "UnlockedAttributes"
      | "UnlockedMaxSupply"
      | "DepositRequired";
  }

  /** @name PalletNftsMintSettings (314) */
  interface PalletNftsMintSettings extends Struct {
    readonly mintType: PalletNftsMintType;
    readonly price: Option<u128>;
    readonly startBlock: Option<u32>;
    readonly endBlock: Option<u32>;
    readonly defaultItemSettings: u64;
  }

  /** @name PalletNftsMintType (315) */
  interface PalletNftsMintType extends Enum {
    readonly isIssuer: boolean;
    readonly isPublic: boolean;
    readonly isHolderOf: boolean;
    readonly asHolderOf: u32;
    readonly type: "Issuer" | "Public" | "HolderOf";
  }

  /** @name PalletNftsItemSetting (318) */
  interface PalletNftsItemSetting extends Enum {
    readonly isTransferable: boolean;
    readonly isUnlockedMetadata: boolean;
    readonly isUnlockedAttributes: boolean;
    readonly type: "Transferable" | "UnlockedMetadata" | "UnlockedAttributes";
  }

  /** @name PalletNftsDestroyWitness (319) */
  interface PalletNftsDestroyWitness extends Struct {
    readonly itemMetadatas: Compact<u32>;
    readonly itemConfigs: Compact<u32>;
    readonly attributes: Compact<u32>;
  }

  /** @name PalletNftsMintWitness (321) */
  interface PalletNftsMintWitness extends Struct {
    readonly ownedItem: Option<u32>;
    readonly mintPrice: Option<u128>;
  }

  /** @name PalletNftsItemConfig (322) */
  interface PalletNftsItemConfig extends Struct {
    readonly settings: u64;
  }

  /** @name PalletNftsCancelAttributesApprovalWitness (324) */
  interface PalletNftsCancelAttributesApprovalWitness extends Struct {
    readonly accountAttributes: u32;
  }

  /** @name PalletNftsItemTip (326) */
  interface PalletNftsItemTip extends Struct {
    readonly collection: u32;
    readonly item: u32;
    readonly receiver: AccountId32;
    readonly amount: u128;
  }

  /** @name PalletNftsPreSignedMint (328) */
  interface PalletNftsPreSignedMint extends Struct {
    readonly collection: u32;
    readonly item: u32;
    readonly attributes: Vec<ITuple<[Bytes, Bytes]>>;
    readonly metadata: Bytes;
    readonly onlyAccount: Option<AccountId32>;
    readonly deadline: u32;
    readonly mintPrice: Option<u128>;
  }

  /** @name SpRuntimeMultiSignature (329) */
  interface SpRuntimeMultiSignature extends Enum {
    readonly isEd25519: boolean;
    readonly asEd25519: SpCoreEd25519Signature;
    readonly isSr25519: boolean;
    readonly asSr25519: SpCoreSr25519Signature;
    readonly isEcdsa: boolean;
    readonly asEcdsa: SpCoreEcdsaSignature;
    readonly type: "Ed25519" | "Sr25519" | "Ecdsa";
  }

  /** @name SpCoreEd25519Signature (330) */
  interface SpCoreEd25519Signature extends U8aFixed {}

  /** @name SpCoreSr25519Signature (332) */
  interface SpCoreSr25519Signature extends U8aFixed {}

  /** @name SpCoreEcdsaSignature (333) */
  interface SpCoreEcdsaSignature extends U8aFixed {}

  /** @name PalletNftsPreSignedAttributes (335) */
  interface PalletNftsPreSignedAttributes extends Struct {
    readonly collection: u32;
    readonly item: u32;
    readonly attributes: Vec<ITuple<[Bytes, Bytes]>>;
    readonly namespace: PalletNftsAttributeNamespace;
    readonly deadline: u32;
  }

  /** @name PalletSudoError (336) */
  interface PalletSudoError extends Enum {
    readonly isRequireSudo: boolean;
    readonly type: "RequireSudo";
  }

  /** @name PalletCollatorSelectionCandidateInfo (339) */
  interface PalletCollatorSelectionCandidateInfo extends Struct {
    readonly who: AccountId32;
    readonly deposit: u128;
  }

  /** @name PalletCollatorSelectionError (341) */
  interface PalletCollatorSelectionError extends Enum {
    readonly isTooManyCandidates: boolean;
    readonly isTooFewEligibleCollators: boolean;
    readonly isAlreadyCandidate: boolean;
    readonly isNotCandidate: boolean;
    readonly isTooManyInvulnerables: boolean;
    readonly isAlreadyInvulnerable: boolean;
    readonly isNotInvulnerable: boolean;
    readonly isNoAssociatedValidatorId: boolean;
    readonly isValidatorNotRegistered: boolean;
    readonly isInsertToCandidateListFailed: boolean;
    readonly isRemoveFromCandidateListFailed: boolean;
    readonly isDepositTooLow: boolean;
    readonly isUpdateCandidateListFailed: boolean;
    readonly isInsufficientBond: boolean;
    readonly isTargetIsNotCandidate: boolean;
    readonly isIdenticalDeposit: boolean;
    readonly isInvalidUnreserve: boolean;
    readonly type:
      | "TooManyCandidates"
      | "TooFewEligibleCollators"
      | "AlreadyCandidate"
      | "NotCandidate"
      | "TooManyInvulnerables"
      | "AlreadyInvulnerable"
      | "NotInvulnerable"
      | "NoAssociatedValidatorId"
      | "ValidatorNotRegistered"
      | "InsertToCandidateListFailed"
      | "RemoveFromCandidateListFailed"
      | "DepositTooLow"
      | "UpdateCandidateListFailed"
      | "InsufficientBond"
      | "TargetIsNotCandidate"
      | "IdenticalDeposit"
      | "InvalidUnreserve";
  }

  /** @name SpCoreCryptoKeyTypeId (345) */
  interface SpCoreCryptoKeyTypeId extends U8aFixed {}

  /** @name PalletSessionError (346) */
  interface PalletSessionError extends Enum {
    readonly isInvalidProof: boolean;
    readonly isNoAssociatedValidatorId: boolean;
    readonly isDuplicatedKey: boolean;
    readonly isNoKeys: boolean;
    readonly isNoAccount: boolean;
    readonly type:
      | "InvalidProof"
      | "NoAssociatedValidatorId"
      | "DuplicatedKey"
      | "NoKeys"
      | "NoAccount";
  }

  /** @name CumulusPalletXcmpQueueOutboundChannelDetails (355) */
  interface CumulusPalletXcmpQueueOutboundChannelDetails extends Struct {
    readonly recipient: u32;
    readonly state: CumulusPalletXcmpQueueOutboundState;
    readonly signalsExist: bool;
    readonly firstIndex: u16;
    readonly lastIndex: u16;
  }

  /** @name CumulusPalletXcmpQueueOutboundState (356) */
  interface CumulusPalletXcmpQueueOutboundState extends Enum {
    readonly isOk: boolean;
    readonly isSuspended: boolean;
    readonly type: "Ok" | "Suspended";
  }

  /** @name CumulusPalletXcmpQueueQueueConfigData (358) */
  interface CumulusPalletXcmpQueueQueueConfigData extends Struct {
    readonly suspendThreshold: u32;
    readonly dropThreshold: u32;
    readonly resumeThreshold: u32;
  }

  /** @name CumulusPalletXcmpQueueError (359) */
  interface CumulusPalletXcmpQueueError extends Enum {
    readonly isBadQueueConfig: boolean;
    readonly isAlreadySuspended: boolean;
    readonly isAlreadyResumed: boolean;
    readonly type: "BadQueueConfig" | "AlreadySuspended" | "AlreadyResumed";
  }

  /** @name PalletXcmQueryStatus (360) */
  interface PalletXcmQueryStatus extends Enum {
    readonly isPending: boolean;
    readonly asPending: {
      readonly responder: XcmVersionedLocation;
      readonly maybeMatchQuerier: Option<XcmVersionedLocation>;
      readonly maybeNotify: Option<ITuple<[u8, u8]>>;
      readonly timeout: u32;
    } & Struct;
    readonly isVersionNotifier: boolean;
    readonly asVersionNotifier: {
      readonly origin: XcmVersionedLocation;
      readonly isActive: bool;
    } & Struct;
    readonly isReady: boolean;
    readonly asReady: {
      readonly response: XcmVersionedResponse;
      readonly at: u32;
    } & Struct;
    readonly type: "Pending" | "VersionNotifier" | "Ready";
  }

  /** @name XcmVersionedResponse (364) */
  interface XcmVersionedResponse extends Enum {
    readonly isV2: boolean;
    readonly asV2: XcmV2Response;
    readonly isV3: boolean;
    readonly asV3: XcmV3Response;
    readonly isV4: boolean;
    readonly asV4: StagingXcmV4Response;
    readonly type: "V2" | "V3" | "V4";
  }

  /** @name PalletXcmVersionMigrationStage (370) */
  interface PalletXcmVersionMigrationStage extends Enum {
    readonly isMigrateSupportedVersion: boolean;
    readonly isMigrateVersionNotifiers: boolean;
    readonly isNotifyCurrentTargets: boolean;
    readonly asNotifyCurrentTargets: Option<Bytes>;
    readonly isMigrateAndNotifyOldTargets: boolean;
    readonly type:
      | "MigrateSupportedVersion"
      | "MigrateVersionNotifiers"
      | "NotifyCurrentTargets"
      | "MigrateAndNotifyOldTargets";
  }

  /** @name XcmVersionedAssetId (373) */
  interface XcmVersionedAssetId extends Enum {
    readonly isV3: boolean;
    readonly asV3: XcmV3MultiassetAssetId;
    readonly isV4: boolean;
    readonly asV4: StagingXcmV4AssetAssetId;
    readonly type: "V3" | "V4";
  }

  /** @name PalletXcmRemoteLockedFungibleRecord (374) */
  interface PalletXcmRemoteLockedFungibleRecord extends Struct {
    readonly amount: u128;
    readonly owner: XcmVersionedLocation;
    readonly locker: XcmVersionedLocation;
    readonly consumers: Vec<ITuple<[Null, u128]>>;
  }

  /** @name PalletXcmError (381) */
  interface PalletXcmError extends Enum {
    readonly isUnreachable: boolean;
    readonly isSendFailure: boolean;
    readonly isFiltered: boolean;
    readonly isUnweighableMessage: boolean;
    readonly isDestinationNotInvertible: boolean;
    readonly isEmpty: boolean;
    readonly isCannotReanchor: boolean;
    readonly isTooManyAssets: boolean;
    readonly isInvalidOrigin: boolean;
    readonly isBadVersion: boolean;
    readonly isBadLocation: boolean;
    readonly isNoSubscription: boolean;
    readonly isAlreadySubscribed: boolean;
    readonly isCannotCheckOutTeleport: boolean;
    readonly isLowBalance: boolean;
    readonly isTooManyLocks: boolean;
    readonly isAccountNotSovereign: boolean;
    readonly isFeesNotMet: boolean;
    readonly isLockNotFound: boolean;
    readonly isInUse: boolean;
    readonly isInvalidAssetNotConcrete: boolean;
    readonly isInvalidAssetUnknownReserve: boolean;
    readonly isInvalidAssetUnsupportedReserve: boolean;
    readonly isTooManyReserves: boolean;
    readonly isLocalExecutionIncomplete: boolean;
    readonly type:
      | "Unreachable"
      | "SendFailure"
      | "Filtered"
      | "UnweighableMessage"
      | "DestinationNotInvertible"
      | "Empty"
      | "CannotReanchor"
      | "TooManyAssets"
      | "InvalidOrigin"
      | "BadVersion"
      | "BadLocation"
      | "NoSubscription"
      | "AlreadySubscribed"
      | "CannotCheckOutTeleport"
      | "LowBalance"
      | "TooManyLocks"
      | "AccountNotSovereign"
      | "FeesNotMet"
      | "LockNotFound"
      | "InUse"
      | "InvalidAssetNotConcrete"
      | "InvalidAssetUnknownReserve"
      | "InvalidAssetUnsupportedReserve"
      | "TooManyReserves"
      | "LocalExecutionIncomplete";
  }

  /** @name PalletMessageQueueBookState (382) */
  interface PalletMessageQueueBookState extends Struct {
    readonly begin: u32;
    readonly end: u32;
    readonly count: u32;
    readonly readyNeighbours: Option<PalletMessageQueueNeighbours>;
    readonly messageCount: u64;
    readonly size_: u64;
  }

  /** @name PalletMessageQueueNeighbours (384) */
  interface PalletMessageQueueNeighbours extends Struct {
    readonly prev: CumulusPrimitivesCoreAggregateMessageOrigin;
    readonly next: CumulusPrimitivesCoreAggregateMessageOrigin;
  }

  /** @name PalletMessageQueuePage (386) */
  interface PalletMessageQueuePage extends Struct {
    readonly remaining: u32;
    readonly remainingSize: u32;
    readonly firstIndex: u32;
    readonly first: u32;
    readonly last: u32;
    readonly heap: Bytes;
  }

  /** @name PalletMessageQueueError (388) */
  interface PalletMessageQueueError extends Enum {
    readonly isNotReapable: boolean;
    readonly isNoPage: boolean;
    readonly isNoMessage: boolean;
    readonly isAlreadyProcessed: boolean;
    readonly isQueued: boolean;
    readonly isInsufficientWeight: boolean;
    readonly isTemporarilyUnprocessable: boolean;
    readonly isQueuePaused: boolean;
    readonly isRecursiveDisallowed: boolean;
    readonly type:
      | "NotReapable"
      | "NoPage"
      | "NoMessage"
      | "AlreadyProcessed"
      | "Queued"
      | "InsufficientWeight"
      | "TemporarilyUnprocessable"
      | "QueuePaused"
      | "RecursiveDisallowed";
  }

  /** @name PalletStorageProvidersStorageProvider (390) */
  interface PalletStorageProvidersStorageProvider extends Enum {
    readonly isBackupStorageProvider: boolean;
    readonly asBackupStorageProvider: PalletStorageProvidersBackupStorageProvider;
    readonly isMainStorageProvider: boolean;
    readonly asMainStorageProvider: PalletStorageProvidersMainStorageProvider;
    readonly type: "BackupStorageProvider" | "MainStorageProvider";
  }

  /** @name PalletStorageProvidersBackupStorageProvider (391) */
  interface PalletStorageProvidersBackupStorageProvider extends Struct {
    readonly capacity: u32;
    readonly capacityUsed: u32;
    readonly multiaddresses: Vec<Bytes>;
    readonly root: H256;
    readonly lastCapacityChange: u32;
    readonly ownerAccount: AccountId32;
    readonly paymentAccount: AccountId32;
    readonly reputationWeight: u32;
  }

  /** @name PalletStorageProvidersMainStorageProvider (392) */
  interface PalletStorageProvidersMainStorageProvider extends Struct {
    readonly buckets: Vec<PalletStorageProvidersBucket>;
    readonly capacity: u32;
    readonly capacityUsed: u32;
    readonly multiaddresses: Vec<Bytes>;
    readonly valueProp: PalletStorageProvidersValueProposition;
    readonly lastCapacityChange: u32;
    readonly ownerAccount: AccountId32;
    readonly paymentAccount: AccountId32;
  }

  /** @name PalletStorageProvidersBucket (394) */
  interface PalletStorageProvidersBucket extends Struct {
    readonly root: H256;
    readonly userId: AccountId32;
    readonly mspId: H256;
    readonly private: bool;
    readonly readAccessGroupId: Option<u32>;
  }

  /** @name PalletStorageProvidersError (397) */
  interface PalletStorageProvidersError extends Enum {
    readonly isAlreadyRegistered: boolean;
    readonly isSignUpNotRequested: boolean;
    readonly isSignUpRequestPending: boolean;
    readonly isNoMultiAddress: boolean;
    readonly isInvalidMultiAddress: boolean;
    readonly isStorageTooLow: boolean;
    readonly isNotEnoughBalance: boolean;
    readonly isCannotHoldDeposit: boolean;
    readonly isStorageStillInUse: boolean;
    readonly isRandomnessNotValidYet: boolean;
    readonly isSignUpRequestExpired: boolean;
    readonly isNewCapacityLessThanUsedStorage: boolean;
    readonly isNewCapacityEqualsCurrentCapacity: boolean;
    readonly isNewCapacityCantBeZero: boolean;
    readonly isNotEnoughTimePassed: boolean;
    readonly isNotRegistered: boolean;
    readonly isNoUserId: boolean;
    readonly isNoBucketId: boolean;
    readonly isSpRegisteredButDataNotFound: boolean;
    readonly isBucketNotFound: boolean;
    readonly isBucketAlreadyExists: boolean;
    readonly isAppendBucketToMspFailed: boolean;
    readonly isProviderNotSlashable: boolean;
    readonly type:
      | "AlreadyRegistered"
      | "SignUpNotRequested"
      | "SignUpRequestPending"
      | "NoMultiAddress"
      | "InvalidMultiAddress"
      | "StorageTooLow"
      | "NotEnoughBalance"
      | "CannotHoldDeposit"
      | "StorageStillInUse"
      | "RandomnessNotValidYet"
      | "SignUpRequestExpired"
      | "NewCapacityLessThanUsedStorage"
      | "NewCapacityEqualsCurrentCapacity"
      | "NewCapacityCantBeZero"
      | "NotEnoughTimePassed"
      | "NotRegistered"
      | "NoUserId"
      | "NoBucketId"
      | "SpRegisteredButDataNotFound"
      | "BucketNotFound"
      | "BucketAlreadyExists"
      | "AppendBucketToMspFailed"
      | "ProviderNotSlashable";
  }

  /** @name PalletFileSystemStorageRequestMetadata (398) */
  interface PalletFileSystemStorageRequestMetadata extends Struct {
    readonly requestedAt: u32;
    readonly owner: AccountId32;
    readonly bucketId: H256;
    readonly location: Bytes;
    readonly fingerprint: H256;
    readonly size_: u32;
    readonly msp: Option<H256>;
    readonly userPeerIds: Vec<Bytes>;
    readonly dataServerSps: Vec<H256>;
    readonly bspsRequired: u32;
    readonly bspsConfirmed: u32;
    readonly bspsVolunteered: u32;
  }

  /** @name PalletFileSystemStorageRequestBspsMetadata (401) */
  interface PalletFileSystemStorageRequestBspsMetadata extends Struct {
    readonly confirmed: bool;
  }

  /** @name PalletFileSystemError (408) */
  interface PalletFileSystemError extends Enum {
    readonly isStorageRequestAlreadyRegistered: boolean;
    readonly isStorageRequestNotFound: boolean;
    readonly isReplicationTargetCannotBeZero: boolean;
    readonly isBspsRequiredExceedsMax: boolean;
    readonly isNotABsp: boolean;
    readonly isNotAMsp: boolean;
    readonly isNotASp: boolean;
    readonly isBspNotVolunteered: boolean;
    readonly isBspNotConfirmed: boolean;
    readonly isBspAlreadyConfirmed: boolean;
    readonly isStorageRequestBspsRequiredFulfilled: boolean;
    readonly isBspAlreadyVolunteered: boolean;
    readonly isUnexpectedNumberOfRemovedVolunteeredBsps: boolean;
    readonly isStorageRequestExpiredNoSlotAvailable: boolean;
    readonly isStorageRequestNotAuthorized: boolean;
    readonly isMaxBlockNumberReached: boolean;
    readonly isFailedToEncodeBsp: boolean;
    readonly isFailedToEncodeFingerprint: boolean;
    readonly isFailedToDecodeThreshold: boolean;
    readonly isAboveThreshold: boolean;
    readonly isFailedToConvertBlockNumber: boolean;
    readonly isThresholdArithmeticError: boolean;
    readonly isFailedTypeConversion: boolean;
    readonly isDividedByZero: boolean;
    readonly isImpossibleFailedToGetValue: boolean;
    readonly isBucketIsNotPrivate: boolean;
    readonly isBucketNotFound: boolean;
    readonly isNotBucketOwner: boolean;
    readonly isProviderRootNotFound: boolean;
    readonly isExpectedNonInclusionProof: boolean;
    readonly isExpectedInclusionProof: boolean;
    readonly isInvalidFileKeyMetadata: boolean;
    readonly isThresholdBelowAsymptote: boolean;
    readonly isNotFileOwner: boolean;
    readonly isFileKeyAlreadyPendingDeletion: boolean;
    readonly isMaxUserPendingDeletionRequestsReached: boolean;
    readonly isMspNotStoringBucket: boolean;
    readonly isFileKeyNotPendingDeletion: boolean;
    readonly isFileSizeCannotBeZero: boolean;
    readonly isNoGlobalReputationWeightSet: boolean;
    readonly isMaximumThresholdCannotBeZero: boolean;
    readonly isBlockRangeToMaximumThresholdCannotBeZero: boolean;
    readonly isPendingStopStoringRequestNotFound: boolean;
    readonly isMinWaitForStopStoringNotReached: boolean;
    readonly isPendingStopStoringRequestAlreadyExists: boolean;
    readonly isUserNotInsolvent: boolean;
    readonly type:
      | "StorageRequestAlreadyRegistered"
      | "StorageRequestNotFound"
      | "ReplicationTargetCannotBeZero"
      | "BspsRequiredExceedsMax"
      | "NotABsp"
      | "NotAMsp"
      | "NotASp"
      | "BspNotVolunteered"
      | "BspNotConfirmed"
      | "BspAlreadyConfirmed"
      | "StorageRequestBspsRequiredFulfilled"
      | "BspAlreadyVolunteered"
      | "UnexpectedNumberOfRemovedVolunteeredBsps"
      | "StorageRequestExpiredNoSlotAvailable"
      | "StorageRequestNotAuthorized"
      | "MaxBlockNumberReached"
      | "FailedToEncodeBsp"
      | "FailedToEncodeFingerprint"
      | "FailedToDecodeThreshold"
      | "AboveThreshold"
      | "FailedToConvertBlockNumber"
      | "ThresholdArithmeticError"
      | "FailedTypeConversion"
      | "DividedByZero"
      | "ImpossibleFailedToGetValue"
      | "BucketIsNotPrivate"
      | "BucketNotFound"
      | "NotBucketOwner"
      | "ProviderRootNotFound"
      | "ExpectedNonInclusionProof"
      | "ExpectedInclusionProof"
      | "InvalidFileKeyMetadata"
      | "ThresholdBelowAsymptote"
      | "NotFileOwner"
      | "FileKeyAlreadyPendingDeletion"
      | "MaxUserPendingDeletionRequestsReached"
      | "MspNotStoringBucket"
      | "FileKeyNotPendingDeletion"
      | "FileSizeCannotBeZero"
      | "NoGlobalReputationWeightSet"
      | "MaximumThresholdCannotBeZero"
      | "BlockRangeToMaximumThresholdCannotBeZero"
      | "PendingStopStoringRequestNotFound"
      | "MinWaitForStopStoringNotReached"
      | "PendingStopStoringRequestAlreadyExists"
      | "UserNotInsolvent";
  }

  /** @name PalletProofsDealerError (414) */
  interface PalletProofsDealerError extends Enum {
    readonly isNotProvider: boolean;
    readonly isChallengesQueueOverflow: boolean;
    readonly isPriorityChallengesQueueOverflow: boolean;
    readonly isFeeChargeFailed: boolean;
    readonly isEmptyKeyProofs: boolean;
    readonly isProviderRootNotFound: boolean;
    readonly isZeroRoot: boolean;
    readonly isNoRecordOfLastSubmittedProof: boolean;
    readonly isProviderStakeNotFound: boolean;
    readonly isZeroStake: boolean;
    readonly isStakeCouldNotBeConverted: boolean;
    readonly isChallengesTickNotReached: boolean;
    readonly isChallengesTickTooOld: boolean;
    readonly isChallengesTickTooLate: boolean;
    readonly isSeedNotFound: boolean;
    readonly isCheckpointChallengesNotFound: boolean;
    readonly isForestProofVerificationFailed: boolean;
    readonly isKeyProofNotFound: boolean;
    readonly isKeyProofVerificationFailed: boolean;
    readonly isFailedToApplyDelta: boolean;
    readonly isTooManyValidProofSubmitters: boolean;
    readonly type:
      | "NotProvider"
      | "ChallengesQueueOverflow"
      | "PriorityChallengesQueueOverflow"
      | "FeeChargeFailed"
      | "EmptyKeyProofs"
      | "ProviderRootNotFound"
      | "ZeroRoot"
      | "NoRecordOfLastSubmittedProof"
      | "ProviderStakeNotFound"
      | "ZeroStake"
      | "StakeCouldNotBeConverted"
      | "ChallengesTickNotReached"
      | "ChallengesTickTooOld"
      | "ChallengesTickTooLate"
      | "SeedNotFound"
      | "CheckpointChallengesNotFound"
      | "ForestProofVerificationFailed"
      | "KeyProofNotFound"
      | "KeyProofVerificationFailed"
      | "FailedToApplyDelta"
      | "TooManyValidProofSubmitters";
  }

  /** @name PalletPaymentStreamsFixedRatePaymentStream (417) */
  interface PalletPaymentStreamsFixedRatePaymentStream extends Struct {
    readonly rate: u128;
    readonly lastChargedTick: u32;
    readonly userDeposit: u128;
    readonly outOfFundsTick: Option<u32>;
  }

  /** @name PalletPaymentStreamsDynamicRatePaymentStream (418) */
  interface PalletPaymentStreamsDynamicRatePaymentStream extends Struct {
    readonly amountProvided: u32;
    readonly priceIndexWhenLastCharged: u128;
    readonly userDeposit: u128;
    readonly outOfFundsTick: Option<u32>;
  }

  /** @name PalletPaymentStreamsProviderLastChargeableInfo (419) */
  interface PalletPaymentStreamsProviderLastChargeableInfo extends Struct {
    readonly lastChargeableTick: u32;
    readonly priceIndex: u128;
  }

  /** @name PalletPaymentStreamsError (420) */
  interface PalletPaymentStreamsError extends Enum {
    readonly isPaymentStreamAlreadyExists: boolean;
    readonly isPaymentStreamNotFound: boolean;
    readonly isNotAProvider: boolean;
    readonly isProviderInconsistencyError: boolean;
    readonly isCannotHoldDeposit: boolean;
    readonly isUpdateRateToSameRate: boolean;
    readonly isUpdateAmountToSameAmount: boolean;
    readonly isRateCantBeZero: boolean;
    readonly isAmountProvidedCantBeZero: boolean;
    readonly isLastChargedGreaterThanLastChargeable: boolean;
    readonly isInvalidLastChargeableBlockNumber: boolean;
    readonly isInvalidLastChargeablePriceIndex: boolean;
    readonly isChargeOverflow: boolean;
    readonly isUserWithoutFunds: boolean;
    readonly isUserNotFlaggedAsWithoutFunds: boolean;
    readonly type:
      | "PaymentStreamAlreadyExists"
      | "PaymentStreamNotFound"
      | "NotAProvider"
      | "ProviderInconsistencyError"
      | "CannotHoldDeposit"
      | "UpdateRateToSameRate"
      | "UpdateAmountToSameAmount"
      | "RateCantBeZero"
      | "AmountProvidedCantBeZero"
      | "LastChargedGreaterThanLastChargeable"
      | "InvalidLastChargeableBlockNumber"
      | "InvalidLastChargeablePriceIndex"
      | "ChargeOverflow"
      | "UserWithoutFunds"
      | "UserNotFlaggedAsWithoutFunds";
  }

  /** @name PalletBucketNftsError (421) */
  interface PalletBucketNftsError extends Enum {
    readonly isBucketIsNotPrivate: boolean;
    readonly isNotBucketOwner: boolean;
    readonly isNoCorrespondingCollection: boolean;
    readonly isConvertBytesToBoundedVec: boolean;
    readonly type:
      | "BucketIsNotPrivate"
      | "NotBucketOwner"
      | "NoCorrespondingCollection"
      | "ConvertBytesToBoundedVec";
  }

  /** @name PalletNftsCollectionDetails (422) */
  interface PalletNftsCollectionDetails extends Struct {
    readonly owner: AccountId32;
    readonly ownerDeposit: u128;
    readonly items: u32;
    readonly itemMetadatas: u32;
    readonly itemConfigs: u32;
    readonly attributes: u32;
  }

  /** @name PalletNftsCollectionRole (427) */
  interface PalletNftsCollectionRole extends Enum {
    readonly isIssuer: boolean;
    readonly isFreezer: boolean;
    readonly isAdmin: boolean;
    readonly type: "Issuer" | "Freezer" | "Admin";
  }

  /** @name PalletNftsItemDetails (428) */
  interface PalletNftsItemDetails extends Struct {
    readonly owner: AccountId32;
    readonly approvals: BTreeMap<AccountId32, Option<u32>>;
    readonly deposit: PalletNftsItemDeposit;
  }

  /** @name PalletNftsItemDeposit (429) */
  interface PalletNftsItemDeposit extends Struct {
    readonly account: AccountId32;
    readonly amount: u128;
  }

  /** @name PalletNftsCollectionMetadata (434) */
  interface PalletNftsCollectionMetadata extends Struct {
    readonly deposit: u128;
    readonly data: Bytes;
  }

  /** @name PalletNftsItemMetadata (435) */
  interface PalletNftsItemMetadata extends Struct {
    readonly deposit: PalletNftsItemMetadataDeposit;
    readonly data: Bytes;
  }

  /** @name PalletNftsItemMetadataDeposit (436) */
  interface PalletNftsItemMetadataDeposit extends Struct {
    readonly account: Option<AccountId32>;
    readonly amount: u128;
  }

  /** @name PalletNftsAttributeDeposit (439) */
  interface PalletNftsAttributeDeposit extends Struct {
    readonly account: Option<AccountId32>;
    readonly amount: u128;
  }

  /** @name PalletNftsPendingSwap (443) */
  interface PalletNftsPendingSwap extends Struct {
    readonly desiredCollection: u32;
    readonly desiredItem: Option<u32>;
    readonly price: Option<PalletNftsPriceWithDirection>;
    readonly deadline: u32;
  }

  /** @name PalletNftsPalletFeature (445) */
  interface PalletNftsPalletFeature extends Enum {
    readonly isTrading: boolean;
    readonly isAttributes: boolean;
    readonly isApprovals: boolean;
    readonly isSwaps: boolean;
    readonly type: "Trading" | "Attributes" | "Approvals" | "Swaps";
  }

  /** @name PalletNftsError (446) */
  interface PalletNftsError extends Enum {
    readonly isNoPermission: boolean;
    readonly isUnknownCollection: boolean;
    readonly isAlreadyExists: boolean;
    readonly isApprovalExpired: boolean;
    readonly isWrongOwner: boolean;
    readonly isBadWitness: boolean;
    readonly isCollectionIdInUse: boolean;
    readonly isItemsNonTransferable: boolean;
    readonly isNotDelegate: boolean;
    readonly isWrongDelegate: boolean;
    readonly isUnapproved: boolean;
    readonly isUnaccepted: boolean;
    readonly isItemLocked: boolean;
    readonly isLockedItemAttributes: boolean;
    readonly isLockedCollectionAttributes: boolean;
    readonly isLockedItemMetadata: boolean;
    readonly isLockedCollectionMetadata: boolean;
    readonly isMaxSupplyReached: boolean;
    readonly isMaxSupplyLocked: boolean;
    readonly isMaxSupplyTooSmall: boolean;
    readonly isUnknownItem: boolean;
    readonly isUnknownSwap: boolean;
    readonly isMetadataNotFound: boolean;
    readonly isAttributeNotFound: boolean;
    readonly isNotForSale: boolean;
    readonly isBidTooLow: boolean;
    readonly isReachedApprovalLimit: boolean;
    readonly isDeadlineExpired: boolean;
    readonly isWrongDuration: boolean;
    readonly isMethodDisabled: boolean;
    readonly isWrongSetting: boolean;
    readonly isInconsistentItemConfig: boolean;
    readonly isNoConfig: boolean;
    readonly isRolesNotCleared: boolean;
    readonly isMintNotStarted: boolean;
    readonly isMintEnded: boolean;
    readonly isAlreadyClaimed: boolean;
    readonly isIncorrectData: boolean;
    readonly isWrongOrigin: boolean;
    readonly isWrongSignature: boolean;
    readonly isIncorrectMetadata: boolean;
    readonly isMaxAttributesLimitReached: boolean;
    readonly isWrongNamespace: boolean;
    readonly isCollectionNotEmpty: boolean;
    readonly isWitnessRequired: boolean;
    readonly type:
      | "NoPermission"
      | "UnknownCollection"
      | "AlreadyExists"
      | "ApprovalExpired"
      | "WrongOwner"
      | "BadWitness"
      | "CollectionIdInUse"
      | "ItemsNonTransferable"
      | "NotDelegate"
      | "WrongDelegate"
      | "Unapproved"
      | "Unaccepted"
      | "ItemLocked"
      | "LockedItemAttributes"
      | "LockedCollectionAttributes"
      | "LockedItemMetadata"
      | "LockedCollectionMetadata"
      | "MaxSupplyReached"
      | "MaxSupplyLocked"
      | "MaxSupplyTooSmall"
      | "UnknownItem"
      | "UnknownSwap"
      | "MetadataNotFound"
      | "AttributeNotFound"
      | "NotForSale"
      | "BidTooLow"
      | "ReachedApprovalLimit"
      | "DeadlineExpired"
      | "WrongDuration"
      | "MethodDisabled"
      | "WrongSetting"
      | "InconsistentItemConfig"
      | "NoConfig"
      | "RolesNotCleared"
      | "MintNotStarted"
      | "MintEnded"
      | "AlreadyClaimed"
      | "IncorrectData"
      | "WrongOrigin"
      | "WrongSignature"
      | "IncorrectMetadata"
      | "MaxAttributesLimitReached"
      | "WrongNamespace"
      | "CollectionNotEmpty"
      | "WitnessRequired";
  }

  /** @name FrameSystemExtensionsCheckNonZeroSender (449) */
  type FrameSystemExtensionsCheckNonZeroSender = Null;

  /** @name FrameSystemExtensionsCheckSpecVersion (450) */
  type FrameSystemExtensionsCheckSpecVersion = Null;

  /** @name FrameSystemExtensionsCheckTxVersion (451) */
  type FrameSystemExtensionsCheckTxVersion = Null;

  /** @name FrameSystemExtensionsCheckGenesis (452) */
  type FrameSystemExtensionsCheckGenesis = Null;

  /** @name FrameSystemExtensionsCheckNonce (455) */
  interface FrameSystemExtensionsCheckNonce extends Compact<u32> {}

  /** @name FrameSystemExtensionsCheckWeight (456) */
  type FrameSystemExtensionsCheckWeight = Null;

  /** @name PalletTransactionPaymentChargeTransactionPayment (457) */
  interface PalletTransactionPaymentChargeTransactionPayment extends Compact<u128> {}

  /** @name CumulusPrimitivesStorageWeightReclaimStorageWeightReclaim (458) */
  type CumulusPrimitivesStorageWeightReclaimStorageWeightReclaim = Null;

  /** @name StorageHubRuntimeRuntime (459) */
  type StorageHubRuntimeRuntime = Null;
} // declare module<|MERGE_RESOLUTION|>--- conflicted
+++ resolved
@@ -1935,20 +1935,10 @@
       readonly fileKey: H256;
       readonly newRoot: H256;
     } & Struct;
-<<<<<<< HEAD
-    readonly isSpStopStoringInsolventUser: boolean;
-    readonly asSpStopStoringInsolventUser: {
-      readonly spId: H256;
-      readonly fileKey: H256;
-      readonly owner: AccountId32;
-      readonly location: Bytes;
-      readonly newRoot: H256;
-=======
     readonly isPriorityChallengeForFileDeletionQueued: boolean;
     readonly asPriorityChallengeForFileDeletionQueued: {
       readonly user: AccountId32;
       readonly fileKey: H256;
->>>>>>> bfcc5754
     } & Struct;
     readonly isFailedToQueuePriorityChallenge: boolean;
     readonly asFailedToQueuePriorityChallenge: {
@@ -1988,11 +1978,7 @@
       | "StorageRequestRevoked"
       | "BspRequestedToStopStoring"
       | "BspConfirmStoppedStoring"
-<<<<<<< HEAD
-      | "SpStopStoringInsolventUser"
-=======
       | "PriorityChallengeForFileDeletionQueued"
->>>>>>> bfcc5754
       | "FailedToQueuePriorityChallenge"
       | "FileDeletionRequest"
       | "ProofSubmittedForPendingFileDeletionRequest"
@@ -2155,10 +2141,6 @@
     readonly asUserWithoutFunds: {
       readonly who: AccountId32;
     } & Struct;
-    readonly isUserSolvent: boolean;
-    readonly asUserSolvent: {
-      readonly who: AccountId32;
-    } & Struct;
     readonly type:
       | "FixedRatePaymentStreamCreated"
       | "FixedRatePaymentStreamUpdated"
@@ -2168,8 +2150,7 @@
       | "DynamicRatePaymentStreamDeleted"
       | "PaymentStreamCharged"
       | "LastChargeableInfoUpdated"
-      | "UserWithoutFunds"
-      | "UserSolvent";
+      | "UserWithoutFunds";
   }
 
   /** @name PalletBucketNftsEvent (155) */
@@ -3910,16 +3891,6 @@
       readonly fileKey: H256;
       readonly inclusionForestProof: SpTrieStorageProofCompactProof;
     } & Struct;
-    readonly isStopStoringForInsolventUser: boolean;
-    readonly asStopStoringForInsolventUser: {
-      readonly fileKey: H256;
-      readonly bucketId: H256;
-      readonly location: Bytes;
-      readonly owner: AccountId32;
-      readonly fingerprint: H256;
-      readonly size_: u32;
-      readonly inclusionForestProof: SpTrieStorageProofCompactProof;
-    } & Struct;
     readonly isDeleteFile: boolean;
     readonly asDeleteFile: {
       readonly bucketId: H256;
@@ -3952,7 +3923,6 @@
       | "BspConfirmStoring"
       | "BspRequestStopStoring"
       | "BspConfirmStopStoring"
-      | "StopStoringForInsolventUser"
       | "DeleteFile"
       | "PendingFileDeletionRequestSubmitProof"
       | "SetGlobalParameters";
@@ -4025,7 +3995,6 @@
     readonly asChargePaymentStreams: {
       readonly userAccount: AccountId32;
     } & Struct;
-    readonly isPayOutstandingDebt: boolean;
     readonly type:
       | "CreateFixedRatePaymentStream"
       | "UpdateFixedRatePaymentStream"
@@ -4033,8 +4002,7 @@
       | "CreateDynamicRatePaymentStream"
       | "UpdateDynamicRatePaymentStream"
       | "DeleteDynamicRatePaymentStream"
-      | "ChargePaymentStreams"
-      | "PayOutstandingDebt";
+      | "ChargePaymentStreams";
   }
 
   /** @name PalletBucketNftsCall (308) */
@@ -4837,7 +4805,6 @@
     readonly isBspsRequiredExceedsMax: boolean;
     readonly isNotABsp: boolean;
     readonly isNotAMsp: boolean;
-    readonly isNotASp: boolean;
     readonly isBspNotVolunteered: boolean;
     readonly isBspNotConfirmed: boolean;
     readonly isBspAlreadyConfirmed: boolean;
@@ -4876,7 +4843,6 @@
     readonly isPendingStopStoringRequestNotFound: boolean;
     readonly isMinWaitForStopStoringNotReached: boolean;
     readonly isPendingStopStoringRequestAlreadyExists: boolean;
-    readonly isUserNotInsolvent: boolean;
     readonly type:
       | "StorageRequestAlreadyRegistered"
       | "StorageRequestNotFound"
@@ -4884,7 +4850,6 @@
       | "BspsRequiredExceedsMax"
       | "NotABsp"
       | "NotAMsp"
-      | "NotASp"
       | "BspNotVolunteered"
       | "BspNotConfirmed"
       | "BspAlreadyConfirmed"
@@ -4922,8 +4887,7 @@
       | "BlockRangeToMaximumThresholdCannotBeZero"
       | "PendingStopStoringRequestNotFound"
       | "MinWaitForStopStoringNotReached"
-      | "PendingStopStoringRequestAlreadyExists"
-      | "UserNotInsolvent";
+      | "PendingStopStoringRequestAlreadyExists";
   }
 
   /** @name PalletProofsDealerError (414) */
@@ -4978,7 +4942,6 @@
     readonly rate: u128;
     readonly lastChargedTick: u32;
     readonly userDeposit: u128;
-    readonly outOfFundsTick: Option<u32>;
   }
 
   /** @name PalletPaymentStreamsDynamicRatePaymentStream (418) */
@@ -4986,7 +4949,6 @@
     readonly amountProvided: u32;
     readonly priceIndexWhenLastCharged: u128;
     readonly userDeposit: u128;
-    readonly outOfFundsTick: Option<u32>;
   }
 
   /** @name PalletPaymentStreamsProviderLastChargeableInfo (419) */
@@ -5011,7 +4973,6 @@
     readonly isInvalidLastChargeablePriceIndex: boolean;
     readonly isChargeOverflow: boolean;
     readonly isUserWithoutFunds: boolean;
-    readonly isUserNotFlaggedAsWithoutFunds: boolean;
     readonly type:
       | "PaymentStreamAlreadyExists"
       | "PaymentStreamNotFound"
@@ -5026,8 +4987,7 @@
       | "InvalidLastChargeableBlockNumber"
       | "InvalidLastChargeablePriceIndex"
       | "ChargeOverflow"
-      | "UserWithoutFunds"
-      | "UserNotFlaggedAsWithoutFunds";
+      | "UserWithoutFunds";
   }
 
   /** @name PalletBucketNftsError (421) */
