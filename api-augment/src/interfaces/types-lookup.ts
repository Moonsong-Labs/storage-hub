// Auto-generated via `yarn polkadot-types-from-defs`, do not edit
/* eslint-disable */

// import type lookup before we augment - in some environments
// this is required to allow for ambient/previous definitions
import "@polkadot/types/lookup";

import type {
  BTreeMap,
  BTreeSet,
  Bytes,
  Compact,
  Enum,
  Null,
  Option,
  Result,
  Struct,
  Text,
  U8aFixed,
  Vec,
  bool,
  u128,
  u16,
  u32,
  u64,
  u8
} from "@polkadot/types-codec";
import type { ITuple } from "@polkadot/types-codec/types";
import type { AccountId32, Call, H256, MultiAddress } from "@polkadot/types/interfaces/runtime";
import type { Event } from "@polkadot/types/interfaces/system";

declare module "@polkadot/types/lookup" {
  /** @name FrameSystemAccountInfo (3) */
  interface FrameSystemAccountInfo extends Struct {
    readonly nonce: u32;
    readonly consumers: u32;
    readonly providers: u32;
    readonly sufficients: u32;
    readonly data: PalletBalancesAccountData;
  }

  /** @name PalletBalancesAccountData (5) */
  interface PalletBalancesAccountData extends Struct {
    readonly free: u128;
    readonly reserved: u128;
    readonly frozen: u128;
    readonly flags: u128;
  }

  /** @name FrameSupportDispatchPerDispatchClassWeight (9) */
  interface FrameSupportDispatchPerDispatchClassWeight extends Struct {
    readonly normal: SpWeightsWeightV2Weight;
    readonly operational: SpWeightsWeightV2Weight;
    readonly mandatory: SpWeightsWeightV2Weight;
  }

  /** @name SpWeightsWeightV2Weight (10) */
  interface SpWeightsWeightV2Weight extends Struct {
    readonly refTime: Compact<u64>;
    readonly proofSize: Compact<u64>;
  }

  /** @name SpRuntimeDigest (15) */
  interface SpRuntimeDigest extends Struct {
    readonly logs: Vec<SpRuntimeDigestDigestItem>;
  }

  /** @name SpRuntimeDigestDigestItem (17) */
  interface SpRuntimeDigestDigestItem extends Enum {
    readonly isOther: boolean;
    readonly asOther: Bytes;
    readonly isConsensus: boolean;
    readonly asConsensus: ITuple<[U8aFixed, Bytes]>;
    readonly isSeal: boolean;
    readonly asSeal: ITuple<[U8aFixed, Bytes]>;
    readonly isPreRuntime: boolean;
    readonly asPreRuntime: ITuple<[U8aFixed, Bytes]>;
    readonly isRuntimeEnvironmentUpdated: boolean;
    readonly type: "Other" | "Consensus" | "Seal" | "PreRuntime" | "RuntimeEnvironmentUpdated";
  }

  /** @name FrameSystemEventRecord (20) */
  interface FrameSystemEventRecord extends Struct {
    readonly phase: FrameSystemPhase;
    readonly event: Event;
    readonly topics: Vec<H256>;
  }

  /** @name FrameSystemEvent (22) */
  interface FrameSystemEvent extends Enum {
    readonly isExtrinsicSuccess: boolean;
    readonly asExtrinsicSuccess: {
      readonly dispatchInfo: FrameSupportDispatchDispatchInfo;
    } & Struct;
    readonly isExtrinsicFailed: boolean;
    readonly asExtrinsicFailed: {
      readonly dispatchError: SpRuntimeDispatchError;
      readonly dispatchInfo: FrameSupportDispatchDispatchInfo;
    } & Struct;
    readonly isCodeUpdated: boolean;
    readonly isNewAccount: boolean;
    readonly asNewAccount: {
      readonly account: AccountId32;
    } & Struct;
    readonly isKilledAccount: boolean;
    readonly asKilledAccount: {
      readonly account: AccountId32;
    } & Struct;
    readonly isRemarked: boolean;
    readonly asRemarked: {
      readonly sender: AccountId32;
      readonly hash_: H256;
    } & Struct;
    readonly isUpgradeAuthorized: boolean;
    readonly asUpgradeAuthorized: {
      readonly codeHash: H256;
      readonly checkVersion: bool;
    } & Struct;
    readonly type:
      | "ExtrinsicSuccess"
      | "ExtrinsicFailed"
      | "CodeUpdated"
      | "NewAccount"
      | "KilledAccount"
      | "Remarked"
      | "UpgradeAuthorized";
  }

  /** @name FrameSupportDispatchDispatchInfo (23) */
  interface FrameSupportDispatchDispatchInfo extends Struct {
    readonly weight: SpWeightsWeightV2Weight;
    readonly class: FrameSupportDispatchDispatchClass;
    readonly paysFee: FrameSupportDispatchPays;
  }

  /** @name FrameSupportDispatchDispatchClass (24) */
  interface FrameSupportDispatchDispatchClass extends Enum {
    readonly isNormal: boolean;
    readonly isOperational: boolean;
    readonly isMandatory: boolean;
    readonly type: "Normal" | "Operational" | "Mandatory";
  }

  /** @name FrameSupportDispatchPays (25) */
  interface FrameSupportDispatchPays extends Enum {
    readonly isYes: boolean;
    readonly isNo: boolean;
    readonly type: "Yes" | "No";
  }

  /** @name SpRuntimeDispatchError (26) */
  interface SpRuntimeDispatchError extends Enum {
    readonly isOther: boolean;
    readonly isCannotLookup: boolean;
    readonly isBadOrigin: boolean;
    readonly isModule: boolean;
    readonly asModule: SpRuntimeModuleError;
    readonly isConsumerRemaining: boolean;
    readonly isNoProviders: boolean;
    readonly isTooManyConsumers: boolean;
    readonly isToken: boolean;
    readonly asToken: SpRuntimeTokenError;
    readonly isArithmetic: boolean;
    readonly asArithmetic: SpArithmeticArithmeticError;
    readonly isTransactional: boolean;
    readonly asTransactional: SpRuntimeTransactionalError;
    readonly isExhausted: boolean;
    readonly isCorruption: boolean;
    readonly isUnavailable: boolean;
    readonly isRootNotAllowed: boolean;
    readonly type:
      | "Other"
      | "CannotLookup"
      | "BadOrigin"
      | "Module"
      | "ConsumerRemaining"
      | "NoProviders"
      | "TooManyConsumers"
      | "Token"
      | "Arithmetic"
      | "Transactional"
      | "Exhausted"
      | "Corruption"
      | "Unavailable"
      | "RootNotAllowed";
  }

  /** @name SpRuntimeModuleError (27) */
  interface SpRuntimeModuleError extends Struct {
    readonly index: u8;
    readonly error: U8aFixed;
  }

  /** @name SpRuntimeTokenError (28) */
  interface SpRuntimeTokenError extends Enum {
    readonly isFundsUnavailable: boolean;
    readonly isOnlyProvider: boolean;
    readonly isBelowMinimum: boolean;
    readonly isCannotCreate: boolean;
    readonly isUnknownAsset: boolean;
    readonly isFrozen: boolean;
    readonly isUnsupported: boolean;
    readonly isCannotCreateHold: boolean;
    readonly isNotExpendable: boolean;
    readonly isBlocked: boolean;
    readonly type:
      | "FundsUnavailable"
      | "OnlyProvider"
      | "BelowMinimum"
      | "CannotCreate"
      | "UnknownAsset"
      | "Frozen"
      | "Unsupported"
      | "CannotCreateHold"
      | "NotExpendable"
      | "Blocked";
  }

  /** @name SpArithmeticArithmeticError (29) */
  interface SpArithmeticArithmeticError extends Enum {
    readonly isUnderflow: boolean;
    readonly isOverflow: boolean;
    readonly isDivisionByZero: boolean;
    readonly type: "Underflow" | "Overflow" | "DivisionByZero";
  }

  /** @name SpRuntimeTransactionalError (30) */
  interface SpRuntimeTransactionalError extends Enum {
    readonly isLimitReached: boolean;
    readonly isNoLayer: boolean;
    readonly type: "LimitReached" | "NoLayer";
  }

  /** @name CumulusPalletParachainSystemEvent (31) */
  interface CumulusPalletParachainSystemEvent extends Enum {
    readonly isValidationFunctionStored: boolean;
    readonly isValidationFunctionApplied: boolean;
    readonly asValidationFunctionApplied: {
      readonly relayChainBlockNum: u32;
    } & Struct;
    readonly isValidationFunctionDiscarded: boolean;
    readonly isDownwardMessagesReceived: boolean;
    readonly asDownwardMessagesReceived: {
      readonly count: u32;
    } & Struct;
    readonly isDownwardMessagesProcessed: boolean;
    readonly asDownwardMessagesProcessed: {
      readonly weightUsed: SpWeightsWeightV2Weight;
      readonly dmqHead: H256;
    } & Struct;
    readonly isUpwardMessageSent: boolean;
    readonly asUpwardMessageSent: {
      readonly messageHash: Option<U8aFixed>;
    } & Struct;
    readonly type:
      | "ValidationFunctionStored"
      | "ValidationFunctionApplied"
      | "ValidationFunctionDiscarded"
      | "DownwardMessagesReceived"
      | "DownwardMessagesProcessed"
      | "UpwardMessageSent";
  }

  /** @name PalletBalancesEvent (33) */
  interface PalletBalancesEvent extends Enum {
    readonly isEndowed: boolean;
    readonly asEndowed: {
      readonly account: AccountId32;
      readonly freeBalance: u128;
    } & Struct;
    readonly isDustLost: boolean;
    readonly asDustLost: {
      readonly account: AccountId32;
      readonly amount: u128;
    } & Struct;
    readonly isTransfer: boolean;
    readonly asTransfer: {
      readonly from: AccountId32;
      readonly to: AccountId32;
      readonly amount: u128;
    } & Struct;
    readonly isBalanceSet: boolean;
    readonly asBalanceSet: {
      readonly who: AccountId32;
      readonly free: u128;
    } & Struct;
    readonly isReserved: boolean;
    readonly asReserved: {
      readonly who: AccountId32;
      readonly amount: u128;
    } & Struct;
    readonly isUnreserved: boolean;
    readonly asUnreserved: {
      readonly who: AccountId32;
      readonly amount: u128;
    } & Struct;
    readonly isReserveRepatriated: boolean;
    readonly asReserveRepatriated: {
      readonly from: AccountId32;
      readonly to: AccountId32;
      readonly amount: u128;
      readonly destinationStatus: FrameSupportTokensMiscBalanceStatus;
    } & Struct;
    readonly isDeposit: boolean;
    readonly asDeposit: {
      readonly who: AccountId32;
      readonly amount: u128;
    } & Struct;
    readonly isWithdraw: boolean;
    readonly asWithdraw: {
      readonly who: AccountId32;
      readonly amount: u128;
    } & Struct;
    readonly isSlashed: boolean;
    readonly asSlashed: {
      readonly who: AccountId32;
      readonly amount: u128;
    } & Struct;
    readonly isMinted: boolean;
    readonly asMinted: {
      readonly who: AccountId32;
      readonly amount: u128;
    } & Struct;
    readonly isBurned: boolean;
    readonly asBurned: {
      readonly who: AccountId32;
      readonly amount: u128;
    } & Struct;
    readonly isSuspended: boolean;
    readonly asSuspended: {
      readonly who: AccountId32;
      readonly amount: u128;
    } & Struct;
    readonly isRestored: boolean;
    readonly asRestored: {
      readonly who: AccountId32;
      readonly amount: u128;
    } & Struct;
    readonly isUpgraded: boolean;
    readonly asUpgraded: {
      readonly who: AccountId32;
    } & Struct;
    readonly isIssued: boolean;
    readonly asIssued: {
      readonly amount: u128;
    } & Struct;
    readonly isRescinded: boolean;
    readonly asRescinded: {
      readonly amount: u128;
    } & Struct;
    readonly isLocked: boolean;
    readonly asLocked: {
      readonly who: AccountId32;
      readonly amount: u128;
    } & Struct;
    readonly isUnlocked: boolean;
    readonly asUnlocked: {
      readonly who: AccountId32;
      readonly amount: u128;
    } & Struct;
    readonly isFrozen: boolean;
    readonly asFrozen: {
      readonly who: AccountId32;
      readonly amount: u128;
    } & Struct;
    readonly isThawed: boolean;
    readonly asThawed: {
      readonly who: AccountId32;
      readonly amount: u128;
    } & Struct;
    readonly isTotalIssuanceForced: boolean;
    readonly asTotalIssuanceForced: {
      readonly old: u128;
      readonly new_: u128;
    } & Struct;
    readonly type:
      | "Endowed"
      | "DustLost"
      | "Transfer"
      | "BalanceSet"
      | "Reserved"
      | "Unreserved"
      | "ReserveRepatriated"
      | "Deposit"
      | "Withdraw"
      | "Slashed"
      | "Minted"
      | "Burned"
      | "Suspended"
      | "Restored"
      | "Upgraded"
      | "Issued"
      | "Rescinded"
      | "Locked"
      | "Unlocked"
      | "Frozen"
      | "Thawed"
      | "TotalIssuanceForced";
  }

  /** @name FrameSupportTokensMiscBalanceStatus (34) */
  interface FrameSupportTokensMiscBalanceStatus extends Enum {
    readonly isFree: boolean;
    readonly isReserved: boolean;
    readonly type: "Free" | "Reserved";
  }

  /** @name PalletTransactionPaymentEvent (35) */
  interface PalletTransactionPaymentEvent extends Enum {
    readonly isTransactionFeePaid: boolean;
    readonly asTransactionFeePaid: {
      readonly who: AccountId32;
      readonly actualFee: u128;
      readonly tip: u128;
    } & Struct;
    readonly type: "TransactionFeePaid";
  }

  /** @name PalletSudoEvent (36) */
  interface PalletSudoEvent extends Enum {
    readonly isSudid: boolean;
    readonly asSudid: {
      readonly sudoResult: Result<Null, SpRuntimeDispatchError>;
    } & Struct;
    readonly isKeyChanged: boolean;
    readonly asKeyChanged: {
      readonly old: Option<AccountId32>;
      readonly new_: AccountId32;
    } & Struct;
    readonly isKeyRemoved: boolean;
    readonly isSudoAsDone: boolean;
    readonly asSudoAsDone: {
      readonly sudoResult: Result<Null, SpRuntimeDispatchError>;
    } & Struct;
    readonly type: "Sudid" | "KeyChanged" | "KeyRemoved" | "SudoAsDone";
  }

  /** @name PalletCollatorSelectionEvent (40) */
  interface PalletCollatorSelectionEvent extends Enum {
    readonly isNewInvulnerables: boolean;
    readonly asNewInvulnerables: {
      readonly invulnerables: Vec<AccountId32>;
    } & Struct;
    readonly isInvulnerableAdded: boolean;
    readonly asInvulnerableAdded: {
      readonly accountId: AccountId32;
    } & Struct;
    readonly isInvulnerableRemoved: boolean;
    readonly asInvulnerableRemoved: {
      readonly accountId: AccountId32;
    } & Struct;
    readonly isNewDesiredCandidates: boolean;
    readonly asNewDesiredCandidates: {
      readonly desiredCandidates: u32;
    } & Struct;
    readonly isNewCandidacyBond: boolean;
    readonly asNewCandidacyBond: {
      readonly bondAmount: u128;
    } & Struct;
    readonly isCandidateAdded: boolean;
    readonly asCandidateAdded: {
      readonly accountId: AccountId32;
      readonly deposit: u128;
    } & Struct;
    readonly isCandidateBondUpdated: boolean;
    readonly asCandidateBondUpdated: {
      readonly accountId: AccountId32;
      readonly deposit: u128;
    } & Struct;
    readonly isCandidateRemoved: boolean;
    readonly asCandidateRemoved: {
      readonly accountId: AccountId32;
    } & Struct;
    readonly isCandidateReplaced: boolean;
    readonly asCandidateReplaced: {
      readonly old: AccountId32;
      readonly new_: AccountId32;
      readonly deposit: u128;
    } & Struct;
    readonly isInvalidInvulnerableSkipped: boolean;
    readonly asInvalidInvulnerableSkipped: {
      readonly accountId: AccountId32;
    } & Struct;
    readonly type:
      | "NewInvulnerables"
      | "InvulnerableAdded"
      | "InvulnerableRemoved"
      | "NewDesiredCandidates"
      | "NewCandidacyBond"
      | "CandidateAdded"
      | "CandidateBondUpdated"
      | "CandidateRemoved"
      | "CandidateReplaced"
      | "InvalidInvulnerableSkipped";
  }

  /** @name PalletSessionEvent (42) */
  interface PalletSessionEvent extends Enum {
    readonly isNewSession: boolean;
    readonly asNewSession: {
      readonly sessionIndex: u32;
    } & Struct;
    readonly type: "NewSession";
  }

  /** @name CumulusPalletXcmpQueueEvent (43) */
  interface CumulusPalletXcmpQueueEvent extends Enum {
    readonly isXcmpMessageSent: boolean;
    readonly asXcmpMessageSent: {
      readonly messageHash: U8aFixed;
    } & Struct;
    readonly type: "XcmpMessageSent";
  }

  /** @name PalletXcmEvent (44) */
  interface PalletXcmEvent extends Enum {
    readonly isAttempted: boolean;
    readonly asAttempted: {
      readonly outcome: StagingXcmV4TraitsOutcome;
    } & Struct;
    readonly isSent: boolean;
    readonly asSent: {
      readonly origin: StagingXcmV4Location;
      readonly destination: StagingXcmV4Location;
      readonly message: StagingXcmV4Xcm;
      readonly messageId: U8aFixed;
    } & Struct;
    readonly isUnexpectedResponse: boolean;
    readonly asUnexpectedResponse: {
      readonly origin: StagingXcmV4Location;
      readonly queryId: u64;
    } & Struct;
    readonly isResponseReady: boolean;
    readonly asResponseReady: {
      readonly queryId: u64;
      readonly response: StagingXcmV4Response;
    } & Struct;
    readonly isNotified: boolean;
    readonly asNotified: {
      readonly queryId: u64;
      readonly palletIndex: u8;
      readonly callIndex: u8;
    } & Struct;
    readonly isNotifyOverweight: boolean;
    readonly asNotifyOverweight: {
      readonly queryId: u64;
      readonly palletIndex: u8;
      readonly callIndex: u8;
      readonly actualWeight: SpWeightsWeightV2Weight;
      readonly maxBudgetedWeight: SpWeightsWeightV2Weight;
    } & Struct;
    readonly isNotifyDispatchError: boolean;
    readonly asNotifyDispatchError: {
      readonly queryId: u64;
      readonly palletIndex: u8;
      readonly callIndex: u8;
    } & Struct;
    readonly isNotifyDecodeFailed: boolean;
    readonly asNotifyDecodeFailed: {
      readonly queryId: u64;
      readonly palletIndex: u8;
      readonly callIndex: u8;
    } & Struct;
    readonly isInvalidResponder: boolean;
    readonly asInvalidResponder: {
      readonly origin: StagingXcmV4Location;
      readonly queryId: u64;
      readonly expectedLocation: Option<StagingXcmV4Location>;
    } & Struct;
    readonly isInvalidResponderVersion: boolean;
    readonly asInvalidResponderVersion: {
      readonly origin: StagingXcmV4Location;
      readonly queryId: u64;
    } & Struct;
    readonly isResponseTaken: boolean;
    readonly asResponseTaken: {
      readonly queryId: u64;
    } & Struct;
    readonly isAssetsTrapped: boolean;
    readonly asAssetsTrapped: {
      readonly hash_: H256;
      readonly origin: StagingXcmV4Location;
      readonly assets: XcmVersionedAssets;
    } & Struct;
    readonly isVersionChangeNotified: boolean;
    readonly asVersionChangeNotified: {
      readonly destination: StagingXcmV4Location;
      readonly result: u32;
      readonly cost: StagingXcmV4AssetAssets;
      readonly messageId: U8aFixed;
    } & Struct;
    readonly isSupportedVersionChanged: boolean;
    readonly asSupportedVersionChanged: {
      readonly location: StagingXcmV4Location;
      readonly version: u32;
    } & Struct;
    readonly isNotifyTargetSendFail: boolean;
    readonly asNotifyTargetSendFail: {
      readonly location: StagingXcmV4Location;
      readonly queryId: u64;
      readonly error: XcmV3TraitsError;
    } & Struct;
    readonly isNotifyTargetMigrationFail: boolean;
    readonly asNotifyTargetMigrationFail: {
      readonly location: XcmVersionedLocation;
      readonly queryId: u64;
    } & Struct;
    readonly isInvalidQuerierVersion: boolean;
    readonly asInvalidQuerierVersion: {
      readonly origin: StagingXcmV4Location;
      readonly queryId: u64;
    } & Struct;
    readonly isInvalidQuerier: boolean;
    readonly asInvalidQuerier: {
      readonly origin: StagingXcmV4Location;
      readonly queryId: u64;
      readonly expectedQuerier: StagingXcmV4Location;
      readonly maybeActualQuerier: Option<StagingXcmV4Location>;
    } & Struct;
    readonly isVersionNotifyStarted: boolean;
    readonly asVersionNotifyStarted: {
      readonly destination: StagingXcmV4Location;
      readonly cost: StagingXcmV4AssetAssets;
      readonly messageId: U8aFixed;
    } & Struct;
    readonly isVersionNotifyRequested: boolean;
    readonly asVersionNotifyRequested: {
      readonly destination: StagingXcmV4Location;
      readonly cost: StagingXcmV4AssetAssets;
      readonly messageId: U8aFixed;
    } & Struct;
    readonly isVersionNotifyUnrequested: boolean;
    readonly asVersionNotifyUnrequested: {
      readonly destination: StagingXcmV4Location;
      readonly cost: StagingXcmV4AssetAssets;
      readonly messageId: U8aFixed;
    } & Struct;
    readonly isFeesPaid: boolean;
    readonly asFeesPaid: {
      readonly paying: StagingXcmV4Location;
      readonly fees: StagingXcmV4AssetAssets;
    } & Struct;
    readonly isAssetsClaimed: boolean;
    readonly asAssetsClaimed: {
      readonly hash_: H256;
      readonly origin: StagingXcmV4Location;
      readonly assets: XcmVersionedAssets;
    } & Struct;
    readonly isVersionMigrationFinished: boolean;
    readonly asVersionMigrationFinished: {
      readonly version: u32;
    } & Struct;
    readonly type:
      | "Attempted"
      | "Sent"
      | "UnexpectedResponse"
      | "ResponseReady"
      | "Notified"
      | "NotifyOverweight"
      | "NotifyDispatchError"
      | "NotifyDecodeFailed"
      | "InvalidResponder"
      | "InvalidResponderVersion"
      | "ResponseTaken"
      | "AssetsTrapped"
      | "VersionChangeNotified"
      | "SupportedVersionChanged"
      | "NotifyTargetSendFail"
      | "NotifyTargetMigrationFail"
      | "InvalidQuerierVersion"
      | "InvalidQuerier"
      | "VersionNotifyStarted"
      | "VersionNotifyRequested"
      | "VersionNotifyUnrequested"
      | "FeesPaid"
      | "AssetsClaimed"
      | "VersionMigrationFinished";
  }

  /** @name StagingXcmV4TraitsOutcome (45) */
  interface StagingXcmV4TraitsOutcome extends Enum {
    readonly isComplete: boolean;
    readonly asComplete: {
      readonly used: SpWeightsWeightV2Weight;
    } & Struct;
    readonly isIncomplete: boolean;
    readonly asIncomplete: {
      readonly used: SpWeightsWeightV2Weight;
      readonly error: XcmV3TraitsError;
    } & Struct;
    readonly isError: boolean;
    readonly asError: {
      readonly error: XcmV3TraitsError;
    } & Struct;
    readonly type: "Complete" | "Incomplete" | "Error";
  }

  /** @name XcmV3TraitsError (46) */
  interface XcmV3TraitsError extends Enum {
    readonly isOverflow: boolean;
    readonly isUnimplemented: boolean;
    readonly isUntrustedReserveLocation: boolean;
    readonly isUntrustedTeleportLocation: boolean;
    readonly isLocationFull: boolean;
    readonly isLocationNotInvertible: boolean;
    readonly isBadOrigin: boolean;
    readonly isInvalidLocation: boolean;
    readonly isAssetNotFound: boolean;
    readonly isFailedToTransactAsset: boolean;
    readonly isNotWithdrawable: boolean;
    readonly isLocationCannotHold: boolean;
    readonly isExceedsMaxMessageSize: boolean;
    readonly isDestinationUnsupported: boolean;
    readonly isTransport: boolean;
    readonly isUnroutable: boolean;
    readonly isUnknownClaim: boolean;
    readonly isFailedToDecode: boolean;
    readonly isMaxWeightInvalid: boolean;
    readonly isNotHoldingFees: boolean;
    readonly isTooExpensive: boolean;
    readonly isTrap: boolean;
    readonly asTrap: u64;
    readonly isExpectationFalse: boolean;
    readonly isPalletNotFound: boolean;
    readonly isNameMismatch: boolean;
    readonly isVersionIncompatible: boolean;
    readonly isHoldingWouldOverflow: boolean;
    readonly isExportError: boolean;
    readonly isReanchorFailed: boolean;
    readonly isNoDeal: boolean;
    readonly isFeesNotMet: boolean;
    readonly isLockError: boolean;
    readonly isNoPermission: boolean;
    readonly isUnanchored: boolean;
    readonly isNotDepositable: boolean;
    readonly isUnhandledXcmVersion: boolean;
    readonly isWeightLimitReached: boolean;
    readonly asWeightLimitReached: SpWeightsWeightV2Weight;
    readonly isBarrier: boolean;
    readonly isWeightNotComputable: boolean;
    readonly isExceedsStackLimit: boolean;
    readonly type:
      | "Overflow"
      | "Unimplemented"
      | "UntrustedReserveLocation"
      | "UntrustedTeleportLocation"
      | "LocationFull"
      | "LocationNotInvertible"
      | "BadOrigin"
      | "InvalidLocation"
      | "AssetNotFound"
      | "FailedToTransactAsset"
      | "NotWithdrawable"
      | "LocationCannotHold"
      | "ExceedsMaxMessageSize"
      | "DestinationUnsupported"
      | "Transport"
      | "Unroutable"
      | "UnknownClaim"
      | "FailedToDecode"
      | "MaxWeightInvalid"
      | "NotHoldingFees"
      | "TooExpensive"
      | "Trap"
      | "ExpectationFalse"
      | "PalletNotFound"
      | "NameMismatch"
      | "VersionIncompatible"
      | "HoldingWouldOverflow"
      | "ExportError"
      | "ReanchorFailed"
      | "NoDeal"
      | "FeesNotMet"
      | "LockError"
      | "NoPermission"
      | "Unanchored"
      | "NotDepositable"
      | "UnhandledXcmVersion"
      | "WeightLimitReached"
      | "Barrier"
      | "WeightNotComputable"
      | "ExceedsStackLimit";
  }

  /** @name StagingXcmV4Location (47) */
  interface StagingXcmV4Location extends Struct {
    readonly parents: u8;
    readonly interior: StagingXcmV4Junctions;
  }

  /** @name StagingXcmV4Junctions (48) */
  interface StagingXcmV4Junctions extends Enum {
    readonly isHere: boolean;
    readonly isX1: boolean;
    readonly asX1: StagingXcmV4Junction;
    readonly isX2: boolean;
    readonly asX2: StagingXcmV4Junction;
    readonly isX3: boolean;
    readonly asX3: StagingXcmV4Junction;
    readonly isX4: boolean;
    readonly asX4: StagingXcmV4Junction;
    readonly isX5: boolean;
    readonly asX5: StagingXcmV4Junction;
    readonly isX6: boolean;
    readonly asX6: StagingXcmV4Junction;
    readonly isX7: boolean;
    readonly asX7: StagingXcmV4Junction;
    readonly isX8: boolean;
    readonly asX8: StagingXcmV4Junction;
    readonly type: "Here" | "X1" | "X2" | "X3" | "X4" | "X5" | "X6" | "X7" | "X8";
  }

  /** @name StagingXcmV4Junction (50) */
  interface StagingXcmV4Junction extends Enum {
    readonly isParachain: boolean;
    readonly asParachain: Compact<u32>;
    readonly isAccountId32: boolean;
    readonly asAccountId32: {
      readonly network: Option<StagingXcmV4JunctionNetworkId>;
      readonly id: U8aFixed;
    } & Struct;
    readonly isAccountIndex64: boolean;
    readonly asAccountIndex64: {
      readonly network: Option<StagingXcmV4JunctionNetworkId>;
      readonly index: Compact<u64>;
    } & Struct;
    readonly isAccountKey20: boolean;
    readonly asAccountKey20: {
      readonly network: Option<StagingXcmV4JunctionNetworkId>;
      readonly key: U8aFixed;
    } & Struct;
    readonly isPalletInstance: boolean;
    readonly asPalletInstance: u8;
    readonly isGeneralIndex: boolean;
    readonly asGeneralIndex: Compact<u128>;
    readonly isGeneralKey: boolean;
    readonly asGeneralKey: {
      readonly length: u8;
      readonly data: U8aFixed;
    } & Struct;
    readonly isOnlyChild: boolean;
    readonly isPlurality: boolean;
    readonly asPlurality: {
      readonly id: XcmV3JunctionBodyId;
      readonly part: XcmV3JunctionBodyPart;
    } & Struct;
    readonly isGlobalConsensus: boolean;
    readonly asGlobalConsensus: StagingXcmV4JunctionNetworkId;
    readonly type:
      | "Parachain"
      | "AccountId32"
      | "AccountIndex64"
      | "AccountKey20"
      | "PalletInstance"
      | "GeneralIndex"
      | "GeneralKey"
      | "OnlyChild"
      | "Plurality"
      | "GlobalConsensus";
  }

  /** @name StagingXcmV4JunctionNetworkId (53) */
  interface StagingXcmV4JunctionNetworkId extends Enum {
    readonly isByGenesis: boolean;
    readonly asByGenesis: U8aFixed;
    readonly isByFork: boolean;
    readonly asByFork: {
      readonly blockNumber: u64;
      readonly blockHash: U8aFixed;
    } & Struct;
    readonly isPolkadot: boolean;
    readonly isKusama: boolean;
    readonly isWestend: boolean;
    readonly isRococo: boolean;
    readonly isWococo: boolean;
    readonly isEthereum: boolean;
    readonly asEthereum: {
      readonly chainId: Compact<u64>;
    } & Struct;
    readonly isBitcoinCore: boolean;
    readonly isBitcoinCash: boolean;
    readonly isPolkadotBulletin: boolean;
    readonly type:
      | "ByGenesis"
      | "ByFork"
      | "Polkadot"
      | "Kusama"
      | "Westend"
      | "Rococo"
      | "Wococo"
      | "Ethereum"
      | "BitcoinCore"
      | "BitcoinCash"
      | "PolkadotBulletin";
  }

  /** @name XcmV3JunctionBodyId (56) */
  interface XcmV3JunctionBodyId extends Enum {
    readonly isUnit: boolean;
    readonly isMoniker: boolean;
    readonly asMoniker: U8aFixed;
    readonly isIndex: boolean;
    readonly asIndex: Compact<u32>;
    readonly isExecutive: boolean;
    readonly isTechnical: boolean;
    readonly isLegislative: boolean;
    readonly isJudicial: boolean;
    readonly isDefense: boolean;
    readonly isAdministration: boolean;
    readonly isTreasury: boolean;
    readonly type:
      | "Unit"
      | "Moniker"
      | "Index"
      | "Executive"
      | "Technical"
      | "Legislative"
      | "Judicial"
      | "Defense"
      | "Administration"
      | "Treasury";
  }

  /** @name XcmV3JunctionBodyPart (57) */
  interface XcmV3JunctionBodyPart extends Enum {
    readonly isVoice: boolean;
    readonly isMembers: boolean;
    readonly asMembers: {
      readonly count: Compact<u32>;
    } & Struct;
    readonly isFraction: boolean;
    readonly asFraction: {
      readonly nom: Compact<u32>;
      readonly denom: Compact<u32>;
    } & Struct;
    readonly isAtLeastProportion: boolean;
    readonly asAtLeastProportion: {
      readonly nom: Compact<u32>;
      readonly denom: Compact<u32>;
    } & Struct;
    readonly isMoreThanProportion: boolean;
    readonly asMoreThanProportion: {
      readonly nom: Compact<u32>;
      readonly denom: Compact<u32>;
    } & Struct;
    readonly type: "Voice" | "Members" | "Fraction" | "AtLeastProportion" | "MoreThanProportion";
  }

  /** @name StagingXcmV4Xcm (65) */
  interface StagingXcmV4Xcm extends Vec<StagingXcmV4Instruction> {}

  /** @name StagingXcmV4Instruction (67) */
  interface StagingXcmV4Instruction extends Enum {
    readonly isWithdrawAsset: boolean;
    readonly asWithdrawAsset: StagingXcmV4AssetAssets;
    readonly isReserveAssetDeposited: boolean;
    readonly asReserveAssetDeposited: StagingXcmV4AssetAssets;
    readonly isReceiveTeleportedAsset: boolean;
    readonly asReceiveTeleportedAsset: StagingXcmV4AssetAssets;
    readonly isQueryResponse: boolean;
    readonly asQueryResponse: {
      readonly queryId: Compact<u64>;
      readonly response: StagingXcmV4Response;
      readonly maxWeight: SpWeightsWeightV2Weight;
      readonly querier: Option<StagingXcmV4Location>;
    } & Struct;
    readonly isTransferAsset: boolean;
    readonly asTransferAsset: {
      readonly assets: StagingXcmV4AssetAssets;
      readonly beneficiary: StagingXcmV4Location;
    } & Struct;
    readonly isTransferReserveAsset: boolean;
    readonly asTransferReserveAsset: {
      readonly assets: StagingXcmV4AssetAssets;
      readonly dest: StagingXcmV4Location;
      readonly xcm: StagingXcmV4Xcm;
    } & Struct;
    readonly isTransact: boolean;
    readonly asTransact: {
      readonly originKind: XcmV2OriginKind;
      readonly requireWeightAtMost: SpWeightsWeightV2Weight;
      readonly call: XcmDoubleEncoded;
    } & Struct;
    readonly isHrmpNewChannelOpenRequest: boolean;
    readonly asHrmpNewChannelOpenRequest: {
      readonly sender: Compact<u32>;
      readonly maxMessageSize: Compact<u32>;
      readonly maxCapacity: Compact<u32>;
    } & Struct;
    readonly isHrmpChannelAccepted: boolean;
    readonly asHrmpChannelAccepted: {
      readonly recipient: Compact<u32>;
    } & Struct;
    readonly isHrmpChannelClosing: boolean;
    readonly asHrmpChannelClosing: {
      readonly initiator: Compact<u32>;
      readonly sender: Compact<u32>;
      readonly recipient: Compact<u32>;
    } & Struct;
    readonly isClearOrigin: boolean;
    readonly isDescendOrigin: boolean;
    readonly asDescendOrigin: StagingXcmV4Junctions;
    readonly isReportError: boolean;
    readonly asReportError: StagingXcmV4QueryResponseInfo;
    readonly isDepositAsset: boolean;
    readonly asDepositAsset: {
      readonly assets: StagingXcmV4AssetAssetFilter;
      readonly beneficiary: StagingXcmV4Location;
    } & Struct;
    readonly isDepositReserveAsset: boolean;
    readonly asDepositReserveAsset: {
      readonly assets: StagingXcmV4AssetAssetFilter;
      readonly dest: StagingXcmV4Location;
      readonly xcm: StagingXcmV4Xcm;
    } & Struct;
    readonly isExchangeAsset: boolean;
    readonly asExchangeAsset: {
      readonly give: StagingXcmV4AssetAssetFilter;
      readonly want: StagingXcmV4AssetAssets;
      readonly maximal: bool;
    } & Struct;
    readonly isInitiateReserveWithdraw: boolean;
    readonly asInitiateReserveWithdraw: {
      readonly assets: StagingXcmV4AssetAssetFilter;
      readonly reserve: StagingXcmV4Location;
      readonly xcm: StagingXcmV4Xcm;
    } & Struct;
    readonly isInitiateTeleport: boolean;
    readonly asInitiateTeleport: {
      readonly assets: StagingXcmV4AssetAssetFilter;
      readonly dest: StagingXcmV4Location;
      readonly xcm: StagingXcmV4Xcm;
    } & Struct;
    readonly isReportHolding: boolean;
    readonly asReportHolding: {
      readonly responseInfo: StagingXcmV4QueryResponseInfo;
      readonly assets: StagingXcmV4AssetAssetFilter;
    } & Struct;
    readonly isBuyExecution: boolean;
    readonly asBuyExecution: {
      readonly fees: StagingXcmV4Asset;
      readonly weightLimit: XcmV3WeightLimit;
    } & Struct;
    readonly isRefundSurplus: boolean;
    readonly isSetErrorHandler: boolean;
    readonly asSetErrorHandler: StagingXcmV4Xcm;
    readonly isSetAppendix: boolean;
    readonly asSetAppendix: StagingXcmV4Xcm;
    readonly isClearError: boolean;
    readonly isClaimAsset: boolean;
    readonly asClaimAsset: {
      readonly assets: StagingXcmV4AssetAssets;
      readonly ticket: StagingXcmV4Location;
    } & Struct;
    readonly isTrap: boolean;
    readonly asTrap: Compact<u64>;
    readonly isSubscribeVersion: boolean;
    readonly asSubscribeVersion: {
      readonly queryId: Compact<u64>;
      readonly maxResponseWeight: SpWeightsWeightV2Weight;
    } & Struct;
    readonly isUnsubscribeVersion: boolean;
    readonly isBurnAsset: boolean;
    readonly asBurnAsset: StagingXcmV4AssetAssets;
    readonly isExpectAsset: boolean;
    readonly asExpectAsset: StagingXcmV4AssetAssets;
    readonly isExpectOrigin: boolean;
    readonly asExpectOrigin: Option<StagingXcmV4Location>;
    readonly isExpectError: boolean;
    readonly asExpectError: Option<ITuple<[u32, XcmV3TraitsError]>>;
    readonly isExpectTransactStatus: boolean;
    readonly asExpectTransactStatus: XcmV3MaybeErrorCode;
    readonly isQueryPallet: boolean;
    readonly asQueryPallet: {
      readonly moduleName: Bytes;
      readonly responseInfo: StagingXcmV4QueryResponseInfo;
    } & Struct;
    readonly isExpectPallet: boolean;
    readonly asExpectPallet: {
      readonly index: Compact<u32>;
      readonly name: Bytes;
      readonly moduleName: Bytes;
      readonly crateMajor: Compact<u32>;
      readonly minCrateMinor: Compact<u32>;
    } & Struct;
    readonly isReportTransactStatus: boolean;
    readonly asReportTransactStatus: StagingXcmV4QueryResponseInfo;
    readonly isClearTransactStatus: boolean;
    readonly isUniversalOrigin: boolean;
    readonly asUniversalOrigin: StagingXcmV4Junction;
    readonly isExportMessage: boolean;
    readonly asExportMessage: {
      readonly network: StagingXcmV4JunctionNetworkId;
      readonly destination: StagingXcmV4Junctions;
      readonly xcm: StagingXcmV4Xcm;
    } & Struct;
    readonly isLockAsset: boolean;
    readonly asLockAsset: {
      readonly asset: StagingXcmV4Asset;
      readonly unlocker: StagingXcmV4Location;
    } & Struct;
    readonly isUnlockAsset: boolean;
    readonly asUnlockAsset: {
      readonly asset: StagingXcmV4Asset;
      readonly target: StagingXcmV4Location;
    } & Struct;
    readonly isNoteUnlockable: boolean;
    readonly asNoteUnlockable: {
      readonly asset: StagingXcmV4Asset;
      readonly owner: StagingXcmV4Location;
    } & Struct;
    readonly isRequestUnlock: boolean;
    readonly asRequestUnlock: {
      readonly asset: StagingXcmV4Asset;
      readonly locker: StagingXcmV4Location;
    } & Struct;
    readonly isSetFeesMode: boolean;
    readonly asSetFeesMode: {
      readonly jitWithdraw: bool;
    } & Struct;
    readonly isSetTopic: boolean;
    readonly asSetTopic: U8aFixed;
    readonly isClearTopic: boolean;
    readonly isAliasOrigin: boolean;
    readonly asAliasOrigin: StagingXcmV4Location;
    readonly isUnpaidExecution: boolean;
    readonly asUnpaidExecution: {
      readonly weightLimit: XcmV3WeightLimit;
      readonly checkOrigin: Option<StagingXcmV4Location>;
    } & Struct;
    readonly type:
      | "WithdrawAsset"
      | "ReserveAssetDeposited"
      | "ReceiveTeleportedAsset"
      | "QueryResponse"
      | "TransferAsset"
      | "TransferReserveAsset"
      | "Transact"
      | "HrmpNewChannelOpenRequest"
      | "HrmpChannelAccepted"
      | "HrmpChannelClosing"
      | "ClearOrigin"
      | "DescendOrigin"
      | "ReportError"
      | "DepositAsset"
      | "DepositReserveAsset"
      | "ExchangeAsset"
      | "InitiateReserveWithdraw"
      | "InitiateTeleport"
      | "ReportHolding"
      | "BuyExecution"
      | "RefundSurplus"
      | "SetErrorHandler"
      | "SetAppendix"
      | "ClearError"
      | "ClaimAsset"
      | "Trap"
      | "SubscribeVersion"
      | "UnsubscribeVersion"
      | "BurnAsset"
      | "ExpectAsset"
      | "ExpectOrigin"
      | "ExpectError"
      | "ExpectTransactStatus"
      | "QueryPallet"
      | "ExpectPallet"
      | "ReportTransactStatus"
      | "ClearTransactStatus"
      | "UniversalOrigin"
      | "ExportMessage"
      | "LockAsset"
      | "UnlockAsset"
      | "NoteUnlockable"
      | "RequestUnlock"
      | "SetFeesMode"
      | "SetTopic"
      | "ClearTopic"
      | "AliasOrigin"
      | "UnpaidExecution";
  }

  /** @name StagingXcmV4AssetAssets (68) */
  interface StagingXcmV4AssetAssets extends Vec<StagingXcmV4Asset> {}

  /** @name StagingXcmV4Asset (70) */
  interface StagingXcmV4Asset extends Struct {
    readonly id: StagingXcmV4AssetAssetId;
    readonly fun: StagingXcmV4AssetFungibility;
  }

  /** @name StagingXcmV4AssetAssetId (71) */
  interface StagingXcmV4AssetAssetId extends StagingXcmV4Location {}

  /** @name StagingXcmV4AssetFungibility (72) */
  interface StagingXcmV4AssetFungibility extends Enum {
    readonly isFungible: boolean;
    readonly asFungible: Compact<u128>;
    readonly isNonFungible: boolean;
    readonly asNonFungible: StagingXcmV4AssetAssetInstance;
    readonly type: "Fungible" | "NonFungible";
  }

  /** @name StagingXcmV4AssetAssetInstance (73) */
  interface StagingXcmV4AssetAssetInstance extends Enum {
    readonly isUndefined: boolean;
    readonly isIndex: boolean;
    readonly asIndex: Compact<u128>;
    readonly isArray4: boolean;
    readonly asArray4: U8aFixed;
    readonly isArray8: boolean;
    readonly asArray8: U8aFixed;
    readonly isArray16: boolean;
    readonly asArray16: U8aFixed;
    readonly isArray32: boolean;
    readonly asArray32: U8aFixed;
    readonly type: "Undefined" | "Index" | "Array4" | "Array8" | "Array16" | "Array32";
  }

  /** @name StagingXcmV4Response (76) */
  interface StagingXcmV4Response extends Enum {
    readonly isNull: boolean;
    readonly isAssets: boolean;
    readonly asAssets: StagingXcmV4AssetAssets;
    readonly isExecutionResult: boolean;
    readonly asExecutionResult: Option<ITuple<[u32, XcmV3TraitsError]>>;
    readonly isVersion: boolean;
    readonly asVersion: u32;
    readonly isPalletsInfo: boolean;
    readonly asPalletsInfo: Vec<StagingXcmV4PalletInfo>;
    readonly isDispatchResult: boolean;
    readonly asDispatchResult: XcmV3MaybeErrorCode;
    readonly type:
      | "Null"
      | "Assets"
      | "ExecutionResult"
      | "Version"
      | "PalletsInfo"
      | "DispatchResult";
  }

  /** @name StagingXcmV4PalletInfo (80) */
  interface StagingXcmV4PalletInfo extends Struct {
    readonly index: Compact<u32>;
    readonly name: Bytes;
    readonly moduleName: Bytes;
    readonly major: Compact<u32>;
    readonly minor: Compact<u32>;
    readonly patch: Compact<u32>;
  }

  /** @name XcmV3MaybeErrorCode (83) */
  interface XcmV3MaybeErrorCode extends Enum {
    readonly isSuccess: boolean;
    readonly isError: boolean;
    readonly asError: Bytes;
    readonly isTruncatedError: boolean;
    readonly asTruncatedError: Bytes;
    readonly type: "Success" | "Error" | "TruncatedError";
  }

  /** @name XcmV2OriginKind (86) */
  interface XcmV2OriginKind extends Enum {
    readonly isNative: boolean;
    readonly isSovereignAccount: boolean;
    readonly isSuperuser: boolean;
    readonly isXcm: boolean;
    readonly type: "Native" | "SovereignAccount" | "Superuser" | "Xcm";
  }

  /** @name XcmDoubleEncoded (87) */
  interface XcmDoubleEncoded extends Struct {
    readonly encoded: Bytes;
  }

  /** @name StagingXcmV4QueryResponseInfo (88) */
  interface StagingXcmV4QueryResponseInfo extends Struct {
    readonly destination: StagingXcmV4Location;
    readonly queryId: Compact<u64>;
    readonly maxWeight: SpWeightsWeightV2Weight;
  }

  /** @name StagingXcmV4AssetAssetFilter (89) */
  interface StagingXcmV4AssetAssetFilter extends Enum {
    readonly isDefinite: boolean;
    readonly asDefinite: StagingXcmV4AssetAssets;
    readonly isWild: boolean;
    readonly asWild: StagingXcmV4AssetWildAsset;
    readonly type: "Definite" | "Wild";
  }

  /** @name StagingXcmV4AssetWildAsset (90) */
  interface StagingXcmV4AssetWildAsset extends Enum {
    readonly isAll: boolean;
    readonly isAllOf: boolean;
    readonly asAllOf: {
      readonly id: StagingXcmV4AssetAssetId;
      readonly fun: StagingXcmV4AssetWildFungibility;
    } & Struct;
    readonly isAllCounted: boolean;
    readonly asAllCounted: Compact<u32>;
    readonly isAllOfCounted: boolean;
    readonly asAllOfCounted: {
      readonly id: StagingXcmV4AssetAssetId;
      readonly fun: StagingXcmV4AssetWildFungibility;
      readonly count: Compact<u32>;
    } & Struct;
    readonly type: "All" | "AllOf" | "AllCounted" | "AllOfCounted";
  }

  /** @name StagingXcmV4AssetWildFungibility (91) */
  interface StagingXcmV4AssetWildFungibility extends Enum {
    readonly isFungible: boolean;
    readonly isNonFungible: boolean;
    readonly type: "Fungible" | "NonFungible";
  }

  /** @name XcmV3WeightLimit (92) */
  interface XcmV3WeightLimit extends Enum {
    readonly isUnlimited: boolean;
    readonly isLimited: boolean;
    readonly asLimited: SpWeightsWeightV2Weight;
    readonly type: "Unlimited" | "Limited";
  }

  /** @name XcmVersionedAssets (93) */
  interface XcmVersionedAssets extends Enum {
    readonly isV2: boolean;
    readonly asV2: XcmV2MultiassetMultiAssets;
    readonly isV3: boolean;
    readonly asV3: XcmV3MultiassetMultiAssets;
    readonly isV4: boolean;
    readonly asV4: StagingXcmV4AssetAssets;
    readonly type: "V2" | "V3" | "V4";
  }

  /** @name XcmV2MultiassetMultiAssets (94) */
  interface XcmV2MultiassetMultiAssets extends Vec<XcmV2MultiAsset> {}

  /** @name XcmV2MultiAsset (96) */
  interface XcmV2MultiAsset extends Struct {
    readonly id: XcmV2MultiassetAssetId;
    readonly fun: XcmV2MultiassetFungibility;
  }

  /** @name XcmV2MultiassetAssetId (97) */
  interface XcmV2MultiassetAssetId extends Enum {
    readonly isConcrete: boolean;
    readonly asConcrete: XcmV2MultiLocation;
    readonly isAbstract: boolean;
    readonly asAbstract: Bytes;
    readonly type: "Concrete" | "Abstract";
  }

  /** @name XcmV2MultiLocation (98) */
  interface XcmV2MultiLocation extends Struct {
    readonly parents: u8;
    readonly interior: XcmV2MultilocationJunctions;
  }

  /** @name XcmV2MultilocationJunctions (99) */
  interface XcmV2MultilocationJunctions extends Enum {
    readonly isHere: boolean;
    readonly isX1: boolean;
    readonly asX1: XcmV2Junction;
    readonly isX2: boolean;
    readonly asX2: ITuple<[XcmV2Junction, XcmV2Junction]>;
    readonly isX3: boolean;
    readonly asX3: ITuple<[XcmV2Junction, XcmV2Junction, XcmV2Junction]>;
    readonly isX4: boolean;
    readonly asX4: ITuple<[XcmV2Junction, XcmV2Junction, XcmV2Junction, XcmV2Junction]>;
    readonly isX5: boolean;
    readonly asX5: ITuple<
      [XcmV2Junction, XcmV2Junction, XcmV2Junction, XcmV2Junction, XcmV2Junction]
    >;
    readonly isX6: boolean;
    readonly asX6: ITuple<
      [XcmV2Junction, XcmV2Junction, XcmV2Junction, XcmV2Junction, XcmV2Junction, XcmV2Junction]
    >;
    readonly isX7: boolean;
    readonly asX7: ITuple<
      [
        XcmV2Junction,
        XcmV2Junction,
        XcmV2Junction,
        XcmV2Junction,
        XcmV2Junction,
        XcmV2Junction,
        XcmV2Junction
      ]
    >;
    readonly isX8: boolean;
    readonly asX8: ITuple<
      [
        XcmV2Junction,
        XcmV2Junction,
        XcmV2Junction,
        XcmV2Junction,
        XcmV2Junction,
        XcmV2Junction,
        XcmV2Junction,
        XcmV2Junction
      ]
    >;
    readonly type: "Here" | "X1" | "X2" | "X3" | "X4" | "X5" | "X6" | "X7" | "X8";
  }

  /** @name XcmV2Junction (100) */
  interface XcmV2Junction extends Enum {
    readonly isParachain: boolean;
    readonly asParachain: Compact<u32>;
    readonly isAccountId32: boolean;
    readonly asAccountId32: {
      readonly network: XcmV2NetworkId;
      readonly id: U8aFixed;
    } & Struct;
    readonly isAccountIndex64: boolean;
    readonly asAccountIndex64: {
      readonly network: XcmV2NetworkId;
      readonly index: Compact<u64>;
    } & Struct;
    readonly isAccountKey20: boolean;
    readonly asAccountKey20: {
      readonly network: XcmV2NetworkId;
      readonly key: U8aFixed;
    } & Struct;
    readonly isPalletInstance: boolean;
    readonly asPalletInstance: u8;
    readonly isGeneralIndex: boolean;
    readonly asGeneralIndex: Compact<u128>;
    readonly isGeneralKey: boolean;
    readonly asGeneralKey: Bytes;
    readonly isOnlyChild: boolean;
    readonly isPlurality: boolean;
    readonly asPlurality: {
      readonly id: XcmV2BodyId;
      readonly part: XcmV2BodyPart;
    } & Struct;
    readonly type:
      | "Parachain"
      | "AccountId32"
      | "AccountIndex64"
      | "AccountKey20"
      | "PalletInstance"
      | "GeneralIndex"
      | "GeneralKey"
      | "OnlyChild"
      | "Plurality";
  }

  /** @name XcmV2NetworkId (101) */
  interface XcmV2NetworkId extends Enum {
    readonly isAny: boolean;
    readonly isNamed: boolean;
    readonly asNamed: Bytes;
    readonly isPolkadot: boolean;
    readonly isKusama: boolean;
    readonly type: "Any" | "Named" | "Polkadot" | "Kusama";
  }

  /** @name XcmV2BodyId (103) */
  interface XcmV2BodyId extends Enum {
    readonly isUnit: boolean;
    readonly isNamed: boolean;
    readonly asNamed: Bytes;
    readonly isIndex: boolean;
    readonly asIndex: Compact<u32>;
    readonly isExecutive: boolean;
    readonly isTechnical: boolean;
    readonly isLegislative: boolean;
    readonly isJudicial: boolean;
    readonly isDefense: boolean;
    readonly isAdministration: boolean;
    readonly isTreasury: boolean;
    readonly type:
      | "Unit"
      | "Named"
      | "Index"
      | "Executive"
      | "Technical"
      | "Legislative"
      | "Judicial"
      | "Defense"
      | "Administration"
      | "Treasury";
  }

  /** @name XcmV2BodyPart (104) */
  interface XcmV2BodyPart extends Enum {
    readonly isVoice: boolean;
    readonly isMembers: boolean;
    readonly asMembers: {
      readonly count: Compact<u32>;
    } & Struct;
    readonly isFraction: boolean;
    readonly asFraction: {
      readonly nom: Compact<u32>;
      readonly denom: Compact<u32>;
    } & Struct;
    readonly isAtLeastProportion: boolean;
    readonly asAtLeastProportion: {
      readonly nom: Compact<u32>;
      readonly denom: Compact<u32>;
    } & Struct;
    readonly isMoreThanProportion: boolean;
    readonly asMoreThanProportion: {
      readonly nom: Compact<u32>;
      readonly denom: Compact<u32>;
    } & Struct;
    readonly type: "Voice" | "Members" | "Fraction" | "AtLeastProportion" | "MoreThanProportion";
  }

  /** @name XcmV2MultiassetFungibility (105) */
  interface XcmV2MultiassetFungibility extends Enum {
    readonly isFungible: boolean;
    readonly asFungible: Compact<u128>;
    readonly isNonFungible: boolean;
    readonly asNonFungible: XcmV2MultiassetAssetInstance;
    readonly type: "Fungible" | "NonFungible";
  }

  /** @name XcmV2MultiassetAssetInstance (106) */
  interface XcmV2MultiassetAssetInstance extends Enum {
    readonly isUndefined: boolean;
    readonly isIndex: boolean;
    readonly asIndex: Compact<u128>;
    readonly isArray4: boolean;
    readonly asArray4: U8aFixed;
    readonly isArray8: boolean;
    readonly asArray8: U8aFixed;
    readonly isArray16: boolean;
    readonly asArray16: U8aFixed;
    readonly isArray32: boolean;
    readonly asArray32: U8aFixed;
    readonly isBlob: boolean;
    readonly asBlob: Bytes;
    readonly type: "Undefined" | "Index" | "Array4" | "Array8" | "Array16" | "Array32" | "Blob";
  }

  /** @name XcmV3MultiassetMultiAssets (107) */
  interface XcmV3MultiassetMultiAssets extends Vec<XcmV3MultiAsset> {}

  /** @name XcmV3MultiAsset (109) */
  interface XcmV3MultiAsset extends Struct {
    readonly id: XcmV3MultiassetAssetId;
    readonly fun: XcmV3MultiassetFungibility;
  }

  /** @name XcmV3MultiassetAssetId (110) */
  interface XcmV3MultiassetAssetId extends Enum {
    readonly isConcrete: boolean;
    readonly asConcrete: StagingXcmV3MultiLocation;
    readonly isAbstract: boolean;
    readonly asAbstract: U8aFixed;
    readonly type: "Concrete" | "Abstract";
  }

  /** @name StagingXcmV3MultiLocation (111) */
  interface StagingXcmV3MultiLocation extends Struct {
    readonly parents: u8;
    readonly interior: XcmV3Junctions;
  }

  /** @name XcmV3Junctions (112) */
  interface XcmV3Junctions extends Enum {
    readonly isHere: boolean;
    readonly isX1: boolean;
    readonly asX1: XcmV3Junction;
    readonly isX2: boolean;
    readonly asX2: ITuple<[XcmV3Junction, XcmV3Junction]>;
    readonly isX3: boolean;
    readonly asX3: ITuple<[XcmV3Junction, XcmV3Junction, XcmV3Junction]>;
    readonly isX4: boolean;
    readonly asX4: ITuple<[XcmV3Junction, XcmV3Junction, XcmV3Junction, XcmV3Junction]>;
    readonly isX5: boolean;
    readonly asX5: ITuple<
      [XcmV3Junction, XcmV3Junction, XcmV3Junction, XcmV3Junction, XcmV3Junction]
    >;
    readonly isX6: boolean;
    readonly asX6: ITuple<
      [XcmV3Junction, XcmV3Junction, XcmV3Junction, XcmV3Junction, XcmV3Junction, XcmV3Junction]
    >;
    readonly isX7: boolean;
    readonly asX7: ITuple<
      [
        XcmV3Junction,
        XcmV3Junction,
        XcmV3Junction,
        XcmV3Junction,
        XcmV3Junction,
        XcmV3Junction,
        XcmV3Junction
      ]
    >;
    readonly isX8: boolean;
    readonly asX8: ITuple<
      [
        XcmV3Junction,
        XcmV3Junction,
        XcmV3Junction,
        XcmV3Junction,
        XcmV3Junction,
        XcmV3Junction,
        XcmV3Junction,
        XcmV3Junction
      ]
    >;
    readonly type: "Here" | "X1" | "X2" | "X3" | "X4" | "X5" | "X6" | "X7" | "X8";
  }

  /** @name XcmV3Junction (113) */
  interface XcmV3Junction extends Enum {
    readonly isParachain: boolean;
    readonly asParachain: Compact<u32>;
    readonly isAccountId32: boolean;
    readonly asAccountId32: {
      readonly network: Option<XcmV3JunctionNetworkId>;
      readonly id: U8aFixed;
    } & Struct;
    readonly isAccountIndex64: boolean;
    readonly asAccountIndex64: {
      readonly network: Option<XcmV3JunctionNetworkId>;
      readonly index: Compact<u64>;
    } & Struct;
    readonly isAccountKey20: boolean;
    readonly asAccountKey20: {
      readonly network: Option<XcmV3JunctionNetworkId>;
      readonly key: U8aFixed;
    } & Struct;
    readonly isPalletInstance: boolean;
    readonly asPalletInstance: u8;
    readonly isGeneralIndex: boolean;
    readonly asGeneralIndex: Compact<u128>;
    readonly isGeneralKey: boolean;
    readonly asGeneralKey: {
      readonly length: u8;
      readonly data: U8aFixed;
    } & Struct;
    readonly isOnlyChild: boolean;
    readonly isPlurality: boolean;
    readonly asPlurality: {
      readonly id: XcmV3JunctionBodyId;
      readonly part: XcmV3JunctionBodyPart;
    } & Struct;
    readonly isGlobalConsensus: boolean;
    readonly asGlobalConsensus: XcmV3JunctionNetworkId;
    readonly type:
      | "Parachain"
      | "AccountId32"
      | "AccountIndex64"
      | "AccountKey20"
      | "PalletInstance"
      | "GeneralIndex"
      | "GeneralKey"
      | "OnlyChild"
      | "Plurality"
      | "GlobalConsensus";
  }

  /** @name XcmV3JunctionNetworkId (115) */
  interface XcmV3JunctionNetworkId extends Enum {
    readonly isByGenesis: boolean;
    readonly asByGenesis: U8aFixed;
    readonly isByFork: boolean;
    readonly asByFork: {
      readonly blockNumber: u64;
      readonly blockHash: U8aFixed;
    } & Struct;
    readonly isPolkadot: boolean;
    readonly isKusama: boolean;
    readonly isWestend: boolean;
    readonly isRococo: boolean;
    readonly isWococo: boolean;
    readonly isEthereum: boolean;
    readonly asEthereum: {
      readonly chainId: Compact<u64>;
    } & Struct;
    readonly isBitcoinCore: boolean;
    readonly isBitcoinCash: boolean;
    readonly isPolkadotBulletin: boolean;
    readonly type:
      | "ByGenesis"
      | "ByFork"
      | "Polkadot"
      | "Kusama"
      | "Westend"
      | "Rococo"
      | "Wococo"
      | "Ethereum"
      | "BitcoinCore"
      | "BitcoinCash"
      | "PolkadotBulletin";
  }

  /** @name XcmV3MultiassetFungibility (116) */
  interface XcmV3MultiassetFungibility extends Enum {
    readonly isFungible: boolean;
    readonly asFungible: Compact<u128>;
    readonly isNonFungible: boolean;
    readonly asNonFungible: XcmV3MultiassetAssetInstance;
    readonly type: "Fungible" | "NonFungible";
  }

  /** @name XcmV3MultiassetAssetInstance (117) */
  interface XcmV3MultiassetAssetInstance extends Enum {
    readonly isUndefined: boolean;
    readonly isIndex: boolean;
    readonly asIndex: Compact<u128>;
    readonly isArray4: boolean;
    readonly asArray4: U8aFixed;
    readonly isArray8: boolean;
    readonly asArray8: U8aFixed;
    readonly isArray16: boolean;
    readonly asArray16: U8aFixed;
    readonly isArray32: boolean;
    readonly asArray32: U8aFixed;
    readonly type: "Undefined" | "Index" | "Array4" | "Array8" | "Array16" | "Array32";
  }

  /** @name XcmVersionedLocation (118) */
  interface XcmVersionedLocation extends Enum {
    readonly isV2: boolean;
    readonly asV2: XcmV2MultiLocation;
    readonly isV3: boolean;
    readonly asV3: StagingXcmV3MultiLocation;
    readonly isV4: boolean;
    readonly asV4: StagingXcmV4Location;
    readonly type: "V2" | "V3" | "V4";
  }

  /** @name CumulusPalletXcmEvent (119) */
  interface CumulusPalletXcmEvent extends Enum {
    readonly isInvalidFormat: boolean;
    readonly asInvalidFormat: U8aFixed;
    readonly isUnsupportedVersion: boolean;
    readonly asUnsupportedVersion: U8aFixed;
    readonly isExecutedDownward: boolean;
    readonly asExecutedDownward: ITuple<[U8aFixed, StagingXcmV4TraitsOutcome]>;
    readonly type: "InvalidFormat" | "UnsupportedVersion" | "ExecutedDownward";
  }

  /** @name PalletMessageQueueEvent (120) */
  interface PalletMessageQueueEvent extends Enum {
    readonly isProcessingFailed: boolean;
    readonly asProcessingFailed: {
      readonly id: H256;
      readonly origin: CumulusPrimitivesCoreAggregateMessageOrigin;
      readonly error: FrameSupportMessagesProcessMessageError;
    } & Struct;
    readonly isProcessed: boolean;
    readonly asProcessed: {
      readonly id: H256;
      readonly origin: CumulusPrimitivesCoreAggregateMessageOrigin;
      readonly weightUsed: SpWeightsWeightV2Weight;
      readonly success: bool;
    } & Struct;
    readonly isOverweightEnqueued: boolean;
    readonly asOverweightEnqueued: {
      readonly id: U8aFixed;
      readonly origin: CumulusPrimitivesCoreAggregateMessageOrigin;
      readonly pageIndex: u32;
      readonly messageIndex: u32;
    } & Struct;
    readonly isPageReaped: boolean;
    readonly asPageReaped: {
      readonly origin: CumulusPrimitivesCoreAggregateMessageOrigin;
      readonly index: u32;
    } & Struct;
    readonly type: "ProcessingFailed" | "Processed" | "OverweightEnqueued" | "PageReaped";
  }

  /** @name CumulusPrimitivesCoreAggregateMessageOrigin (121) */
  interface CumulusPrimitivesCoreAggregateMessageOrigin extends Enum {
    readonly isHere: boolean;
    readonly isParent: boolean;
    readonly isSibling: boolean;
    readonly asSibling: u32;
    readonly type: "Here" | "Parent" | "Sibling";
  }

  /** @name FrameSupportMessagesProcessMessageError (123) */
  interface FrameSupportMessagesProcessMessageError extends Enum {
    readonly isBadFormat: boolean;
    readonly isCorrupt: boolean;
    readonly isUnsupported: boolean;
    readonly isOverweight: boolean;
    readonly asOverweight: SpWeightsWeightV2Weight;
    readonly isYield: boolean;
    readonly type: "BadFormat" | "Corrupt" | "Unsupported" | "Overweight" | "Yield";
  }

  /** @name PalletStorageProvidersEvent (124) */
  interface PalletStorageProvidersEvent extends Enum {
    readonly isMspRequestSignUpSuccess: boolean;
    readonly asMspRequestSignUpSuccess: {
      readonly who: AccountId32;
      readonly multiaddresses: Vec<Bytes>;
      readonly capacity: u32;
      readonly valueProp: PalletStorageProvidersValueProposition;
    } & Struct;
    readonly isMspSignUpSuccess: boolean;
    readonly asMspSignUpSuccess: {
      readonly who: AccountId32;
      readonly multiaddresses: Vec<Bytes>;
      readonly capacity: u32;
      readonly valueProp: PalletStorageProvidersValueProposition;
    } & Struct;
    readonly isBspRequestSignUpSuccess: boolean;
    readonly asBspRequestSignUpSuccess: {
      readonly who: AccountId32;
      readonly multiaddresses: Vec<Bytes>;
      readonly capacity: u32;
    } & Struct;
    readonly isBspSignUpSuccess: boolean;
    readonly asBspSignUpSuccess: {
      readonly who: AccountId32;
      readonly multiaddresses: Vec<Bytes>;
      readonly capacity: u32;
    } & Struct;
    readonly isSignUpRequestCanceled: boolean;
    readonly asSignUpRequestCanceled: {
      readonly who: AccountId32;
    } & Struct;
    readonly isMspSignOffSuccess: boolean;
    readonly asMspSignOffSuccess: {
      readonly who: AccountId32;
    } & Struct;
    readonly isBspSignOffSuccess: boolean;
    readonly asBspSignOffSuccess: {
      readonly who: AccountId32;
    } & Struct;
    readonly isCapacityChanged: boolean;
    readonly asCapacityChanged: {
      readonly who: AccountId32;
      readonly oldCapacity: u32;
      readonly newCapacity: u32;
      readonly nextBlockWhenChangeAllowed: u32;
    } & Struct;
    readonly type:
      | "MspRequestSignUpSuccess"
      | "MspSignUpSuccess"
      | "BspRequestSignUpSuccess"
      | "BspSignUpSuccess"
      | "SignUpRequestCanceled"
      | "MspSignOffSuccess"
      | "BspSignOffSuccess"
      | "CapacityChanged";
  }

  /** @name PalletStorageProvidersValueProposition (128) */
  interface PalletStorageProvidersValueProposition extends Struct {
    readonly identifier: H256;
    readonly dataLimit: u32;
    readonly protocols: Vec<Bytes>;
  }

  /** @name PalletFileSystemEvent (130) */
  interface PalletFileSystemEvent extends Enum {
    readonly isNewBucket: boolean;
    readonly asNewBucket: {
      readonly who: AccountId32;
      readonly mspId: H256;
      readonly bucketId: H256;
      readonly name: Bytes;
      readonly collectionId: Option<u32>;
      readonly private: bool;
    } & Struct;
    readonly isBucketPrivacyUpdated: boolean;
    readonly asBucketPrivacyUpdated: {
      readonly who: AccountId32;
      readonly bucketId: H256;
      readonly collectionId: Option<u32>;
      readonly private: bool;
    } & Struct;
    readonly isNewCollectionAndAssociation: boolean;
    readonly asNewCollectionAndAssociation: {
      readonly who: AccountId32;
      readonly bucketId: H256;
      readonly collectionId: u32;
    } & Struct;
    readonly isNewStorageRequest: boolean;
    readonly asNewStorageRequest: {
      readonly who: AccountId32;
      readonly fileKey: H256;
      readonly bucketId: H256;
      readonly location: Bytes;
      readonly fingerprint: H256;
      readonly size_: u32;
      readonly peerIds: Vec<Bytes>;
    } & Struct;
    readonly isAcceptedBspVolunteer: boolean;
    readonly asAcceptedBspVolunteer: {
      readonly bspId: H256;
      readonly bucketId: H256;
      readonly location: Bytes;
      readonly fingerprint: H256;
      readonly multiaddresses: Vec<Bytes>;
      readonly owner: AccountId32;
      readonly size_: u32;
    } & Struct;
    readonly isBspConfirmedStoring: boolean;
    readonly asBspConfirmedStoring: {
      readonly bspId: H256;
      readonly fileKey: H256;
      readonly newRoot: H256;
    } & Struct;
    readonly isStorageRequestExpired: boolean;
    readonly asStorageRequestExpired: {
      readonly fileKey: H256;
    } & Struct;
    readonly isStorageRequestRevoked: boolean;
    readonly asStorageRequestRevoked: {
      readonly fileKey: H256;
    } & Struct;
    readonly isBspStoppedStoring: boolean;
    readonly asBspStoppedStoring: {
      readonly bspId: H256;
      readonly fileKey: H256;
      readonly newRoot: H256;
      readonly owner: AccountId32;
      readonly location: Bytes;
    } & Struct;
<<<<<<< HEAD
    readonly isBspChallengeCycleInitialised: boolean;
    readonly asBspChallengeCycleInitialised: {
      readonly who: AccountId32;
      readonly bspId: H256;
      readonly fileKey: H256;
    } & Struct;
=======
    readonly isFailedToQueuePriorityChallenge: boolean;
    readonly asFailedToQueuePriorityChallenge: {
      readonly user: AccountId32;
      readonly fileKey: H256;
    } & Struct;
    readonly isFileDeletionRequest: boolean;
    readonly asFileDeletionRequest: {
      readonly user: AccountId32;
      readonly fileKey: H256;
      readonly bucketId: H256;
      readonly mspId: H256;
      readonly proofOfInclusion: bool;
    } & Struct;
    readonly isProofSubmittedForPendingFileDeletionRequest: boolean;
    readonly asProofSubmittedForPendingFileDeletionRequest: {
      readonly mspId: H256;
      readonly user: AccountId32;
      readonly fileKey: H256;
      readonly bucketId: H256;
      readonly proofOfInclusion: bool;
    } & Struct;
>>>>>>> e9abeefc
    readonly type:
      | "NewBucket"
      | "BucketPrivacyUpdated"
      | "NewCollectionAndAssociation"
      | "NewStorageRequest"
      | "AcceptedBspVolunteer"
      | "BspConfirmedStoring"
      | "StorageRequestExpired"
      | "StorageRequestRevoked"
      | "BspStoppedStoring"
<<<<<<< HEAD
      | "BspChallengeCycleInitialised";
=======
      | "FailedToQueuePriorityChallenge"
      | "FileDeletionRequest"
      | "ProofSubmittedForPendingFileDeletionRequest";
>>>>>>> e9abeefc
  }

  /** @name PalletProofsDealerEvent (133) */
  interface PalletProofsDealerEvent extends Enum {
    readonly isNewChallenge: boolean;
    readonly asNewChallenge: {
      readonly who: AccountId32;
      readonly keyChallenged: H256;
    } & Struct;
    readonly isProofAccepted: boolean;
    readonly asProofAccepted: {
      readonly provider: H256;
      readonly proof: PalletProofsDealerProof;
    } & Struct;
    readonly isNewChallengeSeed: boolean;
    readonly asNewChallengeSeed: {
      readonly challengesTicker: u32;
      readonly seed: H256;
    } & Struct;
    readonly isNewCheckpointChallenge: boolean;
    readonly asNewCheckpointChallenge: {
      readonly challengesTicker: u32;
      readonly challenges: Vec<ITuple<[H256, Option<ShpTraitsTrieRemoveMutation>]>>;
    } & Struct;
    readonly isSlashableProvider: boolean;
    readonly asSlashableProvider: {
      readonly provider: H256;
    } & Struct;
    readonly isNewChallengeCycleInitialised: boolean;
    readonly asNewChallengeCycleInitialised: {
      readonly currentTick: u32;
      readonly provider: H256;
      readonly maybeProviderAccount: Option<AccountId32>;
    } & Struct;
    readonly type:
      | "NewChallenge"
      | "ProofAccepted"
      | "NewChallengeSeed"
      | "NewCheckpointChallenge"
      | "SlashableProvider"
      | "NewChallengeCycleInitialised";
  }

  /** @name PalletProofsDealerProof (134) */
  interface PalletProofsDealerProof extends Struct {
    readonly forestProof: SpTrieStorageProofCompactProof;
    readonly keyProofs: BTreeMap<H256, PalletProofsDealerKeyProof>;
  }

  /** @name SpTrieStorageProofCompactProof (135) */
  interface SpTrieStorageProofCompactProof extends Struct {
    readonly encodedNodes: Vec<Bytes>;
  }

  /** @name PalletProofsDealerKeyProof (138) */
  interface PalletProofsDealerKeyProof extends Struct {
    readonly proof: ShpFileKeyVerifierFileKeyProof;
    readonly challengeCount: u32;
  }

  /** @name ShpFileKeyVerifierFileKeyProof (139) */
  interface ShpFileKeyVerifierFileKeyProof extends Struct {
    readonly fileMetadata: ShpFileKeyVerifierFileMetadata;
    readonly proof: SpTrieStorageProofCompactProof;
  }

  /** @name ShpFileKeyVerifierFileMetadata (140) */
  interface ShpFileKeyVerifierFileMetadata extends Struct {
    readonly owner: Bytes;
    readonly bucketId: Bytes;
    readonly location: Bytes;
    readonly size_: Compact<u64>;
    readonly fingerprint: ShpFileKeyVerifierFingerprint;
  }

  /** @name ShpFileKeyVerifierFingerprint (141) */
  interface ShpFileKeyVerifierFingerprint extends U8aFixed {}

  /** @name ShpTraitsTrieRemoveMutation (147) */
  type ShpTraitsTrieRemoveMutation = Null;

  /** @name PalletRandomnessEvent (149) */
  interface PalletRandomnessEvent extends Enum {
    readonly isNewOneEpochAgoRandomnessAvailable: boolean;
    readonly asNewOneEpochAgoRandomnessAvailable: {
      readonly randomnessSeed: H256;
      readonly fromEpoch: u64;
      readonly validUntilBlock: u32;
    } & Struct;
    readonly type: "NewOneEpochAgoRandomnessAvailable";
  }

  /** @name PalletPaymentStreamsEvent (150) */
  interface PalletPaymentStreamsEvent extends Enum {
    readonly isFixedRatePaymentStreamCreated: boolean;
    readonly asFixedRatePaymentStreamCreated: {
      readonly userAccount: AccountId32;
      readonly providerId: H256;
      readonly rate: u128;
    } & Struct;
    readonly isFixedRatePaymentStreamUpdated: boolean;
    readonly asFixedRatePaymentStreamUpdated: {
      readonly userAccount: AccountId32;
      readonly providerId: H256;
      readonly newRate: u128;
    } & Struct;
    readonly isFixedRatePaymentStreamDeleted: boolean;
    readonly asFixedRatePaymentStreamDeleted: {
      readonly userAccount: AccountId32;
      readonly providerId: H256;
    } & Struct;
    readonly isDynamicRatePaymentStreamCreated: boolean;
    readonly asDynamicRatePaymentStreamCreated: {
      readonly userAccount: AccountId32;
      readonly providerId: H256;
      readonly amountProvided: u32;
    } & Struct;
    readonly isDynamicRatePaymentStreamUpdated: boolean;
    readonly asDynamicRatePaymentStreamUpdated: {
      readonly userAccount: AccountId32;
      readonly providerId: H256;
      readonly newAmountProvided: u32;
    } & Struct;
    readonly isDynamicRatePaymentStreamDeleted: boolean;
    readonly asDynamicRatePaymentStreamDeleted: {
      readonly userAccount: AccountId32;
      readonly providerId: H256;
    } & Struct;
    readonly isPaymentStreamCharged: boolean;
    readonly asPaymentStreamCharged: {
      readonly userAccount: AccountId32;
      readonly providerId: H256;
      readonly amount: u128;
    } & Struct;
    readonly isLastChargeableBlockUpdated: boolean;
    readonly asLastChargeableBlockUpdated: {
      readonly userAccount: AccountId32;
      readonly providerId: H256;
      readonly lastChargeableBlock: u32;
    } & Struct;
    readonly isUserWithoutFunds: boolean;
    readonly asUserWithoutFunds: {
      readonly who: AccountId32;
    } & Struct;
    readonly type:
      | "FixedRatePaymentStreamCreated"
      | "FixedRatePaymentStreamUpdated"
      | "FixedRatePaymentStreamDeleted"
      | "DynamicRatePaymentStreamCreated"
      | "DynamicRatePaymentStreamUpdated"
      | "DynamicRatePaymentStreamDeleted"
      | "PaymentStreamCharged"
      | "LastChargeableBlockUpdated"
      | "UserWithoutFunds";
  }

  /** @name PalletBucketNftsEvent (151) */
  interface PalletBucketNftsEvent extends Enum {
    readonly isAccessShared: boolean;
    readonly asAccessShared: {
      readonly issuer: AccountId32;
      readonly recipient: AccountId32;
    } & Struct;
    readonly isItemReadAccessUpdated: boolean;
    readonly asItemReadAccessUpdated: {
      readonly admin: AccountId32;
      readonly bucket: H256;
      readonly itemId: u32;
    } & Struct;
    readonly isItemBurned: boolean;
    readonly asItemBurned: {
      readonly account: AccountId32;
      readonly bucket: H256;
      readonly itemId: u32;
    } & Struct;
    readonly type: "AccessShared" | "ItemReadAccessUpdated" | "ItemBurned";
  }

  /** @name PalletNftsEvent (152) */
  interface PalletNftsEvent extends Enum {
    readonly isCreated: boolean;
    readonly asCreated: {
      readonly collection: u32;
      readonly creator: AccountId32;
      readonly owner: AccountId32;
    } & Struct;
    readonly isForceCreated: boolean;
    readonly asForceCreated: {
      readonly collection: u32;
      readonly owner: AccountId32;
    } & Struct;
    readonly isDestroyed: boolean;
    readonly asDestroyed: {
      readonly collection: u32;
    } & Struct;
    readonly isIssued: boolean;
    readonly asIssued: {
      readonly collection: u32;
      readonly item: u32;
      readonly owner: AccountId32;
    } & Struct;
    readonly isTransferred: boolean;
    readonly asTransferred: {
      readonly collection: u32;
      readonly item: u32;
      readonly from: AccountId32;
      readonly to: AccountId32;
    } & Struct;
    readonly isBurned: boolean;
    readonly asBurned: {
      readonly collection: u32;
      readonly item: u32;
      readonly owner: AccountId32;
    } & Struct;
    readonly isItemTransferLocked: boolean;
    readonly asItemTransferLocked: {
      readonly collection: u32;
      readonly item: u32;
    } & Struct;
    readonly isItemTransferUnlocked: boolean;
    readonly asItemTransferUnlocked: {
      readonly collection: u32;
      readonly item: u32;
    } & Struct;
    readonly isItemPropertiesLocked: boolean;
    readonly asItemPropertiesLocked: {
      readonly collection: u32;
      readonly item: u32;
      readonly lockMetadata: bool;
      readonly lockAttributes: bool;
    } & Struct;
    readonly isCollectionLocked: boolean;
    readonly asCollectionLocked: {
      readonly collection: u32;
    } & Struct;
    readonly isOwnerChanged: boolean;
    readonly asOwnerChanged: {
      readonly collection: u32;
      readonly newOwner: AccountId32;
    } & Struct;
    readonly isTeamChanged: boolean;
    readonly asTeamChanged: {
      readonly collection: u32;
      readonly issuer: Option<AccountId32>;
      readonly admin: Option<AccountId32>;
      readonly freezer: Option<AccountId32>;
    } & Struct;
    readonly isTransferApproved: boolean;
    readonly asTransferApproved: {
      readonly collection: u32;
      readonly item: u32;
      readonly owner: AccountId32;
      readonly delegate: AccountId32;
      readonly deadline: Option<u32>;
    } & Struct;
    readonly isApprovalCancelled: boolean;
    readonly asApprovalCancelled: {
      readonly collection: u32;
      readonly item: u32;
      readonly owner: AccountId32;
      readonly delegate: AccountId32;
    } & Struct;
    readonly isAllApprovalsCancelled: boolean;
    readonly asAllApprovalsCancelled: {
      readonly collection: u32;
      readonly item: u32;
      readonly owner: AccountId32;
    } & Struct;
    readonly isCollectionConfigChanged: boolean;
    readonly asCollectionConfigChanged: {
      readonly collection: u32;
    } & Struct;
    readonly isCollectionMetadataSet: boolean;
    readonly asCollectionMetadataSet: {
      readonly collection: u32;
      readonly data: Bytes;
    } & Struct;
    readonly isCollectionMetadataCleared: boolean;
    readonly asCollectionMetadataCleared: {
      readonly collection: u32;
    } & Struct;
    readonly isItemMetadataSet: boolean;
    readonly asItemMetadataSet: {
      readonly collection: u32;
      readonly item: u32;
      readonly data: Bytes;
    } & Struct;
    readonly isItemMetadataCleared: boolean;
    readonly asItemMetadataCleared: {
      readonly collection: u32;
      readonly item: u32;
    } & Struct;
    readonly isRedeposited: boolean;
    readonly asRedeposited: {
      readonly collection: u32;
      readonly successfulItems: Vec<u32>;
    } & Struct;
    readonly isAttributeSet: boolean;
    readonly asAttributeSet: {
      readonly collection: u32;
      readonly maybeItem: Option<u32>;
      readonly key: Bytes;
      readonly value: Bytes;
      readonly namespace: PalletNftsAttributeNamespace;
    } & Struct;
    readonly isAttributeCleared: boolean;
    readonly asAttributeCleared: {
      readonly collection: u32;
      readonly maybeItem: Option<u32>;
      readonly key: Bytes;
      readonly namespace: PalletNftsAttributeNamespace;
    } & Struct;
    readonly isItemAttributesApprovalAdded: boolean;
    readonly asItemAttributesApprovalAdded: {
      readonly collection: u32;
      readonly item: u32;
      readonly delegate: AccountId32;
    } & Struct;
    readonly isItemAttributesApprovalRemoved: boolean;
    readonly asItemAttributesApprovalRemoved: {
      readonly collection: u32;
      readonly item: u32;
      readonly delegate: AccountId32;
    } & Struct;
    readonly isOwnershipAcceptanceChanged: boolean;
    readonly asOwnershipAcceptanceChanged: {
      readonly who: AccountId32;
      readonly maybeCollection: Option<u32>;
    } & Struct;
    readonly isCollectionMaxSupplySet: boolean;
    readonly asCollectionMaxSupplySet: {
      readonly collection: u32;
      readonly maxSupply: u32;
    } & Struct;
    readonly isCollectionMintSettingsUpdated: boolean;
    readonly asCollectionMintSettingsUpdated: {
      readonly collection: u32;
    } & Struct;
    readonly isNextCollectionIdIncremented: boolean;
    readonly asNextCollectionIdIncremented: {
      readonly nextId: Option<u32>;
    } & Struct;
    readonly isItemPriceSet: boolean;
    readonly asItemPriceSet: {
      readonly collection: u32;
      readonly item: u32;
      readonly price: u128;
      readonly whitelistedBuyer: Option<AccountId32>;
    } & Struct;
    readonly isItemPriceRemoved: boolean;
    readonly asItemPriceRemoved: {
      readonly collection: u32;
      readonly item: u32;
    } & Struct;
    readonly isItemBought: boolean;
    readonly asItemBought: {
      readonly collection: u32;
      readonly item: u32;
      readonly price: u128;
      readonly seller: AccountId32;
      readonly buyer: AccountId32;
    } & Struct;
    readonly isTipSent: boolean;
    readonly asTipSent: {
      readonly collection: u32;
      readonly item: u32;
      readonly sender: AccountId32;
      readonly receiver: AccountId32;
      readonly amount: u128;
    } & Struct;
    readonly isSwapCreated: boolean;
    readonly asSwapCreated: {
      readonly offeredCollection: u32;
      readonly offeredItem: u32;
      readonly desiredCollection: u32;
      readonly desiredItem: Option<u32>;
      readonly price: Option<PalletNftsPriceWithDirection>;
      readonly deadline: u32;
    } & Struct;
    readonly isSwapCancelled: boolean;
    readonly asSwapCancelled: {
      readonly offeredCollection: u32;
      readonly offeredItem: u32;
      readonly desiredCollection: u32;
      readonly desiredItem: Option<u32>;
      readonly price: Option<PalletNftsPriceWithDirection>;
      readonly deadline: u32;
    } & Struct;
    readonly isSwapClaimed: boolean;
    readonly asSwapClaimed: {
      readonly sentCollection: u32;
      readonly sentItem: u32;
      readonly sentItemOwner: AccountId32;
      readonly receivedCollection: u32;
      readonly receivedItem: u32;
      readonly receivedItemOwner: AccountId32;
      readonly price: Option<PalletNftsPriceWithDirection>;
      readonly deadline: u32;
    } & Struct;
    readonly isPreSignedAttributesSet: boolean;
    readonly asPreSignedAttributesSet: {
      readonly collection: u32;
      readonly item: u32;
      readonly namespace: PalletNftsAttributeNamespace;
    } & Struct;
    readonly isPalletAttributeSet: boolean;
    readonly asPalletAttributeSet: {
      readonly collection: u32;
      readonly item: Option<u32>;
      readonly attribute: PalletNftsPalletAttributes;
      readonly value: Bytes;
    } & Struct;
    readonly type:
      | "Created"
      | "ForceCreated"
      | "Destroyed"
      | "Issued"
      | "Transferred"
      | "Burned"
      | "ItemTransferLocked"
      | "ItemTransferUnlocked"
      | "ItemPropertiesLocked"
      | "CollectionLocked"
      | "OwnerChanged"
      | "TeamChanged"
      | "TransferApproved"
      | "ApprovalCancelled"
      | "AllApprovalsCancelled"
      | "CollectionConfigChanged"
      | "CollectionMetadataSet"
      | "CollectionMetadataCleared"
      | "ItemMetadataSet"
      | "ItemMetadataCleared"
      | "Redeposited"
      | "AttributeSet"
      | "AttributeCleared"
      | "ItemAttributesApprovalAdded"
      | "ItemAttributesApprovalRemoved"
      | "OwnershipAcceptanceChanged"
      | "CollectionMaxSupplySet"
      | "CollectionMintSettingsUpdated"
      | "NextCollectionIdIncremented"
      | "ItemPriceSet"
      | "ItemPriceRemoved"
      | "ItemBought"
      | "TipSent"
      | "SwapCreated"
      | "SwapCancelled"
      | "SwapClaimed"
      | "PreSignedAttributesSet"
      | "PalletAttributeSet";
  }

  /** @name PalletNftsAttributeNamespace (156) */
  interface PalletNftsAttributeNamespace extends Enum {
    readonly isPallet: boolean;
    readonly isCollectionOwner: boolean;
    readonly isItemOwner: boolean;
    readonly isAccount: boolean;
    readonly asAccount: AccountId32;
    readonly type: "Pallet" | "CollectionOwner" | "ItemOwner" | "Account";
  }

  /** @name PalletNftsPriceWithDirection (158) */
  interface PalletNftsPriceWithDirection extends Struct {
    readonly amount: u128;
    readonly direction: PalletNftsPriceDirection;
  }

  /** @name PalletNftsPriceDirection (159) */
  interface PalletNftsPriceDirection extends Enum {
    readonly isSend: boolean;
    readonly isReceive: boolean;
    readonly type: "Send" | "Receive";
  }

  /** @name PalletNftsPalletAttributes (160) */
  interface PalletNftsPalletAttributes extends Enum {
    readonly isUsedToClaim: boolean;
    readonly asUsedToClaim: u32;
    readonly isTransferDisabled: boolean;
    readonly type: "UsedToClaim" | "TransferDisabled";
  }

  /** @name FrameSystemPhase (161) */
  interface FrameSystemPhase extends Enum {
    readonly isApplyExtrinsic: boolean;
    readonly asApplyExtrinsic: u32;
    readonly isFinalization: boolean;
    readonly isInitialization: boolean;
    readonly type: "ApplyExtrinsic" | "Finalization" | "Initialization";
  }

  /** @name FrameSystemLastRuntimeUpgradeInfo (165) */
  interface FrameSystemLastRuntimeUpgradeInfo extends Struct {
    readonly specVersion: Compact<u32>;
    readonly specName: Text;
  }

  /** @name FrameSystemCodeUpgradeAuthorization (167) */
  interface FrameSystemCodeUpgradeAuthorization extends Struct {
    readonly codeHash: H256;
    readonly checkVersion: bool;
  }

  /** @name FrameSystemCall (168) */
  interface FrameSystemCall extends Enum {
    readonly isRemark: boolean;
    readonly asRemark: {
      readonly remark: Bytes;
    } & Struct;
    readonly isSetHeapPages: boolean;
    readonly asSetHeapPages: {
      readonly pages: u64;
    } & Struct;
    readonly isSetCode: boolean;
    readonly asSetCode: {
      readonly code: Bytes;
    } & Struct;
    readonly isSetCodeWithoutChecks: boolean;
    readonly asSetCodeWithoutChecks: {
      readonly code: Bytes;
    } & Struct;
    readonly isSetStorage: boolean;
    readonly asSetStorage: {
      readonly items: Vec<ITuple<[Bytes, Bytes]>>;
    } & Struct;
    readonly isKillStorage: boolean;
    readonly asKillStorage: {
      readonly keys_: Vec<Bytes>;
    } & Struct;
    readonly isKillPrefix: boolean;
    readonly asKillPrefix: {
      readonly prefix: Bytes;
      readonly subkeys: u32;
    } & Struct;
    readonly isRemarkWithEvent: boolean;
    readonly asRemarkWithEvent: {
      readonly remark: Bytes;
    } & Struct;
    readonly isAuthorizeUpgrade: boolean;
    readonly asAuthorizeUpgrade: {
      readonly codeHash: H256;
    } & Struct;
    readonly isAuthorizeUpgradeWithoutChecks: boolean;
    readonly asAuthorizeUpgradeWithoutChecks: {
      readonly codeHash: H256;
    } & Struct;
    readonly isApplyAuthorizedUpgrade: boolean;
    readonly asApplyAuthorizedUpgrade: {
      readonly code: Bytes;
    } & Struct;
    readonly type:
      | "Remark"
      | "SetHeapPages"
      | "SetCode"
      | "SetCodeWithoutChecks"
      | "SetStorage"
      | "KillStorage"
      | "KillPrefix"
      | "RemarkWithEvent"
      | "AuthorizeUpgrade"
      | "AuthorizeUpgradeWithoutChecks"
      | "ApplyAuthorizedUpgrade";
  }

  /** @name FrameSystemLimitsBlockWeights (171) */
  interface FrameSystemLimitsBlockWeights extends Struct {
    readonly baseBlock: SpWeightsWeightV2Weight;
    readonly maxBlock: SpWeightsWeightV2Weight;
    readonly perClass: FrameSupportDispatchPerDispatchClassWeightsPerClass;
  }

  /** @name FrameSupportDispatchPerDispatchClassWeightsPerClass (172) */
  interface FrameSupportDispatchPerDispatchClassWeightsPerClass extends Struct {
    readonly normal: FrameSystemLimitsWeightsPerClass;
    readonly operational: FrameSystemLimitsWeightsPerClass;
    readonly mandatory: FrameSystemLimitsWeightsPerClass;
  }

  /** @name FrameSystemLimitsWeightsPerClass (173) */
  interface FrameSystemLimitsWeightsPerClass extends Struct {
    readonly baseExtrinsic: SpWeightsWeightV2Weight;
    readonly maxExtrinsic: Option<SpWeightsWeightV2Weight>;
    readonly maxTotal: Option<SpWeightsWeightV2Weight>;
    readonly reserved: Option<SpWeightsWeightV2Weight>;
  }

  /** @name FrameSystemLimitsBlockLength (175) */
  interface FrameSystemLimitsBlockLength extends Struct {
    readonly max: FrameSupportDispatchPerDispatchClassU32;
  }

  /** @name FrameSupportDispatchPerDispatchClassU32 (176) */
  interface FrameSupportDispatchPerDispatchClassU32 extends Struct {
    readonly normal: u32;
    readonly operational: u32;
    readonly mandatory: u32;
  }

  /** @name SpWeightsRuntimeDbWeight (177) */
  interface SpWeightsRuntimeDbWeight extends Struct {
    readonly read: u64;
    readonly write: u64;
  }

  /** @name SpVersionRuntimeVersion (178) */
  interface SpVersionRuntimeVersion extends Struct {
    readonly specName: Text;
    readonly implName: Text;
    readonly authoringVersion: u32;
    readonly specVersion: u32;
    readonly implVersion: u32;
    readonly apis: Vec<ITuple<[U8aFixed, u32]>>;
    readonly transactionVersion: u32;
    readonly stateVersion: u8;
  }

  /** @name FrameSystemError (183) */
  interface FrameSystemError extends Enum {
    readonly isInvalidSpecName: boolean;
    readonly isSpecVersionNeedsToIncrease: boolean;
    readonly isFailedToExtractRuntimeVersion: boolean;
    readonly isNonDefaultComposite: boolean;
    readonly isNonZeroRefCount: boolean;
    readonly isCallFiltered: boolean;
    readonly isMultiBlockMigrationsOngoing: boolean;
    readonly isNothingAuthorized: boolean;
    readonly isUnauthorized: boolean;
    readonly type:
      | "InvalidSpecName"
      | "SpecVersionNeedsToIncrease"
      | "FailedToExtractRuntimeVersion"
      | "NonDefaultComposite"
      | "NonZeroRefCount"
      | "CallFiltered"
      | "MultiBlockMigrationsOngoing"
      | "NothingAuthorized"
      | "Unauthorized";
  }

  /** @name CumulusPalletParachainSystemUnincludedSegmentAncestor (185) */
  interface CumulusPalletParachainSystemUnincludedSegmentAncestor extends Struct {
    readonly usedBandwidth: CumulusPalletParachainSystemUnincludedSegmentUsedBandwidth;
    readonly paraHeadHash: Option<H256>;
    readonly consumedGoAheadSignal: Option<PolkadotPrimitivesV6UpgradeGoAhead>;
  }

  /** @name CumulusPalletParachainSystemUnincludedSegmentUsedBandwidth (186) */
  interface CumulusPalletParachainSystemUnincludedSegmentUsedBandwidth extends Struct {
    readonly umpMsgCount: u32;
    readonly umpTotalBytes: u32;
    readonly hrmpOutgoing: BTreeMap<
      u32,
      CumulusPalletParachainSystemUnincludedSegmentHrmpChannelUpdate
    >;
  }

  /** @name CumulusPalletParachainSystemUnincludedSegmentHrmpChannelUpdate (188) */
  interface CumulusPalletParachainSystemUnincludedSegmentHrmpChannelUpdate extends Struct {
    readonly msgCount: u32;
    readonly totalBytes: u32;
  }

  /** @name PolkadotPrimitivesV6UpgradeGoAhead (193) */
  interface PolkadotPrimitivesV6UpgradeGoAhead extends Enum {
    readonly isAbort: boolean;
    readonly isGoAhead: boolean;
    readonly type: "Abort" | "GoAhead";
  }

  /** @name CumulusPalletParachainSystemUnincludedSegmentSegmentTracker (194) */
  interface CumulusPalletParachainSystemUnincludedSegmentSegmentTracker extends Struct {
    readonly usedBandwidth: CumulusPalletParachainSystemUnincludedSegmentUsedBandwidth;
    readonly hrmpWatermark: Option<u32>;
    readonly consumedGoAheadSignal: Option<PolkadotPrimitivesV6UpgradeGoAhead>;
  }

  /** @name PolkadotPrimitivesV6PersistedValidationData (195) */
  interface PolkadotPrimitivesV6PersistedValidationData extends Struct {
    readonly parentHead: Bytes;
    readonly relayParentNumber: u32;
    readonly relayParentStorageRoot: H256;
    readonly maxPovSize: u32;
  }

  /** @name PolkadotPrimitivesV6UpgradeRestriction (198) */
  interface PolkadotPrimitivesV6UpgradeRestriction extends Enum {
    readonly isPresent: boolean;
    readonly type: "Present";
  }

  /** @name SpTrieStorageProof (199) */
  interface SpTrieStorageProof extends Struct {
    readonly trieNodes: BTreeSet<Bytes>;
  }

  /** @name CumulusPalletParachainSystemRelayStateSnapshotMessagingStateSnapshot (201) */
  interface CumulusPalletParachainSystemRelayStateSnapshotMessagingStateSnapshot extends Struct {
    readonly dmqMqcHead: H256;
    readonly relayDispatchQueueRemainingCapacity: CumulusPalletParachainSystemRelayStateSnapshotRelayDispatchQueueRemainingCapacity;
    readonly ingressChannels: Vec<ITuple<[u32, PolkadotPrimitivesV6AbridgedHrmpChannel]>>;
    readonly egressChannels: Vec<ITuple<[u32, PolkadotPrimitivesV6AbridgedHrmpChannel]>>;
  }

  /** @name CumulusPalletParachainSystemRelayStateSnapshotRelayDispatchQueueRemainingCapacity (202) */
  interface CumulusPalletParachainSystemRelayStateSnapshotRelayDispatchQueueRemainingCapacity
    extends Struct {
    readonly remainingCount: u32;
    readonly remainingSize: u32;
  }

  /** @name PolkadotPrimitivesV6AbridgedHrmpChannel (205) */
  interface PolkadotPrimitivesV6AbridgedHrmpChannel extends Struct {
    readonly maxCapacity: u32;
    readonly maxTotalSize: u32;
    readonly maxMessageSize: u32;
    readonly msgCount: u32;
    readonly totalSize: u32;
    readonly mqcHead: Option<H256>;
  }

  /** @name PolkadotPrimitivesV6AbridgedHostConfiguration (206) */
  interface PolkadotPrimitivesV6AbridgedHostConfiguration extends Struct {
    readonly maxCodeSize: u32;
    readonly maxHeadDataSize: u32;
    readonly maxUpwardQueueCount: u32;
    readonly maxUpwardQueueSize: u32;
    readonly maxUpwardMessageSize: u32;
    readonly maxUpwardMessageNumPerCandidate: u32;
    readonly hrmpMaxMessageNumPerCandidate: u32;
    readonly validationUpgradeCooldown: u32;
    readonly validationUpgradeDelay: u32;
    readonly asyncBackingParams: PolkadotPrimitivesV6AsyncBackingAsyncBackingParams;
  }

  /** @name PolkadotPrimitivesV6AsyncBackingAsyncBackingParams (207) */
  interface PolkadotPrimitivesV6AsyncBackingAsyncBackingParams extends Struct {
    readonly maxCandidateDepth: u32;
    readonly allowedAncestryLen: u32;
  }

  /** @name PolkadotCorePrimitivesOutboundHrmpMessage (213) */
  interface PolkadotCorePrimitivesOutboundHrmpMessage extends Struct {
    readonly recipient: u32;
    readonly data: Bytes;
  }

  /** @name CumulusPalletParachainSystemCall (215) */
  interface CumulusPalletParachainSystemCall extends Enum {
    readonly isSetValidationData: boolean;
    readonly asSetValidationData: {
      readonly data: CumulusPrimitivesParachainInherentParachainInherentData;
    } & Struct;
    readonly isSudoSendUpwardMessage: boolean;
    readonly asSudoSendUpwardMessage: {
      readonly message: Bytes;
    } & Struct;
    readonly isAuthorizeUpgrade: boolean;
    readonly asAuthorizeUpgrade: {
      readonly codeHash: H256;
      readonly checkVersion: bool;
    } & Struct;
    readonly isEnactAuthorizedUpgrade: boolean;
    readonly asEnactAuthorizedUpgrade: {
      readonly code: Bytes;
    } & Struct;
    readonly type:
      | "SetValidationData"
      | "SudoSendUpwardMessage"
      | "AuthorizeUpgrade"
      | "EnactAuthorizedUpgrade";
  }

  /** @name CumulusPrimitivesParachainInherentParachainInherentData (216) */
  interface CumulusPrimitivesParachainInherentParachainInherentData extends Struct {
    readonly validationData: PolkadotPrimitivesV6PersistedValidationData;
    readonly relayChainState: SpTrieStorageProof;
    readonly downwardMessages: Vec<PolkadotCorePrimitivesInboundDownwardMessage>;
    readonly horizontalMessages: BTreeMap<u32, Vec<PolkadotCorePrimitivesInboundHrmpMessage>>;
  }

  /** @name PolkadotCorePrimitivesInboundDownwardMessage (218) */
  interface PolkadotCorePrimitivesInboundDownwardMessage extends Struct {
    readonly sentAt: u32;
    readonly msg: Bytes;
  }

  /** @name PolkadotCorePrimitivesInboundHrmpMessage (221) */
  interface PolkadotCorePrimitivesInboundHrmpMessage extends Struct {
    readonly sentAt: u32;
    readonly data: Bytes;
  }

  /** @name CumulusPalletParachainSystemError (224) */
  interface CumulusPalletParachainSystemError extends Enum {
    readonly isOverlappingUpgrades: boolean;
    readonly isProhibitedByPolkadot: boolean;
    readonly isTooBig: boolean;
    readonly isValidationDataNotAvailable: boolean;
    readonly isHostConfigurationNotAvailable: boolean;
    readonly isNotScheduled: boolean;
    readonly isNothingAuthorized: boolean;
    readonly isUnauthorized: boolean;
    readonly type:
      | "OverlappingUpgrades"
      | "ProhibitedByPolkadot"
      | "TooBig"
      | "ValidationDataNotAvailable"
      | "HostConfigurationNotAvailable"
      | "NotScheduled"
      | "NothingAuthorized"
      | "Unauthorized";
  }

  /** @name PalletTimestampCall (225) */
  interface PalletTimestampCall extends Enum {
    readonly isSet: boolean;
    readonly asSet: {
      readonly now: Compact<u64>;
    } & Struct;
    readonly type: "Set";
  }

  /** @name StagingParachainInfoCall (226) */
  type StagingParachainInfoCall = Null;

  /** @name PalletBalancesBalanceLock (228) */
  interface PalletBalancesBalanceLock extends Struct {
    readonly id: U8aFixed;
    readonly amount: u128;
    readonly reasons: PalletBalancesReasons;
  }

  /** @name PalletBalancesReasons (229) */
  interface PalletBalancesReasons extends Enum {
    readonly isFee: boolean;
    readonly isMisc: boolean;
    readonly isAll: boolean;
    readonly type: "Fee" | "Misc" | "All";
  }

  /** @name PalletBalancesReserveData (232) */
  interface PalletBalancesReserveData extends Struct {
    readonly id: U8aFixed;
    readonly amount: u128;
  }

  /** @name StorageHubRuntimeRuntimeHoldReason (236) */
  interface StorageHubRuntimeRuntimeHoldReason extends Enum {
    readonly isProviders: boolean;
    readonly asProviders: PalletStorageProvidersHoldReason;
    readonly isPaymentStreams: boolean;
    readonly asPaymentStreams: PalletPaymentStreamsHoldReason;
    readonly type: "Providers" | "PaymentStreams";
  }

  /** @name PalletStorageProvidersHoldReason (237) */
  interface PalletStorageProvidersHoldReason extends Enum {
    readonly isStorageProviderDeposit: boolean;
    readonly type: "StorageProviderDeposit";
  }

  /** @name PalletPaymentStreamsHoldReason (238) */
  interface PalletPaymentStreamsHoldReason extends Enum {
    readonly isPaymentStreamDeposit: boolean;
    readonly type: "PaymentStreamDeposit";
  }

  /** @name PalletBalancesIdAmount (241) */
  interface PalletBalancesIdAmount extends Struct {
    readonly id: Null;
    readonly amount: u128;
  }

  /** @name PalletBalancesCall (243) */
  interface PalletBalancesCall extends Enum {
    readonly isTransferAllowDeath: boolean;
    readonly asTransferAllowDeath: {
      readonly dest: MultiAddress;
      readonly value: Compact<u128>;
    } & Struct;
    readonly isForceTransfer: boolean;
    readonly asForceTransfer: {
      readonly source: MultiAddress;
      readonly dest: MultiAddress;
      readonly value: Compact<u128>;
    } & Struct;
    readonly isTransferKeepAlive: boolean;
    readonly asTransferKeepAlive: {
      readonly dest: MultiAddress;
      readonly value: Compact<u128>;
    } & Struct;
    readonly isTransferAll: boolean;
    readonly asTransferAll: {
      readonly dest: MultiAddress;
      readonly keepAlive: bool;
    } & Struct;
    readonly isForceUnreserve: boolean;
    readonly asForceUnreserve: {
      readonly who: MultiAddress;
      readonly amount: u128;
    } & Struct;
    readonly isUpgradeAccounts: boolean;
    readonly asUpgradeAccounts: {
      readonly who: Vec<AccountId32>;
    } & Struct;
    readonly isForceSetBalance: boolean;
    readonly asForceSetBalance: {
      readonly who: MultiAddress;
      readonly newFree: Compact<u128>;
    } & Struct;
    readonly isForceAdjustTotalIssuance: boolean;
    readonly asForceAdjustTotalIssuance: {
      readonly direction: PalletBalancesAdjustmentDirection;
      readonly delta: Compact<u128>;
    } & Struct;
    readonly type:
      | "TransferAllowDeath"
      | "ForceTransfer"
      | "TransferKeepAlive"
      | "TransferAll"
      | "ForceUnreserve"
      | "UpgradeAccounts"
      | "ForceSetBalance"
      | "ForceAdjustTotalIssuance";
  }

  /** @name PalletBalancesAdjustmentDirection (246) */
  interface PalletBalancesAdjustmentDirection extends Enum {
    readonly isIncrease: boolean;
    readonly isDecrease: boolean;
    readonly type: "Increase" | "Decrease";
  }

  /** @name PalletBalancesError (247) */
  interface PalletBalancesError extends Enum {
    readonly isVestingBalance: boolean;
    readonly isLiquidityRestrictions: boolean;
    readonly isInsufficientBalance: boolean;
    readonly isExistentialDeposit: boolean;
    readonly isExpendability: boolean;
    readonly isExistingVestingSchedule: boolean;
    readonly isDeadAccount: boolean;
    readonly isTooManyReserves: boolean;
    readonly isTooManyHolds: boolean;
    readonly isTooManyFreezes: boolean;
    readonly isIssuanceDeactivated: boolean;
    readonly isDeltaZero: boolean;
    readonly type:
      | "VestingBalance"
      | "LiquidityRestrictions"
      | "InsufficientBalance"
      | "ExistentialDeposit"
      | "Expendability"
      | "ExistingVestingSchedule"
      | "DeadAccount"
      | "TooManyReserves"
      | "TooManyHolds"
      | "TooManyFreezes"
      | "IssuanceDeactivated"
      | "DeltaZero";
  }

  /** @name PalletTransactionPaymentReleases (248) */
  interface PalletTransactionPaymentReleases extends Enum {
    readonly isV1Ancient: boolean;
    readonly isV2: boolean;
    readonly type: "V1Ancient" | "V2";
  }

  /** @name PalletSudoCall (249) */
  interface PalletSudoCall extends Enum {
    readonly isSudo: boolean;
    readonly asSudo: {
      readonly call: Call;
    } & Struct;
    readonly isSudoUncheckedWeight: boolean;
    readonly asSudoUncheckedWeight: {
      readonly call: Call;
      readonly weight: SpWeightsWeightV2Weight;
    } & Struct;
    readonly isSetKey: boolean;
    readonly asSetKey: {
      readonly new_: MultiAddress;
    } & Struct;
    readonly isSudoAs: boolean;
    readonly asSudoAs: {
      readonly who: MultiAddress;
      readonly call: Call;
    } & Struct;
    readonly isRemoveKey: boolean;
    readonly type: "Sudo" | "SudoUncheckedWeight" | "SetKey" | "SudoAs" | "RemoveKey";
  }

  /** @name PalletCollatorSelectionCall (251) */
  interface PalletCollatorSelectionCall extends Enum {
    readonly isSetInvulnerables: boolean;
    readonly asSetInvulnerables: {
      readonly new_: Vec<AccountId32>;
    } & Struct;
    readonly isSetDesiredCandidates: boolean;
    readonly asSetDesiredCandidates: {
      readonly max: u32;
    } & Struct;
    readonly isSetCandidacyBond: boolean;
    readonly asSetCandidacyBond: {
      readonly bond: u128;
    } & Struct;
    readonly isRegisterAsCandidate: boolean;
    readonly isLeaveIntent: boolean;
    readonly isAddInvulnerable: boolean;
    readonly asAddInvulnerable: {
      readonly who: AccountId32;
    } & Struct;
    readonly isRemoveInvulnerable: boolean;
    readonly asRemoveInvulnerable: {
      readonly who: AccountId32;
    } & Struct;
    readonly isUpdateBond: boolean;
    readonly asUpdateBond: {
      readonly newDeposit: u128;
    } & Struct;
    readonly isTakeCandidateSlot: boolean;
    readonly asTakeCandidateSlot: {
      readonly deposit: u128;
      readonly target: AccountId32;
    } & Struct;
    readonly type:
      | "SetInvulnerables"
      | "SetDesiredCandidates"
      | "SetCandidacyBond"
      | "RegisterAsCandidate"
      | "LeaveIntent"
      | "AddInvulnerable"
      | "RemoveInvulnerable"
      | "UpdateBond"
      | "TakeCandidateSlot";
  }

  /** @name PalletSessionCall (252) */
  interface PalletSessionCall extends Enum {
    readonly isSetKeys: boolean;
    readonly asSetKeys: {
      readonly keys_: StorageHubRuntimeSessionKeys;
      readonly proof: Bytes;
    } & Struct;
    readonly isPurgeKeys: boolean;
    readonly type: "SetKeys" | "PurgeKeys";
  }

  /** @name StorageHubRuntimeSessionKeys (253) */
  interface StorageHubRuntimeSessionKeys extends Struct {
    readonly aura: SpConsensusAuraSr25519AppSr25519Public;
  }

  /** @name SpConsensusAuraSr25519AppSr25519Public (254) */
  interface SpConsensusAuraSr25519AppSr25519Public extends SpCoreSr25519Public {}

  /** @name SpCoreSr25519Public (255) */
  interface SpCoreSr25519Public extends U8aFixed {}

  /** @name CumulusPalletXcmpQueueCall (256) */
  interface CumulusPalletXcmpQueueCall extends Enum {
    readonly isSuspendXcmExecution: boolean;
    readonly isResumeXcmExecution: boolean;
    readonly isUpdateSuspendThreshold: boolean;
    readonly asUpdateSuspendThreshold: {
      readonly new_: u32;
    } & Struct;
    readonly isUpdateDropThreshold: boolean;
    readonly asUpdateDropThreshold: {
      readonly new_: u32;
    } & Struct;
    readonly isUpdateResumeThreshold: boolean;
    readonly asUpdateResumeThreshold: {
      readonly new_: u32;
    } & Struct;
    readonly type:
      | "SuspendXcmExecution"
      | "ResumeXcmExecution"
      | "UpdateSuspendThreshold"
      | "UpdateDropThreshold"
      | "UpdateResumeThreshold";
  }

  /** @name PalletXcmCall (257) */
  interface PalletXcmCall extends Enum {
    readonly isSend: boolean;
    readonly asSend: {
      readonly dest: XcmVersionedLocation;
      readonly message: XcmVersionedXcm;
    } & Struct;
    readonly isTeleportAssets: boolean;
    readonly asTeleportAssets: {
      readonly dest: XcmVersionedLocation;
      readonly beneficiary: XcmVersionedLocation;
      readonly assets: XcmVersionedAssets;
      readonly feeAssetItem: u32;
    } & Struct;
    readonly isReserveTransferAssets: boolean;
    readonly asReserveTransferAssets: {
      readonly dest: XcmVersionedLocation;
      readonly beneficiary: XcmVersionedLocation;
      readonly assets: XcmVersionedAssets;
      readonly feeAssetItem: u32;
    } & Struct;
    readonly isExecute: boolean;
    readonly asExecute: {
      readonly message: XcmVersionedXcm;
      readonly maxWeight: SpWeightsWeightV2Weight;
    } & Struct;
    readonly isForceXcmVersion: boolean;
    readonly asForceXcmVersion: {
      readonly location: StagingXcmV4Location;
      readonly version: u32;
    } & Struct;
    readonly isForceDefaultXcmVersion: boolean;
    readonly asForceDefaultXcmVersion: {
      readonly maybeXcmVersion: Option<u32>;
    } & Struct;
    readonly isForceSubscribeVersionNotify: boolean;
    readonly asForceSubscribeVersionNotify: {
      readonly location: XcmVersionedLocation;
    } & Struct;
    readonly isForceUnsubscribeVersionNotify: boolean;
    readonly asForceUnsubscribeVersionNotify: {
      readonly location: XcmVersionedLocation;
    } & Struct;
    readonly isLimitedReserveTransferAssets: boolean;
    readonly asLimitedReserveTransferAssets: {
      readonly dest: XcmVersionedLocation;
      readonly beneficiary: XcmVersionedLocation;
      readonly assets: XcmVersionedAssets;
      readonly feeAssetItem: u32;
      readonly weightLimit: XcmV3WeightLimit;
    } & Struct;
    readonly isLimitedTeleportAssets: boolean;
    readonly asLimitedTeleportAssets: {
      readonly dest: XcmVersionedLocation;
      readonly beneficiary: XcmVersionedLocation;
      readonly assets: XcmVersionedAssets;
      readonly feeAssetItem: u32;
      readonly weightLimit: XcmV3WeightLimit;
    } & Struct;
    readonly isForceSuspension: boolean;
    readonly asForceSuspension: {
      readonly suspended: bool;
    } & Struct;
    readonly isTransferAssets: boolean;
    readonly asTransferAssets: {
      readonly dest: XcmVersionedLocation;
      readonly beneficiary: XcmVersionedLocation;
      readonly assets: XcmVersionedAssets;
      readonly feeAssetItem: u32;
      readonly weightLimit: XcmV3WeightLimit;
    } & Struct;
    readonly isClaimAssets: boolean;
    readonly asClaimAssets: {
      readonly assets: XcmVersionedAssets;
      readonly beneficiary: XcmVersionedLocation;
    } & Struct;
    readonly type:
      | "Send"
      | "TeleportAssets"
      | "ReserveTransferAssets"
      | "Execute"
      | "ForceXcmVersion"
      | "ForceDefaultXcmVersion"
      | "ForceSubscribeVersionNotify"
      | "ForceUnsubscribeVersionNotify"
      | "LimitedReserveTransferAssets"
      | "LimitedTeleportAssets"
      | "ForceSuspension"
      | "TransferAssets"
      | "ClaimAssets";
  }

  /** @name XcmVersionedXcm (258) */
  interface XcmVersionedXcm extends Enum {
    readonly isV2: boolean;
    readonly asV2: XcmV2Xcm;
    readonly isV3: boolean;
    readonly asV3: XcmV3Xcm;
    readonly isV4: boolean;
    readonly asV4: StagingXcmV4Xcm;
    readonly type: "V2" | "V3" | "V4";
  }

  /** @name XcmV2Xcm (259) */
  interface XcmV2Xcm extends Vec<XcmV2Instruction> {}

  /** @name XcmV2Instruction (261) */
  interface XcmV2Instruction extends Enum {
    readonly isWithdrawAsset: boolean;
    readonly asWithdrawAsset: XcmV2MultiassetMultiAssets;
    readonly isReserveAssetDeposited: boolean;
    readonly asReserveAssetDeposited: XcmV2MultiassetMultiAssets;
    readonly isReceiveTeleportedAsset: boolean;
    readonly asReceiveTeleportedAsset: XcmV2MultiassetMultiAssets;
    readonly isQueryResponse: boolean;
    readonly asQueryResponse: {
      readonly queryId: Compact<u64>;
      readonly response: XcmV2Response;
      readonly maxWeight: Compact<u64>;
    } & Struct;
    readonly isTransferAsset: boolean;
    readonly asTransferAsset: {
      readonly assets: XcmV2MultiassetMultiAssets;
      readonly beneficiary: XcmV2MultiLocation;
    } & Struct;
    readonly isTransferReserveAsset: boolean;
    readonly asTransferReserveAsset: {
      readonly assets: XcmV2MultiassetMultiAssets;
      readonly dest: XcmV2MultiLocation;
      readonly xcm: XcmV2Xcm;
    } & Struct;
    readonly isTransact: boolean;
    readonly asTransact: {
      readonly originType: XcmV2OriginKind;
      readonly requireWeightAtMost: Compact<u64>;
      readonly call: XcmDoubleEncoded;
    } & Struct;
    readonly isHrmpNewChannelOpenRequest: boolean;
    readonly asHrmpNewChannelOpenRequest: {
      readonly sender: Compact<u32>;
      readonly maxMessageSize: Compact<u32>;
      readonly maxCapacity: Compact<u32>;
    } & Struct;
    readonly isHrmpChannelAccepted: boolean;
    readonly asHrmpChannelAccepted: {
      readonly recipient: Compact<u32>;
    } & Struct;
    readonly isHrmpChannelClosing: boolean;
    readonly asHrmpChannelClosing: {
      readonly initiator: Compact<u32>;
      readonly sender: Compact<u32>;
      readonly recipient: Compact<u32>;
    } & Struct;
    readonly isClearOrigin: boolean;
    readonly isDescendOrigin: boolean;
    readonly asDescendOrigin: XcmV2MultilocationJunctions;
    readonly isReportError: boolean;
    readonly asReportError: {
      readonly queryId: Compact<u64>;
      readonly dest: XcmV2MultiLocation;
      readonly maxResponseWeight: Compact<u64>;
    } & Struct;
    readonly isDepositAsset: boolean;
    readonly asDepositAsset: {
      readonly assets: XcmV2MultiassetMultiAssetFilter;
      readonly maxAssets: Compact<u32>;
      readonly beneficiary: XcmV2MultiLocation;
    } & Struct;
    readonly isDepositReserveAsset: boolean;
    readonly asDepositReserveAsset: {
      readonly assets: XcmV2MultiassetMultiAssetFilter;
      readonly maxAssets: Compact<u32>;
      readonly dest: XcmV2MultiLocation;
      readonly xcm: XcmV2Xcm;
    } & Struct;
    readonly isExchangeAsset: boolean;
    readonly asExchangeAsset: {
      readonly give: XcmV2MultiassetMultiAssetFilter;
      readonly receive: XcmV2MultiassetMultiAssets;
    } & Struct;
    readonly isInitiateReserveWithdraw: boolean;
    readonly asInitiateReserveWithdraw: {
      readonly assets: XcmV2MultiassetMultiAssetFilter;
      readonly reserve: XcmV2MultiLocation;
      readonly xcm: XcmV2Xcm;
    } & Struct;
    readonly isInitiateTeleport: boolean;
    readonly asInitiateTeleport: {
      readonly assets: XcmV2MultiassetMultiAssetFilter;
      readonly dest: XcmV2MultiLocation;
      readonly xcm: XcmV2Xcm;
    } & Struct;
    readonly isQueryHolding: boolean;
    readonly asQueryHolding: {
      readonly queryId: Compact<u64>;
      readonly dest: XcmV2MultiLocation;
      readonly assets: XcmV2MultiassetMultiAssetFilter;
      readonly maxResponseWeight: Compact<u64>;
    } & Struct;
    readonly isBuyExecution: boolean;
    readonly asBuyExecution: {
      readonly fees: XcmV2MultiAsset;
      readonly weightLimit: XcmV2WeightLimit;
    } & Struct;
    readonly isRefundSurplus: boolean;
    readonly isSetErrorHandler: boolean;
    readonly asSetErrorHandler: XcmV2Xcm;
    readonly isSetAppendix: boolean;
    readonly asSetAppendix: XcmV2Xcm;
    readonly isClearError: boolean;
    readonly isClaimAsset: boolean;
    readonly asClaimAsset: {
      readonly assets: XcmV2MultiassetMultiAssets;
      readonly ticket: XcmV2MultiLocation;
    } & Struct;
    readonly isTrap: boolean;
    readonly asTrap: Compact<u64>;
    readonly isSubscribeVersion: boolean;
    readonly asSubscribeVersion: {
      readonly queryId: Compact<u64>;
      readonly maxResponseWeight: Compact<u64>;
    } & Struct;
    readonly isUnsubscribeVersion: boolean;
    readonly type:
      | "WithdrawAsset"
      | "ReserveAssetDeposited"
      | "ReceiveTeleportedAsset"
      | "QueryResponse"
      | "TransferAsset"
      | "TransferReserveAsset"
      | "Transact"
      | "HrmpNewChannelOpenRequest"
      | "HrmpChannelAccepted"
      | "HrmpChannelClosing"
      | "ClearOrigin"
      | "DescendOrigin"
      | "ReportError"
      | "DepositAsset"
      | "DepositReserveAsset"
      | "ExchangeAsset"
      | "InitiateReserveWithdraw"
      | "InitiateTeleport"
      | "QueryHolding"
      | "BuyExecution"
      | "RefundSurplus"
      | "SetErrorHandler"
      | "SetAppendix"
      | "ClearError"
      | "ClaimAsset"
      | "Trap"
      | "SubscribeVersion"
      | "UnsubscribeVersion";
  }

  /** @name XcmV2Response (262) */
  interface XcmV2Response extends Enum {
    readonly isNull: boolean;
    readonly isAssets: boolean;
    readonly asAssets: XcmV2MultiassetMultiAssets;
    readonly isExecutionResult: boolean;
    readonly asExecutionResult: Option<ITuple<[u32, XcmV2TraitsError]>>;
    readonly isVersion: boolean;
    readonly asVersion: u32;
    readonly type: "Null" | "Assets" | "ExecutionResult" | "Version";
  }

  /** @name XcmV2TraitsError (265) */
  interface XcmV2TraitsError extends Enum {
    readonly isOverflow: boolean;
    readonly isUnimplemented: boolean;
    readonly isUntrustedReserveLocation: boolean;
    readonly isUntrustedTeleportLocation: boolean;
    readonly isMultiLocationFull: boolean;
    readonly isMultiLocationNotInvertible: boolean;
    readonly isBadOrigin: boolean;
    readonly isInvalidLocation: boolean;
    readonly isAssetNotFound: boolean;
    readonly isFailedToTransactAsset: boolean;
    readonly isNotWithdrawable: boolean;
    readonly isLocationCannotHold: boolean;
    readonly isExceedsMaxMessageSize: boolean;
    readonly isDestinationUnsupported: boolean;
    readonly isTransport: boolean;
    readonly isUnroutable: boolean;
    readonly isUnknownClaim: boolean;
    readonly isFailedToDecode: boolean;
    readonly isMaxWeightInvalid: boolean;
    readonly isNotHoldingFees: boolean;
    readonly isTooExpensive: boolean;
    readonly isTrap: boolean;
    readonly asTrap: u64;
    readonly isUnhandledXcmVersion: boolean;
    readonly isWeightLimitReached: boolean;
    readonly asWeightLimitReached: u64;
    readonly isBarrier: boolean;
    readonly isWeightNotComputable: boolean;
    readonly type:
      | "Overflow"
      | "Unimplemented"
      | "UntrustedReserveLocation"
      | "UntrustedTeleportLocation"
      | "MultiLocationFull"
      | "MultiLocationNotInvertible"
      | "BadOrigin"
      | "InvalidLocation"
      | "AssetNotFound"
      | "FailedToTransactAsset"
      | "NotWithdrawable"
      | "LocationCannotHold"
      | "ExceedsMaxMessageSize"
      | "DestinationUnsupported"
      | "Transport"
      | "Unroutable"
      | "UnknownClaim"
      | "FailedToDecode"
      | "MaxWeightInvalid"
      | "NotHoldingFees"
      | "TooExpensive"
      | "Trap"
      | "UnhandledXcmVersion"
      | "WeightLimitReached"
      | "Barrier"
      | "WeightNotComputable";
  }

  /** @name XcmV2MultiassetMultiAssetFilter (266) */
  interface XcmV2MultiassetMultiAssetFilter extends Enum {
    readonly isDefinite: boolean;
    readonly asDefinite: XcmV2MultiassetMultiAssets;
    readonly isWild: boolean;
    readonly asWild: XcmV2MultiassetWildMultiAsset;
    readonly type: "Definite" | "Wild";
  }

  /** @name XcmV2MultiassetWildMultiAsset (267) */
  interface XcmV2MultiassetWildMultiAsset extends Enum {
    readonly isAll: boolean;
    readonly isAllOf: boolean;
    readonly asAllOf: {
      readonly id: XcmV2MultiassetAssetId;
      readonly fun: XcmV2MultiassetWildFungibility;
    } & Struct;
    readonly type: "All" | "AllOf";
  }

  /** @name XcmV2MultiassetWildFungibility (268) */
  interface XcmV2MultiassetWildFungibility extends Enum {
    readonly isFungible: boolean;
    readonly isNonFungible: boolean;
    readonly type: "Fungible" | "NonFungible";
  }

  /** @name XcmV2WeightLimit (269) */
  interface XcmV2WeightLimit extends Enum {
    readonly isUnlimited: boolean;
    readonly isLimited: boolean;
    readonly asLimited: Compact<u64>;
    readonly type: "Unlimited" | "Limited";
  }

  /** @name XcmV3Xcm (270) */
  interface XcmV3Xcm extends Vec<XcmV3Instruction> {}

  /** @name XcmV3Instruction (272) */
  interface XcmV3Instruction extends Enum {
    readonly isWithdrawAsset: boolean;
    readonly asWithdrawAsset: XcmV3MultiassetMultiAssets;
    readonly isReserveAssetDeposited: boolean;
    readonly asReserveAssetDeposited: XcmV3MultiassetMultiAssets;
    readonly isReceiveTeleportedAsset: boolean;
    readonly asReceiveTeleportedAsset: XcmV3MultiassetMultiAssets;
    readonly isQueryResponse: boolean;
    readonly asQueryResponse: {
      readonly queryId: Compact<u64>;
      readonly response: XcmV3Response;
      readonly maxWeight: SpWeightsWeightV2Weight;
      readonly querier: Option<StagingXcmV3MultiLocation>;
    } & Struct;
    readonly isTransferAsset: boolean;
    readonly asTransferAsset: {
      readonly assets: XcmV3MultiassetMultiAssets;
      readonly beneficiary: StagingXcmV3MultiLocation;
    } & Struct;
    readonly isTransferReserveAsset: boolean;
    readonly asTransferReserveAsset: {
      readonly assets: XcmV3MultiassetMultiAssets;
      readonly dest: StagingXcmV3MultiLocation;
      readonly xcm: XcmV3Xcm;
    } & Struct;
    readonly isTransact: boolean;
    readonly asTransact: {
      readonly originKind: XcmV2OriginKind;
      readonly requireWeightAtMost: SpWeightsWeightV2Weight;
      readonly call: XcmDoubleEncoded;
    } & Struct;
    readonly isHrmpNewChannelOpenRequest: boolean;
    readonly asHrmpNewChannelOpenRequest: {
      readonly sender: Compact<u32>;
      readonly maxMessageSize: Compact<u32>;
      readonly maxCapacity: Compact<u32>;
    } & Struct;
    readonly isHrmpChannelAccepted: boolean;
    readonly asHrmpChannelAccepted: {
      readonly recipient: Compact<u32>;
    } & Struct;
    readonly isHrmpChannelClosing: boolean;
    readonly asHrmpChannelClosing: {
      readonly initiator: Compact<u32>;
      readonly sender: Compact<u32>;
      readonly recipient: Compact<u32>;
    } & Struct;
    readonly isClearOrigin: boolean;
    readonly isDescendOrigin: boolean;
    readonly asDescendOrigin: XcmV3Junctions;
    readonly isReportError: boolean;
    readonly asReportError: XcmV3QueryResponseInfo;
    readonly isDepositAsset: boolean;
    readonly asDepositAsset: {
      readonly assets: XcmV3MultiassetMultiAssetFilter;
      readonly beneficiary: StagingXcmV3MultiLocation;
    } & Struct;
    readonly isDepositReserveAsset: boolean;
    readonly asDepositReserveAsset: {
      readonly assets: XcmV3MultiassetMultiAssetFilter;
      readonly dest: StagingXcmV3MultiLocation;
      readonly xcm: XcmV3Xcm;
    } & Struct;
    readonly isExchangeAsset: boolean;
    readonly asExchangeAsset: {
      readonly give: XcmV3MultiassetMultiAssetFilter;
      readonly want: XcmV3MultiassetMultiAssets;
      readonly maximal: bool;
    } & Struct;
    readonly isInitiateReserveWithdraw: boolean;
    readonly asInitiateReserveWithdraw: {
      readonly assets: XcmV3MultiassetMultiAssetFilter;
      readonly reserve: StagingXcmV3MultiLocation;
      readonly xcm: XcmV3Xcm;
    } & Struct;
    readonly isInitiateTeleport: boolean;
    readonly asInitiateTeleport: {
      readonly assets: XcmV3MultiassetMultiAssetFilter;
      readonly dest: StagingXcmV3MultiLocation;
      readonly xcm: XcmV3Xcm;
    } & Struct;
    readonly isReportHolding: boolean;
    readonly asReportHolding: {
      readonly responseInfo: XcmV3QueryResponseInfo;
      readonly assets: XcmV3MultiassetMultiAssetFilter;
    } & Struct;
    readonly isBuyExecution: boolean;
    readonly asBuyExecution: {
      readonly fees: XcmV3MultiAsset;
      readonly weightLimit: XcmV3WeightLimit;
    } & Struct;
    readonly isRefundSurplus: boolean;
    readonly isSetErrorHandler: boolean;
    readonly asSetErrorHandler: XcmV3Xcm;
    readonly isSetAppendix: boolean;
    readonly asSetAppendix: XcmV3Xcm;
    readonly isClearError: boolean;
    readonly isClaimAsset: boolean;
    readonly asClaimAsset: {
      readonly assets: XcmV3MultiassetMultiAssets;
      readonly ticket: StagingXcmV3MultiLocation;
    } & Struct;
    readonly isTrap: boolean;
    readonly asTrap: Compact<u64>;
    readonly isSubscribeVersion: boolean;
    readonly asSubscribeVersion: {
      readonly queryId: Compact<u64>;
      readonly maxResponseWeight: SpWeightsWeightV2Weight;
    } & Struct;
    readonly isUnsubscribeVersion: boolean;
    readonly isBurnAsset: boolean;
    readonly asBurnAsset: XcmV3MultiassetMultiAssets;
    readonly isExpectAsset: boolean;
    readonly asExpectAsset: XcmV3MultiassetMultiAssets;
    readonly isExpectOrigin: boolean;
    readonly asExpectOrigin: Option<StagingXcmV3MultiLocation>;
    readonly isExpectError: boolean;
    readonly asExpectError: Option<ITuple<[u32, XcmV3TraitsError]>>;
    readonly isExpectTransactStatus: boolean;
    readonly asExpectTransactStatus: XcmV3MaybeErrorCode;
    readonly isQueryPallet: boolean;
    readonly asQueryPallet: {
      readonly moduleName: Bytes;
      readonly responseInfo: XcmV3QueryResponseInfo;
    } & Struct;
    readonly isExpectPallet: boolean;
    readonly asExpectPallet: {
      readonly index: Compact<u32>;
      readonly name: Bytes;
      readonly moduleName: Bytes;
      readonly crateMajor: Compact<u32>;
      readonly minCrateMinor: Compact<u32>;
    } & Struct;
    readonly isReportTransactStatus: boolean;
    readonly asReportTransactStatus: XcmV3QueryResponseInfo;
    readonly isClearTransactStatus: boolean;
    readonly isUniversalOrigin: boolean;
    readonly asUniversalOrigin: XcmV3Junction;
    readonly isExportMessage: boolean;
    readonly asExportMessage: {
      readonly network: XcmV3JunctionNetworkId;
      readonly destination: XcmV3Junctions;
      readonly xcm: XcmV3Xcm;
    } & Struct;
    readonly isLockAsset: boolean;
    readonly asLockAsset: {
      readonly asset: XcmV3MultiAsset;
      readonly unlocker: StagingXcmV3MultiLocation;
    } & Struct;
    readonly isUnlockAsset: boolean;
    readonly asUnlockAsset: {
      readonly asset: XcmV3MultiAsset;
      readonly target: StagingXcmV3MultiLocation;
    } & Struct;
    readonly isNoteUnlockable: boolean;
    readonly asNoteUnlockable: {
      readonly asset: XcmV3MultiAsset;
      readonly owner: StagingXcmV3MultiLocation;
    } & Struct;
    readonly isRequestUnlock: boolean;
    readonly asRequestUnlock: {
      readonly asset: XcmV3MultiAsset;
      readonly locker: StagingXcmV3MultiLocation;
    } & Struct;
    readonly isSetFeesMode: boolean;
    readonly asSetFeesMode: {
      readonly jitWithdraw: bool;
    } & Struct;
    readonly isSetTopic: boolean;
    readonly asSetTopic: U8aFixed;
    readonly isClearTopic: boolean;
    readonly isAliasOrigin: boolean;
    readonly asAliasOrigin: StagingXcmV3MultiLocation;
    readonly isUnpaidExecution: boolean;
    readonly asUnpaidExecution: {
      readonly weightLimit: XcmV3WeightLimit;
      readonly checkOrigin: Option<StagingXcmV3MultiLocation>;
    } & Struct;
    readonly type:
      | "WithdrawAsset"
      | "ReserveAssetDeposited"
      | "ReceiveTeleportedAsset"
      | "QueryResponse"
      | "TransferAsset"
      | "TransferReserveAsset"
      | "Transact"
      | "HrmpNewChannelOpenRequest"
      | "HrmpChannelAccepted"
      | "HrmpChannelClosing"
      | "ClearOrigin"
      | "DescendOrigin"
      | "ReportError"
      | "DepositAsset"
      | "DepositReserveAsset"
      | "ExchangeAsset"
      | "InitiateReserveWithdraw"
      | "InitiateTeleport"
      | "ReportHolding"
      | "BuyExecution"
      | "RefundSurplus"
      | "SetErrorHandler"
      | "SetAppendix"
      | "ClearError"
      | "ClaimAsset"
      | "Trap"
      | "SubscribeVersion"
      | "UnsubscribeVersion"
      | "BurnAsset"
      | "ExpectAsset"
      | "ExpectOrigin"
      | "ExpectError"
      | "ExpectTransactStatus"
      | "QueryPallet"
      | "ExpectPallet"
      | "ReportTransactStatus"
      | "ClearTransactStatus"
      | "UniversalOrigin"
      | "ExportMessage"
      | "LockAsset"
      | "UnlockAsset"
      | "NoteUnlockable"
      | "RequestUnlock"
      | "SetFeesMode"
      | "SetTopic"
      | "ClearTopic"
      | "AliasOrigin"
      | "UnpaidExecution";
  }

  /** @name XcmV3Response (273) */
  interface XcmV3Response extends Enum {
    readonly isNull: boolean;
    readonly isAssets: boolean;
    readonly asAssets: XcmV3MultiassetMultiAssets;
    readonly isExecutionResult: boolean;
    readonly asExecutionResult: Option<ITuple<[u32, XcmV3TraitsError]>>;
    readonly isVersion: boolean;
    readonly asVersion: u32;
    readonly isPalletsInfo: boolean;
    readonly asPalletsInfo: Vec<XcmV3PalletInfo>;
    readonly isDispatchResult: boolean;
    readonly asDispatchResult: XcmV3MaybeErrorCode;
    readonly type:
      | "Null"
      | "Assets"
      | "ExecutionResult"
      | "Version"
      | "PalletsInfo"
      | "DispatchResult";
  }

  /** @name XcmV3PalletInfo (275) */
  interface XcmV3PalletInfo extends Struct {
    readonly index: Compact<u32>;
    readonly name: Bytes;
    readonly moduleName: Bytes;
    readonly major: Compact<u32>;
    readonly minor: Compact<u32>;
    readonly patch: Compact<u32>;
  }

  /** @name XcmV3QueryResponseInfo (279) */
  interface XcmV3QueryResponseInfo extends Struct {
    readonly destination: StagingXcmV3MultiLocation;
    readonly queryId: Compact<u64>;
    readonly maxWeight: SpWeightsWeightV2Weight;
  }

  /** @name XcmV3MultiassetMultiAssetFilter (280) */
  interface XcmV3MultiassetMultiAssetFilter extends Enum {
    readonly isDefinite: boolean;
    readonly asDefinite: XcmV3MultiassetMultiAssets;
    readonly isWild: boolean;
    readonly asWild: XcmV3MultiassetWildMultiAsset;
    readonly type: "Definite" | "Wild";
  }

  /** @name XcmV3MultiassetWildMultiAsset (281) */
  interface XcmV3MultiassetWildMultiAsset extends Enum {
    readonly isAll: boolean;
    readonly isAllOf: boolean;
    readonly asAllOf: {
      readonly id: XcmV3MultiassetAssetId;
      readonly fun: XcmV3MultiassetWildFungibility;
    } & Struct;
    readonly isAllCounted: boolean;
    readonly asAllCounted: Compact<u32>;
    readonly isAllOfCounted: boolean;
    readonly asAllOfCounted: {
      readonly id: XcmV3MultiassetAssetId;
      readonly fun: XcmV3MultiassetWildFungibility;
      readonly count: Compact<u32>;
    } & Struct;
    readonly type: "All" | "AllOf" | "AllCounted" | "AllOfCounted";
  }

  /** @name XcmV3MultiassetWildFungibility (282) */
  interface XcmV3MultiassetWildFungibility extends Enum {
    readonly isFungible: boolean;
    readonly isNonFungible: boolean;
    readonly type: "Fungible" | "NonFungible";
  }

  /** @name CumulusPalletXcmCall (294) */
  type CumulusPalletXcmCall = Null;

  /** @name PalletMessageQueueCall (295) */
  interface PalletMessageQueueCall extends Enum {
    readonly isReapPage: boolean;
    readonly asReapPage: {
      readonly messageOrigin: CumulusPrimitivesCoreAggregateMessageOrigin;
      readonly pageIndex: u32;
    } & Struct;
    readonly isExecuteOverweight: boolean;
    readonly asExecuteOverweight: {
      readonly messageOrigin: CumulusPrimitivesCoreAggregateMessageOrigin;
      readonly page: u32;
      readonly index: u32;
      readonly weightLimit: SpWeightsWeightV2Weight;
    } & Struct;
    readonly type: "ReapPage" | "ExecuteOverweight";
  }

  /** @name PalletStorageProvidersCall (296) */
  interface PalletStorageProvidersCall extends Enum {
    readonly isRequestMspSignUp: boolean;
    readonly asRequestMspSignUp: {
      readonly capacity: u32;
      readonly multiaddresses: Vec<Bytes>;
      readonly valueProp: PalletStorageProvidersValueProposition;
      readonly paymentAccount: AccountId32;
    } & Struct;
    readonly isRequestBspSignUp: boolean;
    readonly asRequestBspSignUp: {
      readonly capacity: u32;
      readonly multiaddresses: Vec<Bytes>;
      readonly paymentAccount: AccountId32;
    } & Struct;
    readonly isConfirmSignUp: boolean;
    readonly asConfirmSignUp: {
      readonly providerAccount: Option<AccountId32>;
    } & Struct;
    readonly isCancelSignUp: boolean;
    readonly isMspSignOff: boolean;
    readonly isBspSignOff: boolean;
    readonly isChangeCapacity: boolean;
    readonly asChangeCapacity: {
      readonly newCapacity: u32;
    } & Struct;
    readonly isAddValueProp: boolean;
    readonly asAddValueProp: {
      readonly newValueProp: PalletStorageProvidersValueProposition;
    } & Struct;
    readonly isForceMspSignUp: boolean;
    readonly asForceMspSignUp: {
      readonly who: AccountId32;
      readonly mspId: H256;
      readonly capacity: u32;
      readonly multiaddresses: Vec<Bytes>;
      readonly valueProp: PalletStorageProvidersValueProposition;
      readonly paymentAccount: AccountId32;
    } & Struct;
    readonly isForceBspSignUp: boolean;
    readonly asForceBspSignUp: {
      readonly who: AccountId32;
      readonly bspId: H256;
      readonly capacity: u32;
      readonly multiaddresses: Vec<Bytes>;
      readonly paymentAccount: AccountId32;
    } & Struct;
    readonly type:
      | "RequestMspSignUp"
      | "RequestBspSignUp"
      | "ConfirmSignUp"
      | "CancelSignUp"
      | "MspSignOff"
      | "BspSignOff"
      | "ChangeCapacity"
      | "AddValueProp"
      | "ForceMspSignUp"
      | "ForceBspSignUp";
  }

  /** @name PalletFileSystemCall (297) */
  interface PalletFileSystemCall extends Enum {
    readonly isCreateBucket: boolean;
    readonly asCreateBucket: {
      readonly mspId: H256;
      readonly name: Bytes;
      readonly private: bool;
    } & Struct;
    readonly isUpdateBucketPrivacy: boolean;
    readonly asUpdateBucketPrivacy: {
      readonly bucketId: H256;
      readonly private: bool;
    } & Struct;
    readonly isCreateAndAssociateCollectionWithBucket: boolean;
    readonly asCreateAndAssociateCollectionWithBucket: {
      readonly bucketId: H256;
    } & Struct;
    readonly isIssueStorageRequest: boolean;
    readonly asIssueStorageRequest: {
      readonly bucketId: H256;
      readonly location: Bytes;
      readonly fingerprint: H256;
      readonly size_: u32;
      readonly mspId: H256;
      readonly peerIds: Vec<Bytes>;
    } & Struct;
    readonly isRevokeStorageRequest: boolean;
    readonly asRevokeStorageRequest: {
      readonly fileKey: H256;
    } & Struct;
    readonly isBspVolunteer: boolean;
    readonly asBspVolunteer: {
      readonly fileKey: H256;
    } & Struct;
    readonly isBspConfirmStoring: boolean;
    readonly asBspConfirmStoring: {
      readonly fileKey: H256;
      readonly root: H256;
      readonly nonInclusionForestProof: SpTrieStorageProofCompactProof;
      readonly addedFileKeyProof: ShpFileKeyVerifierFileKeyProof;
    } & Struct;
    readonly isBspStopStoring: boolean;
    readonly asBspStopStoring: {
      readonly fileKey: H256;
      readonly bucketId: H256;
      readonly location: Bytes;
      readonly owner: AccountId32;
      readonly fingerprint: H256;
      readonly size_: u32;
      readonly canServe: bool;
      readonly inclusionForestProof: SpTrieStorageProofCompactProof;
    } & Struct;
    readonly isDeleteFile: boolean;
    readonly asDeleteFile: {
      readonly bucketId: H256;
      readonly fileKey: H256;
      readonly location: Bytes;
      readonly size_: u32;
      readonly fingerprint: H256;
      readonly maybeInclusionForestProof: Option<SpTrieStorageProofCompactProof>;
    } & Struct;
    readonly isPendingFileDeletionRequestSubmitProof: boolean;
    readonly asPendingFileDeletionRequestSubmitProof: {
      readonly user: AccountId32;
      readonly fileKey: H256;
      readonly bucketId: H256;
      readonly forestProof: SpTrieStorageProofCompactProof;
    } & Struct;
    readonly isForceUpdateBspsAssignmentThreshold: boolean;
    readonly asForceUpdateBspsAssignmentThreshold: {
      readonly bspAssignmentThreshold: u128;
    } & Struct;
    readonly type:
      | "CreateBucket"
      | "UpdateBucketPrivacy"
      | "CreateAndAssociateCollectionWithBucket"
      | "IssueStorageRequest"
      | "RevokeStorageRequest"
      | "BspVolunteer"
      | "BspConfirmStoring"
      | "BspStopStoring"
      | "DeleteFile"
      | "PendingFileDeletionRequestSubmitProof"
      | "ForceUpdateBspsAssignmentThreshold";
  }

  /** @name PalletProofsDealerCall (299) */
  interface PalletProofsDealerCall extends Enum {
    readonly isChallenge: boolean;
    readonly asChallenge: {
      readonly key: H256;
    } & Struct;
    readonly isSubmitProof: boolean;
    readonly asSubmitProof: {
      readonly proof: PalletProofsDealerProof;
      readonly provider: Option<H256>;
    } & Struct;
    readonly isForceInitialiseChallengeCycle: boolean;
    readonly asForceInitialiseChallengeCycle: {
      readonly provider: H256;
    } & Struct;
    readonly type: "Challenge" | "SubmitProof" | "ForceInitialiseChallengeCycle";
  }

  /** @name PalletRandomnessCall (300) */
  interface PalletRandomnessCall extends Enum {
    readonly isSetBabeRandomness: boolean;
    readonly type: "SetBabeRandomness";
  }

  /** @name PalletPaymentStreamsCall (301) */
  interface PalletPaymentStreamsCall extends Enum {
    readonly isCreateFixedRatePaymentStream: boolean;
    readonly asCreateFixedRatePaymentStream: {
      readonly providerId: H256;
      readonly userAccount: AccountId32;
      readonly rate: u128;
    } & Struct;
    readonly isUpdateFixedRatePaymentStream: boolean;
    readonly asUpdateFixedRatePaymentStream: {
      readonly providerId: H256;
      readonly userAccount: AccountId32;
      readonly newRate: u128;
    } & Struct;
    readonly isDeleteFixedRatePaymentStream: boolean;
    readonly asDeleteFixedRatePaymentStream: {
      readonly providerId: H256;
      readonly userAccount: AccountId32;
    } & Struct;
    readonly isCreateDynamicRatePaymentStream: boolean;
    readonly asCreateDynamicRatePaymentStream: {
      readonly providerId: H256;
      readonly userAccount: AccountId32;
      readonly amountProvided: u32;
      readonly currentPrice: u128;
      readonly currentAccumulatedPriceIndex: u128;
    } & Struct;
    readonly isUpdateDynamicRatePaymentStream: boolean;
    readonly asUpdateDynamicRatePaymentStream: {
      readonly providerId: H256;
      readonly userAccount: AccountId32;
      readonly newAmountProvided: u32;
      readonly currentPrice: u128;
    } & Struct;
    readonly isDeleteDynamicRatePaymentStream: boolean;
    readonly asDeleteDynamicRatePaymentStream: {
      readonly providerId: H256;
      readonly userAccount: AccountId32;
    } & Struct;
    readonly isChargePaymentStreams: boolean;
    readonly asChargePaymentStreams: {
      readonly userAccount: AccountId32;
    } & Struct;
    readonly type:
      | "CreateFixedRatePaymentStream"
      | "UpdateFixedRatePaymentStream"
      | "DeleteFixedRatePaymentStream"
      | "CreateDynamicRatePaymentStream"
      | "UpdateDynamicRatePaymentStream"
      | "DeleteDynamicRatePaymentStream"
      | "ChargePaymentStreams";
  }

  /** @name PalletBucketNftsCall (302) */
  interface PalletBucketNftsCall extends Enum {
    readonly isShareAccess: boolean;
    readonly asShareAccess: {
      readonly recipient: MultiAddress;
      readonly bucket: H256;
      readonly itemId: u32;
      readonly readAccessRegex: Option<Bytes>;
    } & Struct;
    readonly isUpdateReadAccess: boolean;
    readonly asUpdateReadAccess: {
      readonly bucket: H256;
      readonly itemId: u32;
      readonly readAccessRegex: Option<Bytes>;
    } & Struct;
    readonly type: "ShareAccess" | "UpdateReadAccess";
  }

  /** @name PalletNftsCall (304) */
  interface PalletNftsCall extends Enum {
    readonly isCreate: boolean;
    readonly asCreate: {
      readonly admin: MultiAddress;
      readonly config: PalletNftsCollectionConfig;
    } & Struct;
    readonly isForceCreate: boolean;
    readonly asForceCreate: {
      readonly owner: MultiAddress;
      readonly config: PalletNftsCollectionConfig;
    } & Struct;
    readonly isDestroy: boolean;
    readonly asDestroy: {
      readonly collection: u32;
      readonly witness: PalletNftsDestroyWitness;
    } & Struct;
    readonly isMint: boolean;
    readonly asMint: {
      readonly collection: u32;
      readonly item: u32;
      readonly mintTo: MultiAddress;
      readonly witnessData: Option<PalletNftsMintWitness>;
    } & Struct;
    readonly isForceMint: boolean;
    readonly asForceMint: {
      readonly collection: u32;
      readonly item: u32;
      readonly mintTo: MultiAddress;
      readonly itemConfig: PalletNftsItemConfig;
    } & Struct;
    readonly isBurn: boolean;
    readonly asBurn: {
      readonly collection: u32;
      readonly item: u32;
    } & Struct;
    readonly isTransfer: boolean;
    readonly asTransfer: {
      readonly collection: u32;
      readonly item: u32;
      readonly dest: MultiAddress;
    } & Struct;
    readonly isRedeposit: boolean;
    readonly asRedeposit: {
      readonly collection: u32;
      readonly items: Vec<u32>;
    } & Struct;
    readonly isLockItemTransfer: boolean;
    readonly asLockItemTransfer: {
      readonly collection: u32;
      readonly item: u32;
    } & Struct;
    readonly isUnlockItemTransfer: boolean;
    readonly asUnlockItemTransfer: {
      readonly collection: u32;
      readonly item: u32;
    } & Struct;
    readonly isLockCollection: boolean;
    readonly asLockCollection: {
      readonly collection: u32;
      readonly lockSettings: u64;
    } & Struct;
    readonly isTransferOwnership: boolean;
    readonly asTransferOwnership: {
      readonly collection: u32;
      readonly newOwner: MultiAddress;
    } & Struct;
    readonly isSetTeam: boolean;
    readonly asSetTeam: {
      readonly collection: u32;
      readonly issuer: Option<MultiAddress>;
      readonly admin: Option<MultiAddress>;
      readonly freezer: Option<MultiAddress>;
    } & Struct;
    readonly isForceCollectionOwner: boolean;
    readonly asForceCollectionOwner: {
      readonly collection: u32;
      readonly owner: MultiAddress;
    } & Struct;
    readonly isForceCollectionConfig: boolean;
    readonly asForceCollectionConfig: {
      readonly collection: u32;
      readonly config: PalletNftsCollectionConfig;
    } & Struct;
    readonly isApproveTransfer: boolean;
    readonly asApproveTransfer: {
      readonly collection: u32;
      readonly item: u32;
      readonly delegate: MultiAddress;
      readonly maybeDeadline: Option<u32>;
    } & Struct;
    readonly isCancelApproval: boolean;
    readonly asCancelApproval: {
      readonly collection: u32;
      readonly item: u32;
      readonly delegate: MultiAddress;
    } & Struct;
    readonly isClearAllTransferApprovals: boolean;
    readonly asClearAllTransferApprovals: {
      readonly collection: u32;
      readonly item: u32;
    } & Struct;
    readonly isLockItemProperties: boolean;
    readonly asLockItemProperties: {
      readonly collection: u32;
      readonly item: u32;
      readonly lockMetadata: bool;
      readonly lockAttributes: bool;
    } & Struct;
    readonly isSetAttribute: boolean;
    readonly asSetAttribute: {
      readonly collection: u32;
      readonly maybeItem: Option<u32>;
      readonly namespace: PalletNftsAttributeNamespace;
      readonly key: Bytes;
      readonly value: Bytes;
    } & Struct;
    readonly isForceSetAttribute: boolean;
    readonly asForceSetAttribute: {
      readonly setAs: Option<AccountId32>;
      readonly collection: u32;
      readonly maybeItem: Option<u32>;
      readonly namespace: PalletNftsAttributeNamespace;
      readonly key: Bytes;
      readonly value: Bytes;
    } & Struct;
    readonly isClearAttribute: boolean;
    readonly asClearAttribute: {
      readonly collection: u32;
      readonly maybeItem: Option<u32>;
      readonly namespace: PalletNftsAttributeNamespace;
      readonly key: Bytes;
    } & Struct;
    readonly isApproveItemAttributes: boolean;
    readonly asApproveItemAttributes: {
      readonly collection: u32;
      readonly item: u32;
      readonly delegate: MultiAddress;
    } & Struct;
    readonly isCancelItemAttributesApproval: boolean;
    readonly asCancelItemAttributesApproval: {
      readonly collection: u32;
      readonly item: u32;
      readonly delegate: MultiAddress;
      readonly witness: PalletNftsCancelAttributesApprovalWitness;
    } & Struct;
    readonly isSetMetadata: boolean;
    readonly asSetMetadata: {
      readonly collection: u32;
      readonly item: u32;
      readonly data: Bytes;
    } & Struct;
    readonly isClearMetadata: boolean;
    readonly asClearMetadata: {
      readonly collection: u32;
      readonly item: u32;
    } & Struct;
    readonly isSetCollectionMetadata: boolean;
    readonly asSetCollectionMetadata: {
      readonly collection: u32;
      readonly data: Bytes;
    } & Struct;
    readonly isClearCollectionMetadata: boolean;
    readonly asClearCollectionMetadata: {
      readonly collection: u32;
    } & Struct;
    readonly isSetAcceptOwnership: boolean;
    readonly asSetAcceptOwnership: {
      readonly maybeCollection: Option<u32>;
    } & Struct;
    readonly isSetCollectionMaxSupply: boolean;
    readonly asSetCollectionMaxSupply: {
      readonly collection: u32;
      readonly maxSupply: u32;
    } & Struct;
    readonly isUpdateMintSettings: boolean;
    readonly asUpdateMintSettings: {
      readonly collection: u32;
      readonly mintSettings: PalletNftsMintSettings;
    } & Struct;
    readonly isSetPrice: boolean;
    readonly asSetPrice: {
      readonly collection: u32;
      readonly item: u32;
      readonly price: Option<u128>;
      readonly whitelistedBuyer: Option<MultiAddress>;
    } & Struct;
    readonly isBuyItem: boolean;
    readonly asBuyItem: {
      readonly collection: u32;
      readonly item: u32;
      readonly bidPrice: u128;
    } & Struct;
    readonly isPayTips: boolean;
    readonly asPayTips: {
      readonly tips: Vec<PalletNftsItemTip>;
    } & Struct;
    readonly isCreateSwap: boolean;
    readonly asCreateSwap: {
      readonly offeredCollection: u32;
      readonly offeredItem: u32;
      readonly desiredCollection: u32;
      readonly maybeDesiredItem: Option<u32>;
      readonly maybePrice: Option<PalletNftsPriceWithDirection>;
      readonly duration: u32;
    } & Struct;
    readonly isCancelSwap: boolean;
    readonly asCancelSwap: {
      readonly offeredCollection: u32;
      readonly offeredItem: u32;
    } & Struct;
    readonly isClaimSwap: boolean;
    readonly asClaimSwap: {
      readonly sendCollection: u32;
      readonly sendItem: u32;
      readonly receiveCollection: u32;
      readonly receiveItem: u32;
      readonly witnessPrice: Option<PalletNftsPriceWithDirection>;
    } & Struct;
    readonly isMintPreSigned: boolean;
    readonly asMintPreSigned: {
      readonly mintData: PalletNftsPreSignedMint;
      readonly signature: SpRuntimeMultiSignature;
      readonly signer: AccountId32;
    } & Struct;
    readonly isSetAttributesPreSigned: boolean;
    readonly asSetAttributesPreSigned: {
      readonly data: PalletNftsPreSignedAttributes;
      readonly signature: SpRuntimeMultiSignature;
      readonly signer: AccountId32;
    } & Struct;
    readonly type:
      | "Create"
      | "ForceCreate"
      | "Destroy"
      | "Mint"
      | "ForceMint"
      | "Burn"
      | "Transfer"
      | "Redeposit"
      | "LockItemTransfer"
      | "UnlockItemTransfer"
      | "LockCollection"
      | "TransferOwnership"
      | "SetTeam"
      | "ForceCollectionOwner"
      | "ForceCollectionConfig"
      | "ApproveTransfer"
      | "CancelApproval"
      | "ClearAllTransferApprovals"
      | "LockItemProperties"
      | "SetAttribute"
      | "ForceSetAttribute"
      | "ClearAttribute"
      | "ApproveItemAttributes"
      | "CancelItemAttributesApproval"
      | "SetMetadata"
      | "ClearMetadata"
      | "SetCollectionMetadata"
      | "ClearCollectionMetadata"
      | "SetAcceptOwnership"
      | "SetCollectionMaxSupply"
      | "UpdateMintSettings"
      | "SetPrice"
      | "BuyItem"
      | "PayTips"
      | "CreateSwap"
      | "CancelSwap"
      | "ClaimSwap"
      | "MintPreSigned"
      | "SetAttributesPreSigned";
  }

  /** @name PalletNftsCollectionConfig (305) */
  interface PalletNftsCollectionConfig extends Struct {
    readonly settings: u64;
    readonly maxSupply: Option<u32>;
    readonly mintSettings: PalletNftsMintSettings;
  }

  /** @name PalletNftsCollectionSetting (307) */
  interface PalletNftsCollectionSetting extends Enum {
    readonly isTransferableItems: boolean;
    readonly isUnlockedMetadata: boolean;
    readonly isUnlockedAttributes: boolean;
    readonly isUnlockedMaxSupply: boolean;
    readonly isDepositRequired: boolean;
    readonly type:
      | "TransferableItems"
      | "UnlockedMetadata"
      | "UnlockedAttributes"
      | "UnlockedMaxSupply"
      | "DepositRequired";
  }

  /** @name PalletNftsMintSettings (308) */
  interface PalletNftsMintSettings extends Struct {
    readonly mintType: PalletNftsMintType;
    readonly price: Option<u128>;
    readonly startBlock: Option<u32>;
    readonly endBlock: Option<u32>;
    readonly defaultItemSettings: u64;
  }

  /** @name PalletNftsMintType (309) */
  interface PalletNftsMintType extends Enum {
    readonly isIssuer: boolean;
    readonly isPublic: boolean;
    readonly isHolderOf: boolean;
    readonly asHolderOf: u32;
    readonly type: "Issuer" | "Public" | "HolderOf";
  }

  /** @name PalletNftsItemSetting (312) */
  interface PalletNftsItemSetting extends Enum {
    readonly isTransferable: boolean;
    readonly isUnlockedMetadata: boolean;
    readonly isUnlockedAttributes: boolean;
    readonly type: "Transferable" | "UnlockedMetadata" | "UnlockedAttributes";
  }

  /** @name PalletNftsDestroyWitness (313) */
  interface PalletNftsDestroyWitness extends Struct {
    readonly itemMetadatas: Compact<u32>;
    readonly itemConfigs: Compact<u32>;
    readonly attributes: Compact<u32>;
  }

  /** @name PalletNftsMintWitness (315) */
  interface PalletNftsMintWitness extends Struct {
    readonly ownedItem: Option<u32>;
    readonly mintPrice: Option<u128>;
  }

  /** @name PalletNftsItemConfig (316) */
  interface PalletNftsItemConfig extends Struct {
    readonly settings: u64;
  }

  /** @name PalletNftsCancelAttributesApprovalWitness (318) */
  interface PalletNftsCancelAttributesApprovalWitness extends Struct {
    readonly accountAttributes: u32;
  }

  /** @name PalletNftsItemTip (320) */
  interface PalletNftsItemTip extends Struct {
    readonly collection: u32;
    readonly item: u32;
    readonly receiver: AccountId32;
    readonly amount: u128;
  }

  /** @name PalletNftsPreSignedMint (322) */
  interface PalletNftsPreSignedMint extends Struct {
    readonly collection: u32;
    readonly item: u32;
    readonly attributes: Vec<ITuple<[Bytes, Bytes]>>;
    readonly metadata: Bytes;
    readonly onlyAccount: Option<AccountId32>;
    readonly deadline: u32;
    readonly mintPrice: Option<u128>;
  }

  /** @name SpRuntimeMultiSignature (323) */
  interface SpRuntimeMultiSignature extends Enum {
    readonly isEd25519: boolean;
    readonly asEd25519: SpCoreEd25519Signature;
    readonly isSr25519: boolean;
    readonly asSr25519: SpCoreSr25519Signature;
    readonly isEcdsa: boolean;
    readonly asEcdsa: SpCoreEcdsaSignature;
    readonly type: "Ed25519" | "Sr25519" | "Ecdsa";
  }

  /** @name SpCoreEd25519Signature (324) */
  interface SpCoreEd25519Signature extends U8aFixed {}

  /** @name SpCoreSr25519Signature (326) */
  interface SpCoreSr25519Signature extends U8aFixed {}

  /** @name SpCoreEcdsaSignature (327) */
  interface SpCoreEcdsaSignature extends U8aFixed {}

  /** @name PalletNftsPreSignedAttributes (329) */
  interface PalletNftsPreSignedAttributes extends Struct {
    readonly collection: u32;
    readonly item: u32;
    readonly attributes: Vec<ITuple<[Bytes, Bytes]>>;
    readonly namespace: PalletNftsAttributeNamespace;
    readonly deadline: u32;
  }

  /** @name PalletSudoError (330) */
  interface PalletSudoError extends Enum {
    readonly isRequireSudo: boolean;
    readonly type: "RequireSudo";
  }

  /** @name PalletCollatorSelectionCandidateInfo (333) */
  interface PalletCollatorSelectionCandidateInfo extends Struct {
    readonly who: AccountId32;
    readonly deposit: u128;
  }

  /** @name PalletCollatorSelectionError (335) */
  interface PalletCollatorSelectionError extends Enum {
    readonly isTooManyCandidates: boolean;
    readonly isTooFewEligibleCollators: boolean;
    readonly isAlreadyCandidate: boolean;
    readonly isNotCandidate: boolean;
    readonly isTooManyInvulnerables: boolean;
    readonly isAlreadyInvulnerable: boolean;
    readonly isNotInvulnerable: boolean;
    readonly isNoAssociatedValidatorId: boolean;
    readonly isValidatorNotRegistered: boolean;
    readonly isInsertToCandidateListFailed: boolean;
    readonly isRemoveFromCandidateListFailed: boolean;
    readonly isDepositTooLow: boolean;
    readonly isUpdateCandidateListFailed: boolean;
    readonly isInsufficientBond: boolean;
    readonly isTargetIsNotCandidate: boolean;
    readonly isIdenticalDeposit: boolean;
    readonly isInvalidUnreserve: boolean;
    readonly type:
      | "TooManyCandidates"
      | "TooFewEligibleCollators"
      | "AlreadyCandidate"
      | "NotCandidate"
      | "TooManyInvulnerables"
      | "AlreadyInvulnerable"
      | "NotInvulnerable"
      | "NoAssociatedValidatorId"
      | "ValidatorNotRegistered"
      | "InsertToCandidateListFailed"
      | "RemoveFromCandidateListFailed"
      | "DepositTooLow"
      | "UpdateCandidateListFailed"
      | "InsufficientBond"
      | "TargetIsNotCandidate"
      | "IdenticalDeposit"
      | "InvalidUnreserve";
  }

  /** @name SpCoreCryptoKeyTypeId (339) */
  interface SpCoreCryptoKeyTypeId extends U8aFixed {}

  /** @name PalletSessionError (340) */
  interface PalletSessionError extends Enum {
    readonly isInvalidProof: boolean;
    readonly isNoAssociatedValidatorId: boolean;
    readonly isDuplicatedKey: boolean;
    readonly isNoKeys: boolean;
    readonly isNoAccount: boolean;
    readonly type:
      | "InvalidProof"
      | "NoAssociatedValidatorId"
      | "DuplicatedKey"
      | "NoKeys"
      | "NoAccount";
  }

  /** @name CumulusPalletXcmpQueueOutboundChannelDetails (349) */
  interface CumulusPalletXcmpQueueOutboundChannelDetails extends Struct {
    readonly recipient: u32;
    readonly state: CumulusPalletXcmpQueueOutboundState;
    readonly signalsExist: bool;
    readonly firstIndex: u16;
    readonly lastIndex: u16;
  }

  /** @name CumulusPalletXcmpQueueOutboundState (350) */
  interface CumulusPalletXcmpQueueOutboundState extends Enum {
    readonly isOk: boolean;
    readonly isSuspended: boolean;
    readonly type: "Ok" | "Suspended";
  }

  /** @name CumulusPalletXcmpQueueQueueConfigData (352) */
  interface CumulusPalletXcmpQueueQueueConfigData extends Struct {
    readonly suspendThreshold: u32;
    readonly dropThreshold: u32;
    readonly resumeThreshold: u32;
  }

  /** @name CumulusPalletXcmpQueueError (353) */
  interface CumulusPalletXcmpQueueError extends Enum {
    readonly isBadQueueConfig: boolean;
    readonly isAlreadySuspended: boolean;
    readonly isAlreadyResumed: boolean;
    readonly type: "BadQueueConfig" | "AlreadySuspended" | "AlreadyResumed";
  }

  /** @name PalletXcmQueryStatus (354) */
  interface PalletXcmQueryStatus extends Enum {
    readonly isPending: boolean;
    readonly asPending: {
      readonly responder: XcmVersionedLocation;
      readonly maybeMatchQuerier: Option<XcmVersionedLocation>;
      readonly maybeNotify: Option<ITuple<[u8, u8]>>;
      readonly timeout: u32;
    } & Struct;
    readonly isVersionNotifier: boolean;
    readonly asVersionNotifier: {
      readonly origin: XcmVersionedLocation;
      readonly isActive: bool;
    } & Struct;
    readonly isReady: boolean;
    readonly asReady: {
      readonly response: XcmVersionedResponse;
      readonly at: u32;
    } & Struct;
    readonly type: "Pending" | "VersionNotifier" | "Ready";
  }

  /** @name XcmVersionedResponse (358) */
  interface XcmVersionedResponse extends Enum {
    readonly isV2: boolean;
    readonly asV2: XcmV2Response;
    readonly isV3: boolean;
    readonly asV3: XcmV3Response;
    readonly isV4: boolean;
    readonly asV4: StagingXcmV4Response;
    readonly type: "V2" | "V3" | "V4";
  }

  /** @name PalletXcmVersionMigrationStage (364) */
  interface PalletXcmVersionMigrationStage extends Enum {
    readonly isMigrateSupportedVersion: boolean;
    readonly isMigrateVersionNotifiers: boolean;
    readonly isNotifyCurrentTargets: boolean;
    readonly asNotifyCurrentTargets: Option<Bytes>;
    readonly isMigrateAndNotifyOldTargets: boolean;
    readonly type:
      | "MigrateSupportedVersion"
      | "MigrateVersionNotifiers"
      | "NotifyCurrentTargets"
      | "MigrateAndNotifyOldTargets";
  }

  /** @name XcmVersionedAssetId (367) */
  interface XcmVersionedAssetId extends Enum {
    readonly isV3: boolean;
    readonly asV3: XcmV3MultiassetAssetId;
    readonly isV4: boolean;
    readonly asV4: StagingXcmV4AssetAssetId;
    readonly type: "V3" | "V4";
  }

  /** @name PalletXcmRemoteLockedFungibleRecord (368) */
  interface PalletXcmRemoteLockedFungibleRecord extends Struct {
    readonly amount: u128;
    readonly owner: XcmVersionedLocation;
    readonly locker: XcmVersionedLocation;
    readonly consumers: Vec<ITuple<[Null, u128]>>;
  }

  /** @name PalletXcmError (375) */
  interface PalletXcmError extends Enum {
    readonly isUnreachable: boolean;
    readonly isSendFailure: boolean;
    readonly isFiltered: boolean;
    readonly isUnweighableMessage: boolean;
    readonly isDestinationNotInvertible: boolean;
    readonly isEmpty: boolean;
    readonly isCannotReanchor: boolean;
    readonly isTooManyAssets: boolean;
    readonly isInvalidOrigin: boolean;
    readonly isBadVersion: boolean;
    readonly isBadLocation: boolean;
    readonly isNoSubscription: boolean;
    readonly isAlreadySubscribed: boolean;
    readonly isCannotCheckOutTeleport: boolean;
    readonly isLowBalance: boolean;
    readonly isTooManyLocks: boolean;
    readonly isAccountNotSovereign: boolean;
    readonly isFeesNotMet: boolean;
    readonly isLockNotFound: boolean;
    readonly isInUse: boolean;
    readonly isInvalidAssetNotConcrete: boolean;
    readonly isInvalidAssetUnknownReserve: boolean;
    readonly isInvalidAssetUnsupportedReserve: boolean;
    readonly isTooManyReserves: boolean;
    readonly isLocalExecutionIncomplete: boolean;
    readonly type:
      | "Unreachable"
      | "SendFailure"
      | "Filtered"
      | "UnweighableMessage"
      | "DestinationNotInvertible"
      | "Empty"
      | "CannotReanchor"
      | "TooManyAssets"
      | "InvalidOrigin"
      | "BadVersion"
      | "BadLocation"
      | "NoSubscription"
      | "AlreadySubscribed"
      | "CannotCheckOutTeleport"
      | "LowBalance"
      | "TooManyLocks"
      | "AccountNotSovereign"
      | "FeesNotMet"
      | "LockNotFound"
      | "InUse"
      | "InvalidAssetNotConcrete"
      | "InvalidAssetUnknownReserve"
      | "InvalidAssetUnsupportedReserve"
      | "TooManyReserves"
      | "LocalExecutionIncomplete";
  }

  /** @name PalletMessageQueueBookState (376) */
  interface PalletMessageQueueBookState extends Struct {
    readonly begin: u32;
    readonly end: u32;
    readonly count: u32;
    readonly readyNeighbours: Option<PalletMessageQueueNeighbours>;
    readonly messageCount: u64;
    readonly size_: u64;
  }

  /** @name PalletMessageQueueNeighbours (378) */
  interface PalletMessageQueueNeighbours extends Struct {
    readonly prev: CumulusPrimitivesCoreAggregateMessageOrigin;
    readonly next: CumulusPrimitivesCoreAggregateMessageOrigin;
  }

  /** @name PalletMessageQueuePage (380) */
  interface PalletMessageQueuePage extends Struct {
    readonly remaining: u32;
    readonly remainingSize: u32;
    readonly firstIndex: u32;
    readonly first: u32;
    readonly last: u32;
    readonly heap: Bytes;
  }

  /** @name PalletMessageQueueError (382) */
  interface PalletMessageQueueError extends Enum {
    readonly isNotReapable: boolean;
    readonly isNoPage: boolean;
    readonly isNoMessage: boolean;
    readonly isAlreadyProcessed: boolean;
    readonly isQueued: boolean;
    readonly isInsufficientWeight: boolean;
    readonly isTemporarilyUnprocessable: boolean;
    readonly isQueuePaused: boolean;
    readonly isRecursiveDisallowed: boolean;
    readonly type:
      | "NotReapable"
      | "NoPage"
      | "NoMessage"
      | "AlreadyProcessed"
      | "Queued"
      | "InsufficientWeight"
      | "TemporarilyUnprocessable"
      | "QueuePaused"
      | "RecursiveDisallowed";
  }

  /** @name PalletStorageProvidersStorageProvider (384) */
  interface PalletStorageProvidersStorageProvider extends Enum {
    readonly isBackupStorageProvider: boolean;
    readonly asBackupStorageProvider: PalletStorageProvidersBackupStorageProvider;
    readonly isMainStorageProvider: boolean;
    readonly asMainStorageProvider: PalletStorageProvidersMainStorageProvider;
    readonly type: "BackupStorageProvider" | "MainStorageProvider";
  }

  /** @name PalletStorageProvidersBackupStorageProvider (385) */
  interface PalletStorageProvidersBackupStorageProvider extends Struct {
    readonly capacity: u32;
    readonly dataUsed: u32;
    readonly multiaddresses: Vec<Bytes>;
    readonly root: H256;
    readonly lastCapacityChange: u32;
    readonly ownerAccount: AccountId32;
    readonly paymentAccount: AccountId32;
  }

  /** @name PalletStorageProvidersMainStorageProvider (385) */
  interface PalletStorageProvidersMainStorageProvider extends Struct {
    readonly buckets: Vec<PalletStorageProvidersBucket>;
    readonly capacity: u32;
    readonly dataUsed: u32;
    readonly multiaddresses: Vec<Bytes>;
    readonly valueProp: PalletStorageProvidersValueProposition;
    readonly lastCapacityChange: u32;
    readonly ownerAccount: AccountId32;
    readonly paymentAccount: AccountId32;
  }

  /** @name PalletStorageProvidersBucket (387) */
  interface PalletStorageProvidersBucket extends Struct {
    readonly root: H256;
    readonly userId: AccountId32;
    readonly mspId: H256;
    readonly private: bool;
    readonly readAccessGroupId: Option<u32>;
  }

  /** @name PalletStorageProvidersError (389) */
  interface PalletStorageProvidersError extends Enum {
    readonly isAlreadyRegistered: boolean;
    readonly isMaxBspsReached: boolean;
    readonly isMaxMspsReached: boolean;
    readonly isSignUpNotRequested: boolean;
    readonly isSignUpRequestPending: boolean;
    readonly isNoMultiAddress: boolean;
    readonly isInvalidMultiAddress: boolean;
    readonly isStorageTooLow: boolean;
    readonly isNotEnoughBalance: boolean;
    readonly isCannotHoldDeposit: boolean;
    readonly isStorageStillInUse: boolean;
    readonly isRandomnessNotValidYet: boolean;
    readonly isSignUpRequestExpired: boolean;
    readonly isNewCapacityLessThanUsedStorage: boolean;
    readonly isNewCapacityEqualsCurrentCapacity: boolean;
    readonly isNewCapacityCantBeZero: boolean;
    readonly isNotEnoughTimePassed: boolean;
    readonly isNotRegistered: boolean;
    readonly isNoUserId: boolean;
    readonly isNoBucketId: boolean;
    readonly isSpRegisteredButDataNotFound: boolean;
    readonly isBucketNotFound: boolean;
    readonly isBucketAlreadyExists: boolean;
    readonly type:
      | "AlreadyRegistered"
      | "MaxBspsReached"
      | "MaxMspsReached"
      | "SignUpNotRequested"
      | "SignUpRequestPending"
      | "NoMultiAddress"
      | "InvalidMultiAddress"
      | "StorageTooLow"
      | "NotEnoughBalance"
      | "CannotHoldDeposit"
      | "StorageStillInUse"
      | "RandomnessNotValidYet"
      | "SignUpRequestExpired"
      | "NewCapacityLessThanUsedStorage"
      | "NewCapacityEqualsCurrentCapacity"
      | "NewCapacityCantBeZero"
      | "NotEnoughTimePassed"
      | "NotRegistered"
      | "NoUserId"
      | "NoBucketId"
      | "SpRegisteredButDataNotFound"
      | "BucketNotFound"
      | "BucketAlreadyExists";
  }

  /** @name PalletFileSystemStorageRequestMetadata (390) */
  interface PalletFileSystemStorageRequestMetadata extends Struct {
    readonly requestedAt: u32;
    readonly owner: AccountId32;
    readonly bucketId: H256;
    readonly location: Bytes;
    readonly fingerprint: H256;
    readonly size_: u32;
    readonly msp: Option<H256>;
    readonly userPeerIds: Vec<Bytes>;
    readonly dataServerSps: Vec<H256>;
    readonly bspsRequired: u32;
    readonly bspsConfirmed: u32;
    readonly bspsVolunteered: u32;
  }

  /** @name PalletFileSystemStorageRequestBspsMetadata (393) */
  interface PalletFileSystemStorageRequestBspsMetadata extends Struct {
    readonly confirmed: bool;
  }

<<<<<<< HEAD
  /** @name PalletFileSystemError (395) */
=======
  /** @name PalletFileSystemExpiredItems (396) */
  interface PalletFileSystemExpiredItems extends Enum {
    readonly isStorageRequest: boolean;
    readonly asStorageRequest: H256;
    readonly isPendingFileDeletionRequests: boolean;
    readonly asPendingFileDeletionRequests: ITuple<[AccountId32, H256]>;
    readonly type: "StorageRequest" | "PendingFileDeletionRequests";
  }

  /** @name PalletFileSystemError (401) */
>>>>>>> e9abeefc
  interface PalletFileSystemError extends Enum {
    readonly isStorageRequestAlreadyRegistered: boolean;
    readonly isStorageRequestNotFound: boolean;
    readonly isBspsRequiredCannotBeZero: boolean;
    readonly isBspsRequiredExceedsMax: boolean;
    readonly isNotABsp: boolean;
    readonly isNotAMsp: boolean;
    readonly isBspNotVolunteered: boolean;
    readonly isBspNotConfirmed: boolean;
    readonly isBspAlreadyConfirmed: boolean;
    readonly isStorageRequestBspsRequiredFulfilled: boolean;
    readonly isBspAlreadyVolunteered: boolean;
    readonly isUnexpectedNumberOfRemovedVolunteeredBsps: boolean;
    readonly isStorageRequestExpiredNoSlotAvailable: boolean;
    readonly isStorageRequestNotAuthorized: boolean;
    readonly isMaxBlockNumberReached: boolean;
    readonly isFailedToEncodeBsp: boolean;
    readonly isFailedToEncodeFingerprint: boolean;
    readonly isFailedToDecodeThreshold: boolean;
    readonly isAboveThreshold: boolean;
    readonly isFailedToConvertBlockNumber: boolean;
    readonly isThresholdArithmeticError: boolean;
    readonly isFailedTypeConversion: boolean;
    readonly isDividedByZero: boolean;
    readonly isImpossibleFailedToGetValue: boolean;
    readonly isBucketIsNotPrivate: boolean;
    readonly isBucketNotFound: boolean;
    readonly isNotBucketOwner: boolean;
    readonly isProviderRootNotFound: boolean;
    readonly isExpectedNonInclusionProof: boolean;
    readonly isExpectedInclusionProof: boolean;
    readonly isInvalidFileKeyMetadata: boolean;
    readonly isThresholdBelowAsymptote: boolean;
    readonly isNotFileOwner: boolean;
    readonly isFileKeyAlreadyPendingDeletion: boolean;
    readonly isMaxUserPendingDeletionRequestsReached: boolean;
    readonly isMspNotStoringBucket: boolean;
    readonly isFileKeyNotPendingDeletion: boolean;
    readonly type:
      | "StorageRequestAlreadyRegistered"
      | "StorageRequestNotFound"
      | "BspsRequiredCannotBeZero"
      | "BspsRequiredExceedsMax"
      | "NotABsp"
      | "NotAMsp"
      | "BspNotVolunteered"
      | "BspNotConfirmed"
      | "BspAlreadyConfirmed"
      | "StorageRequestBspsRequiredFulfilled"
      | "BspAlreadyVolunteered"
      | "UnexpectedNumberOfRemovedVolunteeredBsps"
      | "StorageRequestExpiredNoSlotAvailable"
      | "StorageRequestNotAuthorized"
      | "MaxBlockNumberReached"
      | "FailedToEncodeBsp"
      | "FailedToEncodeFingerprint"
      | "FailedToDecodeThreshold"
      | "AboveThreshold"
      | "FailedToConvertBlockNumber"
      | "ThresholdArithmeticError"
      | "FailedTypeConversion"
      | "DividedByZero"
      | "ImpossibleFailedToGetValue"
      | "BucketIsNotPrivate"
      | "BucketNotFound"
      | "NotBucketOwner"
      | "ProviderRootNotFound"
      | "ExpectedNonInclusionProof"
      | "ExpectedInclusionProof"
      | "InvalidFileKeyMetadata"
      | "ThresholdBelowAsymptote"
      | "NotFileOwner"
      | "FileKeyAlreadyPendingDeletion"
      | "MaxUserPendingDeletionRequestsReached"
      | "MspNotStoringBucket"
      | "FileKeyNotPendingDeletion";
  }

<<<<<<< HEAD
  /** @name PalletProofsDealerError (399) */
=======
  /** @name PalletProofsDealerError (405) */
>>>>>>> e9abeefc
  interface PalletProofsDealerError extends Enum {
    readonly isNotProvider: boolean;
    readonly isChallengesQueueOverflow: boolean;
    readonly isPriorityChallengesQueueOverflow: boolean;
    readonly isFeeChargeFailed: boolean;
    readonly isEmptyKeyProofs: boolean;
    readonly isProviderRootNotFound: boolean;
    readonly isZeroRoot: boolean;
    readonly isNoRecordOfLastSubmittedProof: boolean;
    readonly isProviderStakeNotFound: boolean;
    readonly isZeroStake: boolean;
    readonly isStakeCouldNotBeConverted: boolean;
    readonly isChallengesTickNotReached: boolean;
    readonly isChallengesTickTooOld: boolean;
    readonly isChallengesTickTooLate: boolean;
    readonly isSeedNotFound: boolean;
    readonly isCheckpointChallengesNotFound: boolean;
    readonly isForestProofVerificationFailed: boolean;
    readonly isKeyProofNotFound: boolean;
    readonly isKeyProofVerificationFailed: boolean;
    readonly isFailedToApplyDelta: boolean;
    readonly type:
      | "NotProvider"
      | "ChallengesQueueOverflow"
      | "PriorityChallengesQueueOverflow"
      | "FeeChargeFailed"
      | "EmptyKeyProofs"
      | "ProviderRootNotFound"
      | "ZeroRoot"
      | "NoRecordOfLastSubmittedProof"
      | "ProviderStakeNotFound"
      | "ZeroStake"
      | "StakeCouldNotBeConverted"
      | "ChallengesTickNotReached"
      | "ChallengesTickTooOld"
      | "ChallengesTickTooLate"
      | "SeedNotFound"
      | "CheckpointChallengesNotFound"
      | "ForestProofVerificationFailed"
      | "KeyProofNotFound"
      | "KeyProofVerificationFailed"
      | "FailedToApplyDelta";
  }

<<<<<<< HEAD
  /** @name PalletPaymentStreamsFixedRatePaymentStream (402) */
=======
  /** @name PalletPaymentStreamsFixedRatePaymentStream (408) */
>>>>>>> e9abeefc
  interface PalletPaymentStreamsFixedRatePaymentStream extends Struct {
    readonly rate: u128;
    readonly lastChargedBlock: u32;
    readonly lastChargeableBlock: u32;
    readonly userDeposit: u128;
  }

<<<<<<< HEAD
  /** @name PalletPaymentStreamsDynamicRatePaymentStream (403) */
=======
  /** @name PalletPaymentStreamsDynamicRatePaymentStream (409) */
>>>>>>> e9abeefc
  interface PalletPaymentStreamsDynamicRatePaymentStream extends Struct {
    readonly amountProvided: u32;
    readonly priceIndexWhenLastCharged: u128;
    readonly priceIndexAtLastChargeableBlock: u128;
    readonly userDeposit: u128;
  }

<<<<<<< HEAD
  /** @name PalletPaymentStreamsError (404) */
=======
  /** @name PalletPaymentStreamsError (410) */
>>>>>>> e9abeefc
  interface PalletPaymentStreamsError extends Enum {
    readonly isPaymentStreamAlreadyExists: boolean;
    readonly isPaymentStreamNotFound: boolean;
    readonly isNotAProvider: boolean;
    readonly isProviderInconsistencyError: boolean;
    readonly isCannotHoldDeposit: boolean;
    readonly isUpdateRateToSameRate: boolean;
    readonly isUpdateAmountToSameAmount: boolean;
    readonly isRateCantBeZero: boolean;
    readonly isAmountProvidedCantBeZero: boolean;
    readonly isLastChargedGreaterThanLastChargeable: boolean;
    readonly isInvalidLastChargeableBlockNumber: boolean;
    readonly isInvalidLastChargeablePriceIndex: boolean;
    readonly isChargeOverflow: boolean;
    readonly isUserWithoutFunds: boolean;
    readonly type:
      | "PaymentStreamAlreadyExists"
      | "PaymentStreamNotFound"
      | "NotAProvider"
      | "ProviderInconsistencyError"
      | "CannotHoldDeposit"
      | "UpdateRateToSameRate"
      | "UpdateAmountToSameAmount"
      | "RateCantBeZero"
      | "AmountProvidedCantBeZero"
      | "LastChargedGreaterThanLastChargeable"
      | "InvalidLastChargeableBlockNumber"
      | "InvalidLastChargeablePriceIndex"
      | "ChargeOverflow"
      | "UserWithoutFunds";
  }

<<<<<<< HEAD
  /** @name PalletBucketNftsError (405) */
=======
  /** @name PalletBucketNftsError (411) */
>>>>>>> e9abeefc
  interface PalletBucketNftsError extends Enum {
    readonly isBucketIsNotPrivate: boolean;
    readonly isNotBucketOwner: boolean;
    readonly isNoCorrespondingCollection: boolean;
    readonly isConvertBytesToBoundedVec: boolean;
    readonly type:
      | "BucketIsNotPrivate"
      | "NotBucketOwner"
      | "NoCorrespondingCollection"
      | "ConvertBytesToBoundedVec";
  }

<<<<<<< HEAD
  /** @name PalletNftsCollectionDetails (406) */
=======
  /** @name PalletNftsCollectionDetails (412) */
>>>>>>> e9abeefc
  interface PalletNftsCollectionDetails extends Struct {
    readonly owner: AccountId32;
    readonly ownerDeposit: u128;
    readonly items: u32;
    readonly itemMetadatas: u32;
    readonly itemConfigs: u32;
    readonly attributes: u32;
  }

<<<<<<< HEAD
  /** @name PalletNftsCollectionRole (411) */
=======
  /** @name PalletNftsCollectionRole (417) */
>>>>>>> e9abeefc
  interface PalletNftsCollectionRole extends Enum {
    readonly isIssuer: boolean;
    readonly isFreezer: boolean;
    readonly isAdmin: boolean;
    readonly type: "Issuer" | "Freezer" | "Admin";
  }

<<<<<<< HEAD
  /** @name PalletNftsItemDetails (412) */
=======
  /** @name PalletNftsItemDetails (418) */
>>>>>>> e9abeefc
  interface PalletNftsItemDetails extends Struct {
    readonly owner: AccountId32;
    readonly approvals: BTreeMap<AccountId32, Option<u32>>;
    readonly deposit: PalletNftsItemDeposit;
  }

<<<<<<< HEAD
  /** @name PalletNftsItemDeposit (413) */
=======
  /** @name PalletNftsItemDeposit (419) */
>>>>>>> e9abeefc
  interface PalletNftsItemDeposit extends Struct {
    readonly account: AccountId32;
    readonly amount: u128;
  }

<<<<<<< HEAD
  /** @name PalletNftsCollectionMetadata (418) */
=======
  /** @name PalletNftsCollectionMetadata (424) */
>>>>>>> e9abeefc
  interface PalletNftsCollectionMetadata extends Struct {
    readonly deposit: u128;
    readonly data: Bytes;
  }

<<<<<<< HEAD
  /** @name PalletNftsItemMetadata (419) */
=======
  /** @name PalletNftsItemMetadata (425) */
>>>>>>> e9abeefc
  interface PalletNftsItemMetadata extends Struct {
    readonly deposit: PalletNftsItemMetadataDeposit;
    readonly data: Bytes;
  }

<<<<<<< HEAD
  /** @name PalletNftsItemMetadataDeposit (420) */
=======
  /** @name PalletNftsItemMetadataDeposit (426) */
>>>>>>> e9abeefc
  interface PalletNftsItemMetadataDeposit extends Struct {
    readonly account: Option<AccountId32>;
    readonly amount: u128;
  }

<<<<<<< HEAD
  /** @name PalletNftsAttributeDeposit (423) */
=======
  /** @name PalletNftsAttributeDeposit (429) */
>>>>>>> e9abeefc
  interface PalletNftsAttributeDeposit extends Struct {
    readonly account: Option<AccountId32>;
    readonly amount: u128;
  }

<<<<<<< HEAD
  /** @name PalletNftsPendingSwap (427) */
=======
  /** @name PalletNftsPendingSwap (433) */
>>>>>>> e9abeefc
  interface PalletNftsPendingSwap extends Struct {
    readonly desiredCollection: u32;
    readonly desiredItem: Option<u32>;
    readonly price: Option<PalletNftsPriceWithDirection>;
    readonly deadline: u32;
  }

<<<<<<< HEAD
  /** @name PalletNftsPalletFeature (429) */
=======
  /** @name PalletNftsPalletFeature (435) */
>>>>>>> e9abeefc
  interface PalletNftsPalletFeature extends Enum {
    readonly isTrading: boolean;
    readonly isAttributes: boolean;
    readonly isApprovals: boolean;
    readonly isSwaps: boolean;
    readonly type: "Trading" | "Attributes" | "Approvals" | "Swaps";
  }

<<<<<<< HEAD
  /** @name PalletNftsError (430) */
=======
  /** @name PalletNftsError (436) */
>>>>>>> e9abeefc
  interface PalletNftsError extends Enum {
    readonly isNoPermission: boolean;
    readonly isUnknownCollection: boolean;
    readonly isAlreadyExists: boolean;
    readonly isApprovalExpired: boolean;
    readonly isWrongOwner: boolean;
    readonly isBadWitness: boolean;
    readonly isCollectionIdInUse: boolean;
    readonly isItemsNonTransferable: boolean;
    readonly isNotDelegate: boolean;
    readonly isWrongDelegate: boolean;
    readonly isUnapproved: boolean;
    readonly isUnaccepted: boolean;
    readonly isItemLocked: boolean;
    readonly isLockedItemAttributes: boolean;
    readonly isLockedCollectionAttributes: boolean;
    readonly isLockedItemMetadata: boolean;
    readonly isLockedCollectionMetadata: boolean;
    readonly isMaxSupplyReached: boolean;
    readonly isMaxSupplyLocked: boolean;
    readonly isMaxSupplyTooSmall: boolean;
    readonly isUnknownItem: boolean;
    readonly isUnknownSwap: boolean;
    readonly isMetadataNotFound: boolean;
    readonly isAttributeNotFound: boolean;
    readonly isNotForSale: boolean;
    readonly isBidTooLow: boolean;
    readonly isReachedApprovalLimit: boolean;
    readonly isDeadlineExpired: boolean;
    readonly isWrongDuration: boolean;
    readonly isMethodDisabled: boolean;
    readonly isWrongSetting: boolean;
    readonly isInconsistentItemConfig: boolean;
    readonly isNoConfig: boolean;
    readonly isRolesNotCleared: boolean;
    readonly isMintNotStarted: boolean;
    readonly isMintEnded: boolean;
    readonly isAlreadyClaimed: boolean;
    readonly isIncorrectData: boolean;
    readonly isWrongOrigin: boolean;
    readonly isWrongSignature: boolean;
    readonly isIncorrectMetadata: boolean;
    readonly isMaxAttributesLimitReached: boolean;
    readonly isWrongNamespace: boolean;
    readonly isCollectionNotEmpty: boolean;
    readonly isWitnessRequired: boolean;
    readonly type:
      | "NoPermission"
      | "UnknownCollection"
      | "AlreadyExists"
      | "ApprovalExpired"
      | "WrongOwner"
      | "BadWitness"
      | "CollectionIdInUse"
      | "ItemsNonTransferable"
      | "NotDelegate"
      | "WrongDelegate"
      | "Unapproved"
      | "Unaccepted"
      | "ItemLocked"
      | "LockedItemAttributes"
      | "LockedCollectionAttributes"
      | "LockedItemMetadata"
      | "LockedCollectionMetadata"
      | "MaxSupplyReached"
      | "MaxSupplyLocked"
      | "MaxSupplyTooSmall"
      | "UnknownItem"
      | "UnknownSwap"
      | "MetadataNotFound"
      | "AttributeNotFound"
      | "NotForSale"
      | "BidTooLow"
      | "ReachedApprovalLimit"
      | "DeadlineExpired"
      | "WrongDuration"
      | "MethodDisabled"
      | "WrongSetting"
      | "InconsistentItemConfig"
      | "NoConfig"
      | "RolesNotCleared"
      | "MintNotStarted"
      | "MintEnded"
      | "AlreadyClaimed"
      | "IncorrectData"
      | "WrongOrigin"
      | "WrongSignature"
      | "IncorrectMetadata"
      | "MaxAttributesLimitReached"
      | "WrongNamespace"
      | "CollectionNotEmpty"
      | "WitnessRequired";
  }

<<<<<<< HEAD
  /** @name FrameSystemExtensionsCheckNonZeroSender (433) */
  type FrameSystemExtensionsCheckNonZeroSender = Null;

  /** @name FrameSystemExtensionsCheckSpecVersion (434) */
  type FrameSystemExtensionsCheckSpecVersion = Null;

  /** @name FrameSystemExtensionsCheckTxVersion (435) */
  type FrameSystemExtensionsCheckTxVersion = Null;

  /** @name FrameSystemExtensionsCheckGenesis (436) */
  type FrameSystemExtensionsCheckGenesis = Null;

  /** @name FrameSystemExtensionsCheckNonce (439) */
  interface FrameSystemExtensionsCheckNonce extends Compact<u32> {}

  /** @name FrameSystemExtensionsCheckWeight (440) */
  type FrameSystemExtensionsCheckWeight = Null;

  /** @name PalletTransactionPaymentChargeTransactionPayment (441) */
  interface PalletTransactionPaymentChargeTransactionPayment extends Compact<u128> {}

  /** @name CumulusPrimitivesStorageWeightReclaimStorageWeightReclaim (442) */
  type CumulusPrimitivesStorageWeightReclaimStorageWeightReclaim = Null;

  /** @name StorageHubRuntimeRuntime (443) */
=======
  /** @name FrameSystemExtensionsCheckNonZeroSender (439) */
  type FrameSystemExtensionsCheckNonZeroSender = Null;

  /** @name FrameSystemExtensionsCheckSpecVersion (440) */
  type FrameSystemExtensionsCheckSpecVersion = Null;

  /** @name FrameSystemExtensionsCheckTxVersion (441) */
  type FrameSystemExtensionsCheckTxVersion = Null;

  /** @name FrameSystemExtensionsCheckGenesis (442) */
  type FrameSystemExtensionsCheckGenesis = Null;

  /** @name FrameSystemExtensionsCheckNonce (445) */
  interface FrameSystemExtensionsCheckNonce extends Compact<u32> {}

  /** @name FrameSystemExtensionsCheckWeight (446) */
  type FrameSystemExtensionsCheckWeight = Null;

  /** @name PalletTransactionPaymentChargeTransactionPayment (447) */
  interface PalletTransactionPaymentChargeTransactionPayment extends Compact<u128> {}

  /** @name CumulusPrimitivesStorageWeightReclaimStorageWeightReclaim (448) */
  type CumulusPrimitivesStorageWeightReclaimStorageWeightReclaim = Null;

  /** @name StorageHubRuntimeRuntime (449) */
>>>>>>> e9abeefc
  type StorageHubRuntimeRuntime = Null;
} // declare module<|MERGE_RESOLUTION|>--- conflicted
+++ resolved
@@ -1919,36 +1919,12 @@
       readonly owner: AccountId32;
       readonly location: Bytes;
     } & Struct;
-<<<<<<< HEAD
     readonly isBspChallengeCycleInitialised: boolean;
     readonly asBspChallengeCycleInitialised: {
       readonly who: AccountId32;
       readonly bspId: H256;
       readonly fileKey: H256;
     } & Struct;
-=======
-    readonly isFailedToQueuePriorityChallenge: boolean;
-    readonly asFailedToQueuePriorityChallenge: {
-      readonly user: AccountId32;
-      readonly fileKey: H256;
-    } & Struct;
-    readonly isFileDeletionRequest: boolean;
-    readonly asFileDeletionRequest: {
-      readonly user: AccountId32;
-      readonly fileKey: H256;
-      readonly bucketId: H256;
-      readonly mspId: H256;
-      readonly proofOfInclusion: bool;
-    } & Struct;
-    readonly isProofSubmittedForPendingFileDeletionRequest: boolean;
-    readonly asProofSubmittedForPendingFileDeletionRequest: {
-      readonly mspId: H256;
-      readonly user: AccountId32;
-      readonly fileKey: H256;
-      readonly bucketId: H256;
-      readonly proofOfInclusion: bool;
-    } & Struct;
->>>>>>> e9abeefc
     readonly type:
       | "NewBucket"
       | "BucketPrivacyUpdated"
@@ -1959,13 +1935,7 @@
       | "StorageRequestExpired"
       | "StorageRequestRevoked"
       | "BspStoppedStoring"
-<<<<<<< HEAD
       | "BspChallengeCycleInitialised";
-=======
-      | "FailedToQueuePriorityChallenge"
-      | "FileDeletionRequest"
-      | "ProofSubmittedForPendingFileDeletionRequest";
->>>>>>> e9abeefc
   }
 
   /** @name PalletProofsDealerEvent (133) */
@@ -4753,20 +4723,7 @@
     readonly confirmed: bool;
   }
 
-<<<<<<< HEAD
   /** @name PalletFileSystemError (395) */
-=======
-  /** @name PalletFileSystemExpiredItems (396) */
-  interface PalletFileSystemExpiredItems extends Enum {
-    readonly isStorageRequest: boolean;
-    readonly asStorageRequest: H256;
-    readonly isPendingFileDeletionRequests: boolean;
-    readonly asPendingFileDeletionRequests: ITuple<[AccountId32, H256]>;
-    readonly type: "StorageRequest" | "PendingFileDeletionRequests";
-  }
-
-  /** @name PalletFileSystemError (401) */
->>>>>>> e9abeefc
   interface PalletFileSystemError extends Enum {
     readonly isStorageRequestAlreadyRegistered: boolean;
     readonly isStorageRequestNotFound: boolean;
@@ -4845,11 +4802,7 @@
       | "FileKeyNotPendingDeletion";
   }
 
-<<<<<<< HEAD
   /** @name PalletProofsDealerError (399) */
-=======
-  /** @name PalletProofsDealerError (405) */
->>>>>>> e9abeefc
   interface PalletProofsDealerError extends Enum {
     readonly isNotProvider: boolean;
     readonly isChallengesQueueOverflow: boolean;
@@ -4894,11 +4847,7 @@
       | "FailedToApplyDelta";
   }
 
-<<<<<<< HEAD
   /** @name PalletPaymentStreamsFixedRatePaymentStream (402) */
-=======
-  /** @name PalletPaymentStreamsFixedRatePaymentStream (408) */
->>>>>>> e9abeefc
   interface PalletPaymentStreamsFixedRatePaymentStream extends Struct {
     readonly rate: u128;
     readonly lastChargedBlock: u32;
@@ -4906,11 +4855,7 @@
     readonly userDeposit: u128;
   }
 
-<<<<<<< HEAD
   /** @name PalletPaymentStreamsDynamicRatePaymentStream (403) */
-=======
-  /** @name PalletPaymentStreamsDynamicRatePaymentStream (409) */
->>>>>>> e9abeefc
   interface PalletPaymentStreamsDynamicRatePaymentStream extends Struct {
     readonly amountProvided: u32;
     readonly priceIndexWhenLastCharged: u128;
@@ -4918,11 +4863,7 @@
     readonly userDeposit: u128;
   }
 
-<<<<<<< HEAD
   /** @name PalletPaymentStreamsError (404) */
-=======
-  /** @name PalletPaymentStreamsError (410) */
->>>>>>> e9abeefc
   interface PalletPaymentStreamsError extends Enum {
     readonly isPaymentStreamAlreadyExists: boolean;
     readonly isPaymentStreamNotFound: boolean;
@@ -4955,11 +4896,7 @@
       | "UserWithoutFunds";
   }
 
-<<<<<<< HEAD
   /** @name PalletBucketNftsError (405) */
-=======
-  /** @name PalletBucketNftsError (411) */
->>>>>>> e9abeefc
   interface PalletBucketNftsError extends Enum {
     readonly isBucketIsNotPrivate: boolean;
     readonly isNotBucketOwner: boolean;
@@ -4972,11 +4909,7 @@
       | "ConvertBytesToBoundedVec";
   }
 
-<<<<<<< HEAD
   /** @name PalletNftsCollectionDetails (406) */
-=======
-  /** @name PalletNftsCollectionDetails (412) */
->>>>>>> e9abeefc
   interface PalletNftsCollectionDetails extends Struct {
     readonly owner: AccountId32;
     readonly ownerDeposit: u128;
@@ -4986,11 +4919,7 @@
     readonly attributes: u32;
   }
 
-<<<<<<< HEAD
   /** @name PalletNftsCollectionRole (411) */
-=======
-  /** @name PalletNftsCollectionRole (417) */
->>>>>>> e9abeefc
   interface PalletNftsCollectionRole extends Enum {
     readonly isIssuer: boolean;
     readonly isFreezer: boolean;
@@ -4998,72 +4927,44 @@
     readonly type: "Issuer" | "Freezer" | "Admin";
   }
 
-<<<<<<< HEAD
   /** @name PalletNftsItemDetails (412) */
-=======
-  /** @name PalletNftsItemDetails (418) */
->>>>>>> e9abeefc
   interface PalletNftsItemDetails extends Struct {
     readonly owner: AccountId32;
     readonly approvals: BTreeMap<AccountId32, Option<u32>>;
     readonly deposit: PalletNftsItemDeposit;
   }
 
-<<<<<<< HEAD
   /** @name PalletNftsItemDeposit (413) */
-=======
-  /** @name PalletNftsItemDeposit (419) */
->>>>>>> e9abeefc
   interface PalletNftsItemDeposit extends Struct {
     readonly account: AccountId32;
     readonly amount: u128;
   }
 
-<<<<<<< HEAD
   /** @name PalletNftsCollectionMetadata (418) */
-=======
-  /** @name PalletNftsCollectionMetadata (424) */
->>>>>>> e9abeefc
   interface PalletNftsCollectionMetadata extends Struct {
     readonly deposit: u128;
     readonly data: Bytes;
   }
 
-<<<<<<< HEAD
   /** @name PalletNftsItemMetadata (419) */
-=======
-  /** @name PalletNftsItemMetadata (425) */
->>>>>>> e9abeefc
   interface PalletNftsItemMetadata extends Struct {
     readonly deposit: PalletNftsItemMetadataDeposit;
     readonly data: Bytes;
   }
 
-<<<<<<< HEAD
   /** @name PalletNftsItemMetadataDeposit (420) */
-=======
-  /** @name PalletNftsItemMetadataDeposit (426) */
->>>>>>> e9abeefc
   interface PalletNftsItemMetadataDeposit extends Struct {
     readonly account: Option<AccountId32>;
     readonly amount: u128;
   }
 
-<<<<<<< HEAD
   /** @name PalletNftsAttributeDeposit (423) */
-=======
-  /** @name PalletNftsAttributeDeposit (429) */
->>>>>>> e9abeefc
   interface PalletNftsAttributeDeposit extends Struct {
     readonly account: Option<AccountId32>;
     readonly amount: u128;
   }
 
-<<<<<<< HEAD
   /** @name PalletNftsPendingSwap (427) */
-=======
-  /** @name PalletNftsPendingSwap (433) */
->>>>>>> e9abeefc
   interface PalletNftsPendingSwap extends Struct {
     readonly desiredCollection: u32;
     readonly desiredItem: Option<u32>;
@@ -5071,11 +4972,7 @@
     readonly deadline: u32;
   }
 
-<<<<<<< HEAD
   /** @name PalletNftsPalletFeature (429) */
-=======
-  /** @name PalletNftsPalletFeature (435) */
->>>>>>> e9abeefc
   interface PalletNftsPalletFeature extends Enum {
     readonly isTrading: boolean;
     readonly isAttributes: boolean;
@@ -5084,11 +4981,7 @@
     readonly type: "Trading" | "Attributes" | "Approvals" | "Swaps";
   }
 
-<<<<<<< HEAD
   /** @name PalletNftsError (430) */
-=======
-  /** @name PalletNftsError (436) */
->>>>>>> e9abeefc
   interface PalletNftsError extends Enum {
     readonly isNoPermission: boolean;
     readonly isUnknownCollection: boolean;
@@ -5183,7 +5076,6 @@
       | "WitnessRequired";
   }
 
-<<<<<<< HEAD
   /** @name FrameSystemExtensionsCheckNonZeroSender (433) */
   type FrameSystemExtensionsCheckNonZeroSender = Null;
 
@@ -5209,32 +5101,5 @@
   type CumulusPrimitivesStorageWeightReclaimStorageWeightReclaim = Null;
 
   /** @name StorageHubRuntimeRuntime (443) */
-=======
-  /** @name FrameSystemExtensionsCheckNonZeroSender (439) */
-  type FrameSystemExtensionsCheckNonZeroSender = Null;
-
-  /** @name FrameSystemExtensionsCheckSpecVersion (440) */
-  type FrameSystemExtensionsCheckSpecVersion = Null;
-
-  /** @name FrameSystemExtensionsCheckTxVersion (441) */
-  type FrameSystemExtensionsCheckTxVersion = Null;
-
-  /** @name FrameSystemExtensionsCheckGenesis (442) */
-  type FrameSystemExtensionsCheckGenesis = Null;
-
-  /** @name FrameSystemExtensionsCheckNonce (445) */
-  interface FrameSystemExtensionsCheckNonce extends Compact<u32> {}
-
-  /** @name FrameSystemExtensionsCheckWeight (446) */
-  type FrameSystemExtensionsCheckWeight = Null;
-
-  /** @name PalletTransactionPaymentChargeTransactionPayment (447) */
-  interface PalletTransactionPaymentChargeTransactionPayment extends Compact<u128> {}
-
-  /** @name CumulusPrimitivesStorageWeightReclaimStorageWeightReclaim (448) */
-  type CumulusPrimitivesStorageWeightReclaimStorageWeightReclaim = Null;
-
-  /** @name StorageHubRuntimeRuntime (449) */
->>>>>>> e9abeefc
   type StorageHubRuntimeRuntime = Null;
 } // declare module