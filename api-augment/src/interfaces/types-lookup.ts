// Auto-generated via `yarn polkadot-types-from-defs`, do not edit
/* eslint-disable */

// import type lookup before we augment - in some environments
// this is required to allow for ambient/previous definitions
import "@polkadot/types/lookup";

import type {
  BTreeMap,
  BTreeSet,
  Bytes,
  Compact,
  Enum,
  Null,
  Option,
  Result,
  Struct,
  Text,
  U8aFixed,
  Vec,
  bool,
  u128,
  u16,
  u32,
  u64,
  u8
} from "@polkadot/types-codec";
import type { ITuple } from "@polkadot/types-codec/types";
import type {
  AccountId32,
  Call,
  H256,
  MultiAddress,
  Perbill
} from "@polkadot/types/interfaces/runtime";
import type { Event } from "@polkadot/types/interfaces/system";

declare module "@polkadot/types/lookup" {
  /** @name FrameSystemAccountInfo (3) */
  interface FrameSystemAccountInfo extends Struct {
    readonly nonce: u32;
    readonly consumers: u32;
    readonly providers: u32;
    readonly sufficients: u32;
    readonly data: PalletBalancesAccountData;
  }

  /** @name PalletBalancesAccountData (5) */
  interface PalletBalancesAccountData extends Struct {
    readonly free: u128;
    readonly reserved: u128;
    readonly frozen: u128;
    readonly flags: u128;
  }

  /** @name FrameSupportDispatchPerDispatchClassWeight (9) */
  interface FrameSupportDispatchPerDispatchClassWeight extends Struct {
    readonly normal: SpWeightsWeightV2Weight;
    readonly operational: SpWeightsWeightV2Weight;
    readonly mandatory: SpWeightsWeightV2Weight;
  }

  /** @name SpWeightsWeightV2Weight (10) */
  interface SpWeightsWeightV2Weight extends Struct {
    readonly refTime: Compact<u64>;
    readonly proofSize: Compact<u64>;
  }

  /** @name SpRuntimeDigest (15) */
  interface SpRuntimeDigest extends Struct {
    readonly logs: Vec<SpRuntimeDigestDigestItem>;
  }

  /** @name SpRuntimeDigestDigestItem (17) */
  interface SpRuntimeDigestDigestItem extends Enum {
    readonly isOther: boolean;
    readonly asOther: Bytes;
    readonly isConsensus: boolean;
    readonly asConsensus: ITuple<[U8aFixed, Bytes]>;
    readonly isSeal: boolean;
    readonly asSeal: ITuple<[U8aFixed, Bytes]>;
    readonly isPreRuntime: boolean;
    readonly asPreRuntime: ITuple<[U8aFixed, Bytes]>;
    readonly isRuntimeEnvironmentUpdated: boolean;
    readonly type: "Other" | "Consensus" | "Seal" | "PreRuntime" | "RuntimeEnvironmentUpdated";
  }

  /** @name FrameSystemEventRecord (20) */
  interface FrameSystemEventRecord extends Struct {
    readonly phase: FrameSystemPhase;
    readonly event: Event;
    readonly topics: Vec<H256>;
  }

  /** @name FrameSystemEvent (22) */
  interface FrameSystemEvent extends Enum {
    readonly isExtrinsicSuccess: boolean;
    readonly asExtrinsicSuccess: {
      readonly dispatchInfo: FrameSupportDispatchDispatchInfo;
    } & Struct;
    readonly isExtrinsicFailed: boolean;
    readonly asExtrinsicFailed: {
      readonly dispatchError: SpRuntimeDispatchError;
      readonly dispatchInfo: FrameSupportDispatchDispatchInfo;
    } & Struct;
    readonly isCodeUpdated: boolean;
    readonly isNewAccount: boolean;
    readonly asNewAccount: {
      readonly account: AccountId32;
    } & Struct;
    readonly isKilledAccount: boolean;
    readonly asKilledAccount: {
      readonly account: AccountId32;
    } & Struct;
    readonly isRemarked: boolean;
    readonly asRemarked: {
      readonly sender: AccountId32;
      readonly hash_: H256;
    } & Struct;
    readonly isUpgradeAuthorized: boolean;
    readonly asUpgradeAuthorized: {
      readonly codeHash: H256;
      readonly checkVersion: bool;
    } & Struct;
    readonly type:
      | "ExtrinsicSuccess"
      | "ExtrinsicFailed"
      | "CodeUpdated"
      | "NewAccount"
      | "KilledAccount"
      | "Remarked"
      | "UpgradeAuthorized";
  }

  /** @name FrameSupportDispatchDispatchInfo (23) */
  interface FrameSupportDispatchDispatchInfo extends Struct {
    readonly weight: SpWeightsWeightV2Weight;
    readonly class: FrameSupportDispatchDispatchClass;
    readonly paysFee: FrameSupportDispatchPays;
  }

  /** @name FrameSupportDispatchDispatchClass (24) */
  interface FrameSupportDispatchDispatchClass extends Enum {
    readonly isNormal: boolean;
    readonly isOperational: boolean;
    readonly isMandatory: boolean;
    readonly type: "Normal" | "Operational" | "Mandatory";
  }

  /** @name FrameSupportDispatchPays (25) */
  interface FrameSupportDispatchPays extends Enum {
    readonly isYes: boolean;
    readonly isNo: boolean;
    readonly type: "Yes" | "No";
  }

  /** @name SpRuntimeDispatchError (26) */
  interface SpRuntimeDispatchError extends Enum {
    readonly isOther: boolean;
    readonly isCannotLookup: boolean;
    readonly isBadOrigin: boolean;
    readonly isModule: boolean;
    readonly asModule: SpRuntimeModuleError;
    readonly isConsumerRemaining: boolean;
    readonly isNoProviders: boolean;
    readonly isTooManyConsumers: boolean;
    readonly isToken: boolean;
    readonly asToken: SpRuntimeTokenError;
    readonly isArithmetic: boolean;
    readonly asArithmetic: SpArithmeticArithmeticError;
    readonly isTransactional: boolean;
    readonly asTransactional: SpRuntimeTransactionalError;
    readonly isExhausted: boolean;
    readonly isCorruption: boolean;
    readonly isUnavailable: boolean;
    readonly isRootNotAllowed: boolean;
    readonly type:
      | "Other"
      | "CannotLookup"
      | "BadOrigin"
      | "Module"
      | "ConsumerRemaining"
      | "NoProviders"
      | "TooManyConsumers"
      | "Token"
      | "Arithmetic"
      | "Transactional"
      | "Exhausted"
      | "Corruption"
      | "Unavailable"
      | "RootNotAllowed";
  }

  /** @name SpRuntimeModuleError (27) */
  interface SpRuntimeModuleError extends Struct {
    readonly index: u8;
    readonly error: U8aFixed;
  }

  /** @name SpRuntimeTokenError (28) */
  interface SpRuntimeTokenError extends Enum {
    readonly isFundsUnavailable: boolean;
    readonly isOnlyProvider: boolean;
    readonly isBelowMinimum: boolean;
    readonly isCannotCreate: boolean;
    readonly isUnknownAsset: boolean;
    readonly isFrozen: boolean;
    readonly isUnsupported: boolean;
    readonly isCannotCreateHold: boolean;
    readonly isNotExpendable: boolean;
    readonly isBlocked: boolean;
    readonly type:
      | "FundsUnavailable"
      | "OnlyProvider"
      | "BelowMinimum"
      | "CannotCreate"
      | "UnknownAsset"
      | "Frozen"
      | "Unsupported"
      | "CannotCreateHold"
      | "NotExpendable"
      | "Blocked";
  }

  /** @name SpArithmeticArithmeticError (29) */
  interface SpArithmeticArithmeticError extends Enum {
    readonly isUnderflow: boolean;
    readonly isOverflow: boolean;
    readonly isDivisionByZero: boolean;
    readonly type: "Underflow" | "Overflow" | "DivisionByZero";
  }

  /** @name SpRuntimeTransactionalError (30) */
  interface SpRuntimeTransactionalError extends Enum {
    readonly isLimitReached: boolean;
    readonly isNoLayer: boolean;
    readonly type: "LimitReached" | "NoLayer";
  }

  /** @name CumulusPalletParachainSystemEvent (31) */
  interface CumulusPalletParachainSystemEvent extends Enum {
    readonly isValidationFunctionStored: boolean;
    readonly isValidationFunctionApplied: boolean;
    readonly asValidationFunctionApplied: {
      readonly relayChainBlockNum: u32;
    } & Struct;
    readonly isValidationFunctionDiscarded: boolean;
    readonly isDownwardMessagesReceived: boolean;
    readonly asDownwardMessagesReceived: {
      readonly count: u32;
    } & Struct;
    readonly isDownwardMessagesProcessed: boolean;
    readonly asDownwardMessagesProcessed: {
      readonly weightUsed: SpWeightsWeightV2Weight;
      readonly dmqHead: H256;
    } & Struct;
    readonly isUpwardMessageSent: boolean;
    readonly asUpwardMessageSent: {
      readonly messageHash: Option<U8aFixed>;
    } & Struct;
    readonly type:
      | "ValidationFunctionStored"
      | "ValidationFunctionApplied"
      | "ValidationFunctionDiscarded"
      | "DownwardMessagesReceived"
      | "DownwardMessagesProcessed"
      | "UpwardMessageSent";
  }

  /** @name PalletBalancesEvent (33) */
  interface PalletBalancesEvent extends Enum {
    readonly isEndowed: boolean;
    readonly asEndowed: {
      readonly account: AccountId32;
      readonly freeBalance: u128;
    } & Struct;
    readonly isDustLost: boolean;
    readonly asDustLost: {
      readonly account: AccountId32;
      readonly amount: u128;
    } & Struct;
    readonly isTransfer: boolean;
    readonly asTransfer: {
      readonly from: AccountId32;
      readonly to: AccountId32;
      readonly amount: u128;
    } & Struct;
    readonly isBalanceSet: boolean;
    readonly asBalanceSet: {
      readonly who: AccountId32;
      readonly free: u128;
    } & Struct;
    readonly isReserved: boolean;
    readonly asReserved: {
      readonly who: AccountId32;
      readonly amount: u128;
    } & Struct;
    readonly isUnreserved: boolean;
    readonly asUnreserved: {
      readonly who: AccountId32;
      readonly amount: u128;
    } & Struct;
    readonly isReserveRepatriated: boolean;
    readonly asReserveRepatriated: {
      readonly from: AccountId32;
      readonly to: AccountId32;
      readonly amount: u128;
      readonly destinationStatus: FrameSupportTokensMiscBalanceStatus;
    } & Struct;
    readonly isDeposit: boolean;
    readonly asDeposit: {
      readonly who: AccountId32;
      readonly amount: u128;
    } & Struct;
    readonly isWithdraw: boolean;
    readonly asWithdraw: {
      readonly who: AccountId32;
      readonly amount: u128;
    } & Struct;
    readonly isSlashed: boolean;
    readonly asSlashed: {
      readonly who: AccountId32;
      readonly amount: u128;
    } & Struct;
    readonly isMinted: boolean;
    readonly asMinted: {
      readonly who: AccountId32;
      readonly amount: u128;
    } & Struct;
    readonly isBurned: boolean;
    readonly asBurned: {
      readonly who: AccountId32;
      readonly amount: u128;
    } & Struct;
    readonly isSuspended: boolean;
    readonly asSuspended: {
      readonly who: AccountId32;
      readonly amount: u128;
    } & Struct;
    readonly isRestored: boolean;
    readonly asRestored: {
      readonly who: AccountId32;
      readonly amount: u128;
    } & Struct;
    readonly isUpgraded: boolean;
    readonly asUpgraded: {
      readonly who: AccountId32;
    } & Struct;
    readonly isIssued: boolean;
    readonly asIssued: {
      readonly amount: u128;
    } & Struct;
    readonly isRescinded: boolean;
    readonly asRescinded: {
      readonly amount: u128;
    } & Struct;
    readonly isLocked: boolean;
    readonly asLocked: {
      readonly who: AccountId32;
      readonly amount: u128;
    } & Struct;
    readonly isUnlocked: boolean;
    readonly asUnlocked: {
      readonly who: AccountId32;
      readonly amount: u128;
    } & Struct;
    readonly isFrozen: boolean;
    readonly asFrozen: {
      readonly who: AccountId32;
      readonly amount: u128;
    } & Struct;
    readonly isThawed: boolean;
    readonly asThawed: {
      readonly who: AccountId32;
      readonly amount: u128;
    } & Struct;
    readonly isTotalIssuanceForced: boolean;
    readonly asTotalIssuanceForced: {
      readonly old: u128;
      readonly new_: u128;
    } & Struct;
    readonly type:
      | "Endowed"
      | "DustLost"
      | "Transfer"
      | "BalanceSet"
      | "Reserved"
      | "Unreserved"
      | "ReserveRepatriated"
      | "Deposit"
      | "Withdraw"
      | "Slashed"
      | "Minted"
      | "Burned"
      | "Suspended"
      | "Restored"
      | "Upgraded"
      | "Issued"
      | "Rescinded"
      | "Locked"
      | "Unlocked"
      | "Frozen"
      | "Thawed"
      | "TotalIssuanceForced";
  }

  /** @name FrameSupportTokensMiscBalanceStatus (34) */
  interface FrameSupportTokensMiscBalanceStatus extends Enum {
    readonly isFree: boolean;
    readonly isReserved: boolean;
    readonly type: "Free" | "Reserved";
  }

  /** @name PalletTransactionPaymentEvent (35) */
  interface PalletTransactionPaymentEvent extends Enum {
    readonly isTransactionFeePaid: boolean;
    readonly asTransactionFeePaid: {
      readonly who: AccountId32;
      readonly actualFee: u128;
      readonly tip: u128;
    } & Struct;
    readonly type: "TransactionFeePaid";
  }

  /** @name PalletSudoEvent (36) */
  interface PalletSudoEvent extends Enum {
    readonly isSudid: boolean;
    readonly asSudid: {
      readonly sudoResult: Result<Null, SpRuntimeDispatchError>;
    } & Struct;
    readonly isKeyChanged: boolean;
    readonly asKeyChanged: {
      readonly old: Option<AccountId32>;
      readonly new_: AccountId32;
    } & Struct;
    readonly isKeyRemoved: boolean;
    readonly isSudoAsDone: boolean;
    readonly asSudoAsDone: {
      readonly sudoResult: Result<Null, SpRuntimeDispatchError>;
    } & Struct;
    readonly type: "Sudid" | "KeyChanged" | "KeyRemoved" | "SudoAsDone";
  }

  /** @name PalletCollatorSelectionEvent (40) */
  interface PalletCollatorSelectionEvent extends Enum {
    readonly isNewInvulnerables: boolean;
    readonly asNewInvulnerables: {
      readonly invulnerables: Vec<AccountId32>;
    } & Struct;
    readonly isInvulnerableAdded: boolean;
    readonly asInvulnerableAdded: {
      readonly accountId: AccountId32;
    } & Struct;
    readonly isInvulnerableRemoved: boolean;
    readonly asInvulnerableRemoved: {
      readonly accountId: AccountId32;
    } & Struct;
    readonly isNewDesiredCandidates: boolean;
    readonly asNewDesiredCandidates: {
      readonly desiredCandidates: u32;
    } & Struct;
    readonly isNewCandidacyBond: boolean;
    readonly asNewCandidacyBond: {
      readonly bondAmount: u128;
    } & Struct;
    readonly isCandidateAdded: boolean;
    readonly asCandidateAdded: {
      readonly accountId: AccountId32;
      readonly deposit: u128;
    } & Struct;
    readonly isCandidateBondUpdated: boolean;
    readonly asCandidateBondUpdated: {
      readonly accountId: AccountId32;
      readonly deposit: u128;
    } & Struct;
    readonly isCandidateRemoved: boolean;
    readonly asCandidateRemoved: {
      readonly accountId: AccountId32;
    } & Struct;
    readonly isCandidateReplaced: boolean;
    readonly asCandidateReplaced: {
      readonly old: AccountId32;
      readonly new_: AccountId32;
      readonly deposit: u128;
    } & Struct;
    readonly isInvalidInvulnerableSkipped: boolean;
    readonly asInvalidInvulnerableSkipped: {
      readonly accountId: AccountId32;
    } & Struct;
    readonly type:
      | "NewInvulnerables"
      | "InvulnerableAdded"
      | "InvulnerableRemoved"
      | "NewDesiredCandidates"
      | "NewCandidacyBond"
      | "CandidateAdded"
      | "CandidateBondUpdated"
      | "CandidateRemoved"
      | "CandidateReplaced"
      | "InvalidInvulnerableSkipped";
  }

  /** @name PalletSessionEvent (42) */
  interface PalletSessionEvent extends Enum {
    readonly isNewSession: boolean;
    readonly asNewSession: {
      readonly sessionIndex: u32;
    } & Struct;
    readonly type: "NewSession";
  }

  /** @name CumulusPalletXcmpQueueEvent (43) */
  interface CumulusPalletXcmpQueueEvent extends Enum {
    readonly isXcmpMessageSent: boolean;
    readonly asXcmpMessageSent: {
      readonly messageHash: U8aFixed;
    } & Struct;
    readonly type: "XcmpMessageSent";
  }

  /** @name PalletXcmEvent (44) */
  interface PalletXcmEvent extends Enum {
    readonly isAttempted: boolean;
    readonly asAttempted: {
      readonly outcome: StagingXcmV4TraitsOutcome;
    } & Struct;
    readonly isSent: boolean;
    readonly asSent: {
      readonly origin: StagingXcmV4Location;
      readonly destination: StagingXcmV4Location;
      readonly message: StagingXcmV4Xcm;
      readonly messageId: U8aFixed;
    } & Struct;
    readonly isUnexpectedResponse: boolean;
    readonly asUnexpectedResponse: {
      readonly origin: StagingXcmV4Location;
      readonly queryId: u64;
    } & Struct;
    readonly isResponseReady: boolean;
    readonly asResponseReady: {
      readonly queryId: u64;
      readonly response: StagingXcmV4Response;
    } & Struct;
    readonly isNotified: boolean;
    readonly asNotified: {
      readonly queryId: u64;
      readonly palletIndex: u8;
      readonly callIndex: u8;
    } & Struct;
    readonly isNotifyOverweight: boolean;
    readonly asNotifyOverweight: {
      readonly queryId: u64;
      readonly palletIndex: u8;
      readonly callIndex: u8;
      readonly actualWeight: SpWeightsWeightV2Weight;
      readonly maxBudgetedWeight: SpWeightsWeightV2Weight;
    } & Struct;
    readonly isNotifyDispatchError: boolean;
    readonly asNotifyDispatchError: {
      readonly queryId: u64;
      readonly palletIndex: u8;
      readonly callIndex: u8;
    } & Struct;
    readonly isNotifyDecodeFailed: boolean;
    readonly asNotifyDecodeFailed: {
      readonly queryId: u64;
      readonly palletIndex: u8;
      readonly callIndex: u8;
    } & Struct;
    readonly isInvalidResponder: boolean;
    readonly asInvalidResponder: {
      readonly origin: StagingXcmV4Location;
      readonly queryId: u64;
      readonly expectedLocation: Option<StagingXcmV4Location>;
    } & Struct;
    readonly isInvalidResponderVersion: boolean;
    readonly asInvalidResponderVersion: {
      readonly origin: StagingXcmV4Location;
      readonly queryId: u64;
    } & Struct;
    readonly isResponseTaken: boolean;
    readonly asResponseTaken: {
      readonly queryId: u64;
    } & Struct;
    readonly isAssetsTrapped: boolean;
    readonly asAssetsTrapped: {
      readonly hash_: H256;
      readonly origin: StagingXcmV4Location;
      readonly assets: XcmVersionedAssets;
    } & Struct;
    readonly isVersionChangeNotified: boolean;
    readonly asVersionChangeNotified: {
      readonly destination: StagingXcmV4Location;
      readonly result: u32;
      readonly cost: StagingXcmV4AssetAssets;
      readonly messageId: U8aFixed;
    } & Struct;
    readonly isSupportedVersionChanged: boolean;
    readonly asSupportedVersionChanged: {
      readonly location: StagingXcmV4Location;
      readonly version: u32;
    } & Struct;
    readonly isNotifyTargetSendFail: boolean;
    readonly asNotifyTargetSendFail: {
      readonly location: StagingXcmV4Location;
      readonly queryId: u64;
      readonly error: XcmV3TraitsError;
    } & Struct;
    readonly isNotifyTargetMigrationFail: boolean;
    readonly asNotifyTargetMigrationFail: {
      readonly location: XcmVersionedLocation;
      readonly queryId: u64;
    } & Struct;
    readonly isInvalidQuerierVersion: boolean;
    readonly asInvalidQuerierVersion: {
      readonly origin: StagingXcmV4Location;
      readonly queryId: u64;
    } & Struct;
    readonly isInvalidQuerier: boolean;
    readonly asInvalidQuerier: {
      readonly origin: StagingXcmV4Location;
      readonly queryId: u64;
      readonly expectedQuerier: StagingXcmV4Location;
      readonly maybeActualQuerier: Option<StagingXcmV4Location>;
    } & Struct;
    readonly isVersionNotifyStarted: boolean;
    readonly asVersionNotifyStarted: {
      readonly destination: StagingXcmV4Location;
      readonly cost: StagingXcmV4AssetAssets;
      readonly messageId: U8aFixed;
    } & Struct;
    readonly isVersionNotifyRequested: boolean;
    readonly asVersionNotifyRequested: {
      readonly destination: StagingXcmV4Location;
      readonly cost: StagingXcmV4AssetAssets;
      readonly messageId: U8aFixed;
    } & Struct;
    readonly isVersionNotifyUnrequested: boolean;
    readonly asVersionNotifyUnrequested: {
      readonly destination: StagingXcmV4Location;
      readonly cost: StagingXcmV4AssetAssets;
      readonly messageId: U8aFixed;
    } & Struct;
    readonly isFeesPaid: boolean;
    readonly asFeesPaid: {
      readonly paying: StagingXcmV4Location;
      readonly fees: StagingXcmV4AssetAssets;
    } & Struct;
    readonly isAssetsClaimed: boolean;
    readonly asAssetsClaimed: {
      readonly hash_: H256;
      readonly origin: StagingXcmV4Location;
      readonly assets: XcmVersionedAssets;
    } & Struct;
    readonly isVersionMigrationFinished: boolean;
    readonly asVersionMigrationFinished: {
      readonly version: u32;
    } & Struct;
    readonly type:
      | "Attempted"
      | "Sent"
      | "UnexpectedResponse"
      | "ResponseReady"
      | "Notified"
      | "NotifyOverweight"
      | "NotifyDispatchError"
      | "NotifyDecodeFailed"
      | "InvalidResponder"
      | "InvalidResponderVersion"
      | "ResponseTaken"
      | "AssetsTrapped"
      | "VersionChangeNotified"
      | "SupportedVersionChanged"
      | "NotifyTargetSendFail"
      | "NotifyTargetMigrationFail"
      | "InvalidQuerierVersion"
      | "InvalidQuerier"
      | "VersionNotifyStarted"
      | "VersionNotifyRequested"
      | "VersionNotifyUnrequested"
      | "FeesPaid"
      | "AssetsClaimed"
      | "VersionMigrationFinished";
  }

  /** @name StagingXcmV4TraitsOutcome (45) */
  interface StagingXcmV4TraitsOutcome extends Enum {
    readonly isComplete: boolean;
    readonly asComplete: {
      readonly used: SpWeightsWeightV2Weight;
    } & Struct;
    readonly isIncomplete: boolean;
    readonly asIncomplete: {
      readonly used: SpWeightsWeightV2Weight;
      readonly error: XcmV3TraitsError;
    } & Struct;
    readonly isError: boolean;
    readonly asError: {
      readonly error: XcmV3TraitsError;
    } & Struct;
    readonly type: "Complete" | "Incomplete" | "Error";
  }

  /** @name XcmV3TraitsError (46) */
  interface XcmV3TraitsError extends Enum {
    readonly isOverflow: boolean;
    readonly isUnimplemented: boolean;
    readonly isUntrustedReserveLocation: boolean;
    readonly isUntrustedTeleportLocation: boolean;
    readonly isLocationFull: boolean;
    readonly isLocationNotInvertible: boolean;
    readonly isBadOrigin: boolean;
    readonly isInvalidLocation: boolean;
    readonly isAssetNotFound: boolean;
    readonly isFailedToTransactAsset: boolean;
    readonly isNotWithdrawable: boolean;
    readonly isLocationCannotHold: boolean;
    readonly isExceedsMaxMessageSize: boolean;
    readonly isDestinationUnsupported: boolean;
    readonly isTransport: boolean;
    readonly isUnroutable: boolean;
    readonly isUnknownClaim: boolean;
    readonly isFailedToDecode: boolean;
    readonly isMaxWeightInvalid: boolean;
    readonly isNotHoldingFees: boolean;
    readonly isTooExpensive: boolean;
    readonly isTrap: boolean;
    readonly asTrap: u64;
    readonly isExpectationFalse: boolean;
    readonly isPalletNotFound: boolean;
    readonly isNameMismatch: boolean;
    readonly isVersionIncompatible: boolean;
    readonly isHoldingWouldOverflow: boolean;
    readonly isExportError: boolean;
    readonly isReanchorFailed: boolean;
    readonly isNoDeal: boolean;
    readonly isFeesNotMet: boolean;
    readonly isLockError: boolean;
    readonly isNoPermission: boolean;
    readonly isUnanchored: boolean;
    readonly isNotDepositable: boolean;
    readonly isUnhandledXcmVersion: boolean;
    readonly isWeightLimitReached: boolean;
    readonly asWeightLimitReached: SpWeightsWeightV2Weight;
    readonly isBarrier: boolean;
    readonly isWeightNotComputable: boolean;
    readonly isExceedsStackLimit: boolean;
    readonly type:
      | "Overflow"
      | "Unimplemented"
      | "UntrustedReserveLocation"
      | "UntrustedTeleportLocation"
      | "LocationFull"
      | "LocationNotInvertible"
      | "BadOrigin"
      | "InvalidLocation"
      | "AssetNotFound"
      | "FailedToTransactAsset"
      | "NotWithdrawable"
      | "LocationCannotHold"
      | "ExceedsMaxMessageSize"
      | "DestinationUnsupported"
      | "Transport"
      | "Unroutable"
      | "UnknownClaim"
      | "FailedToDecode"
      | "MaxWeightInvalid"
      | "NotHoldingFees"
      | "TooExpensive"
      | "Trap"
      | "ExpectationFalse"
      | "PalletNotFound"
      | "NameMismatch"
      | "VersionIncompatible"
      | "HoldingWouldOverflow"
      | "ExportError"
      | "ReanchorFailed"
      | "NoDeal"
      | "FeesNotMet"
      | "LockError"
      | "NoPermission"
      | "Unanchored"
      | "NotDepositable"
      | "UnhandledXcmVersion"
      | "WeightLimitReached"
      | "Barrier"
      | "WeightNotComputable"
      | "ExceedsStackLimit";
  }

  /** @name StagingXcmV4Location (47) */
  interface StagingXcmV4Location extends Struct {
    readonly parents: u8;
    readonly interior: StagingXcmV4Junctions;
  }

  /** @name StagingXcmV4Junctions (48) */
  interface StagingXcmV4Junctions extends Enum {
    readonly isHere: boolean;
    readonly isX1: boolean;
    readonly asX1: StagingXcmV4Junction;
    readonly isX2: boolean;
    readonly asX2: StagingXcmV4Junction;
    readonly isX3: boolean;
    readonly asX3: StagingXcmV4Junction;
    readonly isX4: boolean;
    readonly asX4: StagingXcmV4Junction;
    readonly isX5: boolean;
    readonly asX5: StagingXcmV4Junction;
    readonly isX6: boolean;
    readonly asX6: StagingXcmV4Junction;
    readonly isX7: boolean;
    readonly asX7: StagingXcmV4Junction;
    readonly isX8: boolean;
    readonly asX8: StagingXcmV4Junction;
    readonly type: "Here" | "X1" | "X2" | "X3" | "X4" | "X5" | "X6" | "X7" | "X8";
  }

  /** @name StagingXcmV4Junction (50) */
  interface StagingXcmV4Junction extends Enum {
    readonly isParachain: boolean;
    readonly asParachain: Compact<u32>;
    readonly isAccountId32: boolean;
    readonly asAccountId32: {
      readonly network: Option<StagingXcmV4JunctionNetworkId>;
      readonly id: U8aFixed;
    } & Struct;
    readonly isAccountIndex64: boolean;
    readonly asAccountIndex64: {
      readonly network: Option<StagingXcmV4JunctionNetworkId>;
      readonly index: Compact<u64>;
    } & Struct;
    readonly isAccountKey20: boolean;
    readonly asAccountKey20: {
      readonly network: Option<StagingXcmV4JunctionNetworkId>;
      readonly key: U8aFixed;
    } & Struct;
    readonly isPalletInstance: boolean;
    readonly asPalletInstance: u8;
    readonly isGeneralIndex: boolean;
    readonly asGeneralIndex: Compact<u128>;
    readonly isGeneralKey: boolean;
    readonly asGeneralKey: {
      readonly length: u8;
      readonly data: U8aFixed;
    } & Struct;
    readonly isOnlyChild: boolean;
    readonly isPlurality: boolean;
    readonly asPlurality: {
      readonly id: XcmV3JunctionBodyId;
      readonly part: XcmV3JunctionBodyPart;
    } & Struct;
    readonly isGlobalConsensus: boolean;
    readonly asGlobalConsensus: StagingXcmV4JunctionNetworkId;
    readonly type:
      | "Parachain"
      | "AccountId32"
      | "AccountIndex64"
      | "AccountKey20"
      | "PalletInstance"
      | "GeneralIndex"
      | "GeneralKey"
      | "OnlyChild"
      | "Plurality"
      | "GlobalConsensus";
  }

  /** @name StagingXcmV4JunctionNetworkId (53) */
  interface StagingXcmV4JunctionNetworkId extends Enum {
    readonly isByGenesis: boolean;
    readonly asByGenesis: U8aFixed;
    readonly isByFork: boolean;
    readonly asByFork: {
      readonly blockNumber: u64;
      readonly blockHash: U8aFixed;
    } & Struct;
    readonly isPolkadot: boolean;
    readonly isKusama: boolean;
    readonly isWestend: boolean;
    readonly isRococo: boolean;
    readonly isWococo: boolean;
    readonly isEthereum: boolean;
    readonly asEthereum: {
      readonly chainId: Compact<u64>;
    } & Struct;
    readonly isBitcoinCore: boolean;
    readonly isBitcoinCash: boolean;
    readonly isPolkadotBulletin: boolean;
    readonly type:
      | "ByGenesis"
      | "ByFork"
      | "Polkadot"
      | "Kusama"
      | "Westend"
      | "Rococo"
      | "Wococo"
      | "Ethereum"
      | "BitcoinCore"
      | "BitcoinCash"
      | "PolkadotBulletin";
  }

  /** @name XcmV3JunctionBodyId (56) */
  interface XcmV3JunctionBodyId extends Enum {
    readonly isUnit: boolean;
    readonly isMoniker: boolean;
    readonly asMoniker: U8aFixed;
    readonly isIndex: boolean;
    readonly asIndex: Compact<u32>;
    readonly isExecutive: boolean;
    readonly isTechnical: boolean;
    readonly isLegislative: boolean;
    readonly isJudicial: boolean;
    readonly isDefense: boolean;
    readonly isAdministration: boolean;
    readonly isTreasury: boolean;
    readonly type:
      | "Unit"
      | "Moniker"
      | "Index"
      | "Executive"
      | "Technical"
      | "Legislative"
      | "Judicial"
      | "Defense"
      | "Administration"
      | "Treasury";
  }

  /** @name XcmV3JunctionBodyPart (57) */
  interface XcmV3JunctionBodyPart extends Enum {
    readonly isVoice: boolean;
    readonly isMembers: boolean;
    readonly asMembers: {
      readonly count: Compact<u32>;
    } & Struct;
    readonly isFraction: boolean;
    readonly asFraction: {
      readonly nom: Compact<u32>;
      readonly denom: Compact<u32>;
    } & Struct;
    readonly isAtLeastProportion: boolean;
    readonly asAtLeastProportion: {
      readonly nom: Compact<u32>;
      readonly denom: Compact<u32>;
    } & Struct;
    readonly isMoreThanProportion: boolean;
    readonly asMoreThanProportion: {
      readonly nom: Compact<u32>;
      readonly denom: Compact<u32>;
    } & Struct;
    readonly type: "Voice" | "Members" | "Fraction" | "AtLeastProportion" | "MoreThanProportion";
  }

  /** @name StagingXcmV4Xcm (65) */
  interface StagingXcmV4Xcm extends Vec<StagingXcmV4Instruction> {}

  /** @name StagingXcmV4Instruction (67) */
  interface StagingXcmV4Instruction extends Enum {
    readonly isWithdrawAsset: boolean;
    readonly asWithdrawAsset: StagingXcmV4AssetAssets;
    readonly isReserveAssetDeposited: boolean;
    readonly asReserveAssetDeposited: StagingXcmV4AssetAssets;
    readonly isReceiveTeleportedAsset: boolean;
    readonly asReceiveTeleportedAsset: StagingXcmV4AssetAssets;
    readonly isQueryResponse: boolean;
    readonly asQueryResponse: {
      readonly queryId: Compact<u64>;
      readonly response: StagingXcmV4Response;
      readonly maxWeight: SpWeightsWeightV2Weight;
      readonly querier: Option<StagingXcmV4Location>;
    } & Struct;
    readonly isTransferAsset: boolean;
    readonly asTransferAsset: {
      readonly assets: StagingXcmV4AssetAssets;
      readonly beneficiary: StagingXcmV4Location;
    } & Struct;
    readonly isTransferReserveAsset: boolean;
    readonly asTransferReserveAsset: {
      readonly assets: StagingXcmV4AssetAssets;
      readonly dest: StagingXcmV4Location;
      readonly xcm: StagingXcmV4Xcm;
    } & Struct;
    readonly isTransact: boolean;
    readonly asTransact: {
      readonly originKind: XcmV3OriginKind;
      readonly requireWeightAtMost: SpWeightsWeightV2Weight;
      readonly call: XcmDoubleEncoded;
    } & Struct;
    readonly isHrmpNewChannelOpenRequest: boolean;
    readonly asHrmpNewChannelOpenRequest: {
      readonly sender: Compact<u32>;
      readonly maxMessageSize: Compact<u32>;
      readonly maxCapacity: Compact<u32>;
    } & Struct;
    readonly isHrmpChannelAccepted: boolean;
    readonly asHrmpChannelAccepted: {
      readonly recipient: Compact<u32>;
    } & Struct;
    readonly isHrmpChannelClosing: boolean;
    readonly asHrmpChannelClosing: {
      readonly initiator: Compact<u32>;
      readonly sender: Compact<u32>;
      readonly recipient: Compact<u32>;
    } & Struct;
    readonly isClearOrigin: boolean;
    readonly isDescendOrigin: boolean;
    readonly asDescendOrigin: StagingXcmV4Junctions;
    readonly isReportError: boolean;
    readonly asReportError: StagingXcmV4QueryResponseInfo;
    readonly isDepositAsset: boolean;
    readonly asDepositAsset: {
      readonly assets: StagingXcmV4AssetAssetFilter;
      readonly beneficiary: StagingXcmV4Location;
    } & Struct;
    readonly isDepositReserveAsset: boolean;
    readonly asDepositReserveAsset: {
      readonly assets: StagingXcmV4AssetAssetFilter;
      readonly dest: StagingXcmV4Location;
      readonly xcm: StagingXcmV4Xcm;
    } & Struct;
    readonly isExchangeAsset: boolean;
    readonly asExchangeAsset: {
      readonly give: StagingXcmV4AssetAssetFilter;
      readonly want: StagingXcmV4AssetAssets;
      readonly maximal: bool;
    } & Struct;
    readonly isInitiateReserveWithdraw: boolean;
    readonly asInitiateReserveWithdraw: {
      readonly assets: StagingXcmV4AssetAssetFilter;
      readonly reserve: StagingXcmV4Location;
      readonly xcm: StagingXcmV4Xcm;
    } & Struct;
    readonly isInitiateTeleport: boolean;
    readonly asInitiateTeleport: {
      readonly assets: StagingXcmV4AssetAssetFilter;
      readonly dest: StagingXcmV4Location;
      readonly xcm: StagingXcmV4Xcm;
    } & Struct;
    readonly isReportHolding: boolean;
    readonly asReportHolding: {
      readonly responseInfo: StagingXcmV4QueryResponseInfo;
      readonly assets: StagingXcmV4AssetAssetFilter;
    } & Struct;
    readonly isBuyExecution: boolean;
    readonly asBuyExecution: {
      readonly fees: StagingXcmV4Asset;
      readonly weightLimit: XcmV3WeightLimit;
    } & Struct;
    readonly isRefundSurplus: boolean;
    readonly isSetErrorHandler: boolean;
    readonly asSetErrorHandler: StagingXcmV4Xcm;
    readonly isSetAppendix: boolean;
    readonly asSetAppendix: StagingXcmV4Xcm;
    readonly isClearError: boolean;
    readonly isClaimAsset: boolean;
    readonly asClaimAsset: {
      readonly assets: StagingXcmV4AssetAssets;
      readonly ticket: StagingXcmV4Location;
    } & Struct;
    readonly isTrap: boolean;
    readonly asTrap: Compact<u64>;
    readonly isSubscribeVersion: boolean;
    readonly asSubscribeVersion: {
      readonly queryId: Compact<u64>;
      readonly maxResponseWeight: SpWeightsWeightV2Weight;
    } & Struct;
    readonly isUnsubscribeVersion: boolean;
    readonly isBurnAsset: boolean;
    readonly asBurnAsset: StagingXcmV4AssetAssets;
    readonly isExpectAsset: boolean;
    readonly asExpectAsset: StagingXcmV4AssetAssets;
    readonly isExpectOrigin: boolean;
    readonly asExpectOrigin: Option<StagingXcmV4Location>;
    readonly isExpectError: boolean;
    readonly asExpectError: Option<ITuple<[u32, XcmV3TraitsError]>>;
    readonly isExpectTransactStatus: boolean;
    readonly asExpectTransactStatus: XcmV3MaybeErrorCode;
    readonly isQueryPallet: boolean;
    readonly asQueryPallet: {
      readonly moduleName: Bytes;
      readonly responseInfo: StagingXcmV4QueryResponseInfo;
    } & Struct;
    readonly isExpectPallet: boolean;
    readonly asExpectPallet: {
      readonly index: Compact<u32>;
      readonly name: Bytes;
      readonly moduleName: Bytes;
      readonly crateMajor: Compact<u32>;
      readonly minCrateMinor: Compact<u32>;
    } & Struct;
    readonly isReportTransactStatus: boolean;
    readonly asReportTransactStatus: StagingXcmV4QueryResponseInfo;
    readonly isClearTransactStatus: boolean;
    readonly isUniversalOrigin: boolean;
    readonly asUniversalOrigin: StagingXcmV4Junction;
    readonly isExportMessage: boolean;
    readonly asExportMessage: {
      readonly network: StagingXcmV4JunctionNetworkId;
      readonly destination: StagingXcmV4Junctions;
      readonly xcm: StagingXcmV4Xcm;
    } & Struct;
    readonly isLockAsset: boolean;
    readonly asLockAsset: {
      readonly asset: StagingXcmV4Asset;
      readonly unlocker: StagingXcmV4Location;
    } & Struct;
    readonly isUnlockAsset: boolean;
    readonly asUnlockAsset: {
      readonly asset: StagingXcmV4Asset;
      readonly target: StagingXcmV4Location;
    } & Struct;
    readonly isNoteUnlockable: boolean;
    readonly asNoteUnlockable: {
      readonly asset: StagingXcmV4Asset;
      readonly owner: StagingXcmV4Location;
    } & Struct;
    readonly isRequestUnlock: boolean;
    readonly asRequestUnlock: {
      readonly asset: StagingXcmV4Asset;
      readonly locker: StagingXcmV4Location;
    } & Struct;
    readonly isSetFeesMode: boolean;
    readonly asSetFeesMode: {
      readonly jitWithdraw: bool;
    } & Struct;
    readonly isSetTopic: boolean;
    readonly asSetTopic: U8aFixed;
    readonly isClearTopic: boolean;
    readonly isAliasOrigin: boolean;
    readonly asAliasOrigin: StagingXcmV4Location;
    readonly isUnpaidExecution: boolean;
    readonly asUnpaidExecution: {
      readonly weightLimit: XcmV3WeightLimit;
      readonly checkOrigin: Option<StagingXcmV4Location>;
    } & Struct;
    readonly type:
      | "WithdrawAsset"
      | "ReserveAssetDeposited"
      | "ReceiveTeleportedAsset"
      | "QueryResponse"
      | "TransferAsset"
      | "TransferReserveAsset"
      | "Transact"
      | "HrmpNewChannelOpenRequest"
      | "HrmpChannelAccepted"
      | "HrmpChannelClosing"
      | "ClearOrigin"
      | "DescendOrigin"
      | "ReportError"
      | "DepositAsset"
      | "DepositReserveAsset"
      | "ExchangeAsset"
      | "InitiateReserveWithdraw"
      | "InitiateTeleport"
      | "ReportHolding"
      | "BuyExecution"
      | "RefundSurplus"
      | "SetErrorHandler"
      | "SetAppendix"
      | "ClearError"
      | "ClaimAsset"
      | "Trap"
      | "SubscribeVersion"
      | "UnsubscribeVersion"
      | "BurnAsset"
      | "ExpectAsset"
      | "ExpectOrigin"
      | "ExpectError"
      | "ExpectTransactStatus"
      | "QueryPallet"
      | "ExpectPallet"
      | "ReportTransactStatus"
      | "ClearTransactStatus"
      | "UniversalOrigin"
      | "ExportMessage"
      | "LockAsset"
      | "UnlockAsset"
      | "NoteUnlockable"
      | "RequestUnlock"
      | "SetFeesMode"
      | "SetTopic"
      | "ClearTopic"
      | "AliasOrigin"
      | "UnpaidExecution";
  }

  /** @name StagingXcmV4AssetAssets (68) */
  interface StagingXcmV4AssetAssets extends Vec<StagingXcmV4Asset> {}

  /** @name StagingXcmV4Asset (70) */
  interface StagingXcmV4Asset extends Struct {
    readonly id: StagingXcmV4AssetAssetId;
    readonly fun: StagingXcmV4AssetFungibility;
  }

  /** @name StagingXcmV4AssetAssetId (71) */
  interface StagingXcmV4AssetAssetId extends StagingXcmV4Location {}

  /** @name StagingXcmV4AssetFungibility (72) */
  interface StagingXcmV4AssetFungibility extends Enum {
    readonly isFungible: boolean;
    readonly asFungible: Compact<u128>;
    readonly isNonFungible: boolean;
    readonly asNonFungible: StagingXcmV4AssetAssetInstance;
    readonly type: "Fungible" | "NonFungible";
  }

  /** @name StagingXcmV4AssetAssetInstance (73) */
  interface StagingXcmV4AssetAssetInstance extends Enum {
    readonly isUndefined: boolean;
    readonly isIndex: boolean;
    readonly asIndex: Compact<u128>;
    readonly isArray4: boolean;
    readonly asArray4: U8aFixed;
    readonly isArray8: boolean;
    readonly asArray8: U8aFixed;
    readonly isArray16: boolean;
    readonly asArray16: U8aFixed;
    readonly isArray32: boolean;
    readonly asArray32: U8aFixed;
    readonly type: "Undefined" | "Index" | "Array4" | "Array8" | "Array16" | "Array32";
  }

  /** @name StagingXcmV4Response (76) */
  interface StagingXcmV4Response extends Enum {
    readonly isNull: boolean;
    readonly isAssets: boolean;
    readonly asAssets: StagingXcmV4AssetAssets;
    readonly isExecutionResult: boolean;
    readonly asExecutionResult: Option<ITuple<[u32, XcmV3TraitsError]>>;
    readonly isVersion: boolean;
    readonly asVersion: u32;
    readonly isPalletsInfo: boolean;
    readonly asPalletsInfo: Vec<StagingXcmV4PalletInfo>;
    readonly isDispatchResult: boolean;
    readonly asDispatchResult: XcmV3MaybeErrorCode;
    readonly type:
      | "Null"
      | "Assets"
      | "ExecutionResult"
      | "Version"
      | "PalletsInfo"
      | "DispatchResult";
  }

  /** @name StagingXcmV4PalletInfo (80) */
  interface StagingXcmV4PalletInfo extends Struct {
    readonly index: Compact<u32>;
    readonly name: Bytes;
    readonly moduleName: Bytes;
    readonly major: Compact<u32>;
    readonly minor: Compact<u32>;
    readonly patch: Compact<u32>;
  }

  /** @name XcmV3MaybeErrorCode (83) */
  interface XcmV3MaybeErrorCode extends Enum {
    readonly isSuccess: boolean;
    readonly isError: boolean;
    readonly asError: Bytes;
    readonly isTruncatedError: boolean;
    readonly asTruncatedError: Bytes;
    readonly type: "Success" | "Error" | "TruncatedError";
  }

  /** @name XcmV3OriginKind (86) */
  interface XcmV3OriginKind extends Enum {
    readonly isNative: boolean;
    readonly isSovereignAccount: boolean;
    readonly isSuperuser: boolean;
    readonly isXcm: boolean;
    readonly type: "Native" | "SovereignAccount" | "Superuser" | "Xcm";
  }

  /** @name XcmDoubleEncoded (87) */
  interface XcmDoubleEncoded extends Struct {
    readonly encoded: Bytes;
  }

  /** @name StagingXcmV4QueryResponseInfo (88) */
  interface StagingXcmV4QueryResponseInfo extends Struct {
    readonly destination: StagingXcmV4Location;
    readonly queryId: Compact<u64>;
    readonly maxWeight: SpWeightsWeightV2Weight;
  }

  /** @name StagingXcmV4AssetAssetFilter (89) */
  interface StagingXcmV4AssetAssetFilter extends Enum {
    readonly isDefinite: boolean;
    readonly asDefinite: StagingXcmV4AssetAssets;
    readonly isWild: boolean;
    readonly asWild: StagingXcmV4AssetWildAsset;
    readonly type: "Definite" | "Wild";
  }

  /** @name StagingXcmV4AssetWildAsset (90) */
  interface StagingXcmV4AssetWildAsset extends Enum {
    readonly isAll: boolean;
    readonly isAllOf: boolean;
    readonly asAllOf: {
      readonly id: StagingXcmV4AssetAssetId;
      readonly fun: StagingXcmV4AssetWildFungibility;
    } & Struct;
    readonly isAllCounted: boolean;
    readonly asAllCounted: Compact<u32>;
    readonly isAllOfCounted: boolean;
    readonly asAllOfCounted: {
      readonly id: StagingXcmV4AssetAssetId;
      readonly fun: StagingXcmV4AssetWildFungibility;
      readonly count: Compact<u32>;
    } & Struct;
    readonly type: "All" | "AllOf" | "AllCounted" | "AllOfCounted";
  }

  /** @name StagingXcmV4AssetWildFungibility (91) */
  interface StagingXcmV4AssetWildFungibility extends Enum {
    readonly isFungible: boolean;
    readonly isNonFungible: boolean;
    readonly type: "Fungible" | "NonFungible";
  }

  /** @name XcmV3WeightLimit (92) */
  interface XcmV3WeightLimit extends Enum {
    readonly isUnlimited: boolean;
    readonly isLimited: boolean;
    readonly asLimited: SpWeightsWeightV2Weight;
    readonly type: "Unlimited" | "Limited";
  }

  /** @name XcmVersionedAssets (93) */
  interface XcmVersionedAssets extends Enum {
    readonly isV2: boolean;
    readonly asV2: XcmV2MultiassetMultiAssets;
    readonly isV3: boolean;
    readonly asV3: XcmV3MultiassetMultiAssets;
    readonly isV4: boolean;
    readonly asV4: StagingXcmV4AssetAssets;
    readonly type: "V2" | "V3" | "V4";
  }

  /** @name XcmV2MultiassetMultiAssets (94) */
  interface XcmV2MultiassetMultiAssets extends Vec<XcmV2MultiAsset> {}

  /** @name XcmV2MultiAsset (96) */
  interface XcmV2MultiAsset extends Struct {
    readonly id: XcmV2MultiassetAssetId;
    readonly fun: XcmV2MultiassetFungibility;
  }

  /** @name XcmV2MultiassetAssetId (97) */
  interface XcmV2MultiassetAssetId extends Enum {
    readonly isConcrete: boolean;
    readonly asConcrete: XcmV2MultiLocation;
    readonly isAbstract: boolean;
    readonly asAbstract: Bytes;
    readonly type: "Concrete" | "Abstract";
  }

  /** @name XcmV2MultiLocation (98) */
  interface XcmV2MultiLocation extends Struct {
    readonly parents: u8;
    readonly interior: XcmV2MultilocationJunctions;
  }

  /** @name XcmV2MultilocationJunctions (99) */
  interface XcmV2MultilocationJunctions extends Enum {
    readonly isHere: boolean;
    readonly isX1: boolean;
    readonly asX1: XcmV2Junction;
    readonly isX2: boolean;
    readonly asX2: ITuple<[XcmV2Junction, XcmV2Junction]>;
    readonly isX3: boolean;
    readonly asX3: ITuple<[XcmV2Junction, XcmV2Junction, XcmV2Junction]>;
    readonly isX4: boolean;
    readonly asX4: ITuple<[XcmV2Junction, XcmV2Junction, XcmV2Junction, XcmV2Junction]>;
    readonly isX5: boolean;
    readonly asX5: ITuple<
      [XcmV2Junction, XcmV2Junction, XcmV2Junction, XcmV2Junction, XcmV2Junction]
    >;
    readonly isX6: boolean;
    readonly asX6: ITuple<
      [XcmV2Junction, XcmV2Junction, XcmV2Junction, XcmV2Junction, XcmV2Junction, XcmV2Junction]
    >;
    readonly isX7: boolean;
    readonly asX7: ITuple<
      [
        XcmV2Junction,
        XcmV2Junction,
        XcmV2Junction,
        XcmV2Junction,
        XcmV2Junction,
        XcmV2Junction,
        XcmV2Junction
      ]
    >;
    readonly isX8: boolean;
    readonly asX8: ITuple<
      [
        XcmV2Junction,
        XcmV2Junction,
        XcmV2Junction,
        XcmV2Junction,
        XcmV2Junction,
        XcmV2Junction,
        XcmV2Junction,
        XcmV2Junction
      ]
    >;
    readonly type: "Here" | "X1" | "X2" | "X3" | "X4" | "X5" | "X6" | "X7" | "X8";
  }

  /** @name XcmV2Junction (100) */
  interface XcmV2Junction extends Enum {
    readonly isParachain: boolean;
    readonly asParachain: Compact<u32>;
    readonly isAccountId32: boolean;
    readonly asAccountId32: {
      readonly network: XcmV2NetworkId;
      readonly id: U8aFixed;
    } & Struct;
    readonly isAccountIndex64: boolean;
    readonly asAccountIndex64: {
      readonly network: XcmV2NetworkId;
      readonly index: Compact<u64>;
    } & Struct;
    readonly isAccountKey20: boolean;
    readonly asAccountKey20: {
      readonly network: XcmV2NetworkId;
      readonly key: U8aFixed;
    } & Struct;
    readonly isPalletInstance: boolean;
    readonly asPalletInstance: u8;
    readonly isGeneralIndex: boolean;
    readonly asGeneralIndex: Compact<u128>;
    readonly isGeneralKey: boolean;
    readonly asGeneralKey: Bytes;
    readonly isOnlyChild: boolean;
    readonly isPlurality: boolean;
    readonly asPlurality: {
      readonly id: XcmV2BodyId;
      readonly part: XcmV2BodyPart;
    } & Struct;
    readonly type:
      | "Parachain"
      | "AccountId32"
      | "AccountIndex64"
      | "AccountKey20"
      | "PalletInstance"
      | "GeneralIndex"
      | "GeneralKey"
      | "OnlyChild"
      | "Plurality";
  }

  /** @name XcmV2NetworkId (101) */
  interface XcmV2NetworkId extends Enum {
    readonly isAny: boolean;
    readonly isNamed: boolean;
    readonly asNamed: Bytes;
    readonly isPolkadot: boolean;
    readonly isKusama: boolean;
    readonly type: "Any" | "Named" | "Polkadot" | "Kusama";
  }

  /** @name XcmV2BodyId (103) */
  interface XcmV2BodyId extends Enum {
    readonly isUnit: boolean;
    readonly isNamed: boolean;
    readonly asNamed: Bytes;
    readonly isIndex: boolean;
    readonly asIndex: Compact<u32>;
    readonly isExecutive: boolean;
    readonly isTechnical: boolean;
    readonly isLegislative: boolean;
    readonly isJudicial: boolean;
    readonly isDefense: boolean;
    readonly isAdministration: boolean;
    readonly isTreasury: boolean;
    readonly type:
      | "Unit"
      | "Named"
      | "Index"
      | "Executive"
      | "Technical"
      | "Legislative"
      | "Judicial"
      | "Defense"
      | "Administration"
      | "Treasury";
  }

  /** @name XcmV2BodyPart (104) */
  interface XcmV2BodyPart extends Enum {
    readonly isVoice: boolean;
    readonly isMembers: boolean;
    readonly asMembers: {
      readonly count: Compact<u32>;
    } & Struct;
    readonly isFraction: boolean;
    readonly asFraction: {
      readonly nom: Compact<u32>;
      readonly denom: Compact<u32>;
    } & Struct;
    readonly isAtLeastProportion: boolean;
    readonly asAtLeastProportion: {
      readonly nom: Compact<u32>;
      readonly denom: Compact<u32>;
    } & Struct;
    readonly isMoreThanProportion: boolean;
    readonly asMoreThanProportion: {
      readonly nom: Compact<u32>;
      readonly denom: Compact<u32>;
    } & Struct;
    readonly type: "Voice" | "Members" | "Fraction" | "AtLeastProportion" | "MoreThanProportion";
  }

  /** @name XcmV2MultiassetFungibility (105) */
  interface XcmV2MultiassetFungibility extends Enum {
    readonly isFungible: boolean;
    readonly asFungible: Compact<u128>;
    readonly isNonFungible: boolean;
    readonly asNonFungible: XcmV2MultiassetAssetInstance;
    readonly type: "Fungible" | "NonFungible";
  }

  /** @name XcmV2MultiassetAssetInstance (106) */
  interface XcmV2MultiassetAssetInstance extends Enum {
    readonly isUndefined: boolean;
    readonly isIndex: boolean;
    readonly asIndex: Compact<u128>;
    readonly isArray4: boolean;
    readonly asArray4: U8aFixed;
    readonly isArray8: boolean;
    readonly asArray8: U8aFixed;
    readonly isArray16: boolean;
    readonly asArray16: U8aFixed;
    readonly isArray32: boolean;
    readonly asArray32: U8aFixed;
    readonly isBlob: boolean;
    readonly asBlob: Bytes;
    readonly type: "Undefined" | "Index" | "Array4" | "Array8" | "Array16" | "Array32" | "Blob";
  }

  /** @name XcmV3MultiassetMultiAssets (107) */
  interface XcmV3MultiassetMultiAssets extends Vec<XcmV3MultiAsset> {}

  /** @name XcmV3MultiAsset (109) */
  interface XcmV3MultiAsset extends Struct {
    readonly id: XcmV3MultiassetAssetId;
    readonly fun: XcmV3MultiassetFungibility;
  }

  /** @name XcmV3MultiassetAssetId (110) */
  interface XcmV3MultiassetAssetId extends Enum {
    readonly isConcrete: boolean;
    readonly asConcrete: StagingXcmV3MultiLocation;
    readonly isAbstract: boolean;
    readonly asAbstract: U8aFixed;
    readonly type: "Concrete" | "Abstract";
  }

  /** @name StagingXcmV3MultiLocation (111) */
  interface StagingXcmV3MultiLocation extends Struct {
    readonly parents: u8;
    readonly interior: XcmV3Junctions;
  }

  /** @name XcmV3Junctions (112) */
  interface XcmV3Junctions extends Enum {
    readonly isHere: boolean;
    readonly isX1: boolean;
    readonly asX1: XcmV3Junction;
    readonly isX2: boolean;
    readonly asX2: ITuple<[XcmV3Junction, XcmV3Junction]>;
    readonly isX3: boolean;
    readonly asX3: ITuple<[XcmV3Junction, XcmV3Junction, XcmV3Junction]>;
    readonly isX4: boolean;
    readonly asX4: ITuple<[XcmV3Junction, XcmV3Junction, XcmV3Junction, XcmV3Junction]>;
    readonly isX5: boolean;
    readonly asX5: ITuple<
      [XcmV3Junction, XcmV3Junction, XcmV3Junction, XcmV3Junction, XcmV3Junction]
    >;
    readonly isX6: boolean;
    readonly asX6: ITuple<
      [XcmV3Junction, XcmV3Junction, XcmV3Junction, XcmV3Junction, XcmV3Junction, XcmV3Junction]
    >;
    readonly isX7: boolean;
    readonly asX7: ITuple<
      [
        XcmV3Junction,
        XcmV3Junction,
        XcmV3Junction,
        XcmV3Junction,
        XcmV3Junction,
        XcmV3Junction,
        XcmV3Junction
      ]
    >;
    readonly isX8: boolean;
    readonly asX8: ITuple<
      [
        XcmV3Junction,
        XcmV3Junction,
        XcmV3Junction,
        XcmV3Junction,
        XcmV3Junction,
        XcmV3Junction,
        XcmV3Junction,
        XcmV3Junction
      ]
    >;
    readonly type: "Here" | "X1" | "X2" | "X3" | "X4" | "X5" | "X6" | "X7" | "X8";
  }

  /** @name XcmV3Junction (113) */
  interface XcmV3Junction extends Enum {
    readonly isParachain: boolean;
    readonly asParachain: Compact<u32>;
    readonly isAccountId32: boolean;
    readonly asAccountId32: {
      readonly network: Option<XcmV3JunctionNetworkId>;
      readonly id: U8aFixed;
    } & Struct;
    readonly isAccountIndex64: boolean;
    readonly asAccountIndex64: {
      readonly network: Option<XcmV3JunctionNetworkId>;
      readonly index: Compact<u64>;
    } & Struct;
    readonly isAccountKey20: boolean;
    readonly asAccountKey20: {
      readonly network: Option<XcmV3JunctionNetworkId>;
      readonly key: U8aFixed;
    } & Struct;
    readonly isPalletInstance: boolean;
    readonly asPalletInstance: u8;
    readonly isGeneralIndex: boolean;
    readonly asGeneralIndex: Compact<u128>;
    readonly isGeneralKey: boolean;
    readonly asGeneralKey: {
      readonly length: u8;
      readonly data: U8aFixed;
    } & Struct;
    readonly isOnlyChild: boolean;
    readonly isPlurality: boolean;
    readonly asPlurality: {
      readonly id: XcmV3JunctionBodyId;
      readonly part: XcmV3JunctionBodyPart;
    } & Struct;
    readonly isGlobalConsensus: boolean;
    readonly asGlobalConsensus: XcmV3JunctionNetworkId;
    readonly type:
      | "Parachain"
      | "AccountId32"
      | "AccountIndex64"
      | "AccountKey20"
      | "PalletInstance"
      | "GeneralIndex"
      | "GeneralKey"
      | "OnlyChild"
      | "Plurality"
      | "GlobalConsensus";
  }

  /** @name XcmV3JunctionNetworkId (115) */
  interface XcmV3JunctionNetworkId extends Enum {
    readonly isByGenesis: boolean;
    readonly asByGenesis: U8aFixed;
    readonly isByFork: boolean;
    readonly asByFork: {
      readonly blockNumber: u64;
      readonly blockHash: U8aFixed;
    } & Struct;
    readonly isPolkadot: boolean;
    readonly isKusama: boolean;
    readonly isWestend: boolean;
    readonly isRococo: boolean;
    readonly isWococo: boolean;
    readonly isEthereum: boolean;
    readonly asEthereum: {
      readonly chainId: Compact<u64>;
    } & Struct;
    readonly isBitcoinCore: boolean;
    readonly isBitcoinCash: boolean;
    readonly isPolkadotBulletin: boolean;
    readonly type:
      | "ByGenesis"
      | "ByFork"
      | "Polkadot"
      | "Kusama"
      | "Westend"
      | "Rococo"
      | "Wococo"
      | "Ethereum"
      | "BitcoinCore"
      | "BitcoinCash"
      | "PolkadotBulletin";
  }

  /** @name XcmV3MultiassetFungibility (116) */
  interface XcmV3MultiassetFungibility extends Enum {
    readonly isFungible: boolean;
    readonly asFungible: Compact<u128>;
    readonly isNonFungible: boolean;
    readonly asNonFungible: XcmV3MultiassetAssetInstance;
    readonly type: "Fungible" | "NonFungible";
  }

  /** @name XcmV3MultiassetAssetInstance (117) */
  interface XcmV3MultiassetAssetInstance extends Enum {
    readonly isUndefined: boolean;
    readonly isIndex: boolean;
    readonly asIndex: Compact<u128>;
    readonly isArray4: boolean;
    readonly asArray4: U8aFixed;
    readonly isArray8: boolean;
    readonly asArray8: U8aFixed;
    readonly isArray16: boolean;
    readonly asArray16: U8aFixed;
    readonly isArray32: boolean;
    readonly asArray32: U8aFixed;
    readonly type: "Undefined" | "Index" | "Array4" | "Array8" | "Array16" | "Array32";
  }

  /** @name XcmVersionedLocation (118) */
  interface XcmVersionedLocation extends Enum {
    readonly isV2: boolean;
    readonly asV2: XcmV2MultiLocation;
    readonly isV3: boolean;
    readonly asV3: StagingXcmV3MultiLocation;
    readonly isV4: boolean;
    readonly asV4: StagingXcmV4Location;
    readonly type: "V2" | "V3" | "V4";
  }

  /** @name CumulusPalletXcmEvent (119) */
  interface CumulusPalletXcmEvent extends Enum {
    readonly isInvalidFormat: boolean;
    readonly asInvalidFormat: U8aFixed;
    readonly isUnsupportedVersion: boolean;
    readonly asUnsupportedVersion: U8aFixed;
    readonly isExecutedDownward: boolean;
    readonly asExecutedDownward: ITuple<[U8aFixed, StagingXcmV4TraitsOutcome]>;
    readonly type: "InvalidFormat" | "UnsupportedVersion" | "ExecutedDownward";
  }

  /** @name PalletMessageQueueEvent (120) */
  interface PalletMessageQueueEvent extends Enum {
    readonly isProcessingFailed: boolean;
    readonly asProcessingFailed: {
      readonly id: H256;
      readonly origin: CumulusPrimitivesCoreAggregateMessageOrigin;
      readonly error: FrameSupportMessagesProcessMessageError;
    } & Struct;
    readonly isProcessed: boolean;
    readonly asProcessed: {
      readonly id: H256;
      readonly origin: CumulusPrimitivesCoreAggregateMessageOrigin;
      readonly weightUsed: SpWeightsWeightV2Weight;
      readonly success: bool;
    } & Struct;
    readonly isOverweightEnqueued: boolean;
    readonly asOverweightEnqueued: {
      readonly id: U8aFixed;
      readonly origin: CumulusPrimitivesCoreAggregateMessageOrigin;
      readonly pageIndex: u32;
      readonly messageIndex: u32;
    } & Struct;
    readonly isPageReaped: boolean;
    readonly asPageReaped: {
      readonly origin: CumulusPrimitivesCoreAggregateMessageOrigin;
      readonly index: u32;
    } & Struct;
    readonly type: "ProcessingFailed" | "Processed" | "OverweightEnqueued" | "PageReaped";
  }

  /** @name CumulusPrimitivesCoreAggregateMessageOrigin (121) */
  interface CumulusPrimitivesCoreAggregateMessageOrigin extends Enum {
    readonly isHere: boolean;
    readonly isParent: boolean;
    readonly isSibling: boolean;
    readonly asSibling: u32;
    readonly type: "Here" | "Parent" | "Sibling";
  }

  /** @name FrameSupportMessagesProcessMessageError (123) */
  interface FrameSupportMessagesProcessMessageError extends Enum {
    readonly isBadFormat: boolean;
    readonly isCorrupt: boolean;
    readonly isUnsupported: boolean;
    readonly isOverweight: boolean;
    readonly asOverweight: SpWeightsWeightV2Weight;
    readonly isYield: boolean;
    readonly isStackLimitReached: boolean;
    readonly type:
      | "BadFormat"
      | "Corrupt"
      | "Unsupported"
      | "Overweight"
      | "Yield"
      | "StackLimitReached";
  }

  /** @name PalletStorageProvidersEvent (124) */
  interface PalletStorageProvidersEvent extends Enum {
    readonly isMspRequestSignUpSuccess: boolean;
    readonly asMspRequestSignUpSuccess: {
      readonly who: AccountId32;
      readonly multiaddresses: Vec<Bytes>;
      readonly capacity: u64;
    } & Struct;
    readonly isMspSignUpSuccess: boolean;
    readonly asMspSignUpSuccess: {
      readonly who: AccountId32;
      readonly mspId: H256;
      readonly multiaddresses: Vec<Bytes>;
      readonly capacity: u64;
      readonly valueProp: PalletStorageProvidersValuePropositionWithId;
    } & Struct;
    readonly isBspRequestSignUpSuccess: boolean;
    readonly asBspRequestSignUpSuccess: {
      readonly who: AccountId32;
      readonly multiaddresses: Vec<Bytes>;
      readonly capacity: u64;
    } & Struct;
    readonly isBspSignUpSuccess: boolean;
    readonly asBspSignUpSuccess: {
      readonly who: AccountId32;
      readonly bspId: H256;
      readonly root: H256;
      readonly multiaddresses: Vec<Bytes>;
      readonly capacity: u64;
    } & Struct;
    readonly isSignUpRequestCanceled: boolean;
    readonly asSignUpRequestCanceled: {
      readonly who: AccountId32;
    } & Struct;
    readonly isMspSignOffSuccess: boolean;
    readonly asMspSignOffSuccess: {
      readonly who: AccountId32;
      readonly mspId: H256;
    } & Struct;
    readonly isBspSignOffSuccess: boolean;
    readonly asBspSignOffSuccess: {
      readonly who: AccountId32;
      readonly bspId: H256;
    } & Struct;
    readonly isCapacityChanged: boolean;
    readonly asCapacityChanged: {
      readonly who: AccountId32;
      readonly providerId: PalletStorageProvidersStorageProviderId;
      readonly oldCapacity: u64;
      readonly newCapacity: u64;
      readonly nextBlockWhenChangeAllowed: u32;
    } & Struct;
    readonly isSlashed: boolean;
    readonly asSlashed: {
      readonly providerId: H256;
      readonly amount: u128;
    } & Struct;
    readonly isAwaitingTopUp: boolean;
    readonly asAwaitingTopUp: {
      readonly providerId: H256;
      readonly topUpMetadata: PalletStorageProvidersTopUpMetadata;
    } & Struct;
    readonly isTopUpFulfilled: boolean;
    readonly asTopUpFulfilled: {
      readonly providerId: H256;
      readonly amount: u128;
    } & Struct;
    readonly isProviderInsolvent: boolean;
    readonly asProviderInsolvent: {
      readonly providerId: H256;
    } & Struct;
    readonly isBucketRootChanged: boolean;
    readonly asBucketRootChanged: {
      readonly bucketId: H256;
      readonly oldRoot: H256;
      readonly newRoot: H256;
    } & Struct;
    readonly isMultiAddressAdded: boolean;
    readonly asMultiAddressAdded: {
      readonly providerId: H256;
      readonly newMultiaddress: Bytes;
    } & Struct;
    readonly isMultiAddressRemoved: boolean;
    readonly asMultiAddressRemoved: {
      readonly providerId: H256;
      readonly removedMultiaddress: Bytes;
    } & Struct;
    readonly isValuePropAdded: boolean;
    readonly asValuePropAdded: {
      readonly mspId: H256;
      readonly valuePropId: H256;
      readonly valueProp: PalletStorageProvidersValueProposition;
    } & Struct;
    readonly isValuePropUnavailable: boolean;
    readonly asValuePropUnavailable: {
      readonly mspId: H256;
      readonly valuePropId: H256;
    } & Struct;
    readonly isMspDeleted: boolean;
    readonly asMspDeleted: {
      readonly providerId: H256;
    } & Struct;
    readonly isBspDeleted: boolean;
    readonly asBspDeleted: {
      readonly providerId: H256;
    } & Struct;
    readonly type:
      | "MspRequestSignUpSuccess"
      | "MspSignUpSuccess"
      | "BspRequestSignUpSuccess"
      | "BspSignUpSuccess"
      | "SignUpRequestCanceled"
      | "MspSignOffSuccess"
      | "BspSignOffSuccess"
      | "CapacityChanged"
      | "Slashed"
      | "AwaitingTopUp"
      | "TopUpFulfilled"
      | "ProviderInsolvent"
      | "BucketRootChanged"
      | "MultiAddressAdded"
      | "MultiAddressRemoved"
      | "ValuePropAdded"
      | "ValuePropUnavailable"
      | "MspDeleted"
      | "BspDeleted";
  }

  /** @name PalletStorageProvidersValuePropositionWithId (128) */
  interface PalletStorageProvidersValuePropositionWithId extends Struct {
    readonly id: H256;
    readonly valueProp: PalletStorageProvidersValueProposition;
  }

  /** @name PalletStorageProvidersValueProposition (129) */
  interface PalletStorageProvidersValueProposition extends Struct {
    readonly pricePerGigaUnitOfDataPerBlock: u128;
    readonly commitment: Bytes;
    readonly bucketDataLimit: u64;
    readonly available: bool;
  }

  /** @name PalletStorageProvidersStorageProviderId (131) */
  interface PalletStorageProvidersStorageProviderId extends Enum {
    readonly isBackupStorageProvider: boolean;
    readonly asBackupStorageProvider: H256;
    readonly isMainStorageProvider: boolean;
    readonly asMainStorageProvider: H256;
    readonly type: "BackupStorageProvider" | "MainStorageProvider";
  }

  /** @name PalletStorageProvidersTopUpMetadata (132) */
  interface PalletStorageProvidersTopUpMetadata extends Struct {
    readonly startedAt: u32;
    readonly endBlockGracePeriod: u32;
  }

  /** @name PalletFileSystemEvent (133) */
  interface PalletFileSystemEvent extends Enum {
    readonly isNewBucket: boolean;
    readonly asNewBucket: {
      readonly who: AccountId32;
      readonly mspId: Option<H256>;
      readonly bucketId: H256;
      readonly name: Bytes;
      readonly root: H256;
      readonly collectionId: Option<u32>;
      readonly private: bool;
      readonly valuePropId: Option<H256>;
    } & Struct;
    readonly isBucketDeleted: boolean;
    readonly asBucketDeleted: {
      readonly who: AccountId32;
      readonly bucketId: H256;
      readonly maybeCollectionId: Option<u32>;
    } & Struct;
    readonly isMoveBucketRequested: boolean;
    readonly asMoveBucketRequested: {
      readonly who: AccountId32;
      readonly bucketId: H256;
      readonly newMspId: H256;
    } & Struct;
    readonly isBucketPrivacyUpdated: boolean;
    readonly asBucketPrivacyUpdated: {
      readonly who: AccountId32;
      readonly bucketId: H256;
      readonly collectionId: Option<u32>;
      readonly private: bool;
    } & Struct;
    readonly isNewCollectionAndAssociation: boolean;
    readonly asNewCollectionAndAssociation: {
      readonly who: AccountId32;
      readonly bucketId: H256;
      readonly collectionId: u32;
    } & Struct;
    readonly isNewStorageRequest: boolean;
    readonly asNewStorageRequest: {
      readonly who: AccountId32;
      readonly fileKey: H256;
      readonly bucketId: H256;
      readonly location: Bytes;
      readonly fingerprint: H256;
      readonly size_: u64;
      readonly peerIds: Vec<Bytes>;
    } & Struct;
    readonly isMspAcceptedStorageRequest: boolean;
    readonly asMspAcceptedStorageRequest: {
      readonly fileKey: H256;
    } & Struct;
    readonly isAcceptedBspVolunteer: boolean;
    readonly asAcceptedBspVolunteer: {
      readonly bspId: H256;
      readonly bucketId: H256;
      readonly location: Bytes;
      readonly fingerprint: H256;
      readonly multiaddresses: Vec<Bytes>;
      readonly owner: AccountId32;
      readonly size_: u64;
    } & Struct;
    readonly isBspConfirmedStoring: boolean;
    readonly asBspConfirmedStoring: {
      readonly who: AccountId32;
      readonly bspId: H256;
      readonly confirmedFileKeys: Vec<H256>;
      readonly skippedFileKeys: Vec<H256>;
      readonly newRoot: H256;
    } & Struct;
    readonly isStorageRequestFulfilled: boolean;
    readonly asStorageRequestFulfilled: {
      readonly fileKey: H256;
    } & Struct;
    readonly isStorageRequestExpired: boolean;
    readonly asStorageRequestExpired: {
      readonly fileKey: H256;
    } & Struct;
    readonly isStorageRequestRevoked: boolean;
    readonly asStorageRequestRevoked: {
      readonly fileKey: H256;
    } & Struct;
    readonly isStorageRequestRejected: boolean;
    readonly asStorageRequestRejected: {
      readonly fileKey: H256;
      readonly reason: PalletFileSystemRejectedStorageRequestReason;
    } & Struct;
    readonly isBspRequestedToStopStoring: boolean;
    readonly asBspRequestedToStopStoring: {
      readonly bspId: H256;
      readonly fileKey: H256;
      readonly owner: AccountId32;
      readonly location: Bytes;
    } & Struct;
    readonly isBspConfirmStoppedStoring: boolean;
    readonly asBspConfirmStoppedStoring: {
      readonly bspId: H256;
      readonly fileKey: H256;
      readonly newRoot: H256;
    } & Struct;
    readonly isPriorityChallengeForFileDeletionQueued: boolean;
    readonly asPriorityChallengeForFileDeletionQueued: {
      readonly issuer: PalletFileSystemEitherAccountIdOrMspId;
      readonly fileKey: H256;
    } & Struct;
    readonly isSpStopStoringInsolventUser: boolean;
    readonly asSpStopStoringInsolventUser: {
      readonly spId: H256;
      readonly fileKey: H256;
      readonly owner: AccountId32;
      readonly location: Bytes;
      readonly newRoot: H256;
    } & Struct;
    readonly isFailedToQueuePriorityChallenge: boolean;
    readonly asFailedToQueuePriorityChallenge: {
      readonly user: AccountId32;
      readonly fileKey: H256;
    } & Struct;
    readonly isFileDeletionRequest: boolean;
    readonly asFileDeletionRequest: {
      readonly user: AccountId32;
      readonly fileKey: H256;
      readonly bucketId: H256;
      readonly mspId: Option<H256>;
      readonly proofOfInclusion: bool;
    } & Struct;
    readonly isProofSubmittedForPendingFileDeletionRequest: boolean;
    readonly asProofSubmittedForPendingFileDeletionRequest: {
      readonly mspId: H256;
      readonly user: AccountId32;
      readonly fileKey: H256;
      readonly bucketId: H256;
      readonly proofOfInclusion: bool;
    } & Struct;
    readonly isBspChallengeCycleInitialised: boolean;
    readonly asBspChallengeCycleInitialised: {
      readonly who: AccountId32;
      readonly bspId: H256;
    } & Struct;
    readonly isMoveBucketRequestExpired: boolean;
    readonly asMoveBucketRequestExpired: {
      readonly mspId: H256;
      readonly bucketId: H256;
    } & Struct;
    readonly isMoveBucketAccepted: boolean;
    readonly asMoveBucketAccepted: {
      readonly bucketId: H256;
      readonly mspId: H256;
    } & Struct;
    readonly isMoveBucketRejected: boolean;
    readonly asMoveBucketRejected: {
      readonly bucketId: H256;
      readonly mspId: H256;
    } & Struct;
    readonly isMspStoppedStoringBucket: boolean;
    readonly asMspStoppedStoringBucket: {
      readonly mspId: H256;
      readonly owner: AccountId32;
      readonly bucketId: H256;
    } & Struct;
<<<<<<< HEAD
=======
    readonly isFailedToDecreaseBucketSize: boolean;
    readonly asFailedToDecreaseBucketSize: {
      readonly user: AccountId32;
      readonly bucketId: H256;
      readonly fileKey: H256;
      readonly fileSize: u64;
      readonly error: SpRuntimeDispatchError;
    } & Struct;
    readonly isFailedToGetMspOfBucket: boolean;
    readonly asFailedToGetMspOfBucket: {
      readonly bucketId: H256;
      readonly error: SpRuntimeDispatchError;
    } & Struct;
    readonly isFailedToDecreaseMspUsedCapacity: boolean;
    readonly asFailedToDecreaseMspUsedCapacity: {
      readonly user: AccountId32;
      readonly mspId: H256;
      readonly fileKey: H256;
      readonly fileSize: u64;
      readonly error: SpRuntimeDispatchError;
    } & Struct;
    readonly isUsedCapacityShouldBeZero: boolean;
    readonly asUsedCapacityShouldBeZero: {
      readonly actualUsedCapacity: u64;
    } & Struct;
>>>>>>> 41bd4cac
    readonly type:
      | "NewBucket"
      | "BucketDeleted"
      | "MoveBucketRequested"
      | "BucketPrivacyUpdated"
      | "NewCollectionAndAssociation"
      | "NewStorageRequest"
      | "MspAcceptedStorageRequest"
      | "AcceptedBspVolunteer"
      | "BspConfirmedStoring"
      | "StorageRequestFulfilled"
      | "StorageRequestExpired"
      | "StorageRequestRevoked"
      | "StorageRequestRejected"
      | "BspRequestedToStopStoring"
      | "BspConfirmStoppedStoring"
      | "PriorityChallengeForFileDeletionQueued"
      | "SpStopStoringInsolventUser"
      | "FailedToQueuePriorityChallenge"
      | "FileDeletionRequest"
      | "ProofSubmittedForPendingFileDeletionRequest"
      | "BspChallengeCycleInitialised"
      | "MoveBucketRequestExpired"
      | "MoveBucketAccepted"
      | "MoveBucketRejected"
<<<<<<< HEAD
      | "MspStoppedStoringBucket";
=======
      | "MspStoppedStoringBucket"
      | "FailedToDecreaseBucketSize"
      | "FailedToGetMspOfBucket"
      | "FailedToDecreaseMspUsedCapacity"
      | "UsedCapacityShouldBeZero";
>>>>>>> 41bd4cac
  }

  /** @name PalletFileSystemRejectedStorageRequestReason (139) */
  interface PalletFileSystemRejectedStorageRequestReason extends Enum {
    readonly isReachedMaximumCapacity: boolean;
    readonly isReceivedInvalidProof: boolean;
    readonly isFileKeyAlreadyStored: boolean;
    readonly isRequestExpired: boolean;
    readonly isInternalError: boolean;
    readonly type:
      | "ReachedMaximumCapacity"
      | "ReceivedInvalidProof"
      | "FileKeyAlreadyStored"
      | "RequestExpired"
      | "InternalError";
  }

  /** @name PalletFileSystemEitherAccountIdOrMspId (140) */
  interface PalletFileSystemEitherAccountIdOrMspId extends Enum {
    readonly isAccountId: boolean;
    readonly asAccountId: AccountId32;
    readonly isMspId: boolean;
    readonly asMspId: H256;
    readonly type: "AccountId" | "MspId";
  }

  /** @name PalletProofsDealerEvent (141) */
  interface PalletProofsDealerEvent extends Enum {
    readonly isNewChallenge: boolean;
    readonly asNewChallenge: {
      readonly who: AccountId32;
      readonly keyChallenged: H256;
    } & Struct;
    readonly isProofAccepted: boolean;
    readonly asProofAccepted: {
      readonly providerId: H256;
      readonly proof: PalletProofsDealerProof;
      readonly lastTickProven: u32;
    } & Struct;
    readonly isNewChallengeSeed: boolean;
    readonly asNewChallengeSeed: {
      readonly challengesTicker: u32;
      readonly seed: H256;
    } & Struct;
    readonly isNewCheckpointChallenge: boolean;
    readonly asNewCheckpointChallenge: {
      readonly challengesTicker: u32;
      readonly challenges: Vec<PalletProofsDealerCustomChallenge>;
    } & Struct;
    readonly isSlashableProvider: boolean;
    readonly asSlashableProvider: {
      readonly provider: H256;
      readonly nextChallengeDeadline: u32;
    } & Struct;
    readonly isNoRecordOfLastSubmittedProof: boolean;
    readonly asNoRecordOfLastSubmittedProof: {
      readonly provider: H256;
    } & Struct;
    readonly isNewChallengeCycleInitialised: boolean;
    readonly asNewChallengeCycleInitialised: {
      readonly currentTick: u32;
      readonly nextChallengeDeadline: u32;
      readonly provider: H256;
      readonly maybeProviderAccount: Option<AccountId32>;
    } & Struct;
    readonly isMutationsApplied: boolean;
    readonly asMutationsApplied: {
      readonly provider: H256;
      readonly mutations: Vec<ITuple<[H256, ShpTraitsTrieMutation]>>;
      readonly newRoot: H256;
    } & Struct;
    readonly isChallengesTickerSet: boolean;
    readonly asChallengesTickerSet: {
      readonly paused: bool;
    } & Struct;
    readonly type:
      | "NewChallenge"
      | "ProofAccepted"
      | "NewChallengeSeed"
      | "NewCheckpointChallenge"
      | "SlashableProvider"
      | "NoRecordOfLastSubmittedProof"
      | "NewChallengeCycleInitialised"
      | "MutationsApplied"
      | "ChallengesTickerSet";
  }

  /** @name PalletProofsDealerProof (142) */
  interface PalletProofsDealerProof extends Struct {
    readonly forestProof: SpTrieStorageProofCompactProof;
    readonly keyProofs: BTreeMap<H256, PalletProofsDealerKeyProof>;
  }

  /** @name SpTrieStorageProofCompactProof (143) */
  interface SpTrieStorageProofCompactProof extends Struct {
    readonly encodedNodes: Vec<Bytes>;
  }

  /** @name PalletProofsDealerKeyProof (146) */
  interface PalletProofsDealerKeyProof extends Struct {
    readonly proof: ShpFileKeyVerifierFileKeyProof;
    readonly challengeCount: u32;
  }

  /** @name ShpFileKeyVerifierFileKeyProof (147) */
  interface ShpFileKeyVerifierFileKeyProof extends Struct {
    readonly fileMetadata: ShpFileMetadataFileMetadata;
    readonly proof: SpTrieStorageProofCompactProof;
  }

  /** @name ShpFileMetadataFileMetadata (148) */
  interface ShpFileMetadataFileMetadata extends Struct {
    readonly owner: Bytes;
    readonly bucketId: Bytes;
    readonly location: Bytes;
    readonly fileSize: Compact<u64>;
    readonly fingerprint: ShpFileMetadataFingerprint;
  }

  /** @name ShpFileMetadataFingerprint (149) */
  interface ShpFileMetadataFingerprint extends U8aFixed {}

  /** @name PalletProofsDealerCustomChallenge (153) */
  interface PalletProofsDealerCustomChallenge extends Struct {
    readonly key: H256;
    readonly shouldRemoveKey: bool;
  }

  /** @name ShpTraitsTrieMutation (157) */
  interface ShpTraitsTrieMutation extends Enum {
    readonly isAdd: boolean;
    readonly asAdd: ShpTraitsTrieAddMutation;
    readonly isRemove: boolean;
    readonly asRemove: ShpTraitsTrieRemoveMutation;
    readonly type: "Add" | "Remove";
  }

  /** @name ShpTraitsTrieAddMutation (158) */
  interface ShpTraitsTrieAddMutation extends Struct {
    readonly value: Bytes;
  }

  /** @name ShpTraitsTrieRemoveMutation (159) */
  interface ShpTraitsTrieRemoveMutation extends Struct {
    readonly maybeValue: Option<Bytes>;
  }

  /** @name PalletRandomnessEvent (161) */
  interface PalletRandomnessEvent extends Enum {
    readonly isNewOneEpochAgoRandomnessAvailable: boolean;
    readonly asNewOneEpochAgoRandomnessAvailable: {
      readonly randomnessSeed: H256;
      readonly fromEpoch: u64;
      readonly validUntilBlock: u32;
    } & Struct;
    readonly type: "NewOneEpochAgoRandomnessAvailable";
  }

  /** @name PalletPaymentStreamsEvent (162) */
  interface PalletPaymentStreamsEvent extends Enum {
    readonly isFixedRatePaymentStreamCreated: boolean;
    readonly asFixedRatePaymentStreamCreated: {
      readonly userAccount: AccountId32;
      readonly providerId: H256;
      readonly rate: u128;
    } & Struct;
    readonly isFixedRatePaymentStreamUpdated: boolean;
    readonly asFixedRatePaymentStreamUpdated: {
      readonly userAccount: AccountId32;
      readonly providerId: H256;
      readonly newRate: u128;
    } & Struct;
    readonly isFixedRatePaymentStreamDeleted: boolean;
    readonly asFixedRatePaymentStreamDeleted: {
      readonly userAccount: AccountId32;
      readonly providerId: H256;
    } & Struct;
    readonly isDynamicRatePaymentStreamCreated: boolean;
    readonly asDynamicRatePaymentStreamCreated: {
      readonly userAccount: AccountId32;
      readonly providerId: H256;
      readonly amountProvided: u64;
    } & Struct;
    readonly isDynamicRatePaymentStreamUpdated: boolean;
    readonly asDynamicRatePaymentStreamUpdated: {
      readonly userAccount: AccountId32;
      readonly providerId: H256;
      readonly newAmountProvided: u64;
    } & Struct;
    readonly isDynamicRatePaymentStreamDeleted: boolean;
    readonly asDynamicRatePaymentStreamDeleted: {
      readonly userAccount: AccountId32;
      readonly providerId: H256;
    } & Struct;
    readonly isPaymentStreamCharged: boolean;
    readonly asPaymentStreamCharged: {
      readonly userAccount: AccountId32;
      readonly providerId: H256;
      readonly amount: u128;
      readonly lastTickCharged: u32;
      readonly chargedAtTick: u32;
    } & Struct;
    readonly isUsersCharged: boolean;
    readonly asUsersCharged: {
      readonly userAccounts: Vec<AccountId32>;
      readonly providerId: H256;
      readonly chargedAtTick: u32;
    } & Struct;
    readonly isLastChargeableInfoUpdated: boolean;
    readonly asLastChargeableInfoUpdated: {
      readonly providerId: H256;
      readonly lastChargeableTick: u32;
      readonly lastChargeablePriceIndex: u128;
    } & Struct;
    readonly isUserWithoutFunds: boolean;
    readonly asUserWithoutFunds: {
      readonly who: AccountId32;
    } & Struct;
    readonly isUserPaidAllDebts: boolean;
    readonly asUserPaidAllDebts: {
      readonly who: AccountId32;
    } & Struct;
    readonly isUserPaidSomeDebts: boolean;
    readonly asUserPaidSomeDebts: {
      readonly who: AccountId32;
    } & Struct;
    readonly isUserSolvent: boolean;
    readonly asUserSolvent: {
      readonly who: AccountId32;
    } & Struct;
    readonly isInconsistentTickProcessing: boolean;
    readonly asInconsistentTickProcessing: {
      readonly lastProcessedTick: u32;
      readonly tickToProcess: u32;
    } & Struct;
    readonly type:
      | "FixedRatePaymentStreamCreated"
      | "FixedRatePaymentStreamUpdated"
      | "FixedRatePaymentStreamDeleted"
      | "DynamicRatePaymentStreamCreated"
      | "DynamicRatePaymentStreamUpdated"
      | "DynamicRatePaymentStreamDeleted"
      | "PaymentStreamCharged"
      | "UsersCharged"
      | "LastChargeableInfoUpdated"
      | "UserWithoutFunds"
      | "UserPaidAllDebts"
      | "UserPaidSomeDebts"
      | "UserSolvent"
      | "InconsistentTickProcessing";
  }

  /** @name PalletBucketNftsEvent (164) */
  interface PalletBucketNftsEvent extends Enum {
    readonly isAccessShared: boolean;
    readonly asAccessShared: {
      readonly issuer: AccountId32;
      readonly recipient: AccountId32;
    } & Struct;
    readonly isItemReadAccessUpdated: boolean;
    readonly asItemReadAccessUpdated: {
      readonly admin: AccountId32;
      readonly bucket: H256;
      readonly itemId: u32;
    } & Struct;
    readonly isItemBurned: boolean;
    readonly asItemBurned: {
      readonly account: AccountId32;
      readonly bucket: H256;
      readonly itemId: u32;
    } & Struct;
    readonly type: "AccessShared" | "ItemReadAccessUpdated" | "ItemBurned";
  }

  /** @name PalletNftsEvent (165) */
  interface PalletNftsEvent extends Enum {
    readonly isCreated: boolean;
    readonly asCreated: {
      readonly collection: u32;
      readonly creator: AccountId32;
      readonly owner: AccountId32;
    } & Struct;
    readonly isForceCreated: boolean;
    readonly asForceCreated: {
      readonly collection: u32;
      readonly owner: AccountId32;
    } & Struct;
    readonly isDestroyed: boolean;
    readonly asDestroyed: {
      readonly collection: u32;
    } & Struct;
    readonly isIssued: boolean;
    readonly asIssued: {
      readonly collection: u32;
      readonly item: u32;
      readonly owner: AccountId32;
    } & Struct;
    readonly isTransferred: boolean;
    readonly asTransferred: {
      readonly collection: u32;
      readonly item: u32;
      readonly from: AccountId32;
      readonly to: AccountId32;
    } & Struct;
    readonly isBurned: boolean;
    readonly asBurned: {
      readonly collection: u32;
      readonly item: u32;
      readonly owner: AccountId32;
    } & Struct;
    readonly isItemTransferLocked: boolean;
    readonly asItemTransferLocked: {
      readonly collection: u32;
      readonly item: u32;
    } & Struct;
    readonly isItemTransferUnlocked: boolean;
    readonly asItemTransferUnlocked: {
      readonly collection: u32;
      readonly item: u32;
    } & Struct;
    readonly isItemPropertiesLocked: boolean;
    readonly asItemPropertiesLocked: {
      readonly collection: u32;
      readonly item: u32;
      readonly lockMetadata: bool;
      readonly lockAttributes: bool;
    } & Struct;
    readonly isCollectionLocked: boolean;
    readonly asCollectionLocked: {
      readonly collection: u32;
    } & Struct;
    readonly isOwnerChanged: boolean;
    readonly asOwnerChanged: {
      readonly collection: u32;
      readonly newOwner: AccountId32;
    } & Struct;
    readonly isTeamChanged: boolean;
    readonly asTeamChanged: {
      readonly collection: u32;
      readonly issuer: Option<AccountId32>;
      readonly admin: Option<AccountId32>;
      readonly freezer: Option<AccountId32>;
    } & Struct;
    readonly isTransferApproved: boolean;
    readonly asTransferApproved: {
      readonly collection: u32;
      readonly item: u32;
      readonly owner: AccountId32;
      readonly delegate: AccountId32;
      readonly deadline: Option<u32>;
    } & Struct;
    readonly isApprovalCancelled: boolean;
    readonly asApprovalCancelled: {
      readonly collection: u32;
      readonly item: u32;
      readonly owner: AccountId32;
      readonly delegate: AccountId32;
    } & Struct;
    readonly isAllApprovalsCancelled: boolean;
    readonly asAllApprovalsCancelled: {
      readonly collection: u32;
      readonly item: u32;
      readonly owner: AccountId32;
    } & Struct;
    readonly isCollectionConfigChanged: boolean;
    readonly asCollectionConfigChanged: {
      readonly collection: u32;
    } & Struct;
    readonly isCollectionMetadataSet: boolean;
    readonly asCollectionMetadataSet: {
      readonly collection: u32;
      readonly data: Bytes;
    } & Struct;
    readonly isCollectionMetadataCleared: boolean;
    readonly asCollectionMetadataCleared: {
      readonly collection: u32;
    } & Struct;
    readonly isItemMetadataSet: boolean;
    readonly asItemMetadataSet: {
      readonly collection: u32;
      readonly item: u32;
      readonly data: Bytes;
    } & Struct;
    readonly isItemMetadataCleared: boolean;
    readonly asItemMetadataCleared: {
      readonly collection: u32;
      readonly item: u32;
    } & Struct;
    readonly isRedeposited: boolean;
    readonly asRedeposited: {
      readonly collection: u32;
      readonly successfulItems: Vec<u32>;
    } & Struct;
    readonly isAttributeSet: boolean;
    readonly asAttributeSet: {
      readonly collection: u32;
      readonly maybeItem: Option<u32>;
      readonly key: Bytes;
      readonly value: Bytes;
      readonly namespace: PalletNftsAttributeNamespace;
    } & Struct;
    readonly isAttributeCleared: boolean;
    readonly asAttributeCleared: {
      readonly collection: u32;
      readonly maybeItem: Option<u32>;
      readonly key: Bytes;
      readonly namespace: PalletNftsAttributeNamespace;
    } & Struct;
    readonly isItemAttributesApprovalAdded: boolean;
    readonly asItemAttributesApprovalAdded: {
      readonly collection: u32;
      readonly item: u32;
      readonly delegate: AccountId32;
    } & Struct;
    readonly isItemAttributesApprovalRemoved: boolean;
    readonly asItemAttributesApprovalRemoved: {
      readonly collection: u32;
      readonly item: u32;
      readonly delegate: AccountId32;
    } & Struct;
    readonly isOwnershipAcceptanceChanged: boolean;
    readonly asOwnershipAcceptanceChanged: {
      readonly who: AccountId32;
      readonly maybeCollection: Option<u32>;
    } & Struct;
    readonly isCollectionMaxSupplySet: boolean;
    readonly asCollectionMaxSupplySet: {
      readonly collection: u32;
      readonly maxSupply: u32;
    } & Struct;
    readonly isCollectionMintSettingsUpdated: boolean;
    readonly asCollectionMintSettingsUpdated: {
      readonly collection: u32;
    } & Struct;
    readonly isNextCollectionIdIncremented: boolean;
    readonly asNextCollectionIdIncremented: {
      readonly nextId: Option<u32>;
    } & Struct;
    readonly isItemPriceSet: boolean;
    readonly asItemPriceSet: {
      readonly collection: u32;
      readonly item: u32;
      readonly price: u128;
      readonly whitelistedBuyer: Option<AccountId32>;
    } & Struct;
    readonly isItemPriceRemoved: boolean;
    readonly asItemPriceRemoved: {
      readonly collection: u32;
      readonly item: u32;
    } & Struct;
    readonly isItemBought: boolean;
    readonly asItemBought: {
      readonly collection: u32;
      readonly item: u32;
      readonly price: u128;
      readonly seller: AccountId32;
      readonly buyer: AccountId32;
    } & Struct;
    readonly isTipSent: boolean;
    readonly asTipSent: {
      readonly collection: u32;
      readonly item: u32;
      readonly sender: AccountId32;
      readonly receiver: AccountId32;
      readonly amount: u128;
    } & Struct;
    readonly isSwapCreated: boolean;
    readonly asSwapCreated: {
      readonly offeredCollection: u32;
      readonly offeredItem: u32;
      readonly desiredCollection: u32;
      readonly desiredItem: Option<u32>;
      readonly price: Option<PalletNftsPriceWithDirection>;
      readonly deadline: u32;
    } & Struct;
    readonly isSwapCancelled: boolean;
    readonly asSwapCancelled: {
      readonly offeredCollection: u32;
      readonly offeredItem: u32;
      readonly desiredCollection: u32;
      readonly desiredItem: Option<u32>;
      readonly price: Option<PalletNftsPriceWithDirection>;
      readonly deadline: u32;
    } & Struct;
    readonly isSwapClaimed: boolean;
    readonly asSwapClaimed: {
      readonly sentCollection: u32;
      readonly sentItem: u32;
      readonly sentItemOwner: AccountId32;
      readonly receivedCollection: u32;
      readonly receivedItem: u32;
      readonly receivedItemOwner: AccountId32;
      readonly price: Option<PalletNftsPriceWithDirection>;
      readonly deadline: u32;
    } & Struct;
    readonly isPreSignedAttributesSet: boolean;
    readonly asPreSignedAttributesSet: {
      readonly collection: u32;
      readonly item: u32;
      readonly namespace: PalletNftsAttributeNamespace;
    } & Struct;
    readonly isPalletAttributeSet: boolean;
    readonly asPalletAttributeSet: {
      readonly collection: u32;
      readonly item: Option<u32>;
      readonly attribute: PalletNftsPalletAttributes;
      readonly value: Bytes;
    } & Struct;
    readonly type:
      | "Created"
      | "ForceCreated"
      | "Destroyed"
      | "Issued"
      | "Transferred"
      | "Burned"
      | "ItemTransferLocked"
      | "ItemTransferUnlocked"
      | "ItemPropertiesLocked"
      | "CollectionLocked"
      | "OwnerChanged"
      | "TeamChanged"
      | "TransferApproved"
      | "ApprovalCancelled"
      | "AllApprovalsCancelled"
      | "CollectionConfigChanged"
      | "CollectionMetadataSet"
      | "CollectionMetadataCleared"
      | "ItemMetadataSet"
      | "ItemMetadataCleared"
      | "Redeposited"
      | "AttributeSet"
      | "AttributeCleared"
      | "ItemAttributesApprovalAdded"
      | "ItemAttributesApprovalRemoved"
      | "OwnershipAcceptanceChanged"
      | "CollectionMaxSupplySet"
      | "CollectionMintSettingsUpdated"
      | "NextCollectionIdIncremented"
      | "ItemPriceSet"
      | "ItemPriceRemoved"
      | "ItemBought"
      | "TipSent"
      | "SwapCreated"
      | "SwapCancelled"
      | "SwapClaimed"
      | "PreSignedAttributesSet"
      | "PalletAttributeSet";
  }

  /** @name PalletNftsAttributeNamespace (169) */
  interface PalletNftsAttributeNamespace extends Enum {
    readonly isPallet: boolean;
    readonly isCollectionOwner: boolean;
    readonly isItemOwner: boolean;
    readonly isAccount: boolean;
    readonly asAccount: AccountId32;
    readonly type: "Pallet" | "CollectionOwner" | "ItemOwner" | "Account";
  }

  /** @name PalletNftsPriceWithDirection (171) */
  interface PalletNftsPriceWithDirection extends Struct {
    readonly amount: u128;
    readonly direction: PalletNftsPriceDirection;
  }

  /** @name PalletNftsPriceDirection (172) */
  interface PalletNftsPriceDirection extends Enum {
    readonly isSend: boolean;
    readonly isReceive: boolean;
    readonly type: "Send" | "Receive";
  }

  /** @name PalletNftsPalletAttributes (173) */
  interface PalletNftsPalletAttributes extends Enum {
    readonly isUsedToClaim: boolean;
    readonly asUsedToClaim: u32;
    readonly isTransferDisabled: boolean;
    readonly type: "UsedToClaim" | "TransferDisabled";
  }

  /** @name PalletParametersEvent (174) */
  interface PalletParametersEvent extends Enum {
    readonly isUpdated: boolean;
    readonly asUpdated: {
      readonly key: StorageHubRuntimeConfigsRuntimeParamsRuntimeParametersKey;
      readonly oldValue: Option<StorageHubRuntimeConfigsRuntimeParamsRuntimeParametersValue>;
      readonly newValue: Option<StorageHubRuntimeConfigsRuntimeParamsRuntimeParametersValue>;
    } & Struct;
    readonly type: "Updated";
  }

  /** @name StorageHubRuntimeConfigsRuntimeParamsRuntimeParametersKey (175) */
  interface StorageHubRuntimeConfigsRuntimeParamsRuntimeParametersKey extends Enum {
    readonly isRuntimeConfig: boolean;
    readonly asRuntimeConfig: StorageHubRuntimeConfigsRuntimeParamsDynamicParamsRuntimeConfigParametersKey;
    readonly type: "RuntimeConfig";
  }

  /** @name StorageHubRuntimeConfigsRuntimeParamsDynamicParamsRuntimeConfigParametersKey (176) */
  interface StorageHubRuntimeConfigsRuntimeParamsDynamicParamsRuntimeConfigParametersKey
    extends Enum {
    readonly isSlashAmountPerMaxFileSize: boolean;
    readonly isStakeToChallengePeriod: boolean;
    readonly isCheckpointChallengePeriod: boolean;
    readonly isMinChallengePeriod: boolean;
    readonly isSystemUtilisationLowerThresholdPercentage: boolean;
    readonly isSystemUtilisationUpperThresholdPercentage: boolean;
    readonly isMostlyStablePrice: boolean;
    readonly isMaxPrice: boolean;
    readonly isMinPrice: boolean;
    readonly isUpperExponentFactor: boolean;
    readonly isLowerExponentFactor: boolean;
    readonly isZeroSizeBucketFixedRate: boolean;
    readonly isIdealUtilisationRate: boolean;
    readonly isDecayRate: boolean;
    readonly isMinimumTreasuryCut: boolean;
    readonly isMaximumTreasuryCut: boolean;
    readonly isBspStopStoringFilePenalty: boolean;
    readonly isProviderTopUpTtl: boolean;
    readonly isDefaultReplicationTarget: boolean;
    readonly isMinSeedPeriod: boolean;
    readonly isStakeToSeedPeriod: boolean;
    readonly type:
      | "SlashAmountPerMaxFileSize"
      | "StakeToChallengePeriod"
      | "CheckpointChallengePeriod"
      | "MinChallengePeriod"
      | "SystemUtilisationLowerThresholdPercentage"
      | "SystemUtilisationUpperThresholdPercentage"
      | "MostlyStablePrice"
      | "MaxPrice"
      | "MinPrice"
      | "UpperExponentFactor"
      | "LowerExponentFactor"
      | "ZeroSizeBucketFixedRate"
      | "IdealUtilisationRate"
      | "DecayRate"
      | "MinimumTreasuryCut"
      | "MaximumTreasuryCut"
      | "BspStopStoringFilePenalty"
      | "ProviderTopUpTtl"
      | "DefaultReplicationTarget"
      | "MinSeedPeriod"
      | "StakeToSeedPeriod";
  }

  /** @name StorageHubRuntimeConfigsRuntimeParamsDynamicParamsRuntimeConfigSlashAmountPerMaxFileSize (177) */
  type StorageHubRuntimeConfigsRuntimeParamsDynamicParamsRuntimeConfigSlashAmountPerMaxFileSize =
    Null;

  /** @name StorageHubRuntimeConfigsRuntimeParamsDynamicParamsRuntimeConfigStakeToChallengePeriod (178) */
  type StorageHubRuntimeConfigsRuntimeParamsDynamicParamsRuntimeConfigStakeToChallengePeriod = Null;

  /** @name StorageHubRuntimeConfigsRuntimeParamsDynamicParamsRuntimeConfigCheckpointChallengePeriod (179) */
  type StorageHubRuntimeConfigsRuntimeParamsDynamicParamsRuntimeConfigCheckpointChallengePeriod =
    Null;

  /** @name StorageHubRuntimeConfigsRuntimeParamsDynamicParamsRuntimeConfigMinChallengePeriod (180) */
  type StorageHubRuntimeConfigsRuntimeParamsDynamicParamsRuntimeConfigMinChallengePeriod = Null;

  /** @name StorageHubRuntimeConfigsRuntimeParamsDynamicParamsRuntimeConfigSystemUtilisationLowerThresholdPercentage (181) */
  type StorageHubRuntimeConfigsRuntimeParamsDynamicParamsRuntimeConfigSystemUtilisationLowerThresholdPercentage =
    Null;

  /** @name StorageHubRuntimeConfigsRuntimeParamsDynamicParamsRuntimeConfigSystemUtilisationUpperThresholdPercentage (182) */
  type StorageHubRuntimeConfigsRuntimeParamsDynamicParamsRuntimeConfigSystemUtilisationUpperThresholdPercentage =
    Null;

  /** @name StorageHubRuntimeConfigsRuntimeParamsDynamicParamsRuntimeConfigMostlyStablePrice (183) */
  type StorageHubRuntimeConfigsRuntimeParamsDynamicParamsRuntimeConfigMostlyStablePrice = Null;

  /** @name StorageHubRuntimeConfigsRuntimeParamsDynamicParamsRuntimeConfigMaxPrice (184) */
  type StorageHubRuntimeConfigsRuntimeParamsDynamicParamsRuntimeConfigMaxPrice = Null;

  /** @name StorageHubRuntimeConfigsRuntimeParamsDynamicParamsRuntimeConfigMinPrice (185) */
  type StorageHubRuntimeConfigsRuntimeParamsDynamicParamsRuntimeConfigMinPrice = Null;

  /** @name StorageHubRuntimeConfigsRuntimeParamsDynamicParamsRuntimeConfigUpperExponentFactor (186) */
  type StorageHubRuntimeConfigsRuntimeParamsDynamicParamsRuntimeConfigUpperExponentFactor = Null;

  /** @name StorageHubRuntimeConfigsRuntimeParamsDynamicParamsRuntimeConfigLowerExponentFactor (187) */
  type StorageHubRuntimeConfigsRuntimeParamsDynamicParamsRuntimeConfigLowerExponentFactor = Null;

  /** @name StorageHubRuntimeConfigsRuntimeParamsDynamicParamsRuntimeConfigZeroSizeBucketFixedRate (188) */
  type StorageHubRuntimeConfigsRuntimeParamsDynamicParamsRuntimeConfigZeroSizeBucketFixedRate =
    Null;

  /** @name StorageHubRuntimeConfigsRuntimeParamsDynamicParamsRuntimeConfigIdealUtilisationRate (189) */
  type StorageHubRuntimeConfigsRuntimeParamsDynamicParamsRuntimeConfigIdealUtilisationRate = Null;

  /** @name StorageHubRuntimeConfigsRuntimeParamsDynamicParamsRuntimeConfigDecayRate (190) */
  type StorageHubRuntimeConfigsRuntimeParamsDynamicParamsRuntimeConfigDecayRate = Null;

  /** @name StorageHubRuntimeConfigsRuntimeParamsDynamicParamsRuntimeConfigMinimumTreasuryCut (191) */
  type StorageHubRuntimeConfigsRuntimeParamsDynamicParamsRuntimeConfigMinimumTreasuryCut = Null;

  /** @name StorageHubRuntimeConfigsRuntimeParamsDynamicParamsRuntimeConfigMaximumTreasuryCut (192) */
  type StorageHubRuntimeConfigsRuntimeParamsDynamicParamsRuntimeConfigMaximumTreasuryCut = Null;

  /** @name StorageHubRuntimeConfigsRuntimeParamsDynamicParamsRuntimeConfigBspStopStoringFilePenalty (193) */
  type StorageHubRuntimeConfigsRuntimeParamsDynamicParamsRuntimeConfigBspStopStoringFilePenalty =
    Null;

  /** @name StorageHubRuntimeConfigsRuntimeParamsDynamicParamsRuntimeConfigProviderTopUpTtl (194) */
  type StorageHubRuntimeConfigsRuntimeParamsDynamicParamsRuntimeConfigProviderTopUpTtl = Null;

  /** @name StorageHubRuntimeConfigsRuntimeParamsDynamicParamsRuntimeConfigDefaultReplicationTarget (195) */
  type StorageHubRuntimeConfigsRuntimeParamsDynamicParamsRuntimeConfigDefaultReplicationTarget =
    Null;

  /** @name StorageHubRuntimeConfigsRuntimeParamsDynamicParamsRuntimeConfigMinSeedPeriod (196) */
  type StorageHubRuntimeConfigsRuntimeParamsDynamicParamsRuntimeConfigMinSeedPeriod = Null;

  /** @name StorageHubRuntimeConfigsRuntimeParamsDynamicParamsRuntimeConfigStakeToSeedPeriod (197) */
  type StorageHubRuntimeConfigsRuntimeParamsDynamicParamsRuntimeConfigStakeToSeedPeriod = Null;

  /** @name StorageHubRuntimeConfigsRuntimeParamsRuntimeParametersValue (199) */
  interface StorageHubRuntimeConfigsRuntimeParamsRuntimeParametersValue extends Enum {
    readonly isRuntimeConfig: boolean;
    readonly asRuntimeConfig: StorageHubRuntimeConfigsRuntimeParamsDynamicParamsRuntimeConfigParametersValue;
    readonly type: "RuntimeConfig";
  }

  /** @name StorageHubRuntimeConfigsRuntimeParamsDynamicParamsRuntimeConfigParametersValue (200) */
  interface StorageHubRuntimeConfigsRuntimeParamsDynamicParamsRuntimeConfigParametersValue
    extends Enum {
    readonly isSlashAmountPerMaxFileSize: boolean;
    readonly asSlashAmountPerMaxFileSize: u128;
    readonly isStakeToChallengePeriod: boolean;
    readonly asStakeToChallengePeriod: u128;
    readonly isCheckpointChallengePeriod: boolean;
    readonly asCheckpointChallengePeriod: u32;
    readonly isMinChallengePeriod: boolean;
    readonly asMinChallengePeriod: u32;
    readonly isSystemUtilisationLowerThresholdPercentage: boolean;
    readonly asSystemUtilisationLowerThresholdPercentage: Perbill;
    readonly isSystemUtilisationUpperThresholdPercentage: boolean;
    readonly asSystemUtilisationUpperThresholdPercentage: Perbill;
    readonly isMostlyStablePrice: boolean;
    readonly asMostlyStablePrice: u128;
    readonly isMaxPrice: boolean;
    readonly asMaxPrice: u128;
    readonly isMinPrice: boolean;
    readonly asMinPrice: u128;
    readonly isUpperExponentFactor: boolean;
    readonly asUpperExponentFactor: u32;
    readonly isLowerExponentFactor: boolean;
    readonly asLowerExponentFactor: u32;
    readonly isZeroSizeBucketFixedRate: boolean;
    readonly asZeroSizeBucketFixedRate: u128;
    readonly isIdealUtilisationRate: boolean;
    readonly asIdealUtilisationRate: Perbill;
    readonly isDecayRate: boolean;
    readonly asDecayRate: Perbill;
    readonly isMinimumTreasuryCut: boolean;
    readonly asMinimumTreasuryCut: Perbill;
    readonly isMaximumTreasuryCut: boolean;
    readonly asMaximumTreasuryCut: Perbill;
    readonly isBspStopStoringFilePenalty: boolean;
    readonly asBspStopStoringFilePenalty: u128;
    readonly isProviderTopUpTtl: boolean;
    readonly asProviderTopUpTtl: u32;
    readonly isDefaultReplicationTarget: boolean;
    readonly asDefaultReplicationTarget: u32;
    readonly isMinSeedPeriod: boolean;
    readonly asMinSeedPeriod: u32;
    readonly isStakeToSeedPeriod: boolean;
    readonly asStakeToSeedPeriod: u128;
    readonly type:
      | "SlashAmountPerMaxFileSize"
      | "StakeToChallengePeriod"
      | "CheckpointChallengePeriod"
      | "MinChallengePeriod"
      | "SystemUtilisationLowerThresholdPercentage"
      | "SystemUtilisationUpperThresholdPercentage"
      | "MostlyStablePrice"
      | "MaxPrice"
      | "MinPrice"
      | "UpperExponentFactor"
      | "LowerExponentFactor"
      | "ZeroSizeBucketFixedRate"
      | "IdealUtilisationRate"
      | "DecayRate"
      | "MinimumTreasuryCut"
      | "MaximumTreasuryCut"
      | "BspStopStoringFilePenalty"
      | "ProviderTopUpTtl"
      | "DefaultReplicationTarget"
      | "MinSeedPeriod"
      | "StakeToSeedPeriod";
  }

  /** @name FrameSystemPhase (202) */
  interface FrameSystemPhase extends Enum {
    readonly isApplyExtrinsic: boolean;
    readonly asApplyExtrinsic: u32;
    readonly isFinalization: boolean;
    readonly isInitialization: boolean;
    readonly type: "ApplyExtrinsic" | "Finalization" | "Initialization";
  }

  /** @name FrameSystemLastRuntimeUpgradeInfo (205) */
  interface FrameSystemLastRuntimeUpgradeInfo extends Struct {
    readonly specVersion: Compact<u32>;
    readonly specName: Text;
  }

  /** @name FrameSystemCodeUpgradeAuthorization (207) */
  interface FrameSystemCodeUpgradeAuthorization extends Struct {
    readonly codeHash: H256;
    readonly checkVersion: bool;
  }

  /** @name FrameSystemCall (208) */
  interface FrameSystemCall extends Enum {
    readonly isRemark: boolean;
    readonly asRemark: {
      readonly remark: Bytes;
    } & Struct;
    readonly isSetHeapPages: boolean;
    readonly asSetHeapPages: {
      readonly pages: u64;
    } & Struct;
    readonly isSetCode: boolean;
    readonly asSetCode: {
      readonly code: Bytes;
    } & Struct;
    readonly isSetCodeWithoutChecks: boolean;
    readonly asSetCodeWithoutChecks: {
      readonly code: Bytes;
    } & Struct;
    readonly isSetStorage: boolean;
    readonly asSetStorage: {
      readonly items: Vec<ITuple<[Bytes, Bytes]>>;
    } & Struct;
    readonly isKillStorage: boolean;
    readonly asKillStorage: {
      readonly keys_: Vec<Bytes>;
    } & Struct;
    readonly isKillPrefix: boolean;
    readonly asKillPrefix: {
      readonly prefix: Bytes;
      readonly subkeys: u32;
    } & Struct;
    readonly isRemarkWithEvent: boolean;
    readonly asRemarkWithEvent: {
      readonly remark: Bytes;
    } & Struct;
    readonly isAuthorizeUpgrade: boolean;
    readonly asAuthorizeUpgrade: {
      readonly codeHash: H256;
    } & Struct;
    readonly isAuthorizeUpgradeWithoutChecks: boolean;
    readonly asAuthorizeUpgradeWithoutChecks: {
      readonly codeHash: H256;
    } & Struct;
    readonly isApplyAuthorizedUpgrade: boolean;
    readonly asApplyAuthorizedUpgrade: {
      readonly code: Bytes;
    } & Struct;
    readonly type:
      | "Remark"
      | "SetHeapPages"
      | "SetCode"
      | "SetCodeWithoutChecks"
      | "SetStorage"
      | "KillStorage"
      | "KillPrefix"
      | "RemarkWithEvent"
      | "AuthorizeUpgrade"
      | "AuthorizeUpgradeWithoutChecks"
      | "ApplyAuthorizedUpgrade";
  }

  /** @name FrameSystemLimitsBlockWeights (211) */
  interface FrameSystemLimitsBlockWeights extends Struct {
    readonly baseBlock: SpWeightsWeightV2Weight;
    readonly maxBlock: SpWeightsWeightV2Weight;
    readonly perClass: FrameSupportDispatchPerDispatchClassWeightsPerClass;
  }

  /** @name FrameSupportDispatchPerDispatchClassWeightsPerClass (212) */
  interface FrameSupportDispatchPerDispatchClassWeightsPerClass extends Struct {
    readonly normal: FrameSystemLimitsWeightsPerClass;
    readonly operational: FrameSystemLimitsWeightsPerClass;
    readonly mandatory: FrameSystemLimitsWeightsPerClass;
  }

  /** @name FrameSystemLimitsWeightsPerClass (213) */
  interface FrameSystemLimitsWeightsPerClass extends Struct {
    readonly baseExtrinsic: SpWeightsWeightV2Weight;
    readonly maxExtrinsic: Option<SpWeightsWeightV2Weight>;
    readonly maxTotal: Option<SpWeightsWeightV2Weight>;
    readonly reserved: Option<SpWeightsWeightV2Weight>;
  }

  /** @name FrameSystemLimitsBlockLength (215) */
  interface FrameSystemLimitsBlockLength extends Struct {
    readonly max: FrameSupportDispatchPerDispatchClassU32;
  }

  /** @name FrameSupportDispatchPerDispatchClassU32 (216) */
  interface FrameSupportDispatchPerDispatchClassU32 extends Struct {
    readonly normal: u32;
    readonly operational: u32;
    readonly mandatory: u32;
  }

  /** @name SpWeightsRuntimeDbWeight (217) */
  interface SpWeightsRuntimeDbWeight extends Struct {
    readonly read: u64;
    readonly write: u64;
  }

  /** @name SpVersionRuntimeVersion (218) */
  interface SpVersionRuntimeVersion extends Struct {
    readonly specName: Text;
    readonly implName: Text;
    readonly authoringVersion: u32;
    readonly specVersion: u32;
    readonly implVersion: u32;
    readonly apis: Vec<ITuple<[U8aFixed, u32]>>;
    readonly transactionVersion: u32;
    readonly stateVersion: u8;
  }

  /** @name FrameSystemError (223) */
  interface FrameSystemError extends Enum {
    readonly isInvalidSpecName: boolean;
    readonly isSpecVersionNeedsToIncrease: boolean;
    readonly isFailedToExtractRuntimeVersion: boolean;
    readonly isNonDefaultComposite: boolean;
    readonly isNonZeroRefCount: boolean;
    readonly isCallFiltered: boolean;
    readonly isMultiBlockMigrationsOngoing: boolean;
    readonly isNothingAuthorized: boolean;
    readonly isUnauthorized: boolean;
    readonly type:
      | "InvalidSpecName"
      | "SpecVersionNeedsToIncrease"
      | "FailedToExtractRuntimeVersion"
      | "NonDefaultComposite"
      | "NonZeroRefCount"
      | "CallFiltered"
      | "MultiBlockMigrationsOngoing"
      | "NothingAuthorized"
      | "Unauthorized";
  }

  /** @name CumulusPalletParachainSystemUnincludedSegmentAncestor (225) */
  interface CumulusPalletParachainSystemUnincludedSegmentAncestor extends Struct {
    readonly usedBandwidth: CumulusPalletParachainSystemUnincludedSegmentUsedBandwidth;
    readonly paraHeadHash: Option<H256>;
    readonly consumedGoAheadSignal: Option<PolkadotPrimitivesV8UpgradeGoAhead>;
  }

  /** @name CumulusPalletParachainSystemUnincludedSegmentUsedBandwidth (226) */
  interface CumulusPalletParachainSystemUnincludedSegmentUsedBandwidth extends Struct {
    readonly umpMsgCount: u32;
    readonly umpTotalBytes: u32;
    readonly hrmpOutgoing: BTreeMap<
      u32,
      CumulusPalletParachainSystemUnincludedSegmentHrmpChannelUpdate
    >;
  }

  /** @name CumulusPalletParachainSystemUnincludedSegmentHrmpChannelUpdate (228) */
  interface CumulusPalletParachainSystemUnincludedSegmentHrmpChannelUpdate extends Struct {
    readonly msgCount: u32;
    readonly totalBytes: u32;
  }

  /** @name PolkadotPrimitivesV8UpgradeGoAhead (232) */
  interface PolkadotPrimitivesV8UpgradeGoAhead extends Enum {
    readonly isAbort: boolean;
    readonly isGoAhead: boolean;
    readonly type: "Abort" | "GoAhead";
  }

  /** @name CumulusPalletParachainSystemUnincludedSegmentSegmentTracker (233) */
  interface CumulusPalletParachainSystemUnincludedSegmentSegmentTracker extends Struct {
    readonly usedBandwidth: CumulusPalletParachainSystemUnincludedSegmentUsedBandwidth;
    readonly hrmpWatermark: Option<u32>;
    readonly consumedGoAheadSignal: Option<PolkadotPrimitivesV8UpgradeGoAhead>;
  }

  /** @name PolkadotPrimitivesV8PersistedValidationData (234) */
  interface PolkadotPrimitivesV8PersistedValidationData extends Struct {
    readonly parentHead: Bytes;
    readonly relayParentNumber: u32;
    readonly relayParentStorageRoot: H256;
    readonly maxPovSize: u32;
  }

  /** @name PolkadotPrimitivesV8UpgradeRestriction (237) */
  interface PolkadotPrimitivesV8UpgradeRestriction extends Enum {
    readonly isPresent: boolean;
    readonly type: "Present";
  }

  /** @name SpTrieStorageProof (238) */
  interface SpTrieStorageProof extends Struct {
    readonly trieNodes: BTreeSet<Bytes>;
  }

  /** @name CumulusPalletParachainSystemRelayStateSnapshotMessagingStateSnapshot (240) */
  interface CumulusPalletParachainSystemRelayStateSnapshotMessagingStateSnapshot extends Struct {
    readonly dmqMqcHead: H256;
    readonly relayDispatchQueueRemainingCapacity: CumulusPalletParachainSystemRelayStateSnapshotRelayDispatchQueueRemainingCapacity;
    readonly ingressChannels: Vec<ITuple<[u32, PolkadotPrimitivesV8AbridgedHrmpChannel]>>;
    readonly egressChannels: Vec<ITuple<[u32, PolkadotPrimitivesV8AbridgedHrmpChannel]>>;
  }

  /** @name CumulusPalletParachainSystemRelayStateSnapshotRelayDispatchQueueRemainingCapacity (241) */
  interface CumulusPalletParachainSystemRelayStateSnapshotRelayDispatchQueueRemainingCapacity
    extends Struct {
    readonly remainingCount: u32;
    readonly remainingSize: u32;
  }

  /** @name PolkadotPrimitivesV8AbridgedHrmpChannel (244) */
  interface PolkadotPrimitivesV8AbridgedHrmpChannel extends Struct {
    readonly maxCapacity: u32;
    readonly maxTotalSize: u32;
    readonly maxMessageSize: u32;
    readonly msgCount: u32;
    readonly totalSize: u32;
    readonly mqcHead: Option<H256>;
  }

  /** @name PolkadotPrimitivesV8AbridgedHostConfiguration (245) */
  interface PolkadotPrimitivesV8AbridgedHostConfiguration extends Struct {
    readonly maxCodeSize: u32;
    readonly maxHeadDataSize: u32;
    readonly maxUpwardQueueCount: u32;
    readonly maxUpwardQueueSize: u32;
    readonly maxUpwardMessageSize: u32;
    readonly maxUpwardMessageNumPerCandidate: u32;
    readonly hrmpMaxMessageNumPerCandidate: u32;
    readonly validationUpgradeCooldown: u32;
    readonly validationUpgradeDelay: u32;
    readonly asyncBackingParams: PolkadotPrimitivesV8AsyncBackingAsyncBackingParams;
  }

  /** @name PolkadotPrimitivesV8AsyncBackingAsyncBackingParams (246) */
  interface PolkadotPrimitivesV8AsyncBackingAsyncBackingParams extends Struct {
    readonly maxCandidateDepth: u32;
    readonly allowedAncestryLen: u32;
  }

  /** @name PolkadotCorePrimitivesOutboundHrmpMessage (252) */
  interface PolkadotCorePrimitivesOutboundHrmpMessage extends Struct {
    readonly recipient: u32;
    readonly data: Bytes;
  }

  /** @name CumulusPalletParachainSystemCall (254) */
  interface CumulusPalletParachainSystemCall extends Enum {
    readonly isSetValidationData: boolean;
    readonly asSetValidationData: {
      readonly data: CumulusPrimitivesParachainInherentParachainInherentData;
    } & Struct;
    readonly isSudoSendUpwardMessage: boolean;
    readonly asSudoSendUpwardMessage: {
      readonly message: Bytes;
    } & Struct;
    readonly type: "SetValidationData" | "SudoSendUpwardMessage";
  }

  /** @name CumulusPrimitivesParachainInherentParachainInherentData (255) */
  interface CumulusPrimitivesParachainInherentParachainInherentData extends Struct {
    readonly validationData: PolkadotPrimitivesV8PersistedValidationData;
    readonly relayChainState: SpTrieStorageProof;
    readonly downwardMessages: Vec<PolkadotCorePrimitivesInboundDownwardMessage>;
    readonly horizontalMessages: BTreeMap<u32, Vec<PolkadotCorePrimitivesInboundHrmpMessage>>;
  }

  /** @name PolkadotCorePrimitivesInboundDownwardMessage (257) */
  interface PolkadotCorePrimitivesInboundDownwardMessage extends Struct {
    readonly sentAt: u32;
    readonly msg: Bytes;
  }

  /** @name PolkadotCorePrimitivesInboundHrmpMessage (260) */
  interface PolkadotCorePrimitivesInboundHrmpMessage extends Struct {
    readonly sentAt: u32;
    readonly data: Bytes;
  }

  /** @name CumulusPalletParachainSystemError (263) */
  interface CumulusPalletParachainSystemError extends Enum {
    readonly isOverlappingUpgrades: boolean;
    readonly isProhibitedByPolkadot: boolean;
    readonly isTooBig: boolean;
    readonly isValidationDataNotAvailable: boolean;
    readonly isHostConfigurationNotAvailable: boolean;
    readonly isNotScheduled: boolean;
    readonly isNothingAuthorized: boolean;
    readonly isUnauthorized: boolean;
    readonly type:
      | "OverlappingUpgrades"
      | "ProhibitedByPolkadot"
      | "TooBig"
      | "ValidationDataNotAvailable"
      | "HostConfigurationNotAvailable"
      | "NotScheduled"
      | "NothingAuthorized"
      | "Unauthorized";
  }

  /** @name PalletTimestampCall (264) */
  interface PalletTimestampCall extends Enum {
    readonly isSet: boolean;
    readonly asSet: {
      readonly now: Compact<u64>;
    } & Struct;
    readonly type: "Set";
  }

  /** @name StagingParachainInfoCall (265) */
  type StagingParachainInfoCall = Null;

  /** @name PalletBalancesBalanceLock (267) */
  interface PalletBalancesBalanceLock extends Struct {
    readonly id: U8aFixed;
    readonly amount: u128;
    readonly reasons: PalletBalancesReasons;
  }

  /** @name PalletBalancesReasons (268) */
  interface PalletBalancesReasons extends Enum {
    readonly isFee: boolean;
    readonly isMisc: boolean;
    readonly isAll: boolean;
    readonly type: "Fee" | "Misc" | "All";
  }

  /** @name PalletBalancesReserveData (271) */
  interface PalletBalancesReserveData extends Struct {
    readonly id: U8aFixed;
    readonly amount: u128;
  }

  /** @name StorageHubRuntimeRuntimeHoldReason (275) */
  interface StorageHubRuntimeRuntimeHoldReason extends Enum {
    readonly isProviders: boolean;
    readonly asProviders: PalletStorageProvidersHoldReason;
    readonly isFileSystem: boolean;
    readonly asFileSystem: PalletFileSystemHoldReason;
    readonly isPaymentStreams: boolean;
    readonly asPaymentStreams: PalletPaymentStreamsHoldReason;
    readonly type: "Providers" | "FileSystem" | "PaymentStreams";
  }

  /** @name PalletStorageProvidersHoldReason (276) */
  interface PalletStorageProvidersHoldReason extends Enum {
    readonly isStorageProviderDeposit: boolean;
    readonly isBucketDeposit: boolean;
    readonly type: "StorageProviderDeposit" | "BucketDeposit";
  }

  /** @name PalletFileSystemHoldReason (277) */
  interface PalletFileSystemHoldReason extends Enum {
    readonly isStorageRequestCreationHold: boolean;
    readonly type: "StorageRequestCreationHold";
  }

  /** @name PalletPaymentStreamsHoldReason (278) */
  interface PalletPaymentStreamsHoldReason extends Enum {
    readonly isPaymentStreamDeposit: boolean;
    readonly type: "PaymentStreamDeposit";
  }

  /** @name FrameSupportTokensMiscIdAmount (281) */
  interface FrameSupportTokensMiscIdAmount extends Struct {
    readonly id: Null;
    readonly amount: u128;
  }

  /** @name PalletBalancesCall (283) */
  interface PalletBalancesCall extends Enum {
    readonly isTransferAllowDeath: boolean;
    readonly asTransferAllowDeath: {
      readonly dest: MultiAddress;
      readonly value: Compact<u128>;
    } & Struct;
    readonly isForceTransfer: boolean;
    readonly asForceTransfer: {
      readonly source: MultiAddress;
      readonly dest: MultiAddress;
      readonly value: Compact<u128>;
    } & Struct;
    readonly isTransferKeepAlive: boolean;
    readonly asTransferKeepAlive: {
      readonly dest: MultiAddress;
      readonly value: Compact<u128>;
    } & Struct;
    readonly isTransferAll: boolean;
    readonly asTransferAll: {
      readonly dest: MultiAddress;
      readonly keepAlive: bool;
    } & Struct;
    readonly isForceUnreserve: boolean;
    readonly asForceUnreserve: {
      readonly who: MultiAddress;
      readonly amount: u128;
    } & Struct;
    readonly isUpgradeAccounts: boolean;
    readonly asUpgradeAccounts: {
      readonly who: Vec<AccountId32>;
    } & Struct;
    readonly isForceSetBalance: boolean;
    readonly asForceSetBalance: {
      readonly who: MultiAddress;
      readonly newFree: Compact<u128>;
    } & Struct;
    readonly isForceAdjustTotalIssuance: boolean;
    readonly asForceAdjustTotalIssuance: {
      readonly direction: PalletBalancesAdjustmentDirection;
      readonly delta: Compact<u128>;
    } & Struct;
    readonly isBurn: boolean;
    readonly asBurn: {
      readonly value: Compact<u128>;
      readonly keepAlive: bool;
    } & Struct;
    readonly type:
      | "TransferAllowDeath"
      | "ForceTransfer"
      | "TransferKeepAlive"
      | "TransferAll"
      | "ForceUnreserve"
      | "UpgradeAccounts"
      | "ForceSetBalance"
      | "ForceAdjustTotalIssuance"
      | "Burn";
  }

  /** @name PalletBalancesAdjustmentDirection (286) */
  interface PalletBalancesAdjustmentDirection extends Enum {
    readonly isIncrease: boolean;
    readonly isDecrease: boolean;
    readonly type: "Increase" | "Decrease";
  }

  /** @name PalletBalancesError (287) */
  interface PalletBalancesError extends Enum {
    readonly isVestingBalance: boolean;
    readonly isLiquidityRestrictions: boolean;
    readonly isInsufficientBalance: boolean;
    readonly isExistentialDeposit: boolean;
    readonly isExpendability: boolean;
    readonly isExistingVestingSchedule: boolean;
    readonly isDeadAccount: boolean;
    readonly isTooManyReserves: boolean;
    readonly isTooManyHolds: boolean;
    readonly isTooManyFreezes: boolean;
    readonly isIssuanceDeactivated: boolean;
    readonly isDeltaZero: boolean;
    readonly type:
      | "VestingBalance"
      | "LiquidityRestrictions"
      | "InsufficientBalance"
      | "ExistentialDeposit"
      | "Expendability"
      | "ExistingVestingSchedule"
      | "DeadAccount"
      | "TooManyReserves"
      | "TooManyHolds"
      | "TooManyFreezes"
      | "IssuanceDeactivated"
      | "DeltaZero";
  }

  /** @name PalletTransactionPaymentReleases (288) */
  interface PalletTransactionPaymentReleases extends Enum {
    readonly isV1Ancient: boolean;
    readonly isV2: boolean;
    readonly type: "V1Ancient" | "V2";
  }

  /** @name PalletSudoCall (289) */
  interface PalletSudoCall extends Enum {
    readonly isSudo: boolean;
    readonly asSudo: {
      readonly call: Call;
    } & Struct;
    readonly isSudoUncheckedWeight: boolean;
    readonly asSudoUncheckedWeight: {
      readonly call: Call;
      readonly weight: SpWeightsWeightV2Weight;
    } & Struct;
    readonly isSetKey: boolean;
    readonly asSetKey: {
      readonly new_: MultiAddress;
    } & Struct;
    readonly isSudoAs: boolean;
    readonly asSudoAs: {
      readonly who: MultiAddress;
      readonly call: Call;
    } & Struct;
    readonly isRemoveKey: boolean;
    readonly type: "Sudo" | "SudoUncheckedWeight" | "SetKey" | "SudoAs" | "RemoveKey";
  }

  /** @name PalletCollatorSelectionCall (291) */
  interface PalletCollatorSelectionCall extends Enum {
    readonly isSetInvulnerables: boolean;
    readonly asSetInvulnerables: {
      readonly new_: Vec<AccountId32>;
    } & Struct;
    readonly isSetDesiredCandidates: boolean;
    readonly asSetDesiredCandidates: {
      readonly max: u32;
    } & Struct;
    readonly isSetCandidacyBond: boolean;
    readonly asSetCandidacyBond: {
      readonly bond: u128;
    } & Struct;
    readonly isRegisterAsCandidate: boolean;
    readonly isLeaveIntent: boolean;
    readonly isAddInvulnerable: boolean;
    readonly asAddInvulnerable: {
      readonly who: AccountId32;
    } & Struct;
    readonly isRemoveInvulnerable: boolean;
    readonly asRemoveInvulnerable: {
      readonly who: AccountId32;
    } & Struct;
    readonly isUpdateBond: boolean;
    readonly asUpdateBond: {
      readonly newDeposit: u128;
    } & Struct;
    readonly isTakeCandidateSlot: boolean;
    readonly asTakeCandidateSlot: {
      readonly deposit: u128;
      readonly target: AccountId32;
    } & Struct;
    readonly type:
      | "SetInvulnerables"
      | "SetDesiredCandidates"
      | "SetCandidacyBond"
      | "RegisterAsCandidate"
      | "LeaveIntent"
      | "AddInvulnerable"
      | "RemoveInvulnerable"
      | "UpdateBond"
      | "TakeCandidateSlot";
  }

  /** @name PalletSessionCall (292) */
  interface PalletSessionCall extends Enum {
    readonly isSetKeys: boolean;
    readonly asSetKeys: {
      readonly keys_: StorageHubRuntimeSessionKeys;
      readonly proof: Bytes;
    } & Struct;
    readonly isPurgeKeys: boolean;
    readonly type: "SetKeys" | "PurgeKeys";
  }

  /** @name StorageHubRuntimeSessionKeys (293) */
  interface StorageHubRuntimeSessionKeys extends Struct {
    readonly aura: SpConsensusAuraSr25519AppSr25519Public;
  }

  /** @name SpConsensusAuraSr25519AppSr25519Public (294) */
  interface SpConsensusAuraSr25519AppSr25519Public extends U8aFixed {}

  /** @name CumulusPalletXcmpQueueCall (295) */
  interface CumulusPalletXcmpQueueCall extends Enum {
    readonly isSuspendXcmExecution: boolean;
    readonly isResumeXcmExecution: boolean;
    readonly isUpdateSuspendThreshold: boolean;
    readonly asUpdateSuspendThreshold: {
      readonly new_: u32;
    } & Struct;
    readonly isUpdateDropThreshold: boolean;
    readonly asUpdateDropThreshold: {
      readonly new_: u32;
    } & Struct;
    readonly isUpdateResumeThreshold: boolean;
    readonly asUpdateResumeThreshold: {
      readonly new_: u32;
    } & Struct;
    readonly type:
      | "SuspendXcmExecution"
      | "ResumeXcmExecution"
      | "UpdateSuspendThreshold"
      | "UpdateDropThreshold"
      | "UpdateResumeThreshold";
  }

  /** @name PalletXcmCall (296) */
  interface PalletXcmCall extends Enum {
    readonly isSend: boolean;
    readonly asSend: {
      readonly dest: XcmVersionedLocation;
      readonly message: XcmVersionedXcm;
    } & Struct;
    readonly isTeleportAssets: boolean;
    readonly asTeleportAssets: {
      readonly dest: XcmVersionedLocation;
      readonly beneficiary: XcmVersionedLocation;
      readonly assets: XcmVersionedAssets;
      readonly feeAssetItem: u32;
    } & Struct;
    readonly isReserveTransferAssets: boolean;
    readonly asReserveTransferAssets: {
      readonly dest: XcmVersionedLocation;
      readonly beneficiary: XcmVersionedLocation;
      readonly assets: XcmVersionedAssets;
      readonly feeAssetItem: u32;
    } & Struct;
    readonly isExecute: boolean;
    readonly asExecute: {
      readonly message: XcmVersionedXcm;
      readonly maxWeight: SpWeightsWeightV2Weight;
    } & Struct;
    readonly isForceXcmVersion: boolean;
    readonly asForceXcmVersion: {
      readonly location: StagingXcmV4Location;
      readonly version: u32;
    } & Struct;
    readonly isForceDefaultXcmVersion: boolean;
    readonly asForceDefaultXcmVersion: {
      readonly maybeXcmVersion: Option<u32>;
    } & Struct;
    readonly isForceSubscribeVersionNotify: boolean;
    readonly asForceSubscribeVersionNotify: {
      readonly location: XcmVersionedLocation;
    } & Struct;
    readonly isForceUnsubscribeVersionNotify: boolean;
    readonly asForceUnsubscribeVersionNotify: {
      readonly location: XcmVersionedLocation;
    } & Struct;
    readonly isLimitedReserveTransferAssets: boolean;
    readonly asLimitedReserveTransferAssets: {
      readonly dest: XcmVersionedLocation;
      readonly beneficiary: XcmVersionedLocation;
      readonly assets: XcmVersionedAssets;
      readonly feeAssetItem: u32;
      readonly weightLimit: XcmV3WeightLimit;
    } & Struct;
    readonly isLimitedTeleportAssets: boolean;
    readonly asLimitedTeleportAssets: {
      readonly dest: XcmVersionedLocation;
      readonly beneficiary: XcmVersionedLocation;
      readonly assets: XcmVersionedAssets;
      readonly feeAssetItem: u32;
      readonly weightLimit: XcmV3WeightLimit;
    } & Struct;
    readonly isForceSuspension: boolean;
    readonly asForceSuspension: {
      readonly suspended: bool;
    } & Struct;
    readonly isTransferAssets: boolean;
    readonly asTransferAssets: {
      readonly dest: XcmVersionedLocation;
      readonly beneficiary: XcmVersionedLocation;
      readonly assets: XcmVersionedAssets;
      readonly feeAssetItem: u32;
      readonly weightLimit: XcmV3WeightLimit;
    } & Struct;
    readonly isClaimAssets: boolean;
    readonly asClaimAssets: {
      readonly assets: XcmVersionedAssets;
      readonly beneficiary: XcmVersionedLocation;
    } & Struct;
    readonly isTransferAssetsUsingTypeAndThen: boolean;
    readonly asTransferAssetsUsingTypeAndThen: {
      readonly dest: XcmVersionedLocation;
      readonly assets: XcmVersionedAssets;
      readonly assetsTransferType: StagingXcmExecutorAssetTransferTransferType;
      readonly remoteFeesId: XcmVersionedAssetId;
      readonly feesTransferType: StagingXcmExecutorAssetTransferTransferType;
      readonly customXcmOnDest: XcmVersionedXcm;
      readonly weightLimit: XcmV3WeightLimit;
    } & Struct;
    readonly type:
      | "Send"
      | "TeleportAssets"
      | "ReserveTransferAssets"
      | "Execute"
      | "ForceXcmVersion"
      | "ForceDefaultXcmVersion"
      | "ForceSubscribeVersionNotify"
      | "ForceUnsubscribeVersionNotify"
      | "LimitedReserveTransferAssets"
      | "LimitedTeleportAssets"
      | "ForceSuspension"
      | "TransferAssets"
      | "ClaimAssets"
      | "TransferAssetsUsingTypeAndThen";
  }

  /** @name XcmVersionedXcm (297) */
  interface XcmVersionedXcm extends Enum {
    readonly isV2: boolean;
    readonly asV2: XcmV2Xcm;
    readonly isV3: boolean;
    readonly asV3: XcmV3Xcm;
    readonly isV4: boolean;
    readonly asV4: StagingXcmV4Xcm;
    readonly type: "V2" | "V3" | "V4";
  }

  /** @name XcmV2Xcm (298) */
  interface XcmV2Xcm extends Vec<XcmV2Instruction> {}

  /** @name XcmV2Instruction (300) */
  interface XcmV2Instruction extends Enum {
    readonly isWithdrawAsset: boolean;
    readonly asWithdrawAsset: XcmV2MultiassetMultiAssets;
    readonly isReserveAssetDeposited: boolean;
    readonly asReserveAssetDeposited: XcmV2MultiassetMultiAssets;
    readonly isReceiveTeleportedAsset: boolean;
    readonly asReceiveTeleportedAsset: XcmV2MultiassetMultiAssets;
    readonly isQueryResponse: boolean;
    readonly asQueryResponse: {
      readonly queryId: Compact<u64>;
      readonly response: XcmV2Response;
      readonly maxWeight: Compact<u64>;
    } & Struct;
    readonly isTransferAsset: boolean;
    readonly asTransferAsset: {
      readonly assets: XcmV2MultiassetMultiAssets;
      readonly beneficiary: XcmV2MultiLocation;
    } & Struct;
    readonly isTransferReserveAsset: boolean;
    readonly asTransferReserveAsset: {
      readonly assets: XcmV2MultiassetMultiAssets;
      readonly dest: XcmV2MultiLocation;
      readonly xcm: XcmV2Xcm;
    } & Struct;
    readonly isTransact: boolean;
    readonly asTransact: {
      readonly originType: XcmV2OriginKind;
      readonly requireWeightAtMost: Compact<u64>;
      readonly call: XcmDoubleEncoded;
    } & Struct;
    readonly isHrmpNewChannelOpenRequest: boolean;
    readonly asHrmpNewChannelOpenRequest: {
      readonly sender: Compact<u32>;
      readonly maxMessageSize: Compact<u32>;
      readonly maxCapacity: Compact<u32>;
    } & Struct;
    readonly isHrmpChannelAccepted: boolean;
    readonly asHrmpChannelAccepted: {
      readonly recipient: Compact<u32>;
    } & Struct;
    readonly isHrmpChannelClosing: boolean;
    readonly asHrmpChannelClosing: {
      readonly initiator: Compact<u32>;
      readonly sender: Compact<u32>;
      readonly recipient: Compact<u32>;
    } & Struct;
    readonly isClearOrigin: boolean;
    readonly isDescendOrigin: boolean;
    readonly asDescendOrigin: XcmV2MultilocationJunctions;
    readonly isReportError: boolean;
    readonly asReportError: {
      readonly queryId: Compact<u64>;
      readonly dest: XcmV2MultiLocation;
      readonly maxResponseWeight: Compact<u64>;
    } & Struct;
    readonly isDepositAsset: boolean;
    readonly asDepositAsset: {
      readonly assets: XcmV2MultiassetMultiAssetFilter;
      readonly maxAssets: Compact<u32>;
      readonly beneficiary: XcmV2MultiLocation;
    } & Struct;
    readonly isDepositReserveAsset: boolean;
    readonly asDepositReserveAsset: {
      readonly assets: XcmV2MultiassetMultiAssetFilter;
      readonly maxAssets: Compact<u32>;
      readonly dest: XcmV2MultiLocation;
      readonly xcm: XcmV2Xcm;
    } & Struct;
    readonly isExchangeAsset: boolean;
    readonly asExchangeAsset: {
      readonly give: XcmV2MultiassetMultiAssetFilter;
      readonly receive: XcmV2MultiassetMultiAssets;
    } & Struct;
    readonly isInitiateReserveWithdraw: boolean;
    readonly asInitiateReserveWithdraw: {
      readonly assets: XcmV2MultiassetMultiAssetFilter;
      readonly reserve: XcmV2MultiLocation;
      readonly xcm: XcmV2Xcm;
    } & Struct;
    readonly isInitiateTeleport: boolean;
    readonly asInitiateTeleport: {
      readonly assets: XcmV2MultiassetMultiAssetFilter;
      readonly dest: XcmV2MultiLocation;
      readonly xcm: XcmV2Xcm;
    } & Struct;
    readonly isQueryHolding: boolean;
    readonly asQueryHolding: {
      readonly queryId: Compact<u64>;
      readonly dest: XcmV2MultiLocation;
      readonly assets: XcmV2MultiassetMultiAssetFilter;
      readonly maxResponseWeight: Compact<u64>;
    } & Struct;
    readonly isBuyExecution: boolean;
    readonly asBuyExecution: {
      readonly fees: XcmV2MultiAsset;
      readonly weightLimit: XcmV2WeightLimit;
    } & Struct;
    readonly isRefundSurplus: boolean;
    readonly isSetErrorHandler: boolean;
    readonly asSetErrorHandler: XcmV2Xcm;
    readonly isSetAppendix: boolean;
    readonly asSetAppendix: XcmV2Xcm;
    readonly isClearError: boolean;
    readonly isClaimAsset: boolean;
    readonly asClaimAsset: {
      readonly assets: XcmV2MultiassetMultiAssets;
      readonly ticket: XcmV2MultiLocation;
    } & Struct;
    readonly isTrap: boolean;
    readonly asTrap: Compact<u64>;
    readonly isSubscribeVersion: boolean;
    readonly asSubscribeVersion: {
      readonly queryId: Compact<u64>;
      readonly maxResponseWeight: Compact<u64>;
    } & Struct;
    readonly isUnsubscribeVersion: boolean;
    readonly type:
      | "WithdrawAsset"
      | "ReserveAssetDeposited"
      | "ReceiveTeleportedAsset"
      | "QueryResponse"
      | "TransferAsset"
      | "TransferReserveAsset"
      | "Transact"
      | "HrmpNewChannelOpenRequest"
      | "HrmpChannelAccepted"
      | "HrmpChannelClosing"
      | "ClearOrigin"
      | "DescendOrigin"
      | "ReportError"
      | "DepositAsset"
      | "DepositReserveAsset"
      | "ExchangeAsset"
      | "InitiateReserveWithdraw"
      | "InitiateTeleport"
      | "QueryHolding"
      | "BuyExecution"
      | "RefundSurplus"
      | "SetErrorHandler"
      | "SetAppendix"
      | "ClearError"
      | "ClaimAsset"
      | "Trap"
      | "SubscribeVersion"
      | "UnsubscribeVersion";
  }

  /** @name XcmV2Response (301) */
  interface XcmV2Response extends Enum {
    readonly isNull: boolean;
    readonly isAssets: boolean;
    readonly asAssets: XcmV2MultiassetMultiAssets;
    readonly isExecutionResult: boolean;
    readonly asExecutionResult: Option<ITuple<[u32, XcmV2TraitsError]>>;
    readonly isVersion: boolean;
    readonly asVersion: u32;
    readonly type: "Null" | "Assets" | "ExecutionResult" | "Version";
  }

  /** @name XcmV2TraitsError (304) */
  interface XcmV2TraitsError extends Enum {
    readonly isOverflow: boolean;
    readonly isUnimplemented: boolean;
    readonly isUntrustedReserveLocation: boolean;
    readonly isUntrustedTeleportLocation: boolean;
    readonly isMultiLocationFull: boolean;
    readonly isMultiLocationNotInvertible: boolean;
    readonly isBadOrigin: boolean;
    readonly isInvalidLocation: boolean;
    readonly isAssetNotFound: boolean;
    readonly isFailedToTransactAsset: boolean;
    readonly isNotWithdrawable: boolean;
    readonly isLocationCannotHold: boolean;
    readonly isExceedsMaxMessageSize: boolean;
    readonly isDestinationUnsupported: boolean;
    readonly isTransport: boolean;
    readonly isUnroutable: boolean;
    readonly isUnknownClaim: boolean;
    readonly isFailedToDecode: boolean;
    readonly isMaxWeightInvalid: boolean;
    readonly isNotHoldingFees: boolean;
    readonly isTooExpensive: boolean;
    readonly isTrap: boolean;
    readonly asTrap: u64;
    readonly isUnhandledXcmVersion: boolean;
    readonly isWeightLimitReached: boolean;
    readonly asWeightLimitReached: u64;
    readonly isBarrier: boolean;
    readonly isWeightNotComputable: boolean;
    readonly type:
      | "Overflow"
      | "Unimplemented"
      | "UntrustedReserveLocation"
      | "UntrustedTeleportLocation"
      | "MultiLocationFull"
      | "MultiLocationNotInvertible"
      | "BadOrigin"
      | "InvalidLocation"
      | "AssetNotFound"
      | "FailedToTransactAsset"
      | "NotWithdrawable"
      | "LocationCannotHold"
      | "ExceedsMaxMessageSize"
      | "DestinationUnsupported"
      | "Transport"
      | "Unroutable"
      | "UnknownClaim"
      | "FailedToDecode"
      | "MaxWeightInvalid"
      | "NotHoldingFees"
      | "TooExpensive"
      | "Trap"
      | "UnhandledXcmVersion"
      | "WeightLimitReached"
      | "Barrier"
      | "WeightNotComputable";
  }

  /** @name XcmV2OriginKind (305) */
  interface XcmV2OriginKind extends Enum {
    readonly isNative: boolean;
    readonly isSovereignAccount: boolean;
    readonly isSuperuser: boolean;
    readonly isXcm: boolean;
    readonly type: "Native" | "SovereignAccount" | "Superuser" | "Xcm";
  }

  /** @name XcmV2MultiassetMultiAssetFilter (306) */
  interface XcmV2MultiassetMultiAssetFilter extends Enum {
    readonly isDefinite: boolean;
    readonly asDefinite: XcmV2MultiassetMultiAssets;
    readonly isWild: boolean;
    readonly asWild: XcmV2MultiassetWildMultiAsset;
    readonly type: "Definite" | "Wild";
  }

  /** @name XcmV2MultiassetWildMultiAsset (307) */
  interface XcmV2MultiassetWildMultiAsset extends Enum {
    readonly isAll: boolean;
    readonly isAllOf: boolean;
    readonly asAllOf: {
      readonly id: XcmV2MultiassetAssetId;
      readonly fun: XcmV2MultiassetWildFungibility;
    } & Struct;
    readonly type: "All" | "AllOf";
  }

  /** @name XcmV2MultiassetWildFungibility (308) */
  interface XcmV2MultiassetWildFungibility extends Enum {
    readonly isFungible: boolean;
    readonly isNonFungible: boolean;
    readonly type: "Fungible" | "NonFungible";
  }

  /** @name XcmV2WeightLimit (309) */
  interface XcmV2WeightLimit extends Enum {
    readonly isUnlimited: boolean;
    readonly isLimited: boolean;
    readonly asLimited: Compact<u64>;
    readonly type: "Unlimited" | "Limited";
  }

  /** @name XcmV3Xcm (310) */
  interface XcmV3Xcm extends Vec<XcmV3Instruction> {}

  /** @name XcmV3Instruction (312) */
  interface XcmV3Instruction extends Enum {
    readonly isWithdrawAsset: boolean;
    readonly asWithdrawAsset: XcmV3MultiassetMultiAssets;
    readonly isReserveAssetDeposited: boolean;
    readonly asReserveAssetDeposited: XcmV3MultiassetMultiAssets;
    readonly isReceiveTeleportedAsset: boolean;
    readonly asReceiveTeleportedAsset: XcmV3MultiassetMultiAssets;
    readonly isQueryResponse: boolean;
    readonly asQueryResponse: {
      readonly queryId: Compact<u64>;
      readonly response: XcmV3Response;
      readonly maxWeight: SpWeightsWeightV2Weight;
      readonly querier: Option<StagingXcmV3MultiLocation>;
    } & Struct;
    readonly isTransferAsset: boolean;
    readonly asTransferAsset: {
      readonly assets: XcmV3MultiassetMultiAssets;
      readonly beneficiary: StagingXcmV3MultiLocation;
    } & Struct;
    readonly isTransferReserveAsset: boolean;
    readonly asTransferReserveAsset: {
      readonly assets: XcmV3MultiassetMultiAssets;
      readonly dest: StagingXcmV3MultiLocation;
      readonly xcm: XcmV3Xcm;
    } & Struct;
    readonly isTransact: boolean;
    readonly asTransact: {
      readonly originKind: XcmV3OriginKind;
      readonly requireWeightAtMost: SpWeightsWeightV2Weight;
      readonly call: XcmDoubleEncoded;
    } & Struct;
    readonly isHrmpNewChannelOpenRequest: boolean;
    readonly asHrmpNewChannelOpenRequest: {
      readonly sender: Compact<u32>;
      readonly maxMessageSize: Compact<u32>;
      readonly maxCapacity: Compact<u32>;
    } & Struct;
    readonly isHrmpChannelAccepted: boolean;
    readonly asHrmpChannelAccepted: {
      readonly recipient: Compact<u32>;
    } & Struct;
    readonly isHrmpChannelClosing: boolean;
    readonly asHrmpChannelClosing: {
      readonly initiator: Compact<u32>;
      readonly sender: Compact<u32>;
      readonly recipient: Compact<u32>;
    } & Struct;
    readonly isClearOrigin: boolean;
    readonly isDescendOrigin: boolean;
    readonly asDescendOrigin: XcmV3Junctions;
    readonly isReportError: boolean;
    readonly asReportError: XcmV3QueryResponseInfo;
    readonly isDepositAsset: boolean;
    readonly asDepositAsset: {
      readonly assets: XcmV3MultiassetMultiAssetFilter;
      readonly beneficiary: StagingXcmV3MultiLocation;
    } & Struct;
    readonly isDepositReserveAsset: boolean;
    readonly asDepositReserveAsset: {
      readonly assets: XcmV3MultiassetMultiAssetFilter;
      readonly dest: StagingXcmV3MultiLocation;
      readonly xcm: XcmV3Xcm;
    } & Struct;
    readonly isExchangeAsset: boolean;
    readonly asExchangeAsset: {
      readonly give: XcmV3MultiassetMultiAssetFilter;
      readonly want: XcmV3MultiassetMultiAssets;
      readonly maximal: bool;
    } & Struct;
    readonly isInitiateReserveWithdraw: boolean;
    readonly asInitiateReserveWithdraw: {
      readonly assets: XcmV3MultiassetMultiAssetFilter;
      readonly reserve: StagingXcmV3MultiLocation;
      readonly xcm: XcmV3Xcm;
    } & Struct;
    readonly isInitiateTeleport: boolean;
    readonly asInitiateTeleport: {
      readonly assets: XcmV3MultiassetMultiAssetFilter;
      readonly dest: StagingXcmV3MultiLocation;
      readonly xcm: XcmV3Xcm;
    } & Struct;
    readonly isReportHolding: boolean;
    readonly asReportHolding: {
      readonly responseInfo: XcmV3QueryResponseInfo;
      readonly assets: XcmV3MultiassetMultiAssetFilter;
    } & Struct;
    readonly isBuyExecution: boolean;
    readonly asBuyExecution: {
      readonly fees: XcmV3MultiAsset;
      readonly weightLimit: XcmV3WeightLimit;
    } & Struct;
    readonly isRefundSurplus: boolean;
    readonly isSetErrorHandler: boolean;
    readonly asSetErrorHandler: XcmV3Xcm;
    readonly isSetAppendix: boolean;
    readonly asSetAppendix: XcmV3Xcm;
    readonly isClearError: boolean;
    readonly isClaimAsset: boolean;
    readonly asClaimAsset: {
      readonly assets: XcmV3MultiassetMultiAssets;
      readonly ticket: StagingXcmV3MultiLocation;
    } & Struct;
    readonly isTrap: boolean;
    readonly asTrap: Compact<u64>;
    readonly isSubscribeVersion: boolean;
    readonly asSubscribeVersion: {
      readonly queryId: Compact<u64>;
      readonly maxResponseWeight: SpWeightsWeightV2Weight;
    } & Struct;
    readonly isUnsubscribeVersion: boolean;
    readonly isBurnAsset: boolean;
    readonly asBurnAsset: XcmV3MultiassetMultiAssets;
    readonly isExpectAsset: boolean;
    readonly asExpectAsset: XcmV3MultiassetMultiAssets;
    readonly isExpectOrigin: boolean;
    readonly asExpectOrigin: Option<StagingXcmV3MultiLocation>;
    readonly isExpectError: boolean;
    readonly asExpectError: Option<ITuple<[u32, XcmV3TraitsError]>>;
    readonly isExpectTransactStatus: boolean;
    readonly asExpectTransactStatus: XcmV3MaybeErrorCode;
    readonly isQueryPallet: boolean;
    readonly asQueryPallet: {
      readonly moduleName: Bytes;
      readonly responseInfo: XcmV3QueryResponseInfo;
    } & Struct;
    readonly isExpectPallet: boolean;
    readonly asExpectPallet: {
      readonly index: Compact<u32>;
      readonly name: Bytes;
      readonly moduleName: Bytes;
      readonly crateMajor: Compact<u32>;
      readonly minCrateMinor: Compact<u32>;
    } & Struct;
    readonly isReportTransactStatus: boolean;
    readonly asReportTransactStatus: XcmV3QueryResponseInfo;
    readonly isClearTransactStatus: boolean;
    readonly isUniversalOrigin: boolean;
    readonly asUniversalOrigin: XcmV3Junction;
    readonly isExportMessage: boolean;
    readonly asExportMessage: {
      readonly network: XcmV3JunctionNetworkId;
      readonly destination: XcmV3Junctions;
      readonly xcm: XcmV3Xcm;
    } & Struct;
    readonly isLockAsset: boolean;
    readonly asLockAsset: {
      readonly asset: XcmV3MultiAsset;
      readonly unlocker: StagingXcmV3MultiLocation;
    } & Struct;
    readonly isUnlockAsset: boolean;
    readonly asUnlockAsset: {
      readonly asset: XcmV3MultiAsset;
      readonly target: StagingXcmV3MultiLocation;
    } & Struct;
    readonly isNoteUnlockable: boolean;
    readonly asNoteUnlockable: {
      readonly asset: XcmV3MultiAsset;
      readonly owner: StagingXcmV3MultiLocation;
    } & Struct;
    readonly isRequestUnlock: boolean;
    readonly asRequestUnlock: {
      readonly asset: XcmV3MultiAsset;
      readonly locker: StagingXcmV3MultiLocation;
    } & Struct;
    readonly isSetFeesMode: boolean;
    readonly asSetFeesMode: {
      readonly jitWithdraw: bool;
    } & Struct;
    readonly isSetTopic: boolean;
    readonly asSetTopic: U8aFixed;
    readonly isClearTopic: boolean;
    readonly isAliasOrigin: boolean;
    readonly asAliasOrigin: StagingXcmV3MultiLocation;
    readonly isUnpaidExecution: boolean;
    readonly asUnpaidExecution: {
      readonly weightLimit: XcmV3WeightLimit;
      readonly checkOrigin: Option<StagingXcmV3MultiLocation>;
    } & Struct;
    readonly type:
      | "WithdrawAsset"
      | "ReserveAssetDeposited"
      | "ReceiveTeleportedAsset"
      | "QueryResponse"
      | "TransferAsset"
      | "TransferReserveAsset"
      | "Transact"
      | "HrmpNewChannelOpenRequest"
      | "HrmpChannelAccepted"
      | "HrmpChannelClosing"
      | "ClearOrigin"
      | "DescendOrigin"
      | "ReportError"
      | "DepositAsset"
      | "DepositReserveAsset"
      | "ExchangeAsset"
      | "InitiateReserveWithdraw"
      | "InitiateTeleport"
      | "ReportHolding"
      | "BuyExecution"
      | "RefundSurplus"
      | "SetErrorHandler"
      | "SetAppendix"
      | "ClearError"
      | "ClaimAsset"
      | "Trap"
      | "SubscribeVersion"
      | "UnsubscribeVersion"
      | "BurnAsset"
      | "ExpectAsset"
      | "ExpectOrigin"
      | "ExpectError"
      | "ExpectTransactStatus"
      | "QueryPallet"
      | "ExpectPallet"
      | "ReportTransactStatus"
      | "ClearTransactStatus"
      | "UniversalOrigin"
      | "ExportMessage"
      | "LockAsset"
      | "UnlockAsset"
      | "NoteUnlockable"
      | "RequestUnlock"
      | "SetFeesMode"
      | "SetTopic"
      | "ClearTopic"
      | "AliasOrigin"
      | "UnpaidExecution";
  }

  /** @name XcmV3Response (313) */
  interface XcmV3Response extends Enum {
    readonly isNull: boolean;
    readonly isAssets: boolean;
    readonly asAssets: XcmV3MultiassetMultiAssets;
    readonly isExecutionResult: boolean;
    readonly asExecutionResult: Option<ITuple<[u32, XcmV3TraitsError]>>;
    readonly isVersion: boolean;
    readonly asVersion: u32;
    readonly isPalletsInfo: boolean;
    readonly asPalletsInfo: Vec<XcmV3PalletInfo>;
    readonly isDispatchResult: boolean;
    readonly asDispatchResult: XcmV3MaybeErrorCode;
    readonly type:
      | "Null"
      | "Assets"
      | "ExecutionResult"
      | "Version"
      | "PalletsInfo"
      | "DispatchResult";
  }

  /** @name XcmV3PalletInfo (315) */
  interface XcmV3PalletInfo extends Struct {
    readonly index: Compact<u32>;
    readonly name: Bytes;
    readonly moduleName: Bytes;
    readonly major: Compact<u32>;
    readonly minor: Compact<u32>;
    readonly patch: Compact<u32>;
  }

  /** @name XcmV3QueryResponseInfo (319) */
  interface XcmV3QueryResponseInfo extends Struct {
    readonly destination: StagingXcmV3MultiLocation;
    readonly queryId: Compact<u64>;
    readonly maxWeight: SpWeightsWeightV2Weight;
  }

  /** @name XcmV3MultiassetMultiAssetFilter (320) */
  interface XcmV3MultiassetMultiAssetFilter extends Enum {
    readonly isDefinite: boolean;
    readonly asDefinite: XcmV3MultiassetMultiAssets;
    readonly isWild: boolean;
    readonly asWild: XcmV3MultiassetWildMultiAsset;
    readonly type: "Definite" | "Wild";
  }

  /** @name XcmV3MultiassetWildMultiAsset (321) */
  interface XcmV3MultiassetWildMultiAsset extends Enum {
    readonly isAll: boolean;
    readonly isAllOf: boolean;
    readonly asAllOf: {
      readonly id: XcmV3MultiassetAssetId;
      readonly fun: XcmV3MultiassetWildFungibility;
    } & Struct;
    readonly isAllCounted: boolean;
    readonly asAllCounted: Compact<u32>;
    readonly isAllOfCounted: boolean;
    readonly asAllOfCounted: {
      readonly id: XcmV3MultiassetAssetId;
      readonly fun: XcmV3MultiassetWildFungibility;
      readonly count: Compact<u32>;
    } & Struct;
    readonly type: "All" | "AllOf" | "AllCounted" | "AllOfCounted";
  }

  /** @name XcmV3MultiassetWildFungibility (322) */
  interface XcmV3MultiassetWildFungibility extends Enum {
    readonly isFungible: boolean;
    readonly isNonFungible: boolean;
    readonly type: "Fungible" | "NonFungible";
  }

  /** @name StagingXcmExecutorAssetTransferTransferType (334) */
  interface StagingXcmExecutorAssetTransferTransferType extends Enum {
    readonly isTeleport: boolean;
    readonly isLocalReserve: boolean;
    readonly isDestinationReserve: boolean;
    readonly isRemoteReserve: boolean;
    readonly asRemoteReserve: XcmVersionedLocation;
    readonly type: "Teleport" | "LocalReserve" | "DestinationReserve" | "RemoteReserve";
  }

  /** @name XcmVersionedAssetId (335) */
  interface XcmVersionedAssetId extends Enum {
    readonly isV3: boolean;
    readonly asV3: XcmV3MultiassetAssetId;
    readonly isV4: boolean;
    readonly asV4: StagingXcmV4AssetAssetId;
    readonly type: "V3" | "V4";
  }

  /** @name CumulusPalletXcmCall (336) */
  type CumulusPalletXcmCall = Null;

  /** @name PalletMessageQueueCall (337) */
  interface PalletMessageQueueCall extends Enum {
    readonly isReapPage: boolean;
    readonly asReapPage: {
      readonly messageOrigin: CumulusPrimitivesCoreAggregateMessageOrigin;
      readonly pageIndex: u32;
    } & Struct;
    readonly isExecuteOverweight: boolean;
    readonly asExecuteOverweight: {
      readonly messageOrigin: CumulusPrimitivesCoreAggregateMessageOrigin;
      readonly page: u32;
      readonly index: u32;
      readonly weightLimit: SpWeightsWeightV2Weight;
    } & Struct;
    readonly type: "ReapPage" | "ExecuteOverweight";
  }

  /** @name PalletStorageProvidersCall (338) */
  interface PalletStorageProvidersCall extends Enum {
    readonly isRequestMspSignUp: boolean;
    readonly asRequestMspSignUp: {
      readonly capacity: u64;
      readonly multiaddresses: Vec<Bytes>;
      readonly valuePropPricePerGigaUnitOfDataPerBlock: u128;
      readonly commitment: Bytes;
      readonly valuePropMaxDataLimit: u64;
      readonly paymentAccount: AccountId32;
    } & Struct;
    readonly isRequestBspSignUp: boolean;
    readonly asRequestBspSignUp: {
      readonly capacity: u64;
      readonly multiaddresses: Vec<Bytes>;
      readonly paymentAccount: AccountId32;
    } & Struct;
    readonly isConfirmSignUp: boolean;
    readonly asConfirmSignUp: {
      readonly providerAccount: Option<AccountId32>;
    } & Struct;
    readonly isCancelSignUp: boolean;
    readonly isMspSignOff: boolean;
    readonly isBspSignOff: boolean;
    readonly isChangeCapacity: boolean;
    readonly asChangeCapacity: {
      readonly newCapacity: u64;
    } & Struct;
    readonly isAddValueProp: boolean;
    readonly asAddValueProp: {
      readonly pricePerGigaUnitOfDataPerBlock: u128;
      readonly commitment: Bytes;
      readonly bucketDataLimit: u64;
    } & Struct;
    readonly isMakeValuePropUnavailable: boolean;
    readonly asMakeValuePropUnavailable: {
      readonly valuePropId: H256;
    } & Struct;
    readonly isAddMultiaddress: boolean;
    readonly asAddMultiaddress: {
      readonly newMultiaddress: Bytes;
    } & Struct;
    readonly isRemoveMultiaddress: boolean;
    readonly asRemoveMultiaddress: {
      readonly multiaddress: Bytes;
    } & Struct;
    readonly isForceMspSignUp: boolean;
    readonly asForceMspSignUp: {
      readonly who: AccountId32;
      readonly mspId: H256;
      readonly capacity: u64;
      readonly multiaddresses: Vec<Bytes>;
      readonly valuePropPricePerGigaUnitOfDataPerBlock: u128;
      readonly commitment: Bytes;
      readonly valuePropMaxDataLimit: u64;
      readonly paymentAccount: AccountId32;
    } & Struct;
    readonly isForceBspSignUp: boolean;
    readonly asForceBspSignUp: {
      readonly who: AccountId32;
      readonly bspId: H256;
      readonly capacity: u64;
      readonly multiaddresses: Vec<Bytes>;
      readonly paymentAccount: AccountId32;
      readonly weight: Option<u32>;
    } & Struct;
    readonly isSlash: boolean;
    readonly asSlash: {
      readonly providerId: H256;
    } & Struct;
    readonly isTopUpDeposit: boolean;
    readonly isDeleteProvider: boolean;
    readonly asDeleteProvider: {
      readonly providerId: H256;
    } & Struct;
    readonly type:
      | "RequestMspSignUp"
      | "RequestBspSignUp"
      | "ConfirmSignUp"
      | "CancelSignUp"
      | "MspSignOff"
      | "BspSignOff"
      | "ChangeCapacity"
      | "AddValueProp"
      | "MakeValuePropUnavailable"
      | "AddMultiaddress"
      | "RemoveMultiaddress"
      | "ForceMspSignUp"
      | "ForceBspSignUp"
      | "Slash"
      | "TopUpDeposit"
      | "DeleteProvider";
  }

  /** @name PalletFileSystemCall (339) */
  interface PalletFileSystemCall extends Enum {
    readonly isCreateBucket: boolean;
    readonly asCreateBucket: {
      readonly mspId: Option<H256>;
      readonly name: Bytes;
      readonly private: bool;
      readonly valuePropId: Option<H256>;
    } & Struct;
    readonly isRequestMoveBucket: boolean;
    readonly asRequestMoveBucket: {
      readonly bucketId: H256;
      readonly newMspId: H256;
    } & Struct;
    readonly isMspRespondMoveBucketRequest: boolean;
    readonly asMspRespondMoveBucketRequest: {
      readonly bucketId: H256;
      readonly response: PalletFileSystemBucketMoveRequestResponse;
    } & Struct;
    readonly isUpdateBucketPrivacy: boolean;
    readonly asUpdateBucketPrivacy: {
      readonly bucketId: H256;
      readonly private: bool;
    } & Struct;
    readonly isCreateAndAssociateCollectionWithBucket: boolean;
    readonly asCreateAndAssociateCollectionWithBucket: {
      readonly bucketId: H256;
    } & Struct;
    readonly isDeleteBucket: boolean;
    readonly asDeleteBucket: {
      readonly bucketId: H256;
    } & Struct;
    readonly isIssueStorageRequest: boolean;
    readonly asIssueStorageRequest: {
      readonly bucketId: H256;
      readonly location: Bytes;
      readonly fingerprint: H256;
      readonly size_: u64;
      readonly mspId: Option<H256>;
      readonly peerIds: Vec<Bytes>;
      readonly replicationTarget: Option<u32>;
    } & Struct;
    readonly isRevokeStorageRequest: boolean;
    readonly asRevokeStorageRequest: {
      readonly fileKey: H256;
    } & Struct;
    readonly isMspRespondStorageRequestsMultipleBuckets: boolean;
    readonly asMspRespondStorageRequestsMultipleBuckets: {
      readonly storageRequestMspResponse: Vec<PalletFileSystemStorageRequestMspBucketResponse>;
    } & Struct;
    readonly isMspStopStoringBucket: boolean;
    readonly asMspStopStoringBucket: {
      readonly bucketId: H256;
    } & Struct;
    readonly isBspVolunteer: boolean;
    readonly asBspVolunteer: {
      readonly fileKey: H256;
    } & Struct;
    readonly isBspConfirmStoring: boolean;
    readonly asBspConfirmStoring: {
      readonly nonInclusionForestProof: SpTrieStorageProofCompactProof;
      readonly fileKeysAndProofs: Vec<PalletFileSystemFileKeyWithProof>;
    } & Struct;
    readonly isBspRequestStopStoring: boolean;
    readonly asBspRequestStopStoring: {
      readonly fileKey: H256;
      readonly bucketId: H256;
      readonly location: Bytes;
      readonly owner: AccountId32;
      readonly fingerprint: H256;
      readonly size_: u64;
      readonly canServe: bool;
      readonly inclusionForestProof: SpTrieStorageProofCompactProof;
    } & Struct;
    readonly isBspConfirmStopStoring: boolean;
    readonly asBspConfirmStopStoring: {
      readonly fileKey: H256;
      readonly inclusionForestProof: SpTrieStorageProofCompactProof;
    } & Struct;
    readonly isStopStoringForInsolventUser: boolean;
    readonly asStopStoringForInsolventUser: {
      readonly fileKey: H256;
      readonly bucketId: H256;
      readonly location: Bytes;
      readonly owner: AccountId32;
      readonly fingerprint: H256;
      readonly size_: u64;
      readonly inclusionForestProof: SpTrieStorageProofCompactProof;
    } & Struct;
    readonly isDeleteFile: boolean;
    readonly asDeleteFile: {
      readonly bucketId: H256;
      readonly fileKey: H256;
      readonly location: Bytes;
      readonly size_: u64;
      readonly fingerprint: H256;
      readonly maybeInclusionForestProof: Option<SpTrieStorageProofCompactProof>;
    } & Struct;
    readonly isPendingFileDeletionRequestSubmitProof: boolean;
    readonly asPendingFileDeletionRequestSubmitProof: {
      readonly user: AccountId32;
      readonly fileKey: H256;
      readonly fileSize: u64;
      readonly bucketId: H256;
      readonly forestProof: SpTrieStorageProofCompactProof;
    } & Struct;
    readonly isSetGlobalParameters: boolean;
    readonly asSetGlobalParameters: {
      readonly newMaxReplicationTarget: Option<u32>;
      readonly tickRangeToMaximumThreshold: Option<u32>;
    } & Struct;
    readonly type:
      | "CreateBucket"
      | "RequestMoveBucket"
      | "MspRespondMoveBucketRequest"
      | "UpdateBucketPrivacy"
      | "CreateAndAssociateCollectionWithBucket"
      | "DeleteBucket"
      | "IssueStorageRequest"
      | "RevokeStorageRequest"
      | "MspRespondStorageRequestsMultipleBuckets"
      | "MspStopStoringBucket"
      | "BspVolunteer"
      | "BspConfirmStoring"
      | "BspRequestStopStoring"
      | "BspConfirmStopStoring"
      | "StopStoringForInsolventUser"
      | "DeleteFile"
      | "PendingFileDeletionRequestSubmitProof"
      | "SetGlobalParameters";
  }

  /** @name PalletFileSystemBucketMoveRequestResponse (340) */
  interface PalletFileSystemBucketMoveRequestResponse extends Enum {
    readonly isAccepted: boolean;
    readonly isRejected: boolean;
    readonly type: "Accepted" | "Rejected";
  }

  /** @name PalletFileSystemStorageRequestMspBucketResponse (342) */
  interface PalletFileSystemStorageRequestMspBucketResponse extends Struct {
    readonly bucketId: H256;
    readonly accept: Option<PalletFileSystemStorageRequestMspAcceptedFileKeys>;
    readonly reject: Vec<PalletFileSystemRejectedStorageRequest>;
  }

  /** @name PalletFileSystemStorageRequestMspAcceptedFileKeys (344) */
  interface PalletFileSystemStorageRequestMspAcceptedFileKeys extends Struct {
    readonly fileKeysAndProofs: Vec<PalletFileSystemFileKeyWithProof>;
    readonly nonInclusionForestProof: SpTrieStorageProofCompactProof;
  }

  /** @name PalletFileSystemFileKeyWithProof (346) */
  interface PalletFileSystemFileKeyWithProof extends Struct {
    readonly fileKey: H256;
    readonly proof: ShpFileKeyVerifierFileKeyProof;
  }

  /** @name PalletFileSystemRejectedStorageRequest (349) */
  interface PalletFileSystemRejectedStorageRequest extends Struct {
    readonly fileKey: H256;
    readonly reason: PalletFileSystemRejectedStorageRequestReason;
  }

  /** @name PalletProofsDealerCall (353) */
  interface PalletProofsDealerCall extends Enum {
    readonly isChallenge: boolean;
    readonly asChallenge: {
      readonly key: H256;
    } & Struct;
    readonly isSubmitProof: boolean;
    readonly asSubmitProof: {
      readonly proof: PalletProofsDealerProof;
      readonly provider: Option<H256>;
    } & Struct;
    readonly isForceInitialiseChallengeCycle: boolean;
    readonly asForceInitialiseChallengeCycle: {
      readonly provider: H256;
    } & Struct;
    readonly isSetPaused: boolean;
    readonly asSetPaused: {
      readonly paused: bool;
    } & Struct;
    readonly type: "Challenge" | "SubmitProof" | "ForceInitialiseChallengeCycle" | "SetPaused";
  }

  /** @name PalletRandomnessCall (354) */
  interface PalletRandomnessCall extends Enum {
    readonly isSetBabeRandomness: boolean;
    readonly type: "SetBabeRandomness";
  }

  /** @name PalletPaymentStreamsCall (355) */
  interface PalletPaymentStreamsCall extends Enum {
    readonly isCreateFixedRatePaymentStream: boolean;
    readonly asCreateFixedRatePaymentStream: {
      readonly providerId: H256;
      readonly userAccount: AccountId32;
      readonly rate: u128;
    } & Struct;
    readonly isUpdateFixedRatePaymentStream: boolean;
    readonly asUpdateFixedRatePaymentStream: {
      readonly providerId: H256;
      readonly userAccount: AccountId32;
      readonly newRate: u128;
    } & Struct;
    readonly isDeleteFixedRatePaymentStream: boolean;
    readonly asDeleteFixedRatePaymentStream: {
      readonly providerId: H256;
      readonly userAccount: AccountId32;
    } & Struct;
    readonly isCreateDynamicRatePaymentStream: boolean;
    readonly asCreateDynamicRatePaymentStream: {
      readonly providerId: H256;
      readonly userAccount: AccountId32;
      readonly amountProvided: u64;
    } & Struct;
    readonly isUpdateDynamicRatePaymentStream: boolean;
    readonly asUpdateDynamicRatePaymentStream: {
      readonly providerId: H256;
      readonly userAccount: AccountId32;
      readonly newAmountProvided: u64;
    } & Struct;
    readonly isDeleteDynamicRatePaymentStream: boolean;
    readonly asDeleteDynamicRatePaymentStream: {
      readonly providerId: H256;
      readonly userAccount: AccountId32;
    } & Struct;
    readonly isChargePaymentStreams: boolean;
    readonly asChargePaymentStreams: {
      readonly userAccount: AccountId32;
    } & Struct;
    readonly isChargeMultipleUsersPaymentStreams: boolean;
    readonly asChargeMultipleUsersPaymentStreams: {
      readonly userAccounts: Vec<AccountId32>;
    } & Struct;
    readonly isPayOutstandingDebt: boolean;
    readonly asPayOutstandingDebt: {
      readonly providers: Vec<H256>;
    } & Struct;
    readonly isClearInsolventFlag: boolean;
    readonly type:
      | "CreateFixedRatePaymentStream"
      | "UpdateFixedRatePaymentStream"
      | "DeleteFixedRatePaymentStream"
      | "CreateDynamicRatePaymentStream"
      | "UpdateDynamicRatePaymentStream"
      | "DeleteDynamicRatePaymentStream"
      | "ChargePaymentStreams"
      | "ChargeMultipleUsersPaymentStreams"
      | "PayOutstandingDebt"
      | "ClearInsolventFlag";
  }

  /** @name PalletBucketNftsCall (356) */
  interface PalletBucketNftsCall extends Enum {
    readonly isShareAccess: boolean;
    readonly asShareAccess: {
      readonly recipient: MultiAddress;
      readonly bucket: H256;
      readonly itemId: u32;
      readonly readAccessRegex: Option<Bytes>;
    } & Struct;
    readonly isUpdateReadAccess: boolean;
    readonly asUpdateReadAccess: {
      readonly bucket: H256;
      readonly itemId: u32;
      readonly readAccessRegex: Option<Bytes>;
    } & Struct;
    readonly type: "ShareAccess" | "UpdateReadAccess";
  }

  /** @name PalletNftsCall (358) */
  interface PalletNftsCall extends Enum {
    readonly isCreate: boolean;
    readonly asCreate: {
      readonly admin: MultiAddress;
      readonly config: PalletNftsCollectionConfig;
    } & Struct;
    readonly isForceCreate: boolean;
    readonly asForceCreate: {
      readonly owner: MultiAddress;
      readonly config: PalletNftsCollectionConfig;
    } & Struct;
    readonly isDestroy: boolean;
    readonly asDestroy: {
      readonly collection: u32;
      readonly witness: PalletNftsDestroyWitness;
    } & Struct;
    readonly isMint: boolean;
    readonly asMint: {
      readonly collection: u32;
      readonly item: u32;
      readonly mintTo: MultiAddress;
      readonly witnessData: Option<PalletNftsMintWitness>;
    } & Struct;
    readonly isForceMint: boolean;
    readonly asForceMint: {
      readonly collection: u32;
      readonly item: u32;
      readonly mintTo: MultiAddress;
      readonly itemConfig: PalletNftsItemConfig;
    } & Struct;
    readonly isBurn: boolean;
    readonly asBurn: {
      readonly collection: u32;
      readonly item: u32;
    } & Struct;
    readonly isTransfer: boolean;
    readonly asTransfer: {
      readonly collection: u32;
      readonly item: u32;
      readonly dest: MultiAddress;
    } & Struct;
    readonly isRedeposit: boolean;
    readonly asRedeposit: {
      readonly collection: u32;
      readonly items: Vec<u32>;
    } & Struct;
    readonly isLockItemTransfer: boolean;
    readonly asLockItemTransfer: {
      readonly collection: u32;
      readonly item: u32;
    } & Struct;
    readonly isUnlockItemTransfer: boolean;
    readonly asUnlockItemTransfer: {
      readonly collection: u32;
      readonly item: u32;
    } & Struct;
    readonly isLockCollection: boolean;
    readonly asLockCollection: {
      readonly collection: u32;
      readonly lockSettings: u64;
    } & Struct;
    readonly isTransferOwnership: boolean;
    readonly asTransferOwnership: {
      readonly collection: u32;
      readonly newOwner: MultiAddress;
    } & Struct;
    readonly isSetTeam: boolean;
    readonly asSetTeam: {
      readonly collection: u32;
      readonly issuer: Option<MultiAddress>;
      readonly admin: Option<MultiAddress>;
      readonly freezer: Option<MultiAddress>;
    } & Struct;
    readonly isForceCollectionOwner: boolean;
    readonly asForceCollectionOwner: {
      readonly collection: u32;
      readonly owner: MultiAddress;
    } & Struct;
    readonly isForceCollectionConfig: boolean;
    readonly asForceCollectionConfig: {
      readonly collection: u32;
      readonly config: PalletNftsCollectionConfig;
    } & Struct;
    readonly isApproveTransfer: boolean;
    readonly asApproveTransfer: {
      readonly collection: u32;
      readonly item: u32;
      readonly delegate: MultiAddress;
      readonly maybeDeadline: Option<u32>;
    } & Struct;
    readonly isCancelApproval: boolean;
    readonly asCancelApproval: {
      readonly collection: u32;
      readonly item: u32;
      readonly delegate: MultiAddress;
    } & Struct;
    readonly isClearAllTransferApprovals: boolean;
    readonly asClearAllTransferApprovals: {
      readonly collection: u32;
      readonly item: u32;
    } & Struct;
    readonly isLockItemProperties: boolean;
    readonly asLockItemProperties: {
      readonly collection: u32;
      readonly item: u32;
      readonly lockMetadata: bool;
      readonly lockAttributes: bool;
    } & Struct;
    readonly isSetAttribute: boolean;
    readonly asSetAttribute: {
      readonly collection: u32;
      readonly maybeItem: Option<u32>;
      readonly namespace: PalletNftsAttributeNamespace;
      readonly key: Bytes;
      readonly value: Bytes;
    } & Struct;
    readonly isForceSetAttribute: boolean;
    readonly asForceSetAttribute: {
      readonly setAs: Option<AccountId32>;
      readonly collection: u32;
      readonly maybeItem: Option<u32>;
      readonly namespace: PalletNftsAttributeNamespace;
      readonly key: Bytes;
      readonly value: Bytes;
    } & Struct;
    readonly isClearAttribute: boolean;
    readonly asClearAttribute: {
      readonly collection: u32;
      readonly maybeItem: Option<u32>;
      readonly namespace: PalletNftsAttributeNamespace;
      readonly key: Bytes;
    } & Struct;
    readonly isApproveItemAttributes: boolean;
    readonly asApproveItemAttributes: {
      readonly collection: u32;
      readonly item: u32;
      readonly delegate: MultiAddress;
    } & Struct;
    readonly isCancelItemAttributesApproval: boolean;
    readonly asCancelItemAttributesApproval: {
      readonly collection: u32;
      readonly item: u32;
      readonly delegate: MultiAddress;
      readonly witness: PalletNftsCancelAttributesApprovalWitness;
    } & Struct;
    readonly isSetMetadata: boolean;
    readonly asSetMetadata: {
      readonly collection: u32;
      readonly item: u32;
      readonly data: Bytes;
    } & Struct;
    readonly isClearMetadata: boolean;
    readonly asClearMetadata: {
      readonly collection: u32;
      readonly item: u32;
    } & Struct;
    readonly isSetCollectionMetadata: boolean;
    readonly asSetCollectionMetadata: {
      readonly collection: u32;
      readonly data: Bytes;
    } & Struct;
    readonly isClearCollectionMetadata: boolean;
    readonly asClearCollectionMetadata: {
      readonly collection: u32;
    } & Struct;
    readonly isSetAcceptOwnership: boolean;
    readonly asSetAcceptOwnership: {
      readonly maybeCollection: Option<u32>;
    } & Struct;
    readonly isSetCollectionMaxSupply: boolean;
    readonly asSetCollectionMaxSupply: {
      readonly collection: u32;
      readonly maxSupply: u32;
    } & Struct;
    readonly isUpdateMintSettings: boolean;
    readonly asUpdateMintSettings: {
      readonly collection: u32;
      readonly mintSettings: PalletNftsMintSettings;
    } & Struct;
    readonly isSetPrice: boolean;
    readonly asSetPrice: {
      readonly collection: u32;
      readonly item: u32;
      readonly price: Option<u128>;
      readonly whitelistedBuyer: Option<MultiAddress>;
    } & Struct;
    readonly isBuyItem: boolean;
    readonly asBuyItem: {
      readonly collection: u32;
      readonly item: u32;
      readonly bidPrice: u128;
    } & Struct;
    readonly isPayTips: boolean;
    readonly asPayTips: {
      readonly tips: Vec<PalletNftsItemTip>;
    } & Struct;
    readonly isCreateSwap: boolean;
    readonly asCreateSwap: {
      readonly offeredCollection: u32;
      readonly offeredItem: u32;
      readonly desiredCollection: u32;
      readonly maybeDesiredItem: Option<u32>;
      readonly maybePrice: Option<PalletNftsPriceWithDirection>;
      readonly duration: u32;
    } & Struct;
    readonly isCancelSwap: boolean;
    readonly asCancelSwap: {
      readonly offeredCollection: u32;
      readonly offeredItem: u32;
    } & Struct;
    readonly isClaimSwap: boolean;
    readonly asClaimSwap: {
      readonly sendCollection: u32;
      readonly sendItem: u32;
      readonly receiveCollection: u32;
      readonly receiveItem: u32;
      readonly witnessPrice: Option<PalletNftsPriceWithDirection>;
    } & Struct;
    readonly isMintPreSigned: boolean;
    readonly asMintPreSigned: {
      readonly mintData: PalletNftsPreSignedMint;
      readonly signature: SpRuntimeMultiSignature;
      readonly signer: AccountId32;
    } & Struct;
    readonly isSetAttributesPreSigned: boolean;
    readonly asSetAttributesPreSigned: {
      readonly data: PalletNftsPreSignedAttributes;
      readonly signature: SpRuntimeMultiSignature;
      readonly signer: AccountId32;
    } & Struct;
    readonly type:
      | "Create"
      | "ForceCreate"
      | "Destroy"
      | "Mint"
      | "ForceMint"
      | "Burn"
      | "Transfer"
      | "Redeposit"
      | "LockItemTransfer"
      | "UnlockItemTransfer"
      | "LockCollection"
      | "TransferOwnership"
      | "SetTeam"
      | "ForceCollectionOwner"
      | "ForceCollectionConfig"
      | "ApproveTransfer"
      | "CancelApproval"
      | "ClearAllTransferApprovals"
      | "LockItemProperties"
      | "SetAttribute"
      | "ForceSetAttribute"
      | "ClearAttribute"
      | "ApproveItemAttributes"
      | "CancelItemAttributesApproval"
      | "SetMetadata"
      | "ClearMetadata"
      | "SetCollectionMetadata"
      | "ClearCollectionMetadata"
      | "SetAcceptOwnership"
      | "SetCollectionMaxSupply"
      | "UpdateMintSettings"
      | "SetPrice"
      | "BuyItem"
      | "PayTips"
      | "CreateSwap"
      | "CancelSwap"
      | "ClaimSwap"
      | "MintPreSigned"
      | "SetAttributesPreSigned";
  }

  /** @name PalletNftsCollectionConfig (359) */
  interface PalletNftsCollectionConfig extends Struct {
    readonly settings: u64;
    readonly maxSupply: Option<u32>;
    readonly mintSettings: PalletNftsMintSettings;
  }

  /** @name PalletNftsCollectionSetting (361) */
  interface PalletNftsCollectionSetting extends Enum {
    readonly isTransferableItems: boolean;
    readonly isUnlockedMetadata: boolean;
    readonly isUnlockedAttributes: boolean;
    readonly isUnlockedMaxSupply: boolean;
    readonly isDepositRequired: boolean;
    readonly type:
      | "TransferableItems"
      | "UnlockedMetadata"
      | "UnlockedAttributes"
      | "UnlockedMaxSupply"
      | "DepositRequired";
  }

  /** @name PalletNftsMintSettings (362) */
  interface PalletNftsMintSettings extends Struct {
    readonly mintType: PalletNftsMintType;
    readonly price: Option<u128>;
    readonly startBlock: Option<u32>;
    readonly endBlock: Option<u32>;
    readonly defaultItemSettings: u64;
  }

  /** @name PalletNftsMintType (363) */
  interface PalletNftsMintType extends Enum {
    readonly isIssuer: boolean;
    readonly isPublic: boolean;
    readonly isHolderOf: boolean;
    readonly asHolderOf: u32;
    readonly type: "Issuer" | "Public" | "HolderOf";
  }

  /** @name PalletNftsItemSetting (366) */
  interface PalletNftsItemSetting extends Enum {
    readonly isTransferable: boolean;
    readonly isUnlockedMetadata: boolean;
    readonly isUnlockedAttributes: boolean;
    readonly type: "Transferable" | "UnlockedMetadata" | "UnlockedAttributes";
  }

  /** @name PalletNftsDestroyWitness (367) */
  interface PalletNftsDestroyWitness extends Struct {
    readonly itemMetadatas: Compact<u32>;
    readonly itemConfigs: Compact<u32>;
    readonly attributes: Compact<u32>;
  }

  /** @name PalletNftsMintWitness (369) */
  interface PalletNftsMintWitness extends Struct {
    readonly ownedItem: Option<u32>;
    readonly mintPrice: Option<u128>;
  }

  /** @name PalletNftsItemConfig (370) */
  interface PalletNftsItemConfig extends Struct {
    readonly settings: u64;
  }

  /** @name PalletNftsCancelAttributesApprovalWitness (372) */
  interface PalletNftsCancelAttributesApprovalWitness extends Struct {
    readonly accountAttributes: u32;
  }

  /** @name PalletNftsItemTip (374) */
  interface PalletNftsItemTip extends Struct {
    readonly collection: u32;
    readonly item: u32;
    readonly receiver: AccountId32;
    readonly amount: u128;
  }

  /** @name PalletNftsPreSignedMint (376) */
  interface PalletNftsPreSignedMint extends Struct {
    readonly collection: u32;
    readonly item: u32;
    readonly attributes: Vec<ITuple<[Bytes, Bytes]>>;
    readonly metadata: Bytes;
    readonly onlyAccount: Option<AccountId32>;
    readonly deadline: u32;
    readonly mintPrice: Option<u128>;
  }

  /** @name SpRuntimeMultiSignature (377) */
  interface SpRuntimeMultiSignature extends Enum {
    readonly isEd25519: boolean;
    readonly asEd25519: U8aFixed;
    readonly isSr25519: boolean;
    readonly asSr25519: U8aFixed;
    readonly isEcdsa: boolean;
    readonly asEcdsa: U8aFixed;
    readonly type: "Ed25519" | "Sr25519" | "Ecdsa";
  }

  /** @name PalletNftsPreSignedAttributes (380) */
  interface PalletNftsPreSignedAttributes extends Struct {
    readonly collection: u32;
    readonly item: u32;
    readonly attributes: Vec<ITuple<[Bytes, Bytes]>>;
    readonly namespace: PalletNftsAttributeNamespace;
    readonly deadline: u32;
  }

  /** @name PalletParametersCall (381) */
  interface PalletParametersCall extends Enum {
    readonly isSetParameter: boolean;
    readonly asSetParameter: {
      readonly keyValue: StorageHubRuntimeConfigsRuntimeParamsRuntimeParameters;
    } & Struct;
    readonly type: "SetParameter";
  }

  /** @name StorageHubRuntimeConfigsRuntimeParamsRuntimeParameters (382) */
  interface StorageHubRuntimeConfigsRuntimeParamsRuntimeParameters extends Enum {
    readonly isRuntimeConfig: boolean;
    readonly asRuntimeConfig: StorageHubRuntimeConfigsRuntimeParamsDynamicParamsRuntimeConfigParameters;
    readonly type: "RuntimeConfig";
  }

  /** @name StorageHubRuntimeConfigsRuntimeParamsDynamicParamsRuntimeConfigParameters (383) */
  interface StorageHubRuntimeConfigsRuntimeParamsDynamicParamsRuntimeConfigParameters extends Enum {
    readonly isSlashAmountPerMaxFileSize: boolean;
    readonly asSlashAmountPerMaxFileSize: ITuple<
      [
        StorageHubRuntimeConfigsRuntimeParamsDynamicParamsRuntimeConfigSlashAmountPerMaxFileSize,
        Option<u128>
      ]
    >;
    readonly isStakeToChallengePeriod: boolean;
    readonly asStakeToChallengePeriod: ITuple<
      [
        StorageHubRuntimeConfigsRuntimeParamsDynamicParamsRuntimeConfigStakeToChallengePeriod,
        Option<u128>
      ]
    >;
    readonly isCheckpointChallengePeriod: boolean;
    readonly asCheckpointChallengePeriod: ITuple<
      [
        StorageHubRuntimeConfigsRuntimeParamsDynamicParamsRuntimeConfigCheckpointChallengePeriod,
        Option<u32>
      ]
    >;
    readonly isMinChallengePeriod: boolean;
    readonly asMinChallengePeriod: ITuple<
      [
        StorageHubRuntimeConfigsRuntimeParamsDynamicParamsRuntimeConfigMinChallengePeriod,
        Option<u32>
      ]
    >;
    readonly isSystemUtilisationLowerThresholdPercentage: boolean;
    readonly asSystemUtilisationLowerThresholdPercentage: ITuple<
      [
        StorageHubRuntimeConfigsRuntimeParamsDynamicParamsRuntimeConfigSystemUtilisationLowerThresholdPercentage,
        Option<Perbill>
      ]
    >;
    readonly isSystemUtilisationUpperThresholdPercentage: boolean;
    readonly asSystemUtilisationUpperThresholdPercentage: ITuple<
      [
        StorageHubRuntimeConfigsRuntimeParamsDynamicParamsRuntimeConfigSystemUtilisationUpperThresholdPercentage,
        Option<Perbill>
      ]
    >;
    readonly isMostlyStablePrice: boolean;
    readonly asMostlyStablePrice: ITuple<
      [
        StorageHubRuntimeConfigsRuntimeParamsDynamicParamsRuntimeConfigMostlyStablePrice,
        Option<u128>
      ]
    >;
    readonly isMaxPrice: boolean;
    readonly asMaxPrice: ITuple<
      [StorageHubRuntimeConfigsRuntimeParamsDynamicParamsRuntimeConfigMaxPrice, Option<u128>]
    >;
    readonly isMinPrice: boolean;
    readonly asMinPrice: ITuple<
      [StorageHubRuntimeConfigsRuntimeParamsDynamicParamsRuntimeConfigMinPrice, Option<u128>]
    >;
    readonly isUpperExponentFactor: boolean;
    readonly asUpperExponentFactor: ITuple<
      [
        StorageHubRuntimeConfigsRuntimeParamsDynamicParamsRuntimeConfigUpperExponentFactor,
        Option<u32>
      ]
    >;
    readonly isLowerExponentFactor: boolean;
    readonly asLowerExponentFactor: ITuple<
      [
        StorageHubRuntimeConfigsRuntimeParamsDynamicParamsRuntimeConfigLowerExponentFactor,
        Option<u32>
      ]
    >;
    readonly isZeroSizeBucketFixedRate: boolean;
    readonly asZeroSizeBucketFixedRate: ITuple<
      [
        StorageHubRuntimeConfigsRuntimeParamsDynamicParamsRuntimeConfigZeroSizeBucketFixedRate,
        Option<u128>
      ]
    >;
    readonly isIdealUtilisationRate: boolean;
    readonly asIdealUtilisationRate: ITuple<
      [
        StorageHubRuntimeConfigsRuntimeParamsDynamicParamsRuntimeConfigIdealUtilisationRate,
        Option<Perbill>
      ]
    >;
    readonly isDecayRate: boolean;
    readonly asDecayRate: ITuple<
      [StorageHubRuntimeConfigsRuntimeParamsDynamicParamsRuntimeConfigDecayRate, Option<Perbill>]
    >;
    readonly isMinimumTreasuryCut: boolean;
    readonly asMinimumTreasuryCut: ITuple<
      [
        StorageHubRuntimeConfigsRuntimeParamsDynamicParamsRuntimeConfigMinimumTreasuryCut,
        Option<Perbill>
      ]
    >;
    readonly isMaximumTreasuryCut: boolean;
    readonly asMaximumTreasuryCut: ITuple<
      [
        StorageHubRuntimeConfigsRuntimeParamsDynamicParamsRuntimeConfigMaximumTreasuryCut,
        Option<Perbill>
      ]
    >;
    readonly isBspStopStoringFilePenalty: boolean;
    readonly asBspStopStoringFilePenalty: ITuple<
      [
        StorageHubRuntimeConfigsRuntimeParamsDynamicParamsRuntimeConfigBspStopStoringFilePenalty,
        Option<u128>
      ]
    >;
    readonly isProviderTopUpTtl: boolean;
    readonly asProviderTopUpTtl: ITuple<
      [StorageHubRuntimeConfigsRuntimeParamsDynamicParamsRuntimeConfigProviderTopUpTtl, Option<u32>]
    >;
    readonly isDefaultReplicationTarget: boolean;
    readonly asDefaultReplicationTarget: ITuple<
      [
        StorageHubRuntimeConfigsRuntimeParamsDynamicParamsRuntimeConfigDefaultReplicationTarget,
        Option<u32>
      ]
    >;
    readonly isMinSeedPeriod: boolean;
    readonly asMinSeedPeriod: ITuple<
      [StorageHubRuntimeConfigsRuntimeParamsDynamicParamsRuntimeConfigMinSeedPeriod, Option<u32>]
    >;
    readonly isStakeToSeedPeriod: boolean;
    readonly asStakeToSeedPeriod: ITuple<
      [
        StorageHubRuntimeConfigsRuntimeParamsDynamicParamsRuntimeConfigStakeToSeedPeriod,
        Option<u128>
      ]
    >;
    readonly type:
      | "SlashAmountPerMaxFileSize"
      | "StakeToChallengePeriod"
      | "CheckpointChallengePeriod"
      | "MinChallengePeriod"
      | "SystemUtilisationLowerThresholdPercentage"
      | "SystemUtilisationUpperThresholdPercentage"
      | "MostlyStablePrice"
      | "MaxPrice"
      | "MinPrice"
      | "UpperExponentFactor"
      | "LowerExponentFactor"
      | "ZeroSizeBucketFixedRate"
      | "IdealUtilisationRate"
      | "DecayRate"
      | "MinimumTreasuryCut"
      | "MaximumTreasuryCut"
      | "BspStopStoringFilePenalty"
      | "ProviderTopUpTtl"
      | "DefaultReplicationTarget"
      | "MinSeedPeriod"
      | "StakeToSeedPeriod";
  }

  /** @name PalletSudoError (385) */
  interface PalletSudoError extends Enum {
    readonly isRequireSudo: boolean;
    readonly type: "RequireSudo";
  }

  /** @name PalletCollatorSelectionCandidateInfo (388) */
  interface PalletCollatorSelectionCandidateInfo extends Struct {
    readonly who: AccountId32;
    readonly deposit: u128;
  }

  /** @name PalletCollatorSelectionError (390) */
  interface PalletCollatorSelectionError extends Enum {
    readonly isTooManyCandidates: boolean;
    readonly isTooFewEligibleCollators: boolean;
    readonly isAlreadyCandidate: boolean;
    readonly isNotCandidate: boolean;
    readonly isTooManyInvulnerables: boolean;
    readonly isAlreadyInvulnerable: boolean;
    readonly isNotInvulnerable: boolean;
    readonly isNoAssociatedValidatorId: boolean;
    readonly isValidatorNotRegistered: boolean;
    readonly isInsertToCandidateListFailed: boolean;
    readonly isRemoveFromCandidateListFailed: boolean;
    readonly isDepositTooLow: boolean;
    readonly isUpdateCandidateListFailed: boolean;
    readonly isInsufficientBond: boolean;
    readonly isTargetIsNotCandidate: boolean;
    readonly isIdenticalDeposit: boolean;
    readonly isInvalidUnreserve: boolean;
    readonly type:
      | "TooManyCandidates"
      | "TooFewEligibleCollators"
      | "AlreadyCandidate"
      | "NotCandidate"
      | "TooManyInvulnerables"
      | "AlreadyInvulnerable"
      | "NotInvulnerable"
      | "NoAssociatedValidatorId"
      | "ValidatorNotRegistered"
      | "InsertToCandidateListFailed"
      | "RemoveFromCandidateListFailed"
      | "DepositTooLow"
      | "UpdateCandidateListFailed"
      | "InsufficientBond"
      | "TargetIsNotCandidate"
      | "IdenticalDeposit"
      | "InvalidUnreserve";
  }

  /** @name SpCoreCryptoKeyTypeId (394) */
  interface SpCoreCryptoKeyTypeId extends U8aFixed {}

  /** @name PalletSessionError (395) */
  interface PalletSessionError extends Enum {
    readonly isInvalidProof: boolean;
    readonly isNoAssociatedValidatorId: boolean;
    readonly isDuplicatedKey: boolean;
    readonly isNoKeys: boolean;
    readonly isNoAccount: boolean;
    readonly type:
      | "InvalidProof"
      | "NoAssociatedValidatorId"
      | "DuplicatedKey"
      | "NoKeys"
      | "NoAccount";
  }

  /** @name CumulusPalletXcmpQueueOutboundChannelDetails (404) */
  interface CumulusPalletXcmpQueueOutboundChannelDetails extends Struct {
    readonly recipient: u32;
    readonly state: CumulusPalletXcmpQueueOutboundState;
    readonly signalsExist: bool;
    readonly firstIndex: u16;
    readonly lastIndex: u16;
  }

  /** @name CumulusPalletXcmpQueueOutboundState (405) */
  interface CumulusPalletXcmpQueueOutboundState extends Enum {
    readonly isOk: boolean;
    readonly isSuspended: boolean;
    readonly type: "Ok" | "Suspended";
  }

  /** @name CumulusPalletXcmpQueueQueueConfigData (409) */
  interface CumulusPalletXcmpQueueQueueConfigData extends Struct {
    readonly suspendThreshold: u32;
    readonly dropThreshold: u32;
    readonly resumeThreshold: u32;
  }

  /** @name CumulusPalletXcmpQueueError (410) */
  interface CumulusPalletXcmpQueueError extends Enum {
    readonly isBadQueueConfig: boolean;
    readonly isAlreadySuspended: boolean;
    readonly isAlreadyResumed: boolean;
    readonly isTooManyActiveOutboundChannels: boolean;
    readonly isTooBig: boolean;
    readonly type:
      | "BadQueueConfig"
      | "AlreadySuspended"
      | "AlreadyResumed"
      | "TooManyActiveOutboundChannels"
      | "TooBig";
  }

  /** @name PalletXcmQueryStatus (411) */
  interface PalletXcmQueryStatus extends Enum {
    readonly isPending: boolean;
    readonly asPending: {
      readonly responder: XcmVersionedLocation;
      readonly maybeMatchQuerier: Option<XcmVersionedLocation>;
      readonly maybeNotify: Option<ITuple<[u8, u8]>>;
      readonly timeout: u32;
    } & Struct;
    readonly isVersionNotifier: boolean;
    readonly asVersionNotifier: {
      readonly origin: XcmVersionedLocation;
      readonly isActive: bool;
    } & Struct;
    readonly isReady: boolean;
    readonly asReady: {
      readonly response: XcmVersionedResponse;
      readonly at: u32;
    } & Struct;
    readonly type: "Pending" | "VersionNotifier" | "Ready";
  }

  /** @name XcmVersionedResponse (415) */
  interface XcmVersionedResponse extends Enum {
    readonly isV2: boolean;
    readonly asV2: XcmV2Response;
    readonly isV3: boolean;
    readonly asV3: XcmV3Response;
    readonly isV4: boolean;
    readonly asV4: StagingXcmV4Response;
    readonly type: "V2" | "V3" | "V4";
  }

  /** @name PalletXcmVersionMigrationStage (421) */
  interface PalletXcmVersionMigrationStage extends Enum {
    readonly isMigrateSupportedVersion: boolean;
    readonly isMigrateVersionNotifiers: boolean;
    readonly isNotifyCurrentTargets: boolean;
    readonly asNotifyCurrentTargets: Option<Bytes>;
    readonly isMigrateAndNotifyOldTargets: boolean;
    readonly type:
      | "MigrateSupportedVersion"
      | "MigrateVersionNotifiers"
      | "NotifyCurrentTargets"
      | "MigrateAndNotifyOldTargets";
  }

  /** @name PalletXcmRemoteLockedFungibleRecord (423) */
  interface PalletXcmRemoteLockedFungibleRecord extends Struct {
    readonly amount: u128;
    readonly owner: XcmVersionedLocation;
    readonly locker: XcmVersionedLocation;
    readonly consumers: Vec<ITuple<[Null, u128]>>;
  }

  /** @name PalletXcmError (430) */
  interface PalletXcmError extends Enum {
    readonly isUnreachable: boolean;
    readonly isSendFailure: boolean;
    readonly isFiltered: boolean;
    readonly isUnweighableMessage: boolean;
    readonly isDestinationNotInvertible: boolean;
    readonly isEmpty: boolean;
    readonly isCannotReanchor: boolean;
    readonly isTooManyAssets: boolean;
    readonly isInvalidOrigin: boolean;
    readonly isBadVersion: boolean;
    readonly isBadLocation: boolean;
    readonly isNoSubscription: boolean;
    readonly isAlreadySubscribed: boolean;
    readonly isCannotCheckOutTeleport: boolean;
    readonly isLowBalance: boolean;
    readonly isTooManyLocks: boolean;
    readonly isAccountNotSovereign: boolean;
    readonly isFeesNotMet: boolean;
    readonly isLockNotFound: boolean;
    readonly isInUse: boolean;
    readonly isInvalidAssetUnknownReserve: boolean;
    readonly isInvalidAssetUnsupportedReserve: boolean;
    readonly isTooManyReserves: boolean;
    readonly isLocalExecutionIncomplete: boolean;
    readonly type:
      | "Unreachable"
      | "SendFailure"
      | "Filtered"
      | "UnweighableMessage"
      | "DestinationNotInvertible"
      | "Empty"
      | "CannotReanchor"
      | "TooManyAssets"
      | "InvalidOrigin"
      | "BadVersion"
      | "BadLocation"
      | "NoSubscription"
      | "AlreadySubscribed"
      | "CannotCheckOutTeleport"
      | "LowBalance"
      | "TooManyLocks"
      | "AccountNotSovereign"
      | "FeesNotMet"
      | "LockNotFound"
      | "InUse"
      | "InvalidAssetUnknownReserve"
      | "InvalidAssetUnsupportedReserve"
      | "TooManyReserves"
      | "LocalExecutionIncomplete";
  }

  /** @name PalletMessageQueueBookState (431) */
  interface PalletMessageQueueBookState extends Struct {
    readonly begin: u32;
    readonly end: u32;
    readonly count: u32;
    readonly readyNeighbours: Option<PalletMessageQueueNeighbours>;
    readonly messageCount: u64;
    readonly size_: u64;
  }

  /** @name PalletMessageQueueNeighbours (433) */
  interface PalletMessageQueueNeighbours extends Struct {
    readonly prev: CumulusPrimitivesCoreAggregateMessageOrigin;
    readonly next: CumulusPrimitivesCoreAggregateMessageOrigin;
  }

  /** @name PalletMessageQueuePage (435) */
  interface PalletMessageQueuePage extends Struct {
    readonly remaining: u32;
    readonly remainingSize: u32;
    readonly firstIndex: u32;
    readonly first: u32;
    readonly last: u32;
    readonly heap: Bytes;
  }

  /** @name PalletMessageQueueError (437) */
  interface PalletMessageQueueError extends Enum {
    readonly isNotReapable: boolean;
    readonly isNoPage: boolean;
    readonly isNoMessage: boolean;
    readonly isAlreadyProcessed: boolean;
    readonly isQueued: boolean;
    readonly isInsufficientWeight: boolean;
    readonly isTemporarilyUnprocessable: boolean;
    readonly isQueuePaused: boolean;
    readonly isRecursiveDisallowed: boolean;
    readonly type:
      | "NotReapable"
      | "NoPage"
      | "NoMessage"
      | "AlreadyProcessed"
      | "Queued"
      | "InsufficientWeight"
      | "TemporarilyUnprocessable"
      | "QueuePaused"
      | "RecursiveDisallowed";
  }

  /** @name PalletStorageProvidersSignUpRequest (438) */
  interface PalletStorageProvidersSignUpRequest extends Struct {
    readonly spSignUpRequest: PalletStorageProvidersSignUpRequestSpParams;
    readonly at: u32;
  }

  /** @name PalletStorageProvidersSignUpRequestSpParams (439) */
  interface PalletStorageProvidersSignUpRequestSpParams extends Enum {
    readonly isBackupStorageProvider: boolean;
    readonly asBackupStorageProvider: PalletStorageProvidersBackupStorageProvider;
    readonly isMainStorageProvider: boolean;
    readonly asMainStorageProvider: PalletStorageProvidersMainStorageProviderSignUpRequest;
    readonly type: "BackupStorageProvider" | "MainStorageProvider";
  }

  /** @name PalletStorageProvidersBackupStorageProvider (440) */
  interface PalletStorageProvidersBackupStorageProvider extends Struct {
    readonly capacity: u64;
    readonly capacityUsed: u64;
    readonly multiaddresses: Vec<Bytes>;
    readonly root: H256;
    readonly lastCapacityChange: u32;
    readonly ownerAccount: AccountId32;
    readonly paymentAccount: AccountId32;
    readonly reputationWeight: u32;
    readonly signUpBlock: u32;
  }

  /** @name PalletStorageProvidersMainStorageProviderSignUpRequest (441) */
  interface PalletStorageProvidersMainStorageProviderSignUpRequest extends Struct {
    readonly mspInfo: PalletStorageProvidersMainStorageProvider;
    readonly valueProp: PalletStorageProvidersValueProposition;
  }

  /** @name PalletStorageProvidersMainStorageProvider (442) */
  interface PalletStorageProvidersMainStorageProvider extends Struct {
    readonly capacity: u64;
    readonly capacityUsed: u64;
    readonly multiaddresses: Vec<Bytes>;
    readonly lastCapacityChange: u32;
    readonly ownerAccount: AccountId32;
    readonly paymentAccount: AccountId32;
    readonly signUpBlock: u32;
  }

  /** @name PalletStorageProvidersBucket (443) */
  interface PalletStorageProvidersBucket extends Struct {
    readonly root: H256;
    readonly userId: AccountId32;
    readonly mspId: Option<H256>;
    readonly private: bool;
    readonly readAccessGroupId: Option<u32>;
    readonly size_: u64;
    readonly valuePropId: Option<H256>;
  }

  /** @name PalletStorageProvidersError (447) */
  interface PalletStorageProvidersError extends Enum {
    readonly isAlreadyRegistered: boolean;
    readonly isSignUpNotRequested: boolean;
    readonly isSignUpRequestPending: boolean;
    readonly isNoMultiAddress: boolean;
    readonly isInvalidMultiAddress: boolean;
    readonly isStorageTooLow: boolean;
    readonly isNotEnoughBalance: boolean;
    readonly isCannotHoldDeposit: boolean;
    readonly isStorageStillInUse: boolean;
    readonly isSignOffPeriodNotPassed: boolean;
    readonly isRandomnessNotValidYet: boolean;
    readonly isSignUpRequestExpired: boolean;
    readonly isNewCapacityLessThanUsedStorage: boolean;
    readonly isNewCapacityEqualsCurrentCapacity: boolean;
    readonly isNewCapacityCantBeZero: boolean;
    readonly isNotEnoughTimePassed: boolean;
    readonly isNewUsedCapacityExceedsStorageCapacity: boolean;
    readonly isDepositTooLow: boolean;
    readonly isNotRegistered: boolean;
    readonly isNoUserId: boolean;
    readonly isNoBucketId: boolean;
    readonly isSpRegisteredButDataNotFound: boolean;
    readonly isBucketNotFound: boolean;
    readonly isBucketAlreadyExists: boolean;
    readonly isBucketNotEmpty: boolean;
    readonly isAppendBucketToMspFailed: boolean;
    readonly isProviderNotSlashable: boolean;
    readonly isTopUpNotRequired: boolean;
    readonly isBucketMustHaveMspForOperation: boolean;
    readonly isMultiAddressesMaxAmountReached: boolean;
    readonly isMultiAddressNotFound: boolean;
    readonly isMultiAddressAlreadyExists: boolean;
    readonly isLastMultiAddressCantBeRemoved: boolean;
    readonly isValuePropositionNotFound: boolean;
    readonly isValuePropositionAlreadyExists: boolean;
    readonly isValuePropositionNotAvailable: boolean;
    readonly isFixedRatePaymentStreamNotFound: boolean;
    readonly isMspAlreadyAssignedToBucket: boolean;
    readonly isBucketSizeExceedsLimit: boolean;
    readonly isBucketHasNoValueProposition: boolean;
    readonly isMaxBlockNumberReached: boolean;
    readonly isOperationNotAllowedForInsolventProvider: boolean;
    readonly isDeleteProviderConditionsNotMet: boolean;
    readonly isInvalidEncodedFileMetadata: boolean;
    readonly isInvalidEncodedAccountId: boolean;
    readonly isPaymentStreamNotFound: boolean;
    readonly type:
      | "AlreadyRegistered"
      | "SignUpNotRequested"
      | "SignUpRequestPending"
      | "NoMultiAddress"
      | "InvalidMultiAddress"
      | "StorageTooLow"
      | "NotEnoughBalance"
      | "CannotHoldDeposit"
      | "StorageStillInUse"
      | "SignOffPeriodNotPassed"
      | "RandomnessNotValidYet"
      | "SignUpRequestExpired"
      | "NewCapacityLessThanUsedStorage"
      | "NewCapacityEqualsCurrentCapacity"
      | "NewCapacityCantBeZero"
      | "NotEnoughTimePassed"
      | "NewUsedCapacityExceedsStorageCapacity"
      | "DepositTooLow"
      | "NotRegistered"
      | "NoUserId"
      | "NoBucketId"
      | "SpRegisteredButDataNotFound"
      | "BucketNotFound"
      | "BucketAlreadyExists"
      | "BucketNotEmpty"
      | "AppendBucketToMspFailed"
      | "ProviderNotSlashable"
      | "TopUpNotRequired"
      | "BucketMustHaveMspForOperation"
      | "MultiAddressesMaxAmountReached"
      | "MultiAddressNotFound"
      | "MultiAddressAlreadyExists"
      | "LastMultiAddressCantBeRemoved"
      | "ValuePropositionNotFound"
      | "ValuePropositionAlreadyExists"
      | "ValuePropositionNotAvailable"
      | "FixedRatePaymentStreamNotFound"
      | "MspAlreadyAssignedToBucket"
      | "BucketSizeExceedsLimit"
      | "BucketHasNoValueProposition"
      | "MaxBlockNumberReached"
      | "OperationNotAllowedForInsolventProvider"
      | "DeleteProviderConditionsNotMet"
      | "InvalidEncodedFileMetadata"
      | "InvalidEncodedAccountId"
      | "PaymentStreamNotFound";
  }

  /** @name PalletFileSystemStorageRequestMetadata (448) */
  interface PalletFileSystemStorageRequestMetadata extends Struct {
    readonly requestedAt: u32;
    readonly owner: AccountId32;
    readonly bucketId: H256;
    readonly location: Bytes;
    readonly fingerprint: H256;
    readonly size_: u64;
    readonly msp: Option<ITuple<[H256, bool]>>;
    readonly userPeerIds: Vec<Bytes>;
    readonly bspsRequired: u32;
    readonly bspsConfirmed: u32;
    readonly bspsVolunteered: u32;
  }

  /** @name PalletFileSystemStorageRequestBspsMetadata (451) */
  interface PalletFileSystemStorageRequestBspsMetadata extends Struct {
    readonly confirmed: bool;
  }

<<<<<<< HEAD
  /** @name PalletFileSystemPendingFileDeletionRequest (457) */
=======
  /** @name PalletFileSystemPendingFileDeletionRequest (454) */
>>>>>>> 41bd4cac
  interface PalletFileSystemPendingFileDeletionRequest extends Struct {
    readonly user: AccountId32;
    readonly fileKey: H256;
    readonly bucketId: H256;
    readonly fileSize: u64;
  }

  /** @name PalletFileSystemPendingStopStoringRequest (459) */
  interface PalletFileSystemPendingStopStoringRequest extends Struct {
    readonly tickWhenRequested: u32;
    readonly fileOwner: AccountId32;
    readonly fileSize: u64;
  }

  /** @name PalletFileSystemMoveBucketRequestMetadata (460) */
  interface PalletFileSystemMoveBucketRequestMetadata extends Struct {
    readonly requester: AccountId32;
  }

  /** @name PalletFileSystemError (461) */
  interface PalletFileSystemError extends Enum {
    readonly isStorageRequestAlreadyRegistered: boolean;
    readonly isStorageRequestNotFound: boolean;
    readonly isStorageRequestNotRevoked: boolean;
    readonly isStorageRequestExists: boolean;
    readonly isReplicationTargetCannotBeZero: boolean;
    readonly isReplicationTargetExceedsMaximum: boolean;
    readonly isMaxReplicationTargetSmallerThanDefault: boolean;
    readonly isNotABsp: boolean;
    readonly isNotAMsp: boolean;
    readonly isNotASp: boolean;
    readonly isBspNotVolunteered: boolean;
    readonly isBspNotConfirmed: boolean;
    readonly isBspAlreadyConfirmed: boolean;
    readonly isStorageRequestBspsRequiredFulfilled: boolean;
    readonly isBspAlreadyVolunteered: boolean;
    readonly isInsufficientAvailableCapacity: boolean;
    readonly isUnexpectedNumberOfRemovedVolunteeredBsps: boolean;
    readonly isBspNotEligibleToVolunteer: boolean;
    readonly isStorageRequestExpiredNoSlotAvailable: boolean;
    readonly isStorageRequestNotAuthorized: boolean;
    readonly isMaxBlockNumberReached: boolean;
    readonly isFailedToEncodeBsp: boolean;
    readonly isFailedToEncodeFingerprint: boolean;
    readonly isFailedToDecodeThreshold: boolean;
    readonly isAboveThreshold: boolean;
    readonly isThresholdArithmeticError: boolean;
    readonly isFailedTypeConversion: boolean;
    readonly isDividedByZero: boolean;
    readonly isImpossibleFailedToGetValue: boolean;
    readonly isBucketIsNotPrivate: boolean;
    readonly isBucketNotFound: boolean;
    readonly isBucketNotEmpty: boolean;
    readonly isNotBucketOwner: boolean;
    readonly isCollectionNotFound: boolean;
    readonly isProviderRootNotFound: boolean;
    readonly isExpectedNonInclusionProof: boolean;
    readonly isExpectedInclusionProof: boolean;
    readonly isInvalidFileKeyMetadata: boolean;
    readonly isThresholdBelowAsymptote: boolean;
    readonly isNotFileOwner: boolean;
    readonly isFileKeyAlreadyPendingDeletion: boolean;
    readonly isMaxUserPendingDeletionRequestsReached: boolean;
    readonly isMspNotStoringBucket: boolean;
    readonly isFileKeyNotPendingDeletion: boolean;
    readonly isFileSizeCannotBeZero: boolean;
    readonly isNoGlobalReputationWeightSet: boolean;
    readonly isMaximumThresholdCannotBeZero: boolean;
    readonly isTickRangeToMaximumThresholdCannotBeZero: boolean;
    readonly isPendingStopStoringRequestNotFound: boolean;
    readonly isMinWaitForStopStoringNotReached: boolean;
    readonly isPendingStopStoringRequestAlreadyExists: boolean;
    readonly isUserNotInsolvent: boolean;
    readonly isNotSelectedMsp: boolean;
    readonly isMspAlreadyConfirmed: boolean;
    readonly isRequestWithoutMsp: boolean;
    readonly isMspAlreadyStoringBucket: boolean;
    readonly isMoveBucketRequestNotFound: boolean;
    readonly isBucketIsBeingMoved: boolean;
    readonly isBspAlreadyDataServer: boolean;
    readonly isBspDataServersExceeded: boolean;
    readonly isFileMetadataProcessingQueueFull: boolean;
    readonly isTooManyBatchResponses: boolean;
    readonly isTooManyStorageRequestResponses: boolean;
    readonly isInvalidBucketIdFileKeyPair: boolean;
    readonly isInconsistentStateKeyAlreadyExists: boolean;
    readonly isFixedRatePaymentStreamNotFound: boolean;
    readonly isDynamicRatePaymentStreamNotFound: boolean;
    readonly isCannotHoldDeposit: boolean;
    readonly isFailedToQueryEarliestFileVolunteerTick: boolean;
    readonly isFailedToGetOwnerAccount: boolean;
    readonly isNoFileKeysToConfirm: boolean;
    readonly isRootNotUpdated: boolean;
    readonly isNoPrivacyChange: boolean;
    readonly isOperationNotAllowedForInsolventProvider: boolean;
    readonly type:
      | "StorageRequestAlreadyRegistered"
      | "StorageRequestNotFound"
      | "StorageRequestNotRevoked"
      | "StorageRequestExists"
      | "ReplicationTargetCannotBeZero"
      | "ReplicationTargetExceedsMaximum"
      | "MaxReplicationTargetSmallerThanDefault"
      | "NotABsp"
      | "NotAMsp"
      | "NotASp"
      | "BspNotVolunteered"
      | "BspNotConfirmed"
      | "BspAlreadyConfirmed"
      | "StorageRequestBspsRequiredFulfilled"
      | "BspAlreadyVolunteered"
      | "InsufficientAvailableCapacity"
      | "UnexpectedNumberOfRemovedVolunteeredBsps"
      | "BspNotEligibleToVolunteer"
      | "StorageRequestExpiredNoSlotAvailable"
      | "StorageRequestNotAuthorized"
      | "MaxBlockNumberReached"
      | "FailedToEncodeBsp"
      | "FailedToEncodeFingerprint"
      | "FailedToDecodeThreshold"
      | "AboveThreshold"
      | "ThresholdArithmeticError"
      | "FailedTypeConversion"
      | "DividedByZero"
      | "ImpossibleFailedToGetValue"
      | "BucketIsNotPrivate"
      | "BucketNotFound"
      | "BucketNotEmpty"
      | "NotBucketOwner"
      | "CollectionNotFound"
      | "ProviderRootNotFound"
      | "ExpectedNonInclusionProof"
      | "ExpectedInclusionProof"
      | "InvalidFileKeyMetadata"
      | "ThresholdBelowAsymptote"
      | "NotFileOwner"
      | "FileKeyAlreadyPendingDeletion"
      | "MaxUserPendingDeletionRequestsReached"
      | "MspNotStoringBucket"
      | "FileKeyNotPendingDeletion"
      | "FileSizeCannotBeZero"
      | "NoGlobalReputationWeightSet"
      | "MaximumThresholdCannotBeZero"
      | "TickRangeToMaximumThresholdCannotBeZero"
      | "PendingStopStoringRequestNotFound"
      | "MinWaitForStopStoringNotReached"
      | "PendingStopStoringRequestAlreadyExists"
      | "UserNotInsolvent"
      | "NotSelectedMsp"
      | "MspAlreadyConfirmed"
      | "RequestWithoutMsp"
      | "MspAlreadyStoringBucket"
      | "MoveBucketRequestNotFound"
      | "BucketIsBeingMoved"
      | "BspAlreadyDataServer"
      | "BspDataServersExceeded"
      | "FileMetadataProcessingQueueFull"
      | "TooManyBatchResponses"
      | "TooManyStorageRequestResponses"
      | "InvalidBucketIdFileKeyPair"
      | "InconsistentStateKeyAlreadyExists"
      | "FixedRatePaymentStreamNotFound"
      | "DynamicRatePaymentStreamNotFound"
      | "CannotHoldDeposit"
      | "FailedToQueryEarliestFileVolunteerTick"
      | "FailedToGetOwnerAccount"
      | "NoFileKeysToConfirm"
      | "RootNotUpdated"
      | "NoPrivacyChange"
      | "OperationNotAllowedForInsolventProvider";
  }

  /** @name PalletProofsDealerProofSubmissionRecord (463) */
  interface PalletProofsDealerProofSubmissionRecord extends Struct {
    readonly lastTickProven: u32;
    readonly nextTickToSubmitProofFor: u32;
  }

  /** @name PalletProofsDealerError (468) */
  interface PalletProofsDealerError extends Enum {
    readonly isNotProvider: boolean;
    readonly isChallengesQueueOverflow: boolean;
    readonly isPriorityChallengesQueueOverflow: boolean;
    readonly isFeeChargeFailed: boolean;
    readonly isEmptyKeyProofs: boolean;
    readonly isProviderRootNotFound: boolean;
    readonly isZeroRoot: boolean;
    readonly isNoRecordOfLastSubmittedProof: boolean;
    readonly isProviderStakeNotFound: boolean;
    readonly isZeroStake: boolean;
    readonly isStakeCouldNotBeConverted: boolean;
    readonly isChallengesTickNotReached: boolean;
    readonly isChallengesTickTooOld: boolean;
    readonly isChallengesTickTooLate: boolean;
    readonly isSeedNotFound: boolean;
    readonly isCheckpointChallengesNotFound: boolean;
    readonly isForestProofVerificationFailed: boolean;
    readonly isIncorrectNumberOfKeyProofs: boolean;
    readonly isKeyProofNotFound: boolean;
    readonly isKeyProofVerificationFailed: boolean;
    readonly isFailedToApplyDelta: boolean;
    readonly isUnexpectedNumberOfRemoveMutations: boolean;
    readonly isFailedToUpdateProviderAfterKeyRemoval: boolean;
    readonly isTooManyValidProofSubmitters: boolean;
    readonly type:
      | "NotProvider"
      | "ChallengesQueueOverflow"
      | "PriorityChallengesQueueOverflow"
      | "FeeChargeFailed"
      | "EmptyKeyProofs"
      | "ProviderRootNotFound"
      | "ZeroRoot"
      | "NoRecordOfLastSubmittedProof"
      | "ProviderStakeNotFound"
      | "ZeroStake"
      | "StakeCouldNotBeConverted"
      | "ChallengesTickNotReached"
      | "ChallengesTickTooOld"
      | "ChallengesTickTooLate"
      | "SeedNotFound"
      | "CheckpointChallengesNotFound"
      | "ForestProofVerificationFailed"
      | "IncorrectNumberOfKeyProofs"
      | "KeyProofNotFound"
      | "KeyProofVerificationFailed"
      | "FailedToApplyDelta"
      | "UnexpectedNumberOfRemoveMutations"
      | "FailedToUpdateProviderAfterKeyRemoval"
      | "TooManyValidProofSubmitters";
  }

  /** @name PalletPaymentStreamsFixedRatePaymentStream (471) */
  interface PalletPaymentStreamsFixedRatePaymentStream extends Struct {
    readonly rate: u128;
    readonly lastChargedTick: u32;
    readonly userDeposit: u128;
    readonly outOfFundsTick: Option<u32>;
  }

  /** @name PalletPaymentStreamsDynamicRatePaymentStream (472) */
  interface PalletPaymentStreamsDynamicRatePaymentStream extends Struct {
    readonly amountProvided: u64;
    readonly priceIndexWhenLastCharged: u128;
    readonly userDeposit: u128;
    readonly outOfFundsTick: Option<u32>;
  }

  /** @name PalletPaymentStreamsProviderLastChargeableInfo (473) */
  interface PalletPaymentStreamsProviderLastChargeableInfo extends Struct {
    readonly lastChargeableTick: u32;
    readonly priceIndex: u128;
  }

  /** @name PalletPaymentStreamsError (474) */
  interface PalletPaymentStreamsError extends Enum {
    readonly isPaymentStreamAlreadyExists: boolean;
    readonly isPaymentStreamNotFound: boolean;
    readonly isNotAProvider: boolean;
    readonly isProviderInconsistencyError: boolean;
    readonly isCannotHoldDeposit: boolean;
    readonly isUpdateRateToSameRate: boolean;
    readonly isUpdateAmountToSameAmount: boolean;
    readonly isRateCantBeZero: boolean;
    readonly isAmountProvidedCantBeZero: boolean;
    readonly isLastChargedGreaterThanLastChargeable: boolean;
    readonly isInvalidLastChargeableBlockNumber: boolean;
    readonly isInvalidLastChargeablePriceIndex: boolean;
    readonly isChargeOverflow: boolean;
    readonly isUserWithoutFunds: boolean;
    readonly isUserNotFlaggedAsWithoutFunds: boolean;
    readonly isCooldownPeriodNotPassed: boolean;
    readonly isUserHasRemainingDebt: boolean;
    readonly isProviderInsolvent: boolean;
    readonly type:
      | "PaymentStreamAlreadyExists"
      | "PaymentStreamNotFound"
      | "NotAProvider"
      | "ProviderInconsistencyError"
      | "CannotHoldDeposit"
      | "UpdateRateToSameRate"
      | "UpdateAmountToSameAmount"
      | "RateCantBeZero"
      | "AmountProvidedCantBeZero"
      | "LastChargedGreaterThanLastChargeable"
      | "InvalidLastChargeableBlockNumber"
      | "InvalidLastChargeablePriceIndex"
      | "ChargeOverflow"
      | "UserWithoutFunds"
      | "UserNotFlaggedAsWithoutFunds"
      | "CooldownPeriodNotPassed"
      | "UserHasRemainingDebt"
      | "ProviderInsolvent";
  }

  /** @name PalletBucketNftsError (475) */
  interface PalletBucketNftsError extends Enum {
    readonly isBucketIsNotPrivate: boolean;
    readonly isNotBucketOwner: boolean;
    readonly isNoCorrespondingCollection: boolean;
    readonly isConvertBytesToBoundedVec: boolean;
    readonly type:
      | "BucketIsNotPrivate"
      | "NotBucketOwner"
      | "NoCorrespondingCollection"
      | "ConvertBytesToBoundedVec";
  }

  /** @name PalletNftsCollectionDetails (476) */
  interface PalletNftsCollectionDetails extends Struct {
    readonly owner: AccountId32;
    readonly ownerDeposit: u128;
    readonly items: u32;
    readonly itemMetadatas: u32;
    readonly itemConfigs: u32;
    readonly attributes: u32;
  }

  /** @name PalletNftsCollectionRole (481) */
  interface PalletNftsCollectionRole extends Enum {
    readonly isIssuer: boolean;
    readonly isFreezer: boolean;
    readonly isAdmin: boolean;
    readonly type: "Issuer" | "Freezer" | "Admin";
  }

  /** @name PalletNftsItemDetails (482) */
  interface PalletNftsItemDetails extends Struct {
    readonly owner: AccountId32;
    readonly approvals: BTreeMap<AccountId32, Option<u32>>;
    readonly deposit: PalletNftsItemDeposit;
  }

  /** @name PalletNftsItemDeposit (483) */
  interface PalletNftsItemDeposit extends Struct {
    readonly account: AccountId32;
    readonly amount: u128;
  }

  /** @name PalletNftsCollectionMetadata (488) */
  interface PalletNftsCollectionMetadata extends Struct {
    readonly deposit: u128;
    readonly data: Bytes;
  }

  /** @name PalletNftsItemMetadata (489) */
  interface PalletNftsItemMetadata extends Struct {
    readonly deposit: PalletNftsItemMetadataDeposit;
    readonly data: Bytes;
  }

  /** @name PalletNftsItemMetadataDeposit (490) */
  interface PalletNftsItemMetadataDeposit extends Struct {
    readonly account: Option<AccountId32>;
    readonly amount: u128;
  }

  /** @name PalletNftsAttributeDeposit (493) */
  interface PalletNftsAttributeDeposit extends Struct {
    readonly account: Option<AccountId32>;
    readonly amount: u128;
  }

  /** @name PalletNftsPendingSwap (497) */
  interface PalletNftsPendingSwap extends Struct {
    readonly desiredCollection: u32;
    readonly desiredItem: Option<u32>;
    readonly price: Option<PalletNftsPriceWithDirection>;
    readonly deadline: u32;
  }

  /** @name PalletNftsPalletFeature (499) */
  interface PalletNftsPalletFeature extends Enum {
    readonly isTrading: boolean;
    readonly isAttributes: boolean;
    readonly isApprovals: boolean;
    readonly isSwaps: boolean;
    readonly type: "Trading" | "Attributes" | "Approvals" | "Swaps";
  }

  /** @name PalletNftsError (500) */
  interface PalletNftsError extends Enum {
    readonly isNoPermission: boolean;
    readonly isUnknownCollection: boolean;
    readonly isAlreadyExists: boolean;
    readonly isApprovalExpired: boolean;
    readonly isWrongOwner: boolean;
    readonly isBadWitness: boolean;
    readonly isCollectionIdInUse: boolean;
    readonly isItemsNonTransferable: boolean;
    readonly isNotDelegate: boolean;
    readonly isWrongDelegate: boolean;
    readonly isUnapproved: boolean;
    readonly isUnaccepted: boolean;
    readonly isItemLocked: boolean;
    readonly isLockedItemAttributes: boolean;
    readonly isLockedCollectionAttributes: boolean;
    readonly isLockedItemMetadata: boolean;
    readonly isLockedCollectionMetadata: boolean;
    readonly isMaxSupplyReached: boolean;
    readonly isMaxSupplyLocked: boolean;
    readonly isMaxSupplyTooSmall: boolean;
    readonly isUnknownItem: boolean;
    readonly isUnknownSwap: boolean;
    readonly isMetadataNotFound: boolean;
    readonly isAttributeNotFound: boolean;
    readonly isNotForSale: boolean;
    readonly isBidTooLow: boolean;
    readonly isReachedApprovalLimit: boolean;
    readonly isDeadlineExpired: boolean;
    readonly isWrongDuration: boolean;
    readonly isMethodDisabled: boolean;
    readonly isWrongSetting: boolean;
    readonly isInconsistentItemConfig: boolean;
    readonly isNoConfig: boolean;
    readonly isRolesNotCleared: boolean;
    readonly isMintNotStarted: boolean;
    readonly isMintEnded: boolean;
    readonly isAlreadyClaimed: boolean;
    readonly isIncorrectData: boolean;
    readonly isWrongOrigin: boolean;
    readonly isWrongSignature: boolean;
    readonly isIncorrectMetadata: boolean;
    readonly isMaxAttributesLimitReached: boolean;
    readonly isWrongNamespace: boolean;
    readonly isCollectionNotEmpty: boolean;
    readonly isWitnessRequired: boolean;
    readonly type:
      | "NoPermission"
      | "UnknownCollection"
      | "AlreadyExists"
      | "ApprovalExpired"
      | "WrongOwner"
      | "BadWitness"
      | "CollectionIdInUse"
      | "ItemsNonTransferable"
      | "NotDelegate"
      | "WrongDelegate"
      | "Unapproved"
      | "Unaccepted"
      | "ItemLocked"
      | "LockedItemAttributes"
      | "LockedCollectionAttributes"
      | "LockedItemMetadata"
      | "LockedCollectionMetadata"
      | "MaxSupplyReached"
      | "MaxSupplyLocked"
      | "MaxSupplyTooSmall"
      | "UnknownItem"
      | "UnknownSwap"
      | "MetadataNotFound"
      | "AttributeNotFound"
      | "NotForSale"
      | "BidTooLow"
      | "ReachedApprovalLimit"
      | "DeadlineExpired"
      | "WrongDuration"
      | "MethodDisabled"
      | "WrongSetting"
      | "InconsistentItemConfig"
      | "NoConfig"
      | "RolesNotCleared"
      | "MintNotStarted"
      | "MintEnded"
      | "AlreadyClaimed"
      | "IncorrectData"
      | "WrongOrigin"
      | "WrongSignature"
      | "IncorrectMetadata"
      | "MaxAttributesLimitReached"
      | "WrongNamespace"
      | "CollectionNotEmpty"
      | "WitnessRequired";
  }

  /** @name FrameSystemExtensionsCheckNonZeroSender (503) */
  type FrameSystemExtensionsCheckNonZeroSender = Null;

  /** @name FrameSystemExtensionsCheckSpecVersion (504) */
  type FrameSystemExtensionsCheckSpecVersion = Null;

  /** @name FrameSystemExtensionsCheckTxVersion (505) */
  type FrameSystemExtensionsCheckTxVersion = Null;

  /** @name FrameSystemExtensionsCheckGenesis (506) */
  type FrameSystemExtensionsCheckGenesis = Null;

  /** @name FrameSystemExtensionsCheckNonce (509) */
  interface FrameSystemExtensionsCheckNonce extends Compact<u32> {}

  /** @name FrameSystemExtensionsCheckWeight (510) */
  type FrameSystemExtensionsCheckWeight = Null;

  /** @name PalletTransactionPaymentChargeTransactionPayment (511) */
  interface PalletTransactionPaymentChargeTransactionPayment extends Compact<u128> {}

  /** @name CumulusPrimitivesStorageWeightReclaimStorageWeightReclaim (512) */
  type CumulusPrimitivesStorageWeightReclaimStorageWeightReclaim = Null;

  /** @name FrameMetadataHashExtensionCheckMetadataHash (513) */
  interface FrameMetadataHashExtensionCheckMetadataHash extends Struct {
    readonly mode: FrameMetadataHashExtensionMode;
  }

  /** @name FrameMetadataHashExtensionMode (514) */
  interface FrameMetadataHashExtensionMode extends Enum {
    readonly isDisabled: boolean;
    readonly isEnabled: boolean;
    readonly type: "Disabled" | "Enabled";
  }

  /** @name StorageHubRuntimeRuntime (515) */
  type StorageHubRuntimeRuntime = Null;
} // declare module<|MERGE_RESOLUTION|>--- conflicted
+++ resolved
@@ -2118,8 +2118,6 @@
       readonly owner: AccountId32;
       readonly bucketId: H256;
     } & Struct;
-<<<<<<< HEAD
-=======
     readonly isFailedToDecreaseBucketSize: boolean;
     readonly asFailedToDecreaseBucketSize: {
       readonly user: AccountId32;
@@ -2145,7 +2143,6 @@
     readonly asUsedCapacityShouldBeZero: {
       readonly actualUsedCapacity: u64;
     } & Struct;
->>>>>>> 41bd4cac
     readonly type:
       | "NewBucket"
       | "BucketDeleted"
@@ -2171,15 +2168,11 @@
       | "MoveBucketRequestExpired"
       | "MoveBucketAccepted"
       | "MoveBucketRejected"
-<<<<<<< HEAD
-      | "MspStoppedStoringBucket";
-=======
       | "MspStoppedStoringBucket"
       | "FailedToDecreaseBucketSize"
       | "FailedToGetMspOfBucket"
       | "FailedToDecreaseMspUsedCapacity"
       | "UsedCapacityShouldBeZero";
->>>>>>> 41bd4cac
   }
 
   /** @name PalletFileSystemRejectedStorageRequestReason (139) */
@@ -5659,11 +5652,7 @@
     readonly confirmed: bool;
   }
 
-<<<<<<< HEAD
-  /** @name PalletFileSystemPendingFileDeletionRequest (457) */
-=======
   /** @name PalletFileSystemPendingFileDeletionRequest (454) */
->>>>>>> 41bd4cac
   interface PalletFileSystemPendingFileDeletionRequest extends Struct {
     readonly user: AccountId32;
     readonly fileKey: H256;
