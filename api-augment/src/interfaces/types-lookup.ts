--- conflicted
+++ resolved
@@ -3235,15 +3235,15 @@
       readonly assets: XcmVersionedAssets;
       readonly beneficiary: XcmVersionedLocation;
     } & Struct;
-    readonly isTransferAssetsUsingTypeAndThen: boolean;
-    readonly asTransferAssetsUsingTypeAndThen: {
+    readonly isExecuteBlob: boolean;
+    readonly asExecuteBlob: {
+      readonly encodedMessage: Bytes;
+      readonly maxWeight: SpWeightsWeightV2Weight;
+    } & Struct;
+    readonly isSendBlob: boolean;
+    readonly asSendBlob: {
       readonly dest: XcmVersionedLocation;
-      readonly assets: XcmVersionedAssets;
-      readonly assetsTransferType: StagingXcmExecutorAssetTransferTransferType;
-      readonly remoteFeesId: XcmVersionedAssetId;
-      readonly feesTransferType: StagingXcmExecutorAssetTransferTransferType;
-      readonly customXcmOnDest: XcmVersionedXcm;
-      readonly weightLimit: XcmV3WeightLimit;
+      readonly encodedMessage: Bytes;
     } & Struct;
     readonly type:
       | "Send"
@@ -3259,7 +3259,8 @@
       | "ForceSuspension"
       | "TransferAssets"
       | "ClaimAssets"
-      | "TransferAssetsUsingTypeAndThen";
+      | "ExecuteBlob"
+      | "SendBlob";
   }
 
   /** @name XcmVersionedXcm (261) */
@@ -3837,28 +3838,6 @@
     readonly type: "Fungible" | "NonFungible";
   }
 
-<<<<<<< HEAD
-  /** @name StagingXcmExecutorAssetTransferTransferType (296) */
-  interface StagingXcmExecutorAssetTransferTransferType extends Enum {
-    readonly isTeleport: boolean;
-    readonly isLocalReserve: boolean;
-    readonly isDestinationReserve: boolean;
-    readonly isRemoteReserve: boolean;
-    readonly asRemoteReserve: XcmVersionedLocation;
-    readonly type: "Teleport" | "LocalReserve" | "DestinationReserve" | "RemoteReserve";
-  }
-
-  /** @name XcmVersionedAssetId (297) */
-  interface XcmVersionedAssetId extends Enum {
-    readonly isV3: boolean;
-    readonly asV3: XcmV3MultiassetAssetId;
-    readonly isV4: boolean;
-    readonly asV4: StagingXcmV4AssetAssetId;
-    readonly type: "V3" | "V4";
-  }
-
-=======
->>>>>>> 5c07140f
   /** @name CumulusPalletXcmCall (298) */
   type CumulusPalletXcmCall = Null;
 
@@ -4708,9 +4687,6 @@
       | "MigrateAndNotifyOldTargets";
   }
 
-<<<<<<< HEAD
-  /** @name PalletXcmRemoteLockedFungibleRecord (372) */
-=======
   /** @name XcmVersionedAssetId (372) */
   interface XcmVersionedAssetId extends Enum {
     readonly isV3: boolean;
@@ -4721,7 +4697,6 @@
   }
 
   /** @name PalletXcmRemoteLockedFungibleRecord (373) */
->>>>>>> 5c07140f
   interface PalletXcmRemoteLockedFungibleRecord extends Struct {
     readonly amount: u128;
     readonly owner: XcmVersionedLocation;
@@ -4751,10 +4726,13 @@
     readonly isFeesNotMet: boolean;
     readonly isLockNotFound: boolean;
     readonly isInUse: boolean;
+    readonly isInvalidAssetNotConcrete: boolean;
     readonly isInvalidAssetUnknownReserve: boolean;
     readonly isInvalidAssetUnsupportedReserve: boolean;
     readonly isTooManyReserves: boolean;
     readonly isLocalExecutionIncomplete: boolean;
+    readonly isUnableToDecode: boolean;
+    readonly isXcmTooLarge: boolean;
     readonly type:
       | "Unreachable"
       | "SendFailure"
@@ -4776,10 +4754,13 @@
       | "FeesNotMet"
       | "LockNotFound"
       | "InUse"
+      | "InvalidAssetNotConcrete"
       | "InvalidAssetUnknownReserve"
       | "InvalidAssetUnsupportedReserve"
       | "TooManyReserves"
-      | "LocalExecutionIncomplete";
+      | "LocalExecutionIncomplete"
+      | "UnableToDecode"
+      | "XcmTooLarge";
   }
 
   /** @name PalletMessageQueueBookState (381) */
@@ -5390,22 +5371,6 @@
   /** @name CumulusPrimitivesStorageWeightReclaimStorageWeightReclaim (463) */
   type CumulusPrimitivesStorageWeightReclaimStorageWeightReclaim = Null;
 
-<<<<<<< HEAD
-  /** @name FrameMetadataHashExtensionCheckMetadataHash (463) */
-  interface FrameMetadataHashExtensionCheckMetadataHash extends Struct {
-    readonly mode: FrameMetadataHashExtensionMode;
-  }
-
-  /** @name FrameMetadataHashExtensionMode (464) */
-  interface FrameMetadataHashExtensionMode extends Enum {
-    readonly isDisabled: boolean;
-    readonly isEnabled: boolean;
-    readonly type: "Disabled" | "Enabled";
-  }
-
-  /** @name StorageHubRuntimeRuntime (465) */
-=======
   /** @name StorageHubRuntimeRuntime (464) */
->>>>>>> 5c07140f
   type StorageHubRuntimeRuntime = Null;
 } // declare module