// Auto-generated via `yarn polkadot-types-from-defs`, do not edit
/* eslint-disable */

// import type lookup before we augment - in some environments
// this is required to allow for ambient/previous definitions
import "@polkadot/types/lookup";

import type {
  BTreeMap,
  BTreeSet,
  Bytes,
  Compact,
  Enum,
  Null,
  Option,
  Result,
  Struct,
  Text,
  U8aFixed,
  Vec,
  bool,
  u128,
  u16,
  u32,
  u64,
  u8
} from "@polkadot/types-codec";
import type { ITuple } from "@polkadot/types-codec/types";
import type { AccountId32, Call, H256, MultiAddress } from "@polkadot/types/interfaces/runtime";
import type { Event } from "@polkadot/types/interfaces/system";

declare module "@polkadot/types/lookup" {
  /** @name FrameSystemAccountInfo (3) */
  interface FrameSystemAccountInfo extends Struct {
    readonly nonce: u32;
    readonly consumers: u32;
    readonly providers: u32;
    readonly sufficients: u32;
    readonly data: PalletBalancesAccountData;
  }

  /** @name PalletBalancesAccountData (5) */
  interface PalletBalancesAccountData extends Struct {
    readonly free: u128;
    readonly reserved: u128;
    readonly frozen: u128;
    readonly flags: u128;
  }

  /** @name FrameSupportDispatchPerDispatchClassWeight (9) */
  interface FrameSupportDispatchPerDispatchClassWeight extends Struct {
    readonly normal: SpWeightsWeightV2Weight;
    readonly operational: SpWeightsWeightV2Weight;
    readonly mandatory: SpWeightsWeightV2Weight;
  }

  /** @name SpWeightsWeightV2Weight (10) */
  interface SpWeightsWeightV2Weight extends Struct {
    readonly refTime: Compact<u64>;
    readonly proofSize: Compact<u64>;
  }

  /** @name SpRuntimeDigest (15) */
  interface SpRuntimeDigest extends Struct {
    readonly logs: Vec<SpRuntimeDigestDigestItem>;
  }

  /** @name SpRuntimeDigestDigestItem (17) */
  interface SpRuntimeDigestDigestItem extends Enum {
    readonly isOther: boolean;
    readonly asOther: Bytes;
    readonly isConsensus: boolean;
    readonly asConsensus: ITuple<[U8aFixed, Bytes]>;
    readonly isSeal: boolean;
    readonly asSeal: ITuple<[U8aFixed, Bytes]>;
    readonly isPreRuntime: boolean;
    readonly asPreRuntime: ITuple<[U8aFixed, Bytes]>;
    readonly isRuntimeEnvironmentUpdated: boolean;
    readonly type: "Other" | "Consensus" | "Seal" | "PreRuntime" | "RuntimeEnvironmentUpdated";
  }

  /** @name FrameSystemEventRecord (20) */
  interface FrameSystemEventRecord extends Struct {
    readonly phase: FrameSystemPhase;
    readonly event: Event;
    readonly topics: Vec<H256>;
  }

  /** @name FrameSystemEvent (22) */
  interface FrameSystemEvent extends Enum {
    readonly isExtrinsicSuccess: boolean;
    readonly asExtrinsicSuccess: {
      readonly dispatchInfo: FrameSupportDispatchDispatchInfo;
    } & Struct;
    readonly isExtrinsicFailed: boolean;
    readonly asExtrinsicFailed: {
      readonly dispatchError: SpRuntimeDispatchError;
      readonly dispatchInfo: FrameSupportDispatchDispatchInfo;
    } & Struct;
    readonly isCodeUpdated: boolean;
    readonly isNewAccount: boolean;
    readonly asNewAccount: {
      readonly account: AccountId32;
    } & Struct;
    readonly isKilledAccount: boolean;
    readonly asKilledAccount: {
      readonly account: AccountId32;
    } & Struct;
    readonly isRemarked: boolean;
    readonly asRemarked: {
      readonly sender: AccountId32;
      readonly hash_: H256;
    } & Struct;
    readonly isUpgradeAuthorized: boolean;
    readonly asUpgradeAuthorized: {
      readonly codeHash: H256;
      readonly checkVersion: bool;
    } & Struct;
    readonly type:
      | "ExtrinsicSuccess"
      | "ExtrinsicFailed"
      | "CodeUpdated"
      | "NewAccount"
      | "KilledAccount"
      | "Remarked"
      | "UpgradeAuthorized";
  }

  /** @name FrameSupportDispatchDispatchInfo (23) */
  interface FrameSupportDispatchDispatchInfo extends Struct {
    readonly weight: SpWeightsWeightV2Weight;
    readonly class: FrameSupportDispatchDispatchClass;
    readonly paysFee: FrameSupportDispatchPays;
  }

  /** @name FrameSupportDispatchDispatchClass (24) */
  interface FrameSupportDispatchDispatchClass extends Enum {
    readonly isNormal: boolean;
    readonly isOperational: boolean;
    readonly isMandatory: boolean;
    readonly type: "Normal" | "Operational" | "Mandatory";
  }

  /** @name FrameSupportDispatchPays (25) */
  interface FrameSupportDispatchPays extends Enum {
    readonly isYes: boolean;
    readonly isNo: boolean;
    readonly type: "Yes" | "No";
  }

  /** @name SpRuntimeDispatchError (26) */
  interface SpRuntimeDispatchError extends Enum {
    readonly isOther: boolean;
    readonly isCannotLookup: boolean;
    readonly isBadOrigin: boolean;
    readonly isModule: boolean;
    readonly asModule: SpRuntimeModuleError;
    readonly isConsumerRemaining: boolean;
    readonly isNoProviders: boolean;
    readonly isTooManyConsumers: boolean;
    readonly isToken: boolean;
    readonly asToken: SpRuntimeTokenError;
    readonly isArithmetic: boolean;
    readonly asArithmetic: SpArithmeticArithmeticError;
    readonly isTransactional: boolean;
    readonly asTransactional: SpRuntimeTransactionalError;
    readonly isExhausted: boolean;
    readonly isCorruption: boolean;
    readonly isUnavailable: boolean;
    readonly isRootNotAllowed: boolean;
    readonly type:
      | "Other"
      | "CannotLookup"
      | "BadOrigin"
      | "Module"
      | "ConsumerRemaining"
      | "NoProviders"
      | "TooManyConsumers"
      | "Token"
      | "Arithmetic"
      | "Transactional"
      | "Exhausted"
      | "Corruption"
      | "Unavailable"
      | "RootNotAllowed";
  }

  /** @name SpRuntimeModuleError (27) */
  interface SpRuntimeModuleError extends Struct {
    readonly index: u8;
    readonly error: U8aFixed;
  }

  /** @name SpRuntimeTokenError (28) */
  interface SpRuntimeTokenError extends Enum {
    readonly isFundsUnavailable: boolean;
    readonly isOnlyProvider: boolean;
    readonly isBelowMinimum: boolean;
    readonly isCannotCreate: boolean;
    readonly isUnknownAsset: boolean;
    readonly isFrozen: boolean;
    readonly isUnsupported: boolean;
    readonly isCannotCreateHold: boolean;
    readonly isNotExpendable: boolean;
    readonly isBlocked: boolean;
    readonly type:
      | "FundsUnavailable"
      | "OnlyProvider"
      | "BelowMinimum"
      | "CannotCreate"
      | "UnknownAsset"
      | "Frozen"
      | "Unsupported"
      | "CannotCreateHold"
      | "NotExpendable"
      | "Blocked";
  }

  /** @name SpArithmeticArithmeticError (29) */
  interface SpArithmeticArithmeticError extends Enum {
    readonly isUnderflow: boolean;
    readonly isOverflow: boolean;
    readonly isDivisionByZero: boolean;
    readonly type: "Underflow" | "Overflow" | "DivisionByZero";
  }

  /** @name SpRuntimeTransactionalError (30) */
  interface SpRuntimeTransactionalError extends Enum {
    readonly isLimitReached: boolean;
    readonly isNoLayer: boolean;
    readonly type: "LimitReached" | "NoLayer";
  }

  /** @name CumulusPalletParachainSystemEvent (31) */
  interface CumulusPalletParachainSystemEvent extends Enum {
    readonly isValidationFunctionStored: boolean;
    readonly isValidationFunctionApplied: boolean;
    readonly asValidationFunctionApplied: {
      readonly relayChainBlockNum: u32;
    } & Struct;
    readonly isValidationFunctionDiscarded: boolean;
    readonly isDownwardMessagesReceived: boolean;
    readonly asDownwardMessagesReceived: {
      readonly count: u32;
    } & Struct;
    readonly isDownwardMessagesProcessed: boolean;
    readonly asDownwardMessagesProcessed: {
      readonly weightUsed: SpWeightsWeightV2Weight;
      readonly dmqHead: H256;
    } & Struct;
    readonly isUpwardMessageSent: boolean;
    readonly asUpwardMessageSent: {
      readonly messageHash: Option<U8aFixed>;
    } & Struct;
    readonly type:
      | "ValidationFunctionStored"
      | "ValidationFunctionApplied"
      | "ValidationFunctionDiscarded"
      | "DownwardMessagesReceived"
      | "DownwardMessagesProcessed"
      | "UpwardMessageSent";
  }

  /** @name PalletBalancesEvent (33) */
  interface PalletBalancesEvent extends Enum {
    readonly isEndowed: boolean;
    readonly asEndowed: {
      readonly account: AccountId32;
      readonly freeBalance: u128;
    } & Struct;
    readonly isDustLost: boolean;
    readonly asDustLost: {
      readonly account: AccountId32;
      readonly amount: u128;
    } & Struct;
    readonly isTransfer: boolean;
    readonly asTransfer: {
      readonly from: AccountId32;
      readonly to: AccountId32;
      readonly amount: u128;
    } & Struct;
    readonly isBalanceSet: boolean;
    readonly asBalanceSet: {
      readonly who: AccountId32;
      readonly free: u128;
    } & Struct;
    readonly isReserved: boolean;
    readonly asReserved: {
      readonly who: AccountId32;
      readonly amount: u128;
    } & Struct;
    readonly isUnreserved: boolean;
    readonly asUnreserved: {
      readonly who: AccountId32;
      readonly amount: u128;
    } & Struct;
    readonly isReserveRepatriated: boolean;
    readonly asReserveRepatriated: {
      readonly from: AccountId32;
      readonly to: AccountId32;
      readonly amount: u128;
      readonly destinationStatus: FrameSupportTokensMiscBalanceStatus;
    } & Struct;
    readonly isDeposit: boolean;
    readonly asDeposit: {
      readonly who: AccountId32;
      readonly amount: u128;
    } & Struct;
    readonly isWithdraw: boolean;
    readonly asWithdraw: {
      readonly who: AccountId32;
      readonly amount: u128;
    } & Struct;
    readonly isSlashed: boolean;
    readonly asSlashed: {
      readonly who: AccountId32;
      readonly amount: u128;
    } & Struct;
    readonly isMinted: boolean;
    readonly asMinted: {
      readonly who: AccountId32;
      readonly amount: u128;
    } & Struct;
    readonly isBurned: boolean;
    readonly asBurned: {
      readonly who: AccountId32;
      readonly amount: u128;
    } & Struct;
    readonly isSuspended: boolean;
    readonly asSuspended: {
      readonly who: AccountId32;
      readonly amount: u128;
    } & Struct;
    readonly isRestored: boolean;
    readonly asRestored: {
      readonly who: AccountId32;
      readonly amount: u128;
    } & Struct;
    readonly isUpgraded: boolean;
    readonly asUpgraded: {
      readonly who: AccountId32;
    } & Struct;
    readonly isIssued: boolean;
    readonly asIssued: {
      readonly amount: u128;
    } & Struct;
    readonly isRescinded: boolean;
    readonly asRescinded: {
      readonly amount: u128;
    } & Struct;
    readonly isLocked: boolean;
    readonly asLocked: {
      readonly who: AccountId32;
      readonly amount: u128;
    } & Struct;
    readonly isUnlocked: boolean;
    readonly asUnlocked: {
      readonly who: AccountId32;
      readonly amount: u128;
    } & Struct;
    readonly isFrozen: boolean;
    readonly asFrozen: {
      readonly who: AccountId32;
      readonly amount: u128;
    } & Struct;
    readonly isThawed: boolean;
    readonly asThawed: {
      readonly who: AccountId32;
      readonly amount: u128;
    } & Struct;
    readonly isTotalIssuanceForced: boolean;
    readonly asTotalIssuanceForced: {
      readonly old: u128;
      readonly new_: u128;
    } & Struct;
    readonly type:
      | "Endowed"
      | "DustLost"
      | "Transfer"
      | "BalanceSet"
      | "Reserved"
      | "Unreserved"
      | "ReserveRepatriated"
      | "Deposit"
      | "Withdraw"
      | "Slashed"
      | "Minted"
      | "Burned"
      | "Suspended"
      | "Restored"
      | "Upgraded"
      | "Issued"
      | "Rescinded"
      | "Locked"
      | "Unlocked"
      | "Frozen"
      | "Thawed"
      | "TotalIssuanceForced";
  }

  /** @name FrameSupportTokensMiscBalanceStatus (34) */
  interface FrameSupportTokensMiscBalanceStatus extends Enum {
    readonly isFree: boolean;
    readonly isReserved: boolean;
    readonly type: "Free" | "Reserved";
  }

  /** @name PalletTransactionPaymentEvent (35) */
  interface PalletTransactionPaymentEvent extends Enum {
    readonly isTransactionFeePaid: boolean;
    readonly asTransactionFeePaid: {
      readonly who: AccountId32;
      readonly actualFee: u128;
      readonly tip: u128;
    } & Struct;
    readonly type: "TransactionFeePaid";
  }

  /** @name PalletSudoEvent (36) */
  interface PalletSudoEvent extends Enum {
    readonly isSudid: boolean;
    readonly asSudid: {
      readonly sudoResult: Result<Null, SpRuntimeDispatchError>;
    } & Struct;
    readonly isKeyChanged: boolean;
    readonly asKeyChanged: {
      readonly old: Option<AccountId32>;
      readonly new_: AccountId32;
    } & Struct;
    readonly isKeyRemoved: boolean;
    readonly isSudoAsDone: boolean;
    readonly asSudoAsDone: {
      readonly sudoResult: Result<Null, SpRuntimeDispatchError>;
    } & Struct;
    readonly type: "Sudid" | "KeyChanged" | "KeyRemoved" | "SudoAsDone";
  }

  /** @name PalletCollatorSelectionEvent (40) */
  interface PalletCollatorSelectionEvent extends Enum {
    readonly isNewInvulnerables: boolean;
    readonly asNewInvulnerables: {
      readonly invulnerables: Vec<AccountId32>;
    } & Struct;
    readonly isInvulnerableAdded: boolean;
    readonly asInvulnerableAdded: {
      readonly accountId: AccountId32;
    } & Struct;
    readonly isInvulnerableRemoved: boolean;
    readonly asInvulnerableRemoved: {
      readonly accountId: AccountId32;
    } & Struct;
    readonly isNewDesiredCandidates: boolean;
    readonly asNewDesiredCandidates: {
      readonly desiredCandidates: u32;
    } & Struct;
    readonly isNewCandidacyBond: boolean;
    readonly asNewCandidacyBond: {
      readonly bondAmount: u128;
    } & Struct;
    readonly isCandidateAdded: boolean;
    readonly asCandidateAdded: {
      readonly accountId: AccountId32;
      readonly deposit: u128;
    } & Struct;
    readonly isCandidateBondUpdated: boolean;
    readonly asCandidateBondUpdated: {
      readonly accountId: AccountId32;
      readonly deposit: u128;
    } & Struct;
    readonly isCandidateRemoved: boolean;
    readonly asCandidateRemoved: {
      readonly accountId: AccountId32;
    } & Struct;
    readonly isCandidateReplaced: boolean;
    readonly asCandidateReplaced: {
      readonly old: AccountId32;
      readonly new_: AccountId32;
      readonly deposit: u128;
    } & Struct;
    readonly isInvalidInvulnerableSkipped: boolean;
    readonly asInvalidInvulnerableSkipped: {
      readonly accountId: AccountId32;
    } & Struct;
    readonly type:
      | "NewInvulnerables"
      | "InvulnerableAdded"
      | "InvulnerableRemoved"
      | "NewDesiredCandidates"
      | "NewCandidacyBond"
      | "CandidateAdded"
      | "CandidateBondUpdated"
      | "CandidateRemoved"
      | "CandidateReplaced"
      | "InvalidInvulnerableSkipped";
  }

  /** @name PalletSessionEvent (42) */
  interface PalletSessionEvent extends Enum {
    readonly isNewSession: boolean;
    readonly asNewSession: {
      readonly sessionIndex: u32;
    } & Struct;
    readonly type: "NewSession";
  }

  /** @name CumulusPalletXcmpQueueEvent (43) */
  interface CumulusPalletXcmpQueueEvent extends Enum {
    readonly isXcmpMessageSent: boolean;
    readonly asXcmpMessageSent: {
      readonly messageHash: U8aFixed;
    } & Struct;
    readonly type: "XcmpMessageSent";
  }

  /** @name PalletXcmEvent (44) */
  interface PalletXcmEvent extends Enum {
    readonly isAttempted: boolean;
    readonly asAttempted: {
      readonly outcome: StagingXcmV4TraitsOutcome;
    } & Struct;
    readonly isSent: boolean;
    readonly asSent: {
      readonly origin: StagingXcmV4Location;
      readonly destination: StagingXcmV4Location;
      readonly message: StagingXcmV4Xcm;
      readonly messageId: U8aFixed;
    } & Struct;
    readonly isUnexpectedResponse: boolean;
    readonly asUnexpectedResponse: {
      readonly origin: StagingXcmV4Location;
      readonly queryId: u64;
    } & Struct;
    readonly isResponseReady: boolean;
    readonly asResponseReady: {
      readonly queryId: u64;
      readonly response: StagingXcmV4Response;
    } & Struct;
    readonly isNotified: boolean;
    readonly asNotified: {
      readonly queryId: u64;
      readonly palletIndex: u8;
      readonly callIndex: u8;
    } & Struct;
    readonly isNotifyOverweight: boolean;
    readonly asNotifyOverweight: {
      readonly queryId: u64;
      readonly palletIndex: u8;
      readonly callIndex: u8;
      readonly actualWeight: SpWeightsWeightV2Weight;
      readonly maxBudgetedWeight: SpWeightsWeightV2Weight;
    } & Struct;
    readonly isNotifyDispatchError: boolean;
    readonly asNotifyDispatchError: {
      readonly queryId: u64;
      readonly palletIndex: u8;
      readonly callIndex: u8;
    } & Struct;
    readonly isNotifyDecodeFailed: boolean;
    readonly asNotifyDecodeFailed: {
      readonly queryId: u64;
      readonly palletIndex: u8;
      readonly callIndex: u8;
    } & Struct;
    readonly isInvalidResponder: boolean;
    readonly asInvalidResponder: {
      readonly origin: StagingXcmV4Location;
      readonly queryId: u64;
      readonly expectedLocation: Option<StagingXcmV4Location>;
    } & Struct;
    readonly isInvalidResponderVersion: boolean;
    readonly asInvalidResponderVersion: {
      readonly origin: StagingXcmV4Location;
      readonly queryId: u64;
    } & Struct;
    readonly isResponseTaken: boolean;
    readonly asResponseTaken: {
      readonly queryId: u64;
    } & Struct;
    readonly isAssetsTrapped: boolean;
    readonly asAssetsTrapped: {
      readonly hash_: H256;
      readonly origin: StagingXcmV4Location;
      readonly assets: XcmVersionedAssets;
    } & Struct;
    readonly isVersionChangeNotified: boolean;
    readonly asVersionChangeNotified: {
      readonly destination: StagingXcmV4Location;
      readonly result: u32;
      readonly cost: StagingXcmV4AssetAssets;
      readonly messageId: U8aFixed;
    } & Struct;
    readonly isSupportedVersionChanged: boolean;
    readonly asSupportedVersionChanged: {
      readonly location: StagingXcmV4Location;
      readonly version: u32;
    } & Struct;
    readonly isNotifyTargetSendFail: boolean;
    readonly asNotifyTargetSendFail: {
      readonly location: StagingXcmV4Location;
      readonly queryId: u64;
      readonly error: XcmV3TraitsError;
    } & Struct;
    readonly isNotifyTargetMigrationFail: boolean;
    readonly asNotifyTargetMigrationFail: {
      readonly location: XcmVersionedLocation;
      readonly queryId: u64;
    } & Struct;
    readonly isInvalidQuerierVersion: boolean;
    readonly asInvalidQuerierVersion: {
      readonly origin: StagingXcmV4Location;
      readonly queryId: u64;
    } & Struct;
    readonly isInvalidQuerier: boolean;
    readonly asInvalidQuerier: {
      readonly origin: StagingXcmV4Location;
      readonly queryId: u64;
      readonly expectedQuerier: StagingXcmV4Location;
      readonly maybeActualQuerier: Option<StagingXcmV4Location>;
    } & Struct;
    readonly isVersionNotifyStarted: boolean;
    readonly asVersionNotifyStarted: {
      readonly destination: StagingXcmV4Location;
      readonly cost: StagingXcmV4AssetAssets;
      readonly messageId: U8aFixed;
    } & Struct;
    readonly isVersionNotifyRequested: boolean;
    readonly asVersionNotifyRequested: {
      readonly destination: StagingXcmV4Location;
      readonly cost: StagingXcmV4AssetAssets;
      readonly messageId: U8aFixed;
    } & Struct;
    readonly isVersionNotifyUnrequested: boolean;
    readonly asVersionNotifyUnrequested: {
      readonly destination: StagingXcmV4Location;
      readonly cost: StagingXcmV4AssetAssets;
      readonly messageId: U8aFixed;
    } & Struct;
    readonly isFeesPaid: boolean;
    readonly asFeesPaid: {
      readonly paying: StagingXcmV4Location;
      readonly fees: StagingXcmV4AssetAssets;
    } & Struct;
    readonly isAssetsClaimed: boolean;
    readonly asAssetsClaimed: {
      readonly hash_: H256;
      readonly origin: StagingXcmV4Location;
      readonly assets: XcmVersionedAssets;
    } & Struct;
    readonly isVersionMigrationFinished: boolean;
    readonly asVersionMigrationFinished: {
      readonly version: u32;
    } & Struct;
    readonly type:
      | "Attempted"
      | "Sent"
      | "UnexpectedResponse"
      | "ResponseReady"
      | "Notified"
      | "NotifyOverweight"
      | "NotifyDispatchError"
      | "NotifyDecodeFailed"
      | "InvalidResponder"
      | "InvalidResponderVersion"
      | "ResponseTaken"
      | "AssetsTrapped"
      | "VersionChangeNotified"
      | "SupportedVersionChanged"
      | "NotifyTargetSendFail"
      | "NotifyTargetMigrationFail"
      | "InvalidQuerierVersion"
      | "InvalidQuerier"
      | "VersionNotifyStarted"
      | "VersionNotifyRequested"
      | "VersionNotifyUnrequested"
      | "FeesPaid"
      | "AssetsClaimed"
      | "VersionMigrationFinished";
  }

  /** @name StagingXcmV4TraitsOutcome (45) */
  interface StagingXcmV4TraitsOutcome extends Enum {
    readonly isComplete: boolean;
    readonly asComplete: {
      readonly used: SpWeightsWeightV2Weight;
    } & Struct;
    readonly isIncomplete: boolean;
    readonly asIncomplete: {
      readonly used: SpWeightsWeightV2Weight;
      readonly error: XcmV3TraitsError;
    } & Struct;
    readonly isError: boolean;
    readonly asError: {
      readonly error: XcmV3TraitsError;
    } & Struct;
    readonly type: "Complete" | "Incomplete" | "Error";
  }

  /** @name XcmV3TraitsError (46) */
  interface XcmV3TraitsError extends Enum {
    readonly isOverflow: boolean;
    readonly isUnimplemented: boolean;
    readonly isUntrustedReserveLocation: boolean;
    readonly isUntrustedTeleportLocation: boolean;
    readonly isLocationFull: boolean;
    readonly isLocationNotInvertible: boolean;
    readonly isBadOrigin: boolean;
    readonly isInvalidLocation: boolean;
    readonly isAssetNotFound: boolean;
    readonly isFailedToTransactAsset: boolean;
    readonly isNotWithdrawable: boolean;
    readonly isLocationCannotHold: boolean;
    readonly isExceedsMaxMessageSize: boolean;
    readonly isDestinationUnsupported: boolean;
    readonly isTransport: boolean;
    readonly isUnroutable: boolean;
    readonly isUnknownClaim: boolean;
    readonly isFailedToDecode: boolean;
    readonly isMaxWeightInvalid: boolean;
    readonly isNotHoldingFees: boolean;
    readonly isTooExpensive: boolean;
    readonly isTrap: boolean;
    readonly asTrap: u64;
    readonly isExpectationFalse: boolean;
    readonly isPalletNotFound: boolean;
    readonly isNameMismatch: boolean;
    readonly isVersionIncompatible: boolean;
    readonly isHoldingWouldOverflow: boolean;
    readonly isExportError: boolean;
    readonly isReanchorFailed: boolean;
    readonly isNoDeal: boolean;
    readonly isFeesNotMet: boolean;
    readonly isLockError: boolean;
    readonly isNoPermission: boolean;
    readonly isUnanchored: boolean;
    readonly isNotDepositable: boolean;
    readonly isUnhandledXcmVersion: boolean;
    readonly isWeightLimitReached: boolean;
    readonly asWeightLimitReached: SpWeightsWeightV2Weight;
    readonly isBarrier: boolean;
    readonly isWeightNotComputable: boolean;
    readonly isExceedsStackLimit: boolean;
    readonly type:
      | "Overflow"
      | "Unimplemented"
      | "UntrustedReserveLocation"
      | "UntrustedTeleportLocation"
      | "LocationFull"
      | "LocationNotInvertible"
      | "BadOrigin"
      | "InvalidLocation"
      | "AssetNotFound"
      | "FailedToTransactAsset"
      | "NotWithdrawable"
      | "LocationCannotHold"
      | "ExceedsMaxMessageSize"
      | "DestinationUnsupported"
      | "Transport"
      | "Unroutable"
      | "UnknownClaim"
      | "FailedToDecode"
      | "MaxWeightInvalid"
      | "NotHoldingFees"
      | "TooExpensive"
      | "Trap"
      | "ExpectationFalse"
      | "PalletNotFound"
      | "NameMismatch"
      | "VersionIncompatible"
      | "HoldingWouldOverflow"
      | "ExportError"
      | "ReanchorFailed"
      | "NoDeal"
      | "FeesNotMet"
      | "LockError"
      | "NoPermission"
      | "Unanchored"
      | "NotDepositable"
      | "UnhandledXcmVersion"
      | "WeightLimitReached"
      | "Barrier"
      | "WeightNotComputable"
      | "ExceedsStackLimit";
  }

  /** @name StagingXcmV4Location (47) */
  interface StagingXcmV4Location extends Struct {
    readonly parents: u8;
    readonly interior: StagingXcmV4Junctions;
  }

  /** @name StagingXcmV4Junctions (48) */
  interface StagingXcmV4Junctions extends Enum {
    readonly isHere: boolean;
    readonly isX1: boolean;
    readonly asX1: StagingXcmV4Junction;
    readonly isX2: boolean;
    readonly asX2: StagingXcmV4Junction;
    readonly isX3: boolean;
    readonly asX3: StagingXcmV4Junction;
    readonly isX4: boolean;
    readonly asX4: StagingXcmV4Junction;
    readonly isX5: boolean;
    readonly asX5: StagingXcmV4Junction;
    readonly isX6: boolean;
    readonly asX6: StagingXcmV4Junction;
    readonly isX7: boolean;
    readonly asX7: StagingXcmV4Junction;
    readonly isX8: boolean;
    readonly asX8: StagingXcmV4Junction;
    readonly type: "Here" | "X1" | "X2" | "X3" | "X4" | "X5" | "X6" | "X7" | "X8";
  }

  /** @name StagingXcmV4Junction (50) */
  interface StagingXcmV4Junction extends Enum {
    readonly isParachain: boolean;
    readonly asParachain: Compact<u32>;
    readonly isAccountId32: boolean;
    readonly asAccountId32: {
      readonly network: Option<StagingXcmV4JunctionNetworkId>;
      readonly id: U8aFixed;
    } & Struct;
    readonly isAccountIndex64: boolean;
    readonly asAccountIndex64: {
      readonly network: Option<StagingXcmV4JunctionNetworkId>;
      readonly index: Compact<u64>;
    } & Struct;
    readonly isAccountKey20: boolean;
    readonly asAccountKey20: {
      readonly network: Option<StagingXcmV4JunctionNetworkId>;
      readonly key: U8aFixed;
    } & Struct;
    readonly isPalletInstance: boolean;
    readonly asPalletInstance: u8;
    readonly isGeneralIndex: boolean;
    readonly asGeneralIndex: Compact<u128>;
    readonly isGeneralKey: boolean;
    readonly asGeneralKey: {
      readonly length: u8;
      readonly data: U8aFixed;
    } & Struct;
    readonly isOnlyChild: boolean;
    readonly isPlurality: boolean;
    readonly asPlurality: {
      readonly id: XcmV3JunctionBodyId;
      readonly part: XcmV3JunctionBodyPart;
    } & Struct;
    readonly isGlobalConsensus: boolean;
    readonly asGlobalConsensus: StagingXcmV4JunctionNetworkId;
    readonly type:
      | "Parachain"
      | "AccountId32"
      | "AccountIndex64"
      | "AccountKey20"
      | "PalletInstance"
      | "GeneralIndex"
      | "GeneralKey"
      | "OnlyChild"
      | "Plurality"
      | "GlobalConsensus";
  }

  /** @name StagingXcmV4JunctionNetworkId (53) */
  interface StagingXcmV4JunctionNetworkId extends Enum {
    readonly isByGenesis: boolean;
    readonly asByGenesis: U8aFixed;
    readonly isByFork: boolean;
    readonly asByFork: {
      readonly blockNumber: u64;
      readonly blockHash: U8aFixed;
    } & Struct;
    readonly isPolkadot: boolean;
    readonly isKusama: boolean;
    readonly isWestend: boolean;
    readonly isRococo: boolean;
    readonly isWococo: boolean;
    readonly isEthereum: boolean;
    readonly asEthereum: {
      readonly chainId: Compact<u64>;
    } & Struct;
    readonly isBitcoinCore: boolean;
    readonly isBitcoinCash: boolean;
    readonly isPolkadotBulletin: boolean;
    readonly type:
      | "ByGenesis"
      | "ByFork"
      | "Polkadot"
      | "Kusama"
      | "Westend"
      | "Rococo"
      | "Wococo"
      | "Ethereum"
      | "BitcoinCore"
      | "BitcoinCash"
      | "PolkadotBulletin";
  }

  /** @name XcmV3JunctionBodyId (56) */
  interface XcmV3JunctionBodyId extends Enum {
    readonly isUnit: boolean;
    readonly isMoniker: boolean;
    readonly asMoniker: U8aFixed;
    readonly isIndex: boolean;
    readonly asIndex: Compact<u32>;
    readonly isExecutive: boolean;
    readonly isTechnical: boolean;
    readonly isLegislative: boolean;
    readonly isJudicial: boolean;
    readonly isDefense: boolean;
    readonly isAdministration: boolean;
    readonly isTreasury: boolean;
    readonly type:
      | "Unit"
      | "Moniker"
      | "Index"
      | "Executive"
      | "Technical"
      | "Legislative"
      | "Judicial"
      | "Defense"
      | "Administration"
      | "Treasury";
  }

  /** @name XcmV3JunctionBodyPart (57) */
  interface XcmV3JunctionBodyPart extends Enum {
    readonly isVoice: boolean;
    readonly isMembers: boolean;
    readonly asMembers: {
      readonly count: Compact<u32>;
    } & Struct;
    readonly isFraction: boolean;
    readonly asFraction: {
      readonly nom: Compact<u32>;
      readonly denom: Compact<u32>;
    } & Struct;
    readonly isAtLeastProportion: boolean;
    readonly asAtLeastProportion: {
      readonly nom: Compact<u32>;
      readonly denom: Compact<u32>;
    } & Struct;
    readonly isMoreThanProportion: boolean;
    readonly asMoreThanProportion: {
      readonly nom: Compact<u32>;
      readonly denom: Compact<u32>;
    } & Struct;
    readonly type: "Voice" | "Members" | "Fraction" | "AtLeastProportion" | "MoreThanProportion";
  }

  /** @name StagingXcmV4Xcm (65) */
  interface StagingXcmV4Xcm extends Vec<StagingXcmV4Instruction> {}

  /** @name StagingXcmV4Instruction (67) */
  interface StagingXcmV4Instruction extends Enum {
    readonly isWithdrawAsset: boolean;
    readonly asWithdrawAsset: StagingXcmV4AssetAssets;
    readonly isReserveAssetDeposited: boolean;
    readonly asReserveAssetDeposited: StagingXcmV4AssetAssets;
    readonly isReceiveTeleportedAsset: boolean;
    readonly asReceiveTeleportedAsset: StagingXcmV4AssetAssets;
    readonly isQueryResponse: boolean;
    readonly asQueryResponse: {
      readonly queryId: Compact<u64>;
      readonly response: StagingXcmV4Response;
      readonly maxWeight: SpWeightsWeightV2Weight;
      readonly querier: Option<StagingXcmV4Location>;
    } & Struct;
    readonly isTransferAsset: boolean;
    readonly asTransferAsset: {
      readonly assets: StagingXcmV4AssetAssets;
      readonly beneficiary: StagingXcmV4Location;
    } & Struct;
    readonly isTransferReserveAsset: boolean;
    readonly asTransferReserveAsset: {
      readonly assets: StagingXcmV4AssetAssets;
      readonly dest: StagingXcmV4Location;
      readonly xcm: StagingXcmV4Xcm;
    } & Struct;
    readonly isTransact: boolean;
    readonly asTransact: {
      readonly originKind: XcmV3OriginKind;
      readonly requireWeightAtMost: SpWeightsWeightV2Weight;
      readonly call: XcmDoubleEncoded;
    } & Struct;
    readonly isHrmpNewChannelOpenRequest: boolean;
    readonly asHrmpNewChannelOpenRequest: {
      readonly sender: Compact<u32>;
      readonly maxMessageSize: Compact<u32>;
      readonly maxCapacity: Compact<u32>;
    } & Struct;
    readonly isHrmpChannelAccepted: boolean;
    readonly asHrmpChannelAccepted: {
      readonly recipient: Compact<u32>;
    } & Struct;
    readonly isHrmpChannelClosing: boolean;
    readonly asHrmpChannelClosing: {
      readonly initiator: Compact<u32>;
      readonly sender: Compact<u32>;
      readonly recipient: Compact<u32>;
    } & Struct;
    readonly isClearOrigin: boolean;
    readonly isDescendOrigin: boolean;
    readonly asDescendOrigin: StagingXcmV4Junctions;
    readonly isReportError: boolean;
    readonly asReportError: StagingXcmV4QueryResponseInfo;
    readonly isDepositAsset: boolean;
    readonly asDepositAsset: {
      readonly assets: StagingXcmV4AssetAssetFilter;
      readonly beneficiary: StagingXcmV4Location;
    } & Struct;
    readonly isDepositReserveAsset: boolean;
    readonly asDepositReserveAsset: {
      readonly assets: StagingXcmV4AssetAssetFilter;
      readonly dest: StagingXcmV4Location;
      readonly xcm: StagingXcmV4Xcm;
    } & Struct;
    readonly isExchangeAsset: boolean;
    readonly asExchangeAsset: {
      readonly give: StagingXcmV4AssetAssetFilter;
      readonly want: StagingXcmV4AssetAssets;
      readonly maximal: bool;
    } & Struct;
    readonly isInitiateReserveWithdraw: boolean;
    readonly asInitiateReserveWithdraw: {
      readonly assets: StagingXcmV4AssetAssetFilter;
      readonly reserve: StagingXcmV4Location;
      readonly xcm: StagingXcmV4Xcm;
    } & Struct;
    readonly isInitiateTeleport: boolean;
    readonly asInitiateTeleport: {
      readonly assets: StagingXcmV4AssetAssetFilter;
      readonly dest: StagingXcmV4Location;
      readonly xcm: StagingXcmV4Xcm;
    } & Struct;
    readonly isReportHolding: boolean;
    readonly asReportHolding: {
      readonly responseInfo: StagingXcmV4QueryResponseInfo;
      readonly assets: StagingXcmV4AssetAssetFilter;
    } & Struct;
    readonly isBuyExecution: boolean;
    readonly asBuyExecution: {
      readonly fees: StagingXcmV4Asset;
      readonly weightLimit: XcmV3WeightLimit;
    } & Struct;
    readonly isRefundSurplus: boolean;
    readonly isSetErrorHandler: boolean;
    readonly asSetErrorHandler: StagingXcmV4Xcm;
    readonly isSetAppendix: boolean;
    readonly asSetAppendix: StagingXcmV4Xcm;
    readonly isClearError: boolean;
    readonly isClaimAsset: boolean;
    readonly asClaimAsset: {
      readonly assets: StagingXcmV4AssetAssets;
      readonly ticket: StagingXcmV4Location;
    } & Struct;
    readonly isTrap: boolean;
    readonly asTrap: Compact<u64>;
    readonly isSubscribeVersion: boolean;
    readonly asSubscribeVersion: {
      readonly queryId: Compact<u64>;
      readonly maxResponseWeight: SpWeightsWeightV2Weight;
    } & Struct;
    readonly isUnsubscribeVersion: boolean;
    readonly isBurnAsset: boolean;
    readonly asBurnAsset: StagingXcmV4AssetAssets;
    readonly isExpectAsset: boolean;
    readonly asExpectAsset: StagingXcmV4AssetAssets;
    readonly isExpectOrigin: boolean;
    readonly asExpectOrigin: Option<StagingXcmV4Location>;
    readonly isExpectError: boolean;
    readonly asExpectError: Option<ITuple<[u32, XcmV3TraitsError]>>;
    readonly isExpectTransactStatus: boolean;
    readonly asExpectTransactStatus: XcmV3MaybeErrorCode;
    readonly isQueryPallet: boolean;
    readonly asQueryPallet: {
      readonly moduleName: Bytes;
      readonly responseInfo: StagingXcmV4QueryResponseInfo;
    } & Struct;
    readonly isExpectPallet: boolean;
    readonly asExpectPallet: {
      readonly index: Compact<u32>;
      readonly name: Bytes;
      readonly moduleName: Bytes;
      readonly crateMajor: Compact<u32>;
      readonly minCrateMinor: Compact<u32>;
    } & Struct;
    readonly isReportTransactStatus: boolean;
    readonly asReportTransactStatus: StagingXcmV4QueryResponseInfo;
    readonly isClearTransactStatus: boolean;
    readonly isUniversalOrigin: boolean;
    readonly asUniversalOrigin: StagingXcmV4Junction;
    readonly isExportMessage: boolean;
    readonly asExportMessage: {
      readonly network: StagingXcmV4JunctionNetworkId;
      readonly destination: StagingXcmV4Junctions;
      readonly xcm: StagingXcmV4Xcm;
    } & Struct;
    readonly isLockAsset: boolean;
    readonly asLockAsset: {
      readonly asset: StagingXcmV4Asset;
      readonly unlocker: StagingXcmV4Location;
    } & Struct;
    readonly isUnlockAsset: boolean;
    readonly asUnlockAsset: {
      readonly asset: StagingXcmV4Asset;
      readonly target: StagingXcmV4Location;
    } & Struct;
    readonly isNoteUnlockable: boolean;
    readonly asNoteUnlockable: {
      readonly asset: StagingXcmV4Asset;
      readonly owner: StagingXcmV4Location;
    } & Struct;
    readonly isRequestUnlock: boolean;
    readonly asRequestUnlock: {
      readonly asset: StagingXcmV4Asset;
      readonly locker: StagingXcmV4Location;
    } & Struct;
    readonly isSetFeesMode: boolean;
    readonly asSetFeesMode: {
      readonly jitWithdraw: bool;
    } & Struct;
    readonly isSetTopic: boolean;
    readonly asSetTopic: U8aFixed;
    readonly isClearTopic: boolean;
    readonly isAliasOrigin: boolean;
    readonly asAliasOrigin: StagingXcmV4Location;
    readonly isUnpaidExecution: boolean;
    readonly asUnpaidExecution: {
      readonly weightLimit: XcmV3WeightLimit;
      readonly checkOrigin: Option<StagingXcmV4Location>;
    } & Struct;
    readonly type:
      | "WithdrawAsset"
      | "ReserveAssetDeposited"
      | "ReceiveTeleportedAsset"
      | "QueryResponse"
      | "TransferAsset"
      | "TransferReserveAsset"
      | "Transact"
      | "HrmpNewChannelOpenRequest"
      | "HrmpChannelAccepted"
      | "HrmpChannelClosing"
      | "ClearOrigin"
      | "DescendOrigin"
      | "ReportError"
      | "DepositAsset"
      | "DepositReserveAsset"
      | "ExchangeAsset"
      | "InitiateReserveWithdraw"
      | "InitiateTeleport"
      | "ReportHolding"
      | "BuyExecution"
      | "RefundSurplus"
      | "SetErrorHandler"
      | "SetAppendix"
      | "ClearError"
      | "ClaimAsset"
      | "Trap"
      | "SubscribeVersion"
      | "UnsubscribeVersion"
      | "BurnAsset"
      | "ExpectAsset"
      | "ExpectOrigin"
      | "ExpectError"
      | "ExpectTransactStatus"
      | "QueryPallet"
      | "ExpectPallet"
      | "ReportTransactStatus"
      | "ClearTransactStatus"
      | "UniversalOrigin"
      | "ExportMessage"
      | "LockAsset"
      | "UnlockAsset"
      | "NoteUnlockable"
      | "RequestUnlock"
      | "SetFeesMode"
      | "SetTopic"
      | "ClearTopic"
      | "AliasOrigin"
      | "UnpaidExecution";
  }

  /** @name StagingXcmV4AssetAssets (68) */
  interface StagingXcmV4AssetAssets extends Vec<StagingXcmV4Asset> {}

  /** @name StagingXcmV4Asset (70) */
  interface StagingXcmV4Asset extends Struct {
    readonly id: StagingXcmV4AssetAssetId;
    readonly fun: StagingXcmV4AssetFungibility;
  }

  /** @name StagingXcmV4AssetAssetId (71) */
  interface StagingXcmV4AssetAssetId extends StagingXcmV4Location {}

  /** @name StagingXcmV4AssetFungibility (72) */
  interface StagingXcmV4AssetFungibility extends Enum {
    readonly isFungible: boolean;
    readonly asFungible: Compact<u128>;
    readonly isNonFungible: boolean;
    readonly asNonFungible: StagingXcmV4AssetAssetInstance;
    readonly type: "Fungible" | "NonFungible";
  }

  /** @name StagingXcmV4AssetAssetInstance (73) */
  interface StagingXcmV4AssetAssetInstance extends Enum {
    readonly isUndefined: boolean;
    readonly isIndex: boolean;
    readonly asIndex: Compact<u128>;
    readonly isArray4: boolean;
    readonly asArray4: U8aFixed;
    readonly isArray8: boolean;
    readonly asArray8: U8aFixed;
    readonly isArray16: boolean;
    readonly asArray16: U8aFixed;
    readonly isArray32: boolean;
    readonly asArray32: U8aFixed;
    readonly type: "Undefined" | "Index" | "Array4" | "Array8" | "Array16" | "Array32";
  }

  /** @name StagingXcmV4Response (76) */
  interface StagingXcmV4Response extends Enum {
    readonly isNull: boolean;
    readonly isAssets: boolean;
    readonly asAssets: StagingXcmV4AssetAssets;
    readonly isExecutionResult: boolean;
    readonly asExecutionResult: Option<ITuple<[u32, XcmV3TraitsError]>>;
    readonly isVersion: boolean;
    readonly asVersion: u32;
    readonly isPalletsInfo: boolean;
    readonly asPalletsInfo: Vec<StagingXcmV4PalletInfo>;
    readonly isDispatchResult: boolean;
    readonly asDispatchResult: XcmV3MaybeErrorCode;
    readonly type:
      | "Null"
      | "Assets"
      | "ExecutionResult"
      | "Version"
      | "PalletsInfo"
      | "DispatchResult";
  }

  /** @name StagingXcmV4PalletInfo (80) */
  interface StagingXcmV4PalletInfo extends Struct {
    readonly index: Compact<u32>;
    readonly name: Bytes;
    readonly moduleName: Bytes;
    readonly major: Compact<u32>;
    readonly minor: Compact<u32>;
    readonly patch: Compact<u32>;
  }

  /** @name XcmV3MaybeErrorCode (83) */
  interface XcmV3MaybeErrorCode extends Enum {
    readonly isSuccess: boolean;
    readonly isError: boolean;
    readonly asError: Bytes;
    readonly isTruncatedError: boolean;
    readonly asTruncatedError: Bytes;
    readonly type: "Success" | "Error" | "TruncatedError";
  }

  /** @name XcmV3OriginKind (86) */
  interface XcmV3OriginKind extends Enum {
    readonly isNative: boolean;
    readonly isSovereignAccount: boolean;
    readonly isSuperuser: boolean;
    readonly isXcm: boolean;
    readonly type: "Native" | "SovereignAccount" | "Superuser" | "Xcm";
  }

  /** @name XcmDoubleEncoded (87) */
  interface XcmDoubleEncoded extends Struct {
    readonly encoded: Bytes;
  }

  /** @name StagingXcmV4QueryResponseInfo (88) */
  interface StagingXcmV4QueryResponseInfo extends Struct {
    readonly destination: StagingXcmV4Location;
    readonly queryId: Compact<u64>;
    readonly maxWeight: SpWeightsWeightV2Weight;
  }

  /** @name StagingXcmV4AssetAssetFilter (89) */
  interface StagingXcmV4AssetAssetFilter extends Enum {
    readonly isDefinite: boolean;
    readonly asDefinite: StagingXcmV4AssetAssets;
    readonly isWild: boolean;
    readonly asWild: StagingXcmV4AssetWildAsset;
    readonly type: "Definite" | "Wild";
  }

  /** @name StagingXcmV4AssetWildAsset (90) */
  interface StagingXcmV4AssetWildAsset extends Enum {
    readonly isAll: boolean;
    readonly isAllOf: boolean;
    readonly asAllOf: {
      readonly id: StagingXcmV4AssetAssetId;
      readonly fun: StagingXcmV4AssetWildFungibility;
    } & Struct;
    readonly isAllCounted: boolean;
    readonly asAllCounted: Compact<u32>;
    readonly isAllOfCounted: boolean;
    readonly asAllOfCounted: {
      readonly id: StagingXcmV4AssetAssetId;
      readonly fun: StagingXcmV4AssetWildFungibility;
      readonly count: Compact<u32>;
    } & Struct;
    readonly type: "All" | "AllOf" | "AllCounted" | "AllOfCounted";
  }

  /** @name StagingXcmV4AssetWildFungibility (91) */
  interface StagingXcmV4AssetWildFungibility extends Enum {
    readonly isFungible: boolean;
    readonly isNonFungible: boolean;
    readonly type: "Fungible" | "NonFungible";
  }

  /** @name XcmV3WeightLimit (92) */
  interface XcmV3WeightLimit extends Enum {
    readonly isUnlimited: boolean;
    readonly isLimited: boolean;
    readonly asLimited: SpWeightsWeightV2Weight;
    readonly type: "Unlimited" | "Limited";
  }

  /** @name XcmVersionedAssets (93) */
  interface XcmVersionedAssets extends Enum {
    readonly isV2: boolean;
    readonly asV2: XcmV2MultiassetMultiAssets;
    readonly isV3: boolean;
    readonly asV3: XcmV3MultiassetMultiAssets;
    readonly isV4: boolean;
    readonly asV4: StagingXcmV4AssetAssets;
    readonly type: "V2" | "V3" | "V4";
  }

  /** @name XcmV2MultiassetMultiAssets (94) */
  interface XcmV2MultiassetMultiAssets extends Vec<XcmV2MultiAsset> {}

  /** @name XcmV2MultiAsset (96) */
  interface XcmV2MultiAsset extends Struct {
    readonly id: XcmV2MultiassetAssetId;
    readonly fun: XcmV2MultiassetFungibility;
  }

  /** @name XcmV2MultiassetAssetId (97) */
  interface XcmV2MultiassetAssetId extends Enum {
    readonly isConcrete: boolean;
    readonly asConcrete: XcmV2MultiLocation;
    readonly isAbstract: boolean;
    readonly asAbstract: Bytes;
    readonly type: "Concrete" | "Abstract";
  }

  /** @name XcmV2MultiLocation (98) */
  interface XcmV2MultiLocation extends Struct {
    readonly parents: u8;
    readonly interior: XcmV2MultilocationJunctions;
  }

  /** @name XcmV2MultilocationJunctions (99) */
  interface XcmV2MultilocationJunctions extends Enum {
    readonly isHere: boolean;
    readonly isX1: boolean;
    readonly asX1: XcmV2Junction;
    readonly isX2: boolean;
    readonly asX2: ITuple<[XcmV2Junction, XcmV2Junction]>;
    readonly isX3: boolean;
    readonly asX3: ITuple<[XcmV2Junction, XcmV2Junction, XcmV2Junction]>;
    readonly isX4: boolean;
    readonly asX4: ITuple<[XcmV2Junction, XcmV2Junction, XcmV2Junction, XcmV2Junction]>;
    readonly isX5: boolean;
    readonly asX5: ITuple<
      [XcmV2Junction, XcmV2Junction, XcmV2Junction, XcmV2Junction, XcmV2Junction]
    >;
    readonly isX6: boolean;
    readonly asX6: ITuple<
      [XcmV2Junction, XcmV2Junction, XcmV2Junction, XcmV2Junction, XcmV2Junction, XcmV2Junction]
    >;
    readonly isX7: boolean;
    readonly asX7: ITuple<
      [
        XcmV2Junction,
        XcmV2Junction,
        XcmV2Junction,
        XcmV2Junction,
        XcmV2Junction,
        XcmV2Junction,
        XcmV2Junction
      ]
    >;
    readonly isX8: boolean;
    readonly asX8: ITuple<
      [
        XcmV2Junction,
        XcmV2Junction,
        XcmV2Junction,
        XcmV2Junction,
        XcmV2Junction,
        XcmV2Junction,
        XcmV2Junction,
        XcmV2Junction
      ]
    >;
    readonly type: "Here" | "X1" | "X2" | "X3" | "X4" | "X5" | "X6" | "X7" | "X8";
  }

  /** @name XcmV2Junction (100) */
  interface XcmV2Junction extends Enum {
    readonly isParachain: boolean;
    readonly asParachain: Compact<u32>;
    readonly isAccountId32: boolean;
    readonly asAccountId32: {
      readonly network: XcmV2NetworkId;
      readonly id: U8aFixed;
    } & Struct;
    readonly isAccountIndex64: boolean;
    readonly asAccountIndex64: {
      readonly network: XcmV2NetworkId;
      readonly index: Compact<u64>;
    } & Struct;
    readonly isAccountKey20: boolean;
    readonly asAccountKey20: {
      readonly network: XcmV2NetworkId;
      readonly key: U8aFixed;
    } & Struct;
    readonly isPalletInstance: boolean;
    readonly asPalletInstance: u8;
    readonly isGeneralIndex: boolean;
    readonly asGeneralIndex: Compact<u128>;
    readonly isGeneralKey: boolean;
    readonly asGeneralKey: Bytes;
    readonly isOnlyChild: boolean;
    readonly isPlurality: boolean;
    readonly asPlurality: {
      readonly id: XcmV2BodyId;
      readonly part: XcmV2BodyPart;
    } & Struct;
    readonly type:
      | "Parachain"
      | "AccountId32"
      | "AccountIndex64"
      | "AccountKey20"
      | "PalletInstance"
      | "GeneralIndex"
      | "GeneralKey"
      | "OnlyChild"
      | "Plurality";
  }

  /** @name XcmV2NetworkId (101) */
  interface XcmV2NetworkId extends Enum {
    readonly isAny: boolean;
    readonly isNamed: boolean;
    readonly asNamed: Bytes;
    readonly isPolkadot: boolean;
    readonly isKusama: boolean;
    readonly type: "Any" | "Named" | "Polkadot" | "Kusama";
  }

  /** @name XcmV2BodyId (103) */
  interface XcmV2BodyId extends Enum {
    readonly isUnit: boolean;
    readonly isNamed: boolean;
    readonly asNamed: Bytes;
    readonly isIndex: boolean;
    readonly asIndex: Compact<u32>;
    readonly isExecutive: boolean;
    readonly isTechnical: boolean;
    readonly isLegislative: boolean;
    readonly isJudicial: boolean;
    readonly isDefense: boolean;
    readonly isAdministration: boolean;
    readonly isTreasury: boolean;
    readonly type:
      | "Unit"
      | "Named"
      | "Index"
      | "Executive"
      | "Technical"
      | "Legislative"
      | "Judicial"
      | "Defense"
      | "Administration"
      | "Treasury";
  }

  /** @name XcmV2BodyPart (104) */
  interface XcmV2BodyPart extends Enum {
    readonly isVoice: boolean;
    readonly isMembers: boolean;
    readonly asMembers: {
      readonly count: Compact<u32>;
    } & Struct;
    readonly isFraction: boolean;
    readonly asFraction: {
      readonly nom: Compact<u32>;
      readonly denom: Compact<u32>;
    } & Struct;
    readonly isAtLeastProportion: boolean;
    readonly asAtLeastProportion: {
      readonly nom: Compact<u32>;
      readonly denom: Compact<u32>;
    } & Struct;
    readonly isMoreThanProportion: boolean;
    readonly asMoreThanProportion: {
      readonly nom: Compact<u32>;
      readonly denom: Compact<u32>;
    } & Struct;
    readonly type: "Voice" | "Members" | "Fraction" | "AtLeastProportion" | "MoreThanProportion";
  }

  /** @name XcmV2MultiassetFungibility (105) */
  interface XcmV2MultiassetFungibility extends Enum {
    readonly isFungible: boolean;
    readonly asFungible: Compact<u128>;
    readonly isNonFungible: boolean;
    readonly asNonFungible: XcmV2MultiassetAssetInstance;
    readonly type: "Fungible" | "NonFungible";
  }

  /** @name XcmV2MultiassetAssetInstance (106) */
  interface XcmV2MultiassetAssetInstance extends Enum {
    readonly isUndefined: boolean;
    readonly isIndex: boolean;
    readonly asIndex: Compact<u128>;
    readonly isArray4: boolean;
    readonly asArray4: U8aFixed;
    readonly isArray8: boolean;
    readonly asArray8: U8aFixed;
    readonly isArray16: boolean;
    readonly asArray16: U8aFixed;
    readonly isArray32: boolean;
    readonly asArray32: U8aFixed;
    readonly isBlob: boolean;
    readonly asBlob: Bytes;
    readonly type: "Undefined" | "Index" | "Array4" | "Array8" | "Array16" | "Array32" | "Blob";
  }

  /** @name XcmV3MultiassetMultiAssets (107) */
  interface XcmV3MultiassetMultiAssets extends Vec<XcmV3MultiAsset> {}

  /** @name XcmV3MultiAsset (109) */
  interface XcmV3MultiAsset extends Struct {
    readonly id: XcmV3MultiassetAssetId;
    readonly fun: XcmV3MultiassetFungibility;
  }

  /** @name XcmV3MultiassetAssetId (110) */
  interface XcmV3MultiassetAssetId extends Enum {
    readonly isConcrete: boolean;
    readonly asConcrete: StagingXcmV3MultiLocation;
    readonly isAbstract: boolean;
    readonly asAbstract: U8aFixed;
    readonly type: "Concrete" | "Abstract";
  }

  /** @name StagingXcmV3MultiLocation (111) */
  interface StagingXcmV3MultiLocation extends Struct {
    readonly parents: u8;
    readonly interior: XcmV3Junctions;
  }

  /** @name XcmV3Junctions (112) */
  interface XcmV3Junctions extends Enum {
    readonly isHere: boolean;
    readonly isX1: boolean;
    readonly asX1: XcmV3Junction;
    readonly isX2: boolean;
    readonly asX2: ITuple<[XcmV3Junction, XcmV3Junction]>;
    readonly isX3: boolean;
    readonly asX3: ITuple<[XcmV3Junction, XcmV3Junction, XcmV3Junction]>;
    readonly isX4: boolean;
    readonly asX4: ITuple<[XcmV3Junction, XcmV3Junction, XcmV3Junction, XcmV3Junction]>;
    readonly isX5: boolean;
    readonly asX5: ITuple<
      [XcmV3Junction, XcmV3Junction, XcmV3Junction, XcmV3Junction, XcmV3Junction]
    >;
    readonly isX6: boolean;
    readonly asX6: ITuple<
      [XcmV3Junction, XcmV3Junction, XcmV3Junction, XcmV3Junction, XcmV3Junction, XcmV3Junction]
    >;
    readonly isX7: boolean;
    readonly asX7: ITuple<
      [
        XcmV3Junction,
        XcmV3Junction,
        XcmV3Junction,
        XcmV3Junction,
        XcmV3Junction,
        XcmV3Junction,
        XcmV3Junction
      ]
    >;
    readonly isX8: boolean;
    readonly asX8: ITuple<
      [
        XcmV3Junction,
        XcmV3Junction,
        XcmV3Junction,
        XcmV3Junction,
        XcmV3Junction,
        XcmV3Junction,
        XcmV3Junction,
        XcmV3Junction
      ]
    >;
    readonly type: "Here" | "X1" | "X2" | "X3" | "X4" | "X5" | "X6" | "X7" | "X8";
  }

  /** @name XcmV3Junction (113) */
  interface XcmV3Junction extends Enum {
    readonly isParachain: boolean;
    readonly asParachain: Compact<u32>;
    readonly isAccountId32: boolean;
    readonly asAccountId32: {
      readonly network: Option<XcmV3JunctionNetworkId>;
      readonly id: U8aFixed;
    } & Struct;
    readonly isAccountIndex64: boolean;
    readonly asAccountIndex64: {
      readonly network: Option<XcmV3JunctionNetworkId>;
      readonly index: Compact<u64>;
    } & Struct;
    readonly isAccountKey20: boolean;
    readonly asAccountKey20: {
      readonly network: Option<XcmV3JunctionNetworkId>;
      readonly key: U8aFixed;
    } & Struct;
    readonly isPalletInstance: boolean;
    readonly asPalletInstance: u8;
    readonly isGeneralIndex: boolean;
    readonly asGeneralIndex: Compact<u128>;
    readonly isGeneralKey: boolean;
    readonly asGeneralKey: {
      readonly length: u8;
      readonly data: U8aFixed;
    } & Struct;
    readonly isOnlyChild: boolean;
    readonly isPlurality: boolean;
    readonly asPlurality: {
      readonly id: XcmV3JunctionBodyId;
      readonly part: XcmV3JunctionBodyPart;
    } & Struct;
    readonly isGlobalConsensus: boolean;
    readonly asGlobalConsensus: XcmV3JunctionNetworkId;
    readonly type:
      | "Parachain"
      | "AccountId32"
      | "AccountIndex64"
      | "AccountKey20"
      | "PalletInstance"
      | "GeneralIndex"
      | "GeneralKey"
      | "OnlyChild"
      | "Plurality"
      | "GlobalConsensus";
  }

  /** @name XcmV3JunctionNetworkId (115) */
  interface XcmV3JunctionNetworkId extends Enum {
    readonly isByGenesis: boolean;
    readonly asByGenesis: U8aFixed;
    readonly isByFork: boolean;
    readonly asByFork: {
      readonly blockNumber: u64;
      readonly blockHash: U8aFixed;
    } & Struct;
    readonly isPolkadot: boolean;
    readonly isKusama: boolean;
    readonly isWestend: boolean;
    readonly isRococo: boolean;
    readonly isWococo: boolean;
    readonly isEthereum: boolean;
    readonly asEthereum: {
      readonly chainId: Compact<u64>;
    } & Struct;
    readonly isBitcoinCore: boolean;
    readonly isBitcoinCash: boolean;
    readonly isPolkadotBulletin: boolean;
    readonly type:
      | "ByGenesis"
      | "ByFork"
      | "Polkadot"
      | "Kusama"
      | "Westend"
      | "Rococo"
      | "Wococo"
      | "Ethereum"
      | "BitcoinCore"
      | "BitcoinCash"
      | "PolkadotBulletin";
  }

  /** @name XcmV3MultiassetFungibility (116) */
  interface XcmV3MultiassetFungibility extends Enum {
    readonly isFungible: boolean;
    readonly asFungible: Compact<u128>;
    readonly isNonFungible: boolean;
    readonly asNonFungible: XcmV3MultiassetAssetInstance;
    readonly type: "Fungible" | "NonFungible";
  }

  /** @name XcmV3MultiassetAssetInstance (117) */
  interface XcmV3MultiassetAssetInstance extends Enum {
    readonly isUndefined: boolean;
    readonly isIndex: boolean;
    readonly asIndex: Compact<u128>;
    readonly isArray4: boolean;
    readonly asArray4: U8aFixed;
    readonly isArray8: boolean;
    readonly asArray8: U8aFixed;
    readonly isArray16: boolean;
    readonly asArray16: U8aFixed;
    readonly isArray32: boolean;
    readonly asArray32: U8aFixed;
    readonly type: "Undefined" | "Index" | "Array4" | "Array8" | "Array16" | "Array32";
  }

  /** @name XcmVersionedLocation (118) */
  interface XcmVersionedLocation extends Enum {
    readonly isV2: boolean;
    readonly asV2: XcmV2MultiLocation;
    readonly isV3: boolean;
    readonly asV3: StagingXcmV3MultiLocation;
    readonly isV4: boolean;
    readonly asV4: StagingXcmV4Location;
    readonly type: "V2" | "V3" | "V4";
  }

  /** @name CumulusPalletXcmEvent (119) */
  interface CumulusPalletXcmEvent extends Enum {
    readonly isInvalidFormat: boolean;
    readonly asInvalidFormat: U8aFixed;
    readonly isUnsupportedVersion: boolean;
    readonly asUnsupportedVersion: U8aFixed;
    readonly isExecutedDownward: boolean;
    readonly asExecutedDownward: ITuple<[U8aFixed, StagingXcmV4TraitsOutcome]>;
    readonly type: "InvalidFormat" | "UnsupportedVersion" | "ExecutedDownward";
  }

  /** @name PalletMessageQueueEvent (120) */
  interface PalletMessageQueueEvent extends Enum {
    readonly isProcessingFailed: boolean;
    readonly asProcessingFailed: {
      readonly id: H256;
      readonly origin: CumulusPrimitivesCoreAggregateMessageOrigin;
      readonly error: FrameSupportMessagesProcessMessageError;
    } & Struct;
    readonly isProcessed: boolean;
    readonly asProcessed: {
      readonly id: H256;
      readonly origin: CumulusPrimitivesCoreAggregateMessageOrigin;
      readonly weightUsed: SpWeightsWeightV2Weight;
      readonly success: bool;
    } & Struct;
    readonly isOverweightEnqueued: boolean;
    readonly asOverweightEnqueued: {
      readonly id: U8aFixed;
      readonly origin: CumulusPrimitivesCoreAggregateMessageOrigin;
      readonly pageIndex: u32;
      readonly messageIndex: u32;
    } & Struct;
    readonly isPageReaped: boolean;
    readonly asPageReaped: {
      readonly origin: CumulusPrimitivesCoreAggregateMessageOrigin;
      readonly index: u32;
    } & Struct;
    readonly type: "ProcessingFailed" | "Processed" | "OverweightEnqueued" | "PageReaped";
  }

  /** @name CumulusPrimitivesCoreAggregateMessageOrigin (121) */
  interface CumulusPrimitivesCoreAggregateMessageOrigin extends Enum {
    readonly isHere: boolean;
    readonly isParent: boolean;
    readonly isSibling: boolean;
    readonly asSibling: u32;
    readonly type: "Here" | "Parent" | "Sibling";
  }

  /** @name FrameSupportMessagesProcessMessageError (123) */
  interface FrameSupportMessagesProcessMessageError extends Enum {
    readonly isBadFormat: boolean;
    readonly isCorrupt: boolean;
    readonly isUnsupported: boolean;
    readonly isOverweight: boolean;
    readonly asOverweight: SpWeightsWeightV2Weight;
    readonly isYield: boolean;
    readonly isStackLimitReached: boolean;
    readonly type:
      | "BadFormat"
      | "Corrupt"
      | "Unsupported"
      | "Overweight"
      | "Yield"
      | "StackLimitReached";
  }

  /** @name PalletStorageProvidersEvent (124) */
  interface PalletStorageProvidersEvent extends Enum {
    readonly isMspRequestSignUpSuccess: boolean;
    readonly asMspRequestSignUpSuccess: {
      readonly who: AccountId32;
      readonly multiaddresses: Vec<Bytes>;
      readonly capacity: u64;
      readonly valueProp: PalletStorageProvidersValueProposition;
    } & Struct;
    readonly isMspSignUpSuccess: boolean;
    readonly asMspSignUpSuccess: {
      readonly who: AccountId32;
      readonly mspId: H256;
      readonly multiaddresses: Vec<Bytes>;
      readonly capacity: u64;
      readonly valueProp: PalletStorageProvidersValueProposition;
    } & Struct;
    readonly isBspRequestSignUpSuccess: boolean;
    readonly asBspRequestSignUpSuccess: {
      readonly who: AccountId32;
      readonly multiaddresses: Vec<Bytes>;
      readonly capacity: u64;
    } & Struct;
    readonly isBspSignUpSuccess: boolean;
    readonly asBspSignUpSuccess: {
      readonly who: AccountId32;
      readonly bspId: H256;
      readonly multiaddresses: Vec<Bytes>;
      readonly capacity: u64;
    } & Struct;
    readonly isSignUpRequestCanceled: boolean;
    readonly asSignUpRequestCanceled: {
      readonly who: AccountId32;
    } & Struct;
    readonly isMspSignOffSuccess: boolean;
    readonly asMspSignOffSuccess: {
      readonly who: AccountId32;
      readonly mspId: H256;
    } & Struct;
    readonly isBspSignOffSuccess: boolean;
    readonly asBspSignOffSuccess: {
      readonly who: AccountId32;
      readonly bspId: H256;
    } & Struct;
    readonly isCapacityChanged: boolean;
    readonly asCapacityChanged: {
      readonly who: AccountId32;
      readonly providerId: PalletStorageProvidersStorageProviderId;
      readonly oldCapacity: u64;
      readonly newCapacity: u64;
      readonly nextBlockWhenChangeAllowed: u32;
    } & Struct;
    readonly isSlashed: boolean;
    readonly asSlashed: {
      readonly providerId: H256;
      readonly amountSlashed: u128;
    } & Struct;
    readonly type:
      | "MspRequestSignUpSuccess"
      | "MspSignUpSuccess"
      | "BspRequestSignUpSuccess"
      | "BspSignUpSuccess"
      | "SignUpRequestCanceled"
      | "MspSignOffSuccess"
      | "BspSignOffSuccess"
      | "CapacityChanged"
      | "Slashed";
  }

  /** @name PalletStorageProvidersValueProposition (128) */
  interface PalletStorageProvidersValueProposition extends Struct {
    readonly identifier: H256;
    readonly dataLimit: u64;
    readonly protocols: Vec<Bytes>;
  }

  /** @name PalletStorageProvidersStorageProviderId (130) */
  interface PalletStorageProvidersStorageProviderId extends Enum {
    readonly isBackupStorageProvider: boolean;
    readonly asBackupStorageProvider: H256;
    readonly isMainStorageProvider: boolean;
    readonly asMainStorageProvider: H256;
    readonly type: "BackupStorageProvider" | "MainStorageProvider";
  }

  /** @name PalletFileSystemEvent (131) */
  interface PalletFileSystemEvent extends Enum {
    readonly isNewBucket: boolean;
    readonly asNewBucket: {
      readonly who: AccountId32;
      readonly mspId: H256;
      readonly bucketId: H256;
      readonly name: Bytes;
      readonly collectionId: Option<u32>;
      readonly private: bool;
    } & Struct;
    readonly isMoveBucketRequested: boolean;
    readonly asMoveBucketRequested: {
      readonly who: AccountId32;
      readonly bucketId: H256;
      readonly newMspId: H256;
    } & Struct;
    readonly isBucketPrivacyUpdated: boolean;
    readonly asBucketPrivacyUpdated: {
      readonly who: AccountId32;
      readonly bucketId: H256;
      readonly collectionId: Option<u32>;
      readonly private: bool;
    } & Struct;
    readonly isNewCollectionAndAssociation: boolean;
    readonly asNewCollectionAndAssociation: {
      readonly who: AccountId32;
      readonly bucketId: H256;
      readonly collectionId: u32;
    } & Struct;
    readonly isNewStorageRequest: boolean;
    readonly asNewStorageRequest: {
      readonly who: AccountId32;
      readonly fileKey: H256;
      readonly bucketId: H256;
      readonly location: Bytes;
      readonly fingerprint: H256;
      readonly size_: u64;
      readonly peerIds: Vec<Bytes>;
    } & Struct;
    readonly isMspRespondedToStorageRequests: boolean;
    readonly asMspRespondedToStorageRequests: {
      readonly results: PalletFileSystemMspRespondStorageRequestsResult;
    } & Struct;
    readonly isAcceptedBspVolunteer: boolean;
    readonly asAcceptedBspVolunteer: {
      readonly bspId: H256;
      readonly bucketId: H256;
      readonly location: Bytes;
      readonly fingerprint: H256;
      readonly multiaddresses: Vec<Bytes>;
      readonly owner: AccountId32;
      readonly size_: u64;
    } & Struct;
    readonly isBspConfirmedStoring: boolean;
    readonly asBspConfirmedStoring: {
      readonly who: AccountId32;
      readonly bspId: H256;
      readonly fileKeys: Vec<H256>;
      readonly newRoot: H256;
    } & Struct;
    readonly isStorageRequestFulfilled: boolean;
    readonly asStorageRequestFulfilled: {
      readonly fileKey: H256;
    } & Struct;
    readonly isStorageRequestExpired: boolean;
    readonly asStorageRequestExpired: {
      readonly fileKey: H256;
    } & Struct;
    readonly isStorageRequestRevoked: boolean;
    readonly asStorageRequestRevoked: {
      readonly fileKey: H256;
    } & Struct;
    readonly isBspRequestedToStopStoring: boolean;
    readonly asBspRequestedToStopStoring: {
      readonly bspId: H256;
      readonly fileKey: H256;
      readonly owner: AccountId32;
      readonly location: Bytes;
    } & Struct;
    readonly isBspConfirmStoppedStoring: boolean;
    readonly asBspConfirmStoppedStoring: {
      readonly bspId: H256;
      readonly fileKey: H256;
      readonly newRoot: H256;
    } & Struct;
    readonly isPriorityChallengeForFileDeletionQueued: boolean;
    readonly asPriorityChallengeForFileDeletionQueued: {
      readonly issuer: PalletFileSystemEitherAccountIdOrMspId;
      readonly fileKey: H256;
    } & Struct;
    readonly isSpStopStoringInsolventUser: boolean;
    readonly asSpStopStoringInsolventUser: {
      readonly spId: H256;
      readonly fileKey: H256;
      readonly owner: AccountId32;
      readonly location: Bytes;
      readonly newRoot: H256;
    } & Struct;
    readonly isFailedToQueuePriorityChallenge: boolean;
    readonly asFailedToQueuePriorityChallenge: {
      readonly user: AccountId32;
      readonly fileKey: H256;
    } & Struct;
    readonly isFileDeletionRequest: boolean;
    readonly asFileDeletionRequest: {
      readonly user: AccountId32;
      readonly fileKey: H256;
      readonly bucketId: H256;
      readonly mspId: H256;
      readonly proofOfInclusion: bool;
    } & Struct;
    readonly isProofSubmittedForPendingFileDeletionRequest: boolean;
    readonly asProofSubmittedForPendingFileDeletionRequest: {
      readonly mspId: H256;
      readonly user: AccountId32;
      readonly fileKey: H256;
      readonly bucketId: H256;
      readonly proofOfInclusion: bool;
    } & Struct;
    readonly isBspChallengeCycleInitialised: boolean;
    readonly asBspChallengeCycleInitialised: {
      readonly who: AccountId32;
      readonly bspId: H256;
    } & Struct;
    readonly isMoveBucketRequestExpired: boolean;
    readonly asMoveBucketRequestExpired: {
      readonly mspId: H256;
      readonly bucketId: H256;
    } & Struct;
    readonly isMoveBucketAccepted: boolean;
    readonly asMoveBucketAccepted: {
      readonly bucketId: H256;
      readonly mspId: H256;
    } & Struct;
    readonly isMoveBucketRejected: boolean;
    readonly asMoveBucketRejected: {
      readonly bucketId: H256;
      readonly mspId: H256;
    } & Struct;
    readonly isDataServerRegisteredForMoveBucket: boolean;
    readonly asDataServerRegisteredForMoveBucket: {
      readonly bspId: H256;
      readonly bucketId: H256;
    } & Struct;
    readonly type:
      | "NewBucket"
      | "MoveBucketRequested"
      | "BucketPrivacyUpdated"
      | "NewCollectionAndAssociation"
      | "NewStorageRequest"
      | "MspRespondedToStorageRequests"
      | "AcceptedBspVolunteer"
      | "BspConfirmedStoring"
      | "StorageRequestFulfilled"
      | "StorageRequestExpired"
      | "StorageRequestRevoked"
      | "BspRequestedToStopStoring"
      | "BspConfirmStoppedStoring"
      | "PriorityChallengeForFileDeletionQueued"
      | "SpStopStoringInsolventUser"
      | "FailedToQueuePriorityChallenge"
      | "FileDeletionRequest"
      | "ProofSubmittedForPendingFileDeletionRequest"
      | "BspChallengeCycleInitialised"
      | "MoveBucketRequestExpired"
      | "MoveBucketAccepted"
      | "MoveBucketRejected"
      | "DataServerRegisteredForMoveBucket";
  }

  /** @name PalletFileSystemMspRespondStorageRequestsResult (134) */
  interface PalletFileSystemMspRespondStorageRequestsResult extends Struct {
    readonly mspId: H256;
    readonly responses: Vec<PalletFileSystemBatchResponses>;
  }

  /** @name PalletFileSystemBatchResponses (136) */
  interface PalletFileSystemBatchResponses extends Enum {
    readonly isAccepted: boolean;
    readonly asAccepted: PalletFileSystemMspAcceptedBatchStorageRequests;
    readonly isRejected: boolean;
    readonly asRejected: PalletFileSystemMspRejectedBatchStorageRequests;
    readonly isFailed: boolean;
    readonly asFailed: PalletFileSystemMspFailedBatchStorageRequests;
    readonly type: "Accepted" | "Rejected" | "Failed";
  }

  /** @name PalletFileSystemMspAcceptedBatchStorageRequests (137) */
  interface PalletFileSystemMspAcceptedBatchStorageRequests extends Struct {
    readonly fileKeys: Vec<H256>;
    readonly bucketId: H256;
    readonly newBucketRoot: H256;
    readonly owner: AccountId32;
  }

  /** @name PalletFileSystemMspRejectedBatchStorageRequests (140) */
  interface PalletFileSystemMspRejectedBatchStorageRequests extends Struct {
    readonly fileKeys: Vec<ITuple<[H256, PalletFileSystemRejectedStorageRequestReason]>>;
    readonly bucketId: H256;
    readonly owner: AccountId32;
  }

  /** @name PalletFileSystemRejectedStorageRequestReason (143) */
  interface PalletFileSystemRejectedStorageRequestReason extends Enum {
    readonly isReachedMaximumCapacity: boolean;
    readonly isReceivedInvalidProof: boolean;
    readonly isInternalError: boolean;
    readonly type: "ReachedMaximumCapacity" | "ReceivedInvalidProof" | "InternalError";
  }

  /** @name PalletFileSystemMspFailedBatchStorageRequests (145) */
  interface PalletFileSystemMspFailedBatchStorageRequests extends Struct {
    readonly fileKeys: Vec<ITuple<[H256, SpRuntimeDispatchError]>>;
    readonly bucketId: H256;
    readonly owner: AccountId32;
  }

  /** @name PalletFileSystemEitherAccountIdOrMspId (150) */
  interface PalletFileSystemEitherAccountIdOrMspId extends Enum {
    readonly isAccountId: boolean;
    readonly asAccountId: AccountId32;
    readonly isMspId: boolean;
    readonly asMspId: H256;
    readonly type: "AccountId" | "MspId";
  }

  /** @name PalletProofsDealerEvent (151) */
  interface PalletProofsDealerEvent extends Enum {
    readonly isNewChallenge: boolean;
    readonly asNewChallenge: {
      readonly who: AccountId32;
      readonly keyChallenged: H256;
    } & Struct;
    readonly isProofAccepted: boolean;
    readonly asProofAccepted: {
      readonly provider: H256;
      readonly proof: PalletProofsDealerProof;
    } & Struct;
    readonly isNewChallengeSeed: boolean;
    readonly asNewChallengeSeed: {
      readonly challengesTicker: u32;
      readonly seed: H256;
    } & Struct;
    readonly isNewCheckpointChallenge: boolean;
    readonly asNewCheckpointChallenge: {
      readonly challengesTicker: u32;
      readonly challenges: Vec<ITuple<[H256, Option<ShpTraitsTrieRemoveMutation>]>>;
    } & Struct;
    readonly isSlashableProvider: boolean;
    readonly asSlashableProvider: {
      readonly provider: H256;
      readonly nextChallengeDeadline: u32;
    } & Struct;
    readonly isNoRecordOfLastSubmittedProof: boolean;
    readonly asNoRecordOfLastSubmittedProof: {
      readonly provider: H256;
    } & Struct;
    readonly isNewChallengeCycleInitialised: boolean;
    readonly asNewChallengeCycleInitialised: {
      readonly currentTick: u32;
      readonly nextChallengeDeadline: u32;
      readonly provider: H256;
      readonly maybeProviderAccount: Option<AccountId32>;
    } & Struct;
    readonly isMutationsApplied: boolean;
    readonly asMutationsApplied: {
      readonly provider: H256;
      readonly mutations: Vec<ITuple<[H256, ShpTraitsTrieRemoveMutation]>>;
      readonly newRoot: H256;
    } & Struct;
    readonly isChallengesTickerSet: boolean;
    readonly asChallengesTickerSet: {
      readonly paused: bool;
    } & Struct;
    readonly type:
      | "NewChallenge"
      | "ProofAccepted"
      | "NewChallengeSeed"
      | "NewCheckpointChallenge"
      | "SlashableProvider"
      | "NoRecordOfLastSubmittedProof"
      | "NewChallengeCycleInitialised"
      | "MutationsApplied"
      | "ChallengesTickerSet";
  }

  /** @name PalletProofsDealerProof (152) */
  interface PalletProofsDealerProof extends Struct {
    readonly forestProof: SpTrieStorageProofCompactProof;
    readonly keyProofs: BTreeMap<H256, PalletProofsDealerKeyProof>;
  }

  /** @name SpTrieStorageProofCompactProof (153) */
  interface SpTrieStorageProofCompactProof extends Struct {
    readonly encodedNodes: Vec<Bytes>;
  }

  /** @name PalletProofsDealerKeyProof (156) */
  interface PalletProofsDealerKeyProof extends Struct {
    readonly proof: ShpFileKeyVerifierFileKeyProof;
    readonly challengeCount: u32;
  }

  /** @name ShpFileKeyVerifierFileKeyProof (157) */
  interface ShpFileKeyVerifierFileKeyProof extends Struct {
    readonly fileMetadata: ShpFileMetadataFileMetadata;
    readonly proof: SpTrieStorageProofCompactProof;
  }

  /** @name ShpFileMetadataFileMetadata (158) */
  interface ShpFileMetadataFileMetadata extends Struct {
    readonly owner: Bytes;
    readonly bucketId: Bytes;
    readonly location: Bytes;
    readonly fileSize: Compact<u64>;
    readonly fingerprint: ShpFileMetadataFingerprint;
  }

  /** @name ShpFileMetadataFingerprint (159) */
  interface ShpFileMetadataFingerprint extends U8aFixed {}

  /** @name ShpTraitsTrieRemoveMutation (165) */
  type ShpTraitsTrieRemoveMutation = Null;

  /** @name PalletRandomnessEvent (169) */
  interface PalletRandomnessEvent extends Enum {
    readonly isNewOneEpochAgoRandomnessAvailable: boolean;
    readonly asNewOneEpochAgoRandomnessAvailable: {
      readonly randomnessSeed: H256;
      readonly fromEpoch: u64;
      readonly validUntilBlock: u32;
    } & Struct;
    readonly type: "NewOneEpochAgoRandomnessAvailable";
  }

  /** @name PalletPaymentStreamsEvent (170) */
  interface PalletPaymentStreamsEvent extends Enum {
    readonly isFixedRatePaymentStreamCreated: boolean;
    readonly asFixedRatePaymentStreamCreated: {
      readonly userAccount: AccountId32;
      readonly providerId: H256;
      readonly rate: u128;
    } & Struct;
    readonly isFixedRatePaymentStreamUpdated: boolean;
    readonly asFixedRatePaymentStreamUpdated: {
      readonly userAccount: AccountId32;
      readonly providerId: H256;
      readonly newRate: u128;
    } & Struct;
    readonly isFixedRatePaymentStreamDeleted: boolean;
    readonly asFixedRatePaymentStreamDeleted: {
      readonly userAccount: AccountId32;
      readonly providerId: H256;
    } & Struct;
    readonly isDynamicRatePaymentStreamCreated: boolean;
    readonly asDynamicRatePaymentStreamCreated: {
      readonly userAccount: AccountId32;
      readonly providerId: H256;
      readonly amountProvided: u64;
    } & Struct;
    readonly isDynamicRatePaymentStreamUpdated: boolean;
    readonly asDynamicRatePaymentStreamUpdated: {
      readonly userAccount: AccountId32;
      readonly providerId: H256;
      readonly newAmountProvided: u64;
    } & Struct;
    readonly isDynamicRatePaymentStreamDeleted: boolean;
    readonly asDynamicRatePaymentStreamDeleted: {
      readonly userAccount: AccountId32;
      readonly providerId: H256;
    } & Struct;
    readonly isPaymentStreamCharged: boolean;
    readonly asPaymentStreamCharged: {
      readonly userAccount: AccountId32;
      readonly providerId: H256;
      readonly amount: u128;
    } & Struct;
    readonly isLastChargeableInfoUpdated: boolean;
    readonly asLastChargeableInfoUpdated: {
      readonly providerId: H256;
      readonly lastChargeableTick: u32;
      readonly lastChargeablePriceIndex: u128;
    } & Struct;
    readonly isUserWithoutFunds: boolean;
    readonly asUserWithoutFunds: {
      readonly who: AccountId32;
    } & Struct;
    readonly isUserPaidDebts: boolean;
    readonly asUserPaidDebts: {
      readonly who: AccountId32;
    } & Struct;
    readonly isUserSolvent: boolean;
    readonly asUserSolvent: {
      readonly who: AccountId32;
    } & Struct;
    readonly type:
      | "FixedRatePaymentStreamCreated"
      | "FixedRatePaymentStreamUpdated"
      | "FixedRatePaymentStreamDeleted"
      | "DynamicRatePaymentStreamCreated"
      | "DynamicRatePaymentStreamUpdated"
      | "DynamicRatePaymentStreamDeleted"
      | "PaymentStreamCharged"
      | "LastChargeableInfoUpdated"
      | "UserWithoutFunds"
      | "UserPaidDebts"
      | "UserSolvent";
  }

  /** @name PalletBucketNftsEvent (171) */
  interface PalletBucketNftsEvent extends Enum {
    readonly isAccessShared: boolean;
    readonly asAccessShared: {
      readonly issuer: AccountId32;
      readonly recipient: AccountId32;
    } & Struct;
    readonly isItemReadAccessUpdated: boolean;
    readonly asItemReadAccessUpdated: {
      readonly admin: AccountId32;
      readonly bucket: H256;
      readonly itemId: u32;
    } & Struct;
    readonly isItemBurned: boolean;
    readonly asItemBurned: {
      readonly account: AccountId32;
      readonly bucket: H256;
      readonly itemId: u32;
    } & Struct;
    readonly type: "AccessShared" | "ItemReadAccessUpdated" | "ItemBurned";
  }

  /** @name PalletNftsEvent (172) */
  interface PalletNftsEvent extends Enum {
    readonly isCreated: boolean;
    readonly asCreated: {
      readonly collection: u32;
      readonly creator: AccountId32;
      readonly owner: AccountId32;
    } & Struct;
    readonly isForceCreated: boolean;
    readonly asForceCreated: {
      readonly collection: u32;
      readonly owner: AccountId32;
    } & Struct;
    readonly isDestroyed: boolean;
    readonly asDestroyed: {
      readonly collection: u32;
    } & Struct;
    readonly isIssued: boolean;
    readonly asIssued: {
      readonly collection: u32;
      readonly item: u32;
      readonly owner: AccountId32;
    } & Struct;
    readonly isTransferred: boolean;
    readonly asTransferred: {
      readonly collection: u32;
      readonly item: u32;
      readonly from: AccountId32;
      readonly to: AccountId32;
    } & Struct;
    readonly isBurned: boolean;
    readonly asBurned: {
      readonly collection: u32;
      readonly item: u32;
      readonly owner: AccountId32;
    } & Struct;
    readonly isItemTransferLocked: boolean;
    readonly asItemTransferLocked: {
      readonly collection: u32;
      readonly item: u32;
    } & Struct;
    readonly isItemTransferUnlocked: boolean;
    readonly asItemTransferUnlocked: {
      readonly collection: u32;
      readonly item: u32;
    } & Struct;
    readonly isItemPropertiesLocked: boolean;
    readonly asItemPropertiesLocked: {
      readonly collection: u32;
      readonly item: u32;
      readonly lockMetadata: bool;
      readonly lockAttributes: bool;
    } & Struct;
    readonly isCollectionLocked: boolean;
    readonly asCollectionLocked: {
      readonly collection: u32;
    } & Struct;
    readonly isOwnerChanged: boolean;
    readonly asOwnerChanged: {
      readonly collection: u32;
      readonly newOwner: AccountId32;
    } & Struct;
    readonly isTeamChanged: boolean;
    readonly asTeamChanged: {
      readonly collection: u32;
      readonly issuer: Option<AccountId32>;
      readonly admin: Option<AccountId32>;
      readonly freezer: Option<AccountId32>;
    } & Struct;
    readonly isTransferApproved: boolean;
    readonly asTransferApproved: {
      readonly collection: u32;
      readonly item: u32;
      readonly owner: AccountId32;
      readonly delegate: AccountId32;
      readonly deadline: Option<u32>;
    } & Struct;
    readonly isApprovalCancelled: boolean;
    readonly asApprovalCancelled: {
      readonly collection: u32;
      readonly item: u32;
      readonly owner: AccountId32;
      readonly delegate: AccountId32;
    } & Struct;
    readonly isAllApprovalsCancelled: boolean;
    readonly asAllApprovalsCancelled: {
      readonly collection: u32;
      readonly item: u32;
      readonly owner: AccountId32;
    } & Struct;
    readonly isCollectionConfigChanged: boolean;
    readonly asCollectionConfigChanged: {
      readonly collection: u32;
    } & Struct;
    readonly isCollectionMetadataSet: boolean;
    readonly asCollectionMetadataSet: {
      readonly collection: u32;
      readonly data: Bytes;
    } & Struct;
    readonly isCollectionMetadataCleared: boolean;
    readonly asCollectionMetadataCleared: {
      readonly collection: u32;
    } & Struct;
    readonly isItemMetadataSet: boolean;
    readonly asItemMetadataSet: {
      readonly collection: u32;
      readonly item: u32;
      readonly data: Bytes;
    } & Struct;
    readonly isItemMetadataCleared: boolean;
    readonly asItemMetadataCleared: {
      readonly collection: u32;
      readonly item: u32;
    } & Struct;
    readonly isRedeposited: boolean;
    readonly asRedeposited: {
      readonly collection: u32;
      readonly successfulItems: Vec<u32>;
    } & Struct;
    readonly isAttributeSet: boolean;
    readonly asAttributeSet: {
      readonly collection: u32;
      readonly maybeItem: Option<u32>;
      readonly key: Bytes;
      readonly value: Bytes;
      readonly namespace: PalletNftsAttributeNamespace;
    } & Struct;
    readonly isAttributeCleared: boolean;
    readonly asAttributeCleared: {
      readonly collection: u32;
      readonly maybeItem: Option<u32>;
      readonly key: Bytes;
      readonly namespace: PalletNftsAttributeNamespace;
    } & Struct;
    readonly isItemAttributesApprovalAdded: boolean;
    readonly asItemAttributesApprovalAdded: {
      readonly collection: u32;
      readonly item: u32;
      readonly delegate: AccountId32;
    } & Struct;
    readonly isItemAttributesApprovalRemoved: boolean;
    readonly asItemAttributesApprovalRemoved: {
      readonly collection: u32;
      readonly item: u32;
      readonly delegate: AccountId32;
    } & Struct;
    readonly isOwnershipAcceptanceChanged: boolean;
    readonly asOwnershipAcceptanceChanged: {
      readonly who: AccountId32;
      readonly maybeCollection: Option<u32>;
    } & Struct;
    readonly isCollectionMaxSupplySet: boolean;
    readonly asCollectionMaxSupplySet: {
      readonly collection: u32;
      readonly maxSupply: u32;
    } & Struct;
    readonly isCollectionMintSettingsUpdated: boolean;
    readonly asCollectionMintSettingsUpdated: {
      readonly collection: u32;
    } & Struct;
    readonly isNextCollectionIdIncremented: boolean;
    readonly asNextCollectionIdIncremented: {
      readonly nextId: Option<u32>;
    } & Struct;
    readonly isItemPriceSet: boolean;
    readonly asItemPriceSet: {
      readonly collection: u32;
      readonly item: u32;
      readonly price: u128;
      readonly whitelistedBuyer: Option<AccountId32>;
    } & Struct;
    readonly isItemPriceRemoved: boolean;
    readonly asItemPriceRemoved: {
      readonly collection: u32;
      readonly item: u32;
    } & Struct;
    readonly isItemBought: boolean;
    readonly asItemBought: {
      readonly collection: u32;
      readonly item: u32;
      readonly price: u128;
      readonly seller: AccountId32;
      readonly buyer: AccountId32;
    } & Struct;
    readonly isTipSent: boolean;
    readonly asTipSent: {
      readonly collection: u32;
      readonly item: u32;
      readonly sender: AccountId32;
      readonly receiver: AccountId32;
      readonly amount: u128;
    } & Struct;
    readonly isSwapCreated: boolean;
    readonly asSwapCreated: {
      readonly offeredCollection: u32;
      readonly offeredItem: u32;
      readonly desiredCollection: u32;
      readonly desiredItem: Option<u32>;
      readonly price: Option<PalletNftsPriceWithDirection>;
      readonly deadline: u32;
    } & Struct;
    readonly isSwapCancelled: boolean;
    readonly asSwapCancelled: {
      readonly offeredCollection: u32;
      readonly offeredItem: u32;
      readonly desiredCollection: u32;
      readonly desiredItem: Option<u32>;
      readonly price: Option<PalletNftsPriceWithDirection>;
      readonly deadline: u32;
    } & Struct;
    readonly isSwapClaimed: boolean;
    readonly asSwapClaimed: {
      readonly sentCollection: u32;
      readonly sentItem: u32;
      readonly sentItemOwner: AccountId32;
      readonly receivedCollection: u32;
      readonly receivedItem: u32;
      readonly receivedItemOwner: AccountId32;
      readonly price: Option<PalletNftsPriceWithDirection>;
      readonly deadline: u32;
    } & Struct;
    readonly isPreSignedAttributesSet: boolean;
    readonly asPreSignedAttributesSet: {
      readonly collection: u32;
      readonly item: u32;
      readonly namespace: PalletNftsAttributeNamespace;
    } & Struct;
    readonly isPalletAttributeSet: boolean;
    readonly asPalletAttributeSet: {
      readonly collection: u32;
      readonly item: Option<u32>;
      readonly attribute: PalletNftsPalletAttributes;
      readonly value: Bytes;
    } & Struct;
    readonly type:
      | "Created"
      | "ForceCreated"
      | "Destroyed"
      | "Issued"
      | "Transferred"
      | "Burned"
      | "ItemTransferLocked"
      | "ItemTransferUnlocked"
      | "ItemPropertiesLocked"
      | "CollectionLocked"
      | "OwnerChanged"
      | "TeamChanged"
      | "TransferApproved"
      | "ApprovalCancelled"
      | "AllApprovalsCancelled"
      | "CollectionConfigChanged"
      | "CollectionMetadataSet"
      | "CollectionMetadataCleared"
      | "ItemMetadataSet"
      | "ItemMetadataCleared"
      | "Redeposited"
      | "AttributeSet"
      | "AttributeCleared"
      | "ItemAttributesApprovalAdded"
      | "ItemAttributesApprovalRemoved"
      | "OwnershipAcceptanceChanged"
      | "CollectionMaxSupplySet"
      | "CollectionMintSettingsUpdated"
      | "NextCollectionIdIncremented"
      | "ItemPriceSet"
      | "ItemPriceRemoved"
      | "ItemBought"
      | "TipSent"
      | "SwapCreated"
      | "SwapCancelled"
      | "SwapClaimed"
      | "PreSignedAttributesSet"
      | "PalletAttributeSet";
  }

  /** @name PalletNftsAttributeNamespace (176) */
  interface PalletNftsAttributeNamespace extends Enum {
    readonly isPallet: boolean;
    readonly isCollectionOwner: boolean;
    readonly isItemOwner: boolean;
    readonly isAccount: boolean;
    readonly asAccount: AccountId32;
    readonly type: "Pallet" | "CollectionOwner" | "ItemOwner" | "Account";
  }

  /** @name PalletNftsPriceWithDirection (178) */
  interface PalletNftsPriceWithDirection extends Struct {
    readonly amount: u128;
    readonly direction: PalletNftsPriceDirection;
  }

  /** @name PalletNftsPriceDirection (179) */
  interface PalletNftsPriceDirection extends Enum {
    readonly isSend: boolean;
    readonly isReceive: boolean;
    readonly type: "Send" | "Receive";
  }

  /** @name PalletNftsPalletAttributes (180) */
  interface PalletNftsPalletAttributes extends Enum {
    readonly isUsedToClaim: boolean;
    readonly asUsedToClaim: u32;
    readonly isTransferDisabled: boolean;
    readonly type: "UsedToClaim" | "TransferDisabled";
  }

  /** @name PalletParametersEvent (181) */
  interface PalletParametersEvent extends Enum {
    readonly isUpdated: boolean;
    readonly asUpdated: {
      readonly key: StorageHubRuntimeConfigsRuntimeParamsRuntimeParametersKey;
      readonly oldValue: Option<StorageHubRuntimeConfigsRuntimeParamsRuntimeParametersValue>;
      readonly newValue: Option<StorageHubRuntimeConfigsRuntimeParamsRuntimeParametersValue>;
    } & Struct;
    readonly type: "Updated";
  }

  /** @name StorageHubRuntimeConfigsRuntimeParamsRuntimeParametersKey (182) */
  interface StorageHubRuntimeConfigsRuntimeParamsRuntimeParametersKey extends Enum {
    readonly isRuntimeConfig: boolean;
    readonly asRuntimeConfig: StorageHubRuntimeConfigsRuntimeParamsDynamicParamsRuntimeConfigParametersKey;
    readonly type: "RuntimeConfig";
  }

  /** @name StorageHubRuntimeConfigsRuntimeParamsDynamicParamsRuntimeConfigParametersKey (183) */
  interface StorageHubRuntimeConfigsRuntimeParamsDynamicParamsRuntimeConfigParametersKey
    extends Enum {
    readonly isSlashAmountPerMaxFileSize: boolean;
    readonly isStakeToChallengePeriod: boolean;
    readonly isCheckpointChallengePeriod: boolean;
    readonly isMinChallengePeriod: boolean;
    readonly type:
      | "SlashAmountPerMaxFileSize"
      | "StakeToChallengePeriod"
      | "CheckpointChallengePeriod"
      | "MinChallengePeriod";
  }

  /** @name StorageHubRuntimeConfigsRuntimeParamsDynamicParamsRuntimeConfigSlashAmountPerMaxFileSize (184) */
  type StorageHubRuntimeConfigsRuntimeParamsDynamicParamsRuntimeConfigSlashAmountPerMaxFileSize =
    Null;

  /** @name StorageHubRuntimeConfigsRuntimeParamsDynamicParamsRuntimeConfigStakeToChallengePeriod (185) */
  type StorageHubRuntimeConfigsRuntimeParamsDynamicParamsRuntimeConfigStakeToChallengePeriod = Null;

  /** @name StorageHubRuntimeConfigsRuntimeParamsDynamicParamsRuntimeConfigCheckpointChallengePeriod (186) */
  type StorageHubRuntimeConfigsRuntimeParamsDynamicParamsRuntimeConfigCheckpointChallengePeriod =
    Null;

  /** @name StorageHubRuntimeConfigsRuntimeParamsDynamicParamsRuntimeConfigMinChallengePeriod (187) */
  type StorageHubRuntimeConfigsRuntimeParamsDynamicParamsRuntimeConfigMinChallengePeriod = Null;

  /** @name StorageHubRuntimeConfigsRuntimeParamsRuntimeParametersValue (189) */
  interface StorageHubRuntimeConfigsRuntimeParamsRuntimeParametersValue extends Enum {
    readonly isRuntimeConfig: boolean;
    readonly asRuntimeConfig: StorageHubRuntimeConfigsRuntimeParamsDynamicParamsRuntimeConfigParametersValue;
    readonly type: "RuntimeConfig";
  }

  /** @name StorageHubRuntimeConfigsRuntimeParamsDynamicParamsRuntimeConfigParametersValue (190) */
  interface StorageHubRuntimeConfigsRuntimeParamsDynamicParamsRuntimeConfigParametersValue
    extends Enum {
    readonly isSlashAmountPerMaxFileSize: boolean;
    readonly asSlashAmountPerMaxFileSize: u128;
    readonly isStakeToChallengePeriod: boolean;
    readonly asStakeToChallengePeriod: u128;
    readonly isCheckpointChallengePeriod: boolean;
    readonly asCheckpointChallengePeriod: u32;
    readonly isMinChallengePeriod: boolean;
    readonly asMinChallengePeriod: u32;
    readonly type:
      | "SlashAmountPerMaxFileSize"
      | "StakeToChallengePeriod"
      | "CheckpointChallengePeriod"
      | "MinChallengePeriod";
  }

  /** @name FrameSystemPhase (191) */
  interface FrameSystemPhase extends Enum {
    readonly isApplyExtrinsic: boolean;
    readonly asApplyExtrinsic: u32;
    readonly isFinalization: boolean;
    readonly isInitialization: boolean;
    readonly type: "ApplyExtrinsic" | "Finalization" | "Initialization";
  }

  /** @name FrameSystemLastRuntimeUpgradeInfo (194) */
  interface FrameSystemLastRuntimeUpgradeInfo extends Struct {
    readonly specVersion: Compact<u32>;
    readonly specName: Text;
  }

  /** @name FrameSystemCodeUpgradeAuthorization (196) */
  interface FrameSystemCodeUpgradeAuthorization extends Struct {
    readonly codeHash: H256;
    readonly checkVersion: bool;
  }

  /** @name FrameSystemCall (197) */
  interface FrameSystemCall extends Enum {
    readonly isRemark: boolean;
    readonly asRemark: {
      readonly remark: Bytes;
    } & Struct;
    readonly isSetHeapPages: boolean;
    readonly asSetHeapPages: {
      readonly pages: u64;
    } & Struct;
    readonly isSetCode: boolean;
    readonly asSetCode: {
      readonly code: Bytes;
    } & Struct;
    readonly isSetCodeWithoutChecks: boolean;
    readonly asSetCodeWithoutChecks: {
      readonly code: Bytes;
    } & Struct;
    readonly isSetStorage: boolean;
    readonly asSetStorage: {
      readonly items: Vec<ITuple<[Bytes, Bytes]>>;
    } & Struct;
    readonly isKillStorage: boolean;
    readonly asKillStorage: {
      readonly keys_: Vec<Bytes>;
    } & Struct;
    readonly isKillPrefix: boolean;
    readonly asKillPrefix: {
      readonly prefix: Bytes;
      readonly subkeys: u32;
    } & Struct;
    readonly isRemarkWithEvent: boolean;
    readonly asRemarkWithEvent: {
      readonly remark: Bytes;
    } & Struct;
    readonly isAuthorizeUpgrade: boolean;
    readonly asAuthorizeUpgrade: {
      readonly codeHash: H256;
    } & Struct;
    readonly isAuthorizeUpgradeWithoutChecks: boolean;
    readonly asAuthorizeUpgradeWithoutChecks: {
      readonly codeHash: H256;
    } & Struct;
    readonly isApplyAuthorizedUpgrade: boolean;
    readonly asApplyAuthorizedUpgrade: {
      readonly code: Bytes;
    } & Struct;
    readonly type:
      | "Remark"
      | "SetHeapPages"
      | "SetCode"
      | "SetCodeWithoutChecks"
      | "SetStorage"
      | "KillStorage"
      | "KillPrefix"
      | "RemarkWithEvent"
      | "AuthorizeUpgrade"
      | "AuthorizeUpgradeWithoutChecks"
      | "ApplyAuthorizedUpgrade";
  }

  /** @name FrameSystemLimitsBlockWeights (200) */
  interface FrameSystemLimitsBlockWeights extends Struct {
    readonly baseBlock: SpWeightsWeightV2Weight;
    readonly maxBlock: SpWeightsWeightV2Weight;
    readonly perClass: FrameSupportDispatchPerDispatchClassWeightsPerClass;
  }

  /** @name FrameSupportDispatchPerDispatchClassWeightsPerClass (201) */
  interface FrameSupportDispatchPerDispatchClassWeightsPerClass extends Struct {
    readonly normal: FrameSystemLimitsWeightsPerClass;
    readonly operational: FrameSystemLimitsWeightsPerClass;
    readonly mandatory: FrameSystemLimitsWeightsPerClass;
  }

  /** @name FrameSystemLimitsWeightsPerClass (202) */
  interface FrameSystemLimitsWeightsPerClass extends Struct {
    readonly baseExtrinsic: SpWeightsWeightV2Weight;
    readonly maxExtrinsic: Option<SpWeightsWeightV2Weight>;
    readonly maxTotal: Option<SpWeightsWeightV2Weight>;
    readonly reserved: Option<SpWeightsWeightV2Weight>;
  }

  /** @name FrameSystemLimitsBlockLength (204) */
  interface FrameSystemLimitsBlockLength extends Struct {
    readonly max: FrameSupportDispatchPerDispatchClassU32;
  }

  /** @name FrameSupportDispatchPerDispatchClassU32 (205) */
  interface FrameSupportDispatchPerDispatchClassU32 extends Struct {
    readonly normal: u32;
    readonly operational: u32;
    readonly mandatory: u32;
  }

  /** @name SpWeightsRuntimeDbWeight (206) */
  interface SpWeightsRuntimeDbWeight extends Struct {
    readonly read: u64;
    readonly write: u64;
  }

  /** @name SpVersionRuntimeVersion (207) */
  interface SpVersionRuntimeVersion extends Struct {
    readonly specName: Text;
    readonly implName: Text;
    readonly authoringVersion: u32;
    readonly specVersion: u32;
    readonly implVersion: u32;
    readonly apis: Vec<ITuple<[U8aFixed, u32]>>;
    readonly transactionVersion: u32;
    readonly stateVersion: u8;
  }

  /** @name FrameSystemError (212) */
  interface FrameSystemError extends Enum {
    readonly isInvalidSpecName: boolean;
    readonly isSpecVersionNeedsToIncrease: boolean;
    readonly isFailedToExtractRuntimeVersion: boolean;
    readonly isNonDefaultComposite: boolean;
    readonly isNonZeroRefCount: boolean;
    readonly isCallFiltered: boolean;
    readonly isMultiBlockMigrationsOngoing: boolean;
    readonly isNothingAuthorized: boolean;
    readonly isUnauthorized: boolean;
    readonly type:
      | "InvalidSpecName"
      | "SpecVersionNeedsToIncrease"
      | "FailedToExtractRuntimeVersion"
      | "NonDefaultComposite"
      | "NonZeroRefCount"
      | "CallFiltered"
      | "MultiBlockMigrationsOngoing"
      | "NothingAuthorized"
      | "Unauthorized";
  }

  /** @name CumulusPalletParachainSystemUnincludedSegmentAncestor (214) */
  interface CumulusPalletParachainSystemUnincludedSegmentAncestor extends Struct {
    readonly usedBandwidth: CumulusPalletParachainSystemUnincludedSegmentUsedBandwidth;
    readonly paraHeadHash: Option<H256>;
    readonly consumedGoAheadSignal: Option<PolkadotPrimitivesV7UpgradeGoAhead>;
  }

  /** @name CumulusPalletParachainSystemUnincludedSegmentUsedBandwidth (215) */
  interface CumulusPalletParachainSystemUnincludedSegmentUsedBandwidth extends Struct {
    readonly umpMsgCount: u32;
    readonly umpTotalBytes: u32;
    readonly hrmpOutgoing: BTreeMap<
      u32,
      CumulusPalletParachainSystemUnincludedSegmentHrmpChannelUpdate
    >;
  }

  /** @name CumulusPalletParachainSystemUnincludedSegmentHrmpChannelUpdate (217) */
  interface CumulusPalletParachainSystemUnincludedSegmentHrmpChannelUpdate extends Struct {
    readonly msgCount: u32;
    readonly totalBytes: u32;
  }

<<<<<<< HEAD
  /** @name PolkadotPrimitivesV7UpgradeGoAhead (197) */
=======
  /** @name PolkadotPrimitivesV7UpgradeGoAhead (222) */
>>>>>>> 8806cc21
  interface PolkadotPrimitivesV7UpgradeGoAhead extends Enum {
    readonly isAbort: boolean;
    readonly isGoAhead: boolean;
    readonly type: "Abort" | "GoAhead";
  }

  /** @name CumulusPalletParachainSystemUnincludedSegmentSegmentTracker (223) */
  interface CumulusPalletParachainSystemUnincludedSegmentSegmentTracker extends Struct {
    readonly usedBandwidth: CumulusPalletParachainSystemUnincludedSegmentUsedBandwidth;
    readonly hrmpWatermark: Option<u32>;
    readonly consumedGoAheadSignal: Option<PolkadotPrimitivesV7UpgradeGoAhead>;
  }

<<<<<<< HEAD
  /** @name PolkadotPrimitivesV7PersistedValidationData (199) */
=======
  /** @name PolkadotPrimitivesV7PersistedValidationData (224) */
>>>>>>> 8806cc21
  interface PolkadotPrimitivesV7PersistedValidationData extends Struct {
    readonly parentHead: Bytes;
    readonly relayParentNumber: u32;
    readonly relayParentStorageRoot: H256;
    readonly maxPovSize: u32;
  }

<<<<<<< HEAD
  /** @name PolkadotPrimitivesV7UpgradeRestriction (202) */
=======
  /** @name PolkadotPrimitivesV7UpgradeRestriction (227) */
>>>>>>> 8806cc21
  interface PolkadotPrimitivesV7UpgradeRestriction extends Enum {
    readonly isPresent: boolean;
    readonly type: "Present";
  }

  /** @name SpTrieStorageProof (228) */
  interface SpTrieStorageProof extends Struct {
    readonly trieNodes: BTreeSet<Bytes>;
  }

  /** @name CumulusPalletParachainSystemRelayStateSnapshotMessagingStateSnapshot (230) */
  interface CumulusPalletParachainSystemRelayStateSnapshotMessagingStateSnapshot extends Struct {
    readonly dmqMqcHead: H256;
    readonly relayDispatchQueueRemainingCapacity: CumulusPalletParachainSystemRelayStateSnapshotRelayDispatchQueueRemainingCapacity;
    readonly ingressChannels: Vec<ITuple<[u32, PolkadotPrimitivesV7AbridgedHrmpChannel]>>;
    readonly egressChannels: Vec<ITuple<[u32, PolkadotPrimitivesV7AbridgedHrmpChannel]>>;
  }

  /** @name CumulusPalletParachainSystemRelayStateSnapshotRelayDispatchQueueRemainingCapacity (231) */
  interface CumulusPalletParachainSystemRelayStateSnapshotRelayDispatchQueueRemainingCapacity
    extends Struct {
    readonly remainingCount: u32;
    readonly remainingSize: u32;
  }

<<<<<<< HEAD
  /** @name PolkadotPrimitivesV7AbridgedHrmpChannel (209) */
=======
  /** @name PolkadotPrimitivesV7AbridgedHrmpChannel (234) */
>>>>>>> 8806cc21
  interface PolkadotPrimitivesV7AbridgedHrmpChannel extends Struct {
    readonly maxCapacity: u32;
    readonly maxTotalSize: u32;
    readonly maxMessageSize: u32;
    readonly msgCount: u32;
    readonly totalSize: u32;
    readonly mqcHead: Option<H256>;
  }

<<<<<<< HEAD
  /** @name PolkadotPrimitivesV7AbridgedHostConfiguration (210) */
=======
  /** @name PolkadotPrimitivesV7AbridgedHostConfiguration (235) */
>>>>>>> 8806cc21
  interface PolkadotPrimitivesV7AbridgedHostConfiguration extends Struct {
    readonly maxCodeSize: u32;
    readonly maxHeadDataSize: u32;
    readonly maxUpwardQueueCount: u32;
    readonly maxUpwardQueueSize: u32;
    readonly maxUpwardMessageSize: u32;
    readonly maxUpwardMessageNumPerCandidate: u32;
    readonly hrmpMaxMessageNumPerCandidate: u32;
    readonly validationUpgradeCooldown: u32;
    readonly validationUpgradeDelay: u32;
    readonly asyncBackingParams: PolkadotPrimitivesV7AsyncBackingAsyncBackingParams;
  }

<<<<<<< HEAD
  /** @name PolkadotPrimitivesV7AsyncBackingAsyncBackingParams (211) */
=======
  /** @name PolkadotPrimitivesV7AsyncBackingAsyncBackingParams (236) */
>>>>>>> 8806cc21
  interface PolkadotPrimitivesV7AsyncBackingAsyncBackingParams extends Struct {
    readonly maxCandidateDepth: u32;
    readonly allowedAncestryLen: u32;
  }

  /** @name PolkadotCorePrimitivesOutboundHrmpMessage (242) */
  interface PolkadotCorePrimitivesOutboundHrmpMessage extends Struct {
    readonly recipient: u32;
    readonly data: Bytes;
  }

  /** @name CumulusPalletParachainSystemCall (244) */
  interface CumulusPalletParachainSystemCall extends Enum {
    readonly isSetValidationData: boolean;
    readonly asSetValidationData: {
      readonly data: CumulusPrimitivesParachainInherentParachainInherentData;
    } & Struct;
    readonly isSudoSendUpwardMessage: boolean;
    readonly asSudoSendUpwardMessage: {
      readonly message: Bytes;
    } & Struct;
    readonly isAuthorizeUpgrade: boolean;
    readonly asAuthorizeUpgrade: {
      readonly codeHash: H256;
      readonly checkVersion: bool;
    } & Struct;
    readonly isEnactAuthorizedUpgrade: boolean;
    readonly asEnactAuthorizedUpgrade: {
      readonly code: Bytes;
    } & Struct;
    readonly type:
      | "SetValidationData"
      | "SudoSendUpwardMessage"
      | "AuthorizeUpgrade"
      | "EnactAuthorizedUpgrade";
  }

  /** @name CumulusPrimitivesParachainInherentParachainInherentData (245) */
  interface CumulusPrimitivesParachainInherentParachainInherentData extends Struct {
    readonly validationData: PolkadotPrimitivesV7PersistedValidationData;
    readonly relayChainState: SpTrieStorageProof;
    readonly downwardMessages: Vec<PolkadotCorePrimitivesInboundDownwardMessage>;
    readonly horizontalMessages: BTreeMap<u32, Vec<PolkadotCorePrimitivesInboundHrmpMessage>>;
  }

  /** @name PolkadotCorePrimitivesInboundDownwardMessage (247) */
  interface PolkadotCorePrimitivesInboundDownwardMessage extends Struct {
    readonly sentAt: u32;
    readonly msg: Bytes;
  }

  /** @name PolkadotCorePrimitivesInboundHrmpMessage (250) */
  interface PolkadotCorePrimitivesInboundHrmpMessage extends Struct {
    readonly sentAt: u32;
    readonly data: Bytes;
  }

  /** @name CumulusPalletParachainSystemError (253) */
  interface CumulusPalletParachainSystemError extends Enum {
    readonly isOverlappingUpgrades: boolean;
    readonly isProhibitedByPolkadot: boolean;
    readonly isTooBig: boolean;
    readonly isValidationDataNotAvailable: boolean;
    readonly isHostConfigurationNotAvailable: boolean;
    readonly isNotScheduled: boolean;
    readonly isNothingAuthorized: boolean;
    readonly isUnauthorized: boolean;
    readonly type:
      | "OverlappingUpgrades"
      | "ProhibitedByPolkadot"
      | "TooBig"
      | "ValidationDataNotAvailable"
      | "HostConfigurationNotAvailable"
      | "NotScheduled"
      | "NothingAuthorized"
      | "Unauthorized";
  }

  /** @name PalletTimestampCall (254) */
  interface PalletTimestampCall extends Enum {
    readonly isSet: boolean;
    readonly asSet: {
      readonly now: Compact<u64>;
    } & Struct;
    readonly type: "Set";
  }

  /** @name StagingParachainInfoCall (255) */
  type StagingParachainInfoCall = Null;

  /** @name PalletBalancesBalanceLock (257) */
  interface PalletBalancesBalanceLock extends Struct {
    readonly id: U8aFixed;
    readonly amount: u128;
    readonly reasons: PalletBalancesReasons;
  }

  /** @name PalletBalancesReasons (258) */
  interface PalletBalancesReasons extends Enum {
    readonly isFee: boolean;
    readonly isMisc: boolean;
    readonly isAll: boolean;
    readonly type: "Fee" | "Misc" | "All";
  }

  /** @name PalletBalancesReserveData (261) */
  interface PalletBalancesReserveData extends Struct {
    readonly id: U8aFixed;
    readonly amount: u128;
  }

  /** @name StorageHubRuntimeRuntimeHoldReason (265) */
  interface StorageHubRuntimeRuntimeHoldReason extends Enum {
    readonly isProviders: boolean;
    readonly asProviders: PalletStorageProvidersHoldReason;
    readonly isPaymentStreams: boolean;
    readonly asPaymentStreams: PalletPaymentStreamsHoldReason;
    readonly type: "Providers" | "PaymentStreams";
  }

  /** @name PalletStorageProvidersHoldReason (266) */
  interface PalletStorageProvidersHoldReason extends Enum {
    readonly isStorageProviderDeposit: boolean;
    readonly isBucketDeposit: boolean;
    readonly type: "StorageProviderDeposit" | "BucketDeposit";
  }

  /** @name PalletPaymentStreamsHoldReason (267) */
  interface PalletPaymentStreamsHoldReason extends Enum {
    readonly isPaymentStreamDeposit: boolean;
    readonly type: "PaymentStreamDeposit";
  }

  /** @name PalletBalancesIdAmount (270) */
  interface PalletBalancesIdAmount extends Struct {
    readonly id: Null;
    readonly amount: u128;
  }

  /** @name PalletBalancesCall (272) */
  interface PalletBalancesCall extends Enum {
    readonly isTransferAllowDeath: boolean;
    readonly asTransferAllowDeath: {
      readonly dest: MultiAddress;
      readonly value: Compact<u128>;
    } & Struct;
    readonly isForceTransfer: boolean;
    readonly asForceTransfer: {
      readonly source: MultiAddress;
      readonly dest: MultiAddress;
      readonly value: Compact<u128>;
    } & Struct;
    readonly isTransferKeepAlive: boolean;
    readonly asTransferKeepAlive: {
      readonly dest: MultiAddress;
      readonly value: Compact<u128>;
    } & Struct;
    readonly isTransferAll: boolean;
    readonly asTransferAll: {
      readonly dest: MultiAddress;
      readonly keepAlive: bool;
    } & Struct;
    readonly isForceUnreserve: boolean;
    readonly asForceUnreserve: {
      readonly who: MultiAddress;
      readonly amount: u128;
    } & Struct;
    readonly isUpgradeAccounts: boolean;
    readonly asUpgradeAccounts: {
      readonly who: Vec<AccountId32>;
    } & Struct;
    readonly isForceSetBalance: boolean;
    readonly asForceSetBalance: {
      readonly who: MultiAddress;
      readonly newFree: Compact<u128>;
    } & Struct;
    readonly isForceAdjustTotalIssuance: boolean;
    readonly asForceAdjustTotalIssuance: {
      readonly direction: PalletBalancesAdjustmentDirection;
      readonly delta: Compact<u128>;
    } & Struct;
    readonly isBurn: boolean;
    readonly asBurn: {
      readonly value: Compact<u128>;
      readonly keepAlive: bool;
    } & Struct;
    readonly type:
      | "TransferAllowDeath"
      | "ForceTransfer"
      | "TransferKeepAlive"
      | "TransferAll"
      | "ForceUnreserve"
      | "UpgradeAccounts"
      | "ForceSetBalance"
      | "ForceAdjustTotalIssuance"
      | "Burn";
  }

  /** @name PalletBalancesAdjustmentDirection (275) */
  interface PalletBalancesAdjustmentDirection extends Enum {
    readonly isIncrease: boolean;
    readonly isDecrease: boolean;
    readonly type: "Increase" | "Decrease";
  }

  /** @name PalletBalancesError (276) */
  interface PalletBalancesError extends Enum {
    readonly isVestingBalance: boolean;
    readonly isLiquidityRestrictions: boolean;
    readonly isInsufficientBalance: boolean;
    readonly isExistentialDeposit: boolean;
    readonly isExpendability: boolean;
    readonly isExistingVestingSchedule: boolean;
    readonly isDeadAccount: boolean;
    readonly isTooManyReserves: boolean;
    readonly isTooManyHolds: boolean;
    readonly isTooManyFreezes: boolean;
    readonly isIssuanceDeactivated: boolean;
    readonly isDeltaZero: boolean;
    readonly type:
      | "VestingBalance"
      | "LiquidityRestrictions"
      | "InsufficientBalance"
      | "ExistentialDeposit"
      | "Expendability"
      | "ExistingVestingSchedule"
      | "DeadAccount"
      | "TooManyReserves"
      | "TooManyHolds"
      | "TooManyFreezes"
      | "IssuanceDeactivated"
      | "DeltaZero";
  }

  /** @name PalletTransactionPaymentReleases (277) */
  interface PalletTransactionPaymentReleases extends Enum {
    readonly isV1Ancient: boolean;
    readonly isV2: boolean;
    readonly type: "V1Ancient" | "V2";
  }

  /** @name PalletSudoCall (278) */
  interface PalletSudoCall extends Enum {
    readonly isSudo: boolean;
    readonly asSudo: {
      readonly call: Call;
    } & Struct;
    readonly isSudoUncheckedWeight: boolean;
    readonly asSudoUncheckedWeight: {
      readonly call: Call;
      readonly weight: SpWeightsWeightV2Weight;
    } & Struct;
    readonly isSetKey: boolean;
    readonly asSetKey: {
      readonly new_: MultiAddress;
    } & Struct;
    readonly isSudoAs: boolean;
    readonly asSudoAs: {
      readonly who: MultiAddress;
      readonly call: Call;
    } & Struct;
    readonly isRemoveKey: boolean;
    readonly type: "Sudo" | "SudoUncheckedWeight" | "SetKey" | "SudoAs" | "RemoveKey";
  }

  /** @name PalletCollatorSelectionCall (280) */
  interface PalletCollatorSelectionCall extends Enum {
    readonly isSetInvulnerables: boolean;
    readonly asSetInvulnerables: {
      readonly new_: Vec<AccountId32>;
    } & Struct;
    readonly isSetDesiredCandidates: boolean;
    readonly asSetDesiredCandidates: {
      readonly max: u32;
    } & Struct;
    readonly isSetCandidacyBond: boolean;
    readonly asSetCandidacyBond: {
      readonly bond: u128;
    } & Struct;
    readonly isRegisterAsCandidate: boolean;
    readonly isLeaveIntent: boolean;
    readonly isAddInvulnerable: boolean;
    readonly asAddInvulnerable: {
      readonly who: AccountId32;
    } & Struct;
    readonly isRemoveInvulnerable: boolean;
    readonly asRemoveInvulnerable: {
      readonly who: AccountId32;
    } & Struct;
    readonly isUpdateBond: boolean;
    readonly asUpdateBond: {
      readonly newDeposit: u128;
    } & Struct;
    readonly isTakeCandidateSlot: boolean;
    readonly asTakeCandidateSlot: {
      readonly deposit: u128;
      readonly target: AccountId32;
    } & Struct;
    readonly type:
      | "SetInvulnerables"
      | "SetDesiredCandidates"
      | "SetCandidacyBond"
      | "RegisterAsCandidate"
      | "LeaveIntent"
      | "AddInvulnerable"
      | "RemoveInvulnerable"
      | "UpdateBond"
      | "TakeCandidateSlot";
  }

  /** @name PalletSessionCall (281) */
  interface PalletSessionCall extends Enum {
    readonly isSetKeys: boolean;
    readonly asSetKeys: {
      readonly keys_: StorageHubRuntimeSessionKeys;
      readonly proof: Bytes;
    } & Struct;
    readonly isPurgeKeys: boolean;
    readonly type: "SetKeys" | "PurgeKeys";
  }

  /** @name StorageHubRuntimeSessionKeys (282) */
  interface StorageHubRuntimeSessionKeys extends Struct {
    readonly aura: SpConsensusAuraSr25519AppSr25519Public;
  }

<<<<<<< HEAD
  /** @name SpConsensusAuraSr25519AppSr25519Public (258) */
  interface SpConsensusAuraSr25519AppSr25519Public extends U8aFixed {}

  /** @name CumulusPalletXcmpQueueCall (259) */
=======
  /** @name SpConsensusAuraSr25519AppSr25519Public (283) */
  interface SpConsensusAuraSr25519AppSr25519Public extends U8aFixed {}

  /** @name CumulusPalletXcmpQueueCall (284) */
>>>>>>> 8806cc21
  interface CumulusPalletXcmpQueueCall extends Enum {
    readonly isSuspendXcmExecution: boolean;
    readonly isResumeXcmExecution: boolean;
    readonly isUpdateSuspendThreshold: boolean;
    readonly asUpdateSuspendThreshold: {
      readonly new_: u32;
    } & Struct;
    readonly isUpdateDropThreshold: boolean;
    readonly asUpdateDropThreshold: {
      readonly new_: u32;
    } & Struct;
    readonly isUpdateResumeThreshold: boolean;
    readonly asUpdateResumeThreshold: {
      readonly new_: u32;
    } & Struct;
    readonly type:
      | "SuspendXcmExecution"
      | "ResumeXcmExecution"
      | "UpdateSuspendThreshold"
      | "UpdateDropThreshold"
      | "UpdateResumeThreshold";
  }

<<<<<<< HEAD
  /** @name PalletXcmCall (260) */
=======
  /** @name PalletXcmCall (285) */
>>>>>>> 8806cc21
  interface PalletXcmCall extends Enum {
    readonly isSend: boolean;
    readonly asSend: {
      readonly dest: XcmVersionedLocation;
      readonly message: XcmVersionedXcm;
    } & Struct;
    readonly isTeleportAssets: boolean;
    readonly asTeleportAssets: {
      readonly dest: XcmVersionedLocation;
      readonly beneficiary: XcmVersionedLocation;
      readonly assets: XcmVersionedAssets;
      readonly feeAssetItem: u32;
    } & Struct;
    readonly isReserveTransferAssets: boolean;
    readonly asReserveTransferAssets: {
      readonly dest: XcmVersionedLocation;
      readonly beneficiary: XcmVersionedLocation;
      readonly assets: XcmVersionedAssets;
      readonly feeAssetItem: u32;
    } & Struct;
    readonly isExecute: boolean;
    readonly asExecute: {
      readonly message: XcmVersionedXcm;
      readonly maxWeight: SpWeightsWeightV2Weight;
    } & Struct;
    readonly isForceXcmVersion: boolean;
    readonly asForceXcmVersion: {
      readonly location: StagingXcmV4Location;
      readonly version: u32;
    } & Struct;
    readonly isForceDefaultXcmVersion: boolean;
    readonly asForceDefaultXcmVersion: {
      readonly maybeXcmVersion: Option<u32>;
    } & Struct;
    readonly isForceSubscribeVersionNotify: boolean;
    readonly asForceSubscribeVersionNotify: {
      readonly location: XcmVersionedLocation;
    } & Struct;
    readonly isForceUnsubscribeVersionNotify: boolean;
    readonly asForceUnsubscribeVersionNotify: {
      readonly location: XcmVersionedLocation;
    } & Struct;
    readonly isLimitedReserveTransferAssets: boolean;
    readonly asLimitedReserveTransferAssets: {
      readonly dest: XcmVersionedLocation;
      readonly beneficiary: XcmVersionedLocation;
      readonly assets: XcmVersionedAssets;
      readonly feeAssetItem: u32;
      readonly weightLimit: XcmV3WeightLimit;
    } & Struct;
    readonly isLimitedTeleportAssets: boolean;
    readonly asLimitedTeleportAssets: {
      readonly dest: XcmVersionedLocation;
      readonly beneficiary: XcmVersionedLocation;
      readonly assets: XcmVersionedAssets;
      readonly feeAssetItem: u32;
      readonly weightLimit: XcmV3WeightLimit;
    } & Struct;
    readonly isForceSuspension: boolean;
    readonly asForceSuspension: {
      readonly suspended: bool;
    } & Struct;
    readonly isTransferAssets: boolean;
    readonly asTransferAssets: {
      readonly dest: XcmVersionedLocation;
      readonly beneficiary: XcmVersionedLocation;
      readonly assets: XcmVersionedAssets;
      readonly feeAssetItem: u32;
      readonly weightLimit: XcmV3WeightLimit;
    } & Struct;
    readonly isClaimAssets: boolean;
    readonly asClaimAssets: {
      readonly assets: XcmVersionedAssets;
      readonly beneficiary: XcmVersionedLocation;
    } & Struct;
    readonly isTransferAssetsUsingTypeAndThen: boolean;
    readonly asTransferAssetsUsingTypeAndThen: {
      readonly dest: XcmVersionedLocation;
      readonly assets: XcmVersionedAssets;
      readonly assetsTransferType: StagingXcmExecutorAssetTransferTransferType;
      readonly remoteFeesId: XcmVersionedAssetId;
      readonly feesTransferType: StagingXcmExecutorAssetTransferTransferType;
      readonly customXcmOnDest: XcmVersionedXcm;
      readonly weightLimit: XcmV3WeightLimit;
    } & Struct;
    readonly type:
      | "Send"
      | "TeleportAssets"
      | "ReserveTransferAssets"
      | "Execute"
      | "ForceXcmVersion"
      | "ForceDefaultXcmVersion"
      | "ForceSubscribeVersionNotify"
      | "ForceUnsubscribeVersionNotify"
      | "LimitedReserveTransferAssets"
      | "LimitedTeleportAssets"
      | "ForceSuspension"
      | "TransferAssets"
      | "ClaimAssets"
      | "TransferAssetsUsingTypeAndThen";
  }

<<<<<<< HEAD
  /** @name XcmVersionedXcm (261) */
=======
  /** @name XcmVersionedXcm (286) */
>>>>>>> 8806cc21
  interface XcmVersionedXcm extends Enum {
    readonly isV2: boolean;
    readonly asV2: XcmV2Xcm;
    readonly isV3: boolean;
    readonly asV3: XcmV3Xcm;
    readonly isV4: boolean;
    readonly asV4: StagingXcmV4Xcm;
    readonly type: "V2" | "V3" | "V4";
  }

<<<<<<< HEAD
  /** @name XcmV2Xcm (262) */
  interface XcmV2Xcm extends Vec<XcmV2Instruction> {}

  /** @name XcmV2Instruction (264) */
=======
  /** @name XcmV2Xcm (287) */
  interface XcmV2Xcm extends Vec<XcmV2Instruction> {}

  /** @name XcmV2Instruction (289) */
>>>>>>> 8806cc21
  interface XcmV2Instruction extends Enum {
    readonly isWithdrawAsset: boolean;
    readonly asWithdrawAsset: XcmV2MultiassetMultiAssets;
    readonly isReserveAssetDeposited: boolean;
    readonly asReserveAssetDeposited: XcmV2MultiassetMultiAssets;
    readonly isReceiveTeleportedAsset: boolean;
    readonly asReceiveTeleportedAsset: XcmV2MultiassetMultiAssets;
    readonly isQueryResponse: boolean;
    readonly asQueryResponse: {
      readonly queryId: Compact<u64>;
      readonly response: XcmV2Response;
      readonly maxWeight: Compact<u64>;
    } & Struct;
    readonly isTransferAsset: boolean;
    readonly asTransferAsset: {
      readonly assets: XcmV2MultiassetMultiAssets;
      readonly beneficiary: XcmV2MultiLocation;
    } & Struct;
    readonly isTransferReserveAsset: boolean;
    readonly asTransferReserveAsset: {
      readonly assets: XcmV2MultiassetMultiAssets;
      readonly dest: XcmV2MultiLocation;
      readonly xcm: XcmV2Xcm;
    } & Struct;
    readonly isTransact: boolean;
    readonly asTransact: {
      readonly originType: XcmV2OriginKind;
      readonly requireWeightAtMost: Compact<u64>;
      readonly call: XcmDoubleEncoded;
    } & Struct;
    readonly isHrmpNewChannelOpenRequest: boolean;
    readonly asHrmpNewChannelOpenRequest: {
      readonly sender: Compact<u32>;
      readonly maxMessageSize: Compact<u32>;
      readonly maxCapacity: Compact<u32>;
    } & Struct;
    readonly isHrmpChannelAccepted: boolean;
    readonly asHrmpChannelAccepted: {
      readonly recipient: Compact<u32>;
    } & Struct;
    readonly isHrmpChannelClosing: boolean;
    readonly asHrmpChannelClosing: {
      readonly initiator: Compact<u32>;
      readonly sender: Compact<u32>;
      readonly recipient: Compact<u32>;
    } & Struct;
    readonly isClearOrigin: boolean;
    readonly isDescendOrigin: boolean;
    readonly asDescendOrigin: XcmV2MultilocationJunctions;
    readonly isReportError: boolean;
    readonly asReportError: {
      readonly queryId: Compact<u64>;
      readonly dest: XcmV2MultiLocation;
      readonly maxResponseWeight: Compact<u64>;
    } & Struct;
    readonly isDepositAsset: boolean;
    readonly asDepositAsset: {
      readonly assets: XcmV2MultiassetMultiAssetFilter;
      readonly maxAssets: Compact<u32>;
      readonly beneficiary: XcmV2MultiLocation;
    } & Struct;
    readonly isDepositReserveAsset: boolean;
    readonly asDepositReserveAsset: {
      readonly assets: XcmV2MultiassetMultiAssetFilter;
      readonly maxAssets: Compact<u32>;
      readonly dest: XcmV2MultiLocation;
      readonly xcm: XcmV2Xcm;
    } & Struct;
    readonly isExchangeAsset: boolean;
    readonly asExchangeAsset: {
      readonly give: XcmV2MultiassetMultiAssetFilter;
      readonly receive: XcmV2MultiassetMultiAssets;
    } & Struct;
    readonly isInitiateReserveWithdraw: boolean;
    readonly asInitiateReserveWithdraw: {
      readonly assets: XcmV2MultiassetMultiAssetFilter;
      readonly reserve: XcmV2MultiLocation;
      readonly xcm: XcmV2Xcm;
    } & Struct;
    readonly isInitiateTeleport: boolean;
    readonly asInitiateTeleport: {
      readonly assets: XcmV2MultiassetMultiAssetFilter;
      readonly dest: XcmV2MultiLocation;
      readonly xcm: XcmV2Xcm;
    } & Struct;
    readonly isQueryHolding: boolean;
    readonly asQueryHolding: {
      readonly queryId: Compact<u64>;
      readonly dest: XcmV2MultiLocation;
      readonly assets: XcmV2MultiassetMultiAssetFilter;
      readonly maxResponseWeight: Compact<u64>;
    } & Struct;
    readonly isBuyExecution: boolean;
    readonly asBuyExecution: {
      readonly fees: XcmV2MultiAsset;
      readonly weightLimit: XcmV2WeightLimit;
    } & Struct;
    readonly isRefundSurplus: boolean;
    readonly isSetErrorHandler: boolean;
    readonly asSetErrorHandler: XcmV2Xcm;
    readonly isSetAppendix: boolean;
    readonly asSetAppendix: XcmV2Xcm;
    readonly isClearError: boolean;
    readonly isClaimAsset: boolean;
    readonly asClaimAsset: {
      readonly assets: XcmV2MultiassetMultiAssets;
      readonly ticket: XcmV2MultiLocation;
    } & Struct;
    readonly isTrap: boolean;
    readonly asTrap: Compact<u64>;
    readonly isSubscribeVersion: boolean;
    readonly asSubscribeVersion: {
      readonly queryId: Compact<u64>;
      readonly maxResponseWeight: Compact<u64>;
    } & Struct;
    readonly isUnsubscribeVersion: boolean;
    readonly type:
      | "WithdrawAsset"
      | "ReserveAssetDeposited"
      | "ReceiveTeleportedAsset"
      | "QueryResponse"
      | "TransferAsset"
      | "TransferReserveAsset"
      | "Transact"
      | "HrmpNewChannelOpenRequest"
      | "HrmpChannelAccepted"
      | "HrmpChannelClosing"
      | "ClearOrigin"
      | "DescendOrigin"
      | "ReportError"
      | "DepositAsset"
      | "DepositReserveAsset"
      | "ExchangeAsset"
      | "InitiateReserveWithdraw"
      | "InitiateTeleport"
      | "QueryHolding"
      | "BuyExecution"
      | "RefundSurplus"
      | "SetErrorHandler"
      | "SetAppendix"
      | "ClearError"
      | "ClaimAsset"
      | "Trap"
      | "SubscribeVersion"
      | "UnsubscribeVersion";
  }

<<<<<<< HEAD
  /** @name XcmV2Response (265) */
=======
  /** @name XcmV2Response (290) */
>>>>>>> 8806cc21
  interface XcmV2Response extends Enum {
    readonly isNull: boolean;
    readonly isAssets: boolean;
    readonly asAssets: XcmV2MultiassetMultiAssets;
    readonly isExecutionResult: boolean;
    readonly asExecutionResult: Option<ITuple<[u32, XcmV2TraitsError]>>;
    readonly isVersion: boolean;
    readonly asVersion: u32;
    readonly type: "Null" | "Assets" | "ExecutionResult" | "Version";
  }

<<<<<<< HEAD
  /** @name XcmV2TraitsError (268) */
=======
  /** @name XcmV2TraitsError (293) */
>>>>>>> 8806cc21
  interface XcmV2TraitsError extends Enum {
    readonly isOverflow: boolean;
    readonly isUnimplemented: boolean;
    readonly isUntrustedReserveLocation: boolean;
    readonly isUntrustedTeleportLocation: boolean;
    readonly isMultiLocationFull: boolean;
    readonly isMultiLocationNotInvertible: boolean;
    readonly isBadOrigin: boolean;
    readonly isInvalidLocation: boolean;
    readonly isAssetNotFound: boolean;
    readonly isFailedToTransactAsset: boolean;
    readonly isNotWithdrawable: boolean;
    readonly isLocationCannotHold: boolean;
    readonly isExceedsMaxMessageSize: boolean;
    readonly isDestinationUnsupported: boolean;
    readonly isTransport: boolean;
    readonly isUnroutable: boolean;
    readonly isUnknownClaim: boolean;
    readonly isFailedToDecode: boolean;
    readonly isMaxWeightInvalid: boolean;
    readonly isNotHoldingFees: boolean;
    readonly isTooExpensive: boolean;
    readonly isTrap: boolean;
    readonly asTrap: u64;
    readonly isUnhandledXcmVersion: boolean;
    readonly isWeightLimitReached: boolean;
    readonly asWeightLimitReached: u64;
    readonly isBarrier: boolean;
    readonly isWeightNotComputable: boolean;
    readonly type:
      | "Overflow"
      | "Unimplemented"
      | "UntrustedReserveLocation"
      | "UntrustedTeleportLocation"
      | "MultiLocationFull"
      | "MultiLocationNotInvertible"
      | "BadOrigin"
      | "InvalidLocation"
      | "AssetNotFound"
      | "FailedToTransactAsset"
      | "NotWithdrawable"
      | "LocationCannotHold"
      | "ExceedsMaxMessageSize"
      | "DestinationUnsupported"
      | "Transport"
      | "Unroutable"
      | "UnknownClaim"
      | "FailedToDecode"
      | "MaxWeightInvalid"
      | "NotHoldingFees"
      | "TooExpensive"
      | "Trap"
      | "UnhandledXcmVersion"
      | "WeightLimitReached"
      | "Barrier"
      | "WeightNotComputable";
  }

<<<<<<< HEAD
  /** @name XcmV2OriginKind (269) */
  interface XcmV2OriginKind extends Enum {
    readonly isNative: boolean;
    readonly isSovereignAccount: boolean;
    readonly isSuperuser: boolean;
    readonly isXcm: boolean;
    readonly type: "Native" | "SovereignAccount" | "Superuser" | "Xcm";
  }

  /** @name XcmV2MultiassetMultiAssetFilter (270) */
=======
  /** @name XcmV2MultiassetMultiAssetFilter (294) */
>>>>>>> 8806cc21
  interface XcmV2MultiassetMultiAssetFilter extends Enum {
    readonly isDefinite: boolean;
    readonly asDefinite: XcmV2MultiassetMultiAssets;
    readonly isWild: boolean;
    readonly asWild: XcmV2MultiassetWildMultiAsset;
    readonly type: "Definite" | "Wild";
  }

  /** @name XcmV2MultiassetWildMultiAsset (295) */
  interface XcmV2MultiassetWildMultiAsset extends Enum {
    readonly isAll: boolean;
    readonly isAllOf: boolean;
    readonly asAllOf: {
      readonly id: XcmV2MultiassetAssetId;
      readonly fun: XcmV2MultiassetWildFungibility;
    } & Struct;
    readonly type: "All" | "AllOf";
  }

  /** @name XcmV2MultiassetWildFungibility (296) */
  interface XcmV2MultiassetWildFungibility extends Enum {
    readonly isFungible: boolean;
    readonly isNonFungible: boolean;
    readonly type: "Fungible" | "NonFungible";
  }

  /** @name XcmV2WeightLimit (297) */
  interface XcmV2WeightLimit extends Enum {
    readonly isUnlimited: boolean;
    readonly isLimited: boolean;
    readonly asLimited: Compact<u64>;
    readonly type: "Unlimited" | "Limited";
  }

  /** @name XcmV3Xcm (298) */
  interface XcmV3Xcm extends Vec<XcmV3Instruction> {}

  /** @name XcmV3Instruction (300) */
  interface XcmV3Instruction extends Enum {
    readonly isWithdrawAsset: boolean;
    readonly asWithdrawAsset: XcmV3MultiassetMultiAssets;
    readonly isReserveAssetDeposited: boolean;
    readonly asReserveAssetDeposited: XcmV3MultiassetMultiAssets;
    readonly isReceiveTeleportedAsset: boolean;
    readonly asReceiveTeleportedAsset: XcmV3MultiassetMultiAssets;
    readonly isQueryResponse: boolean;
    readonly asQueryResponse: {
      readonly queryId: Compact<u64>;
      readonly response: XcmV3Response;
      readonly maxWeight: SpWeightsWeightV2Weight;
      readonly querier: Option<StagingXcmV3MultiLocation>;
    } & Struct;
    readonly isTransferAsset: boolean;
    readonly asTransferAsset: {
      readonly assets: XcmV3MultiassetMultiAssets;
      readonly beneficiary: StagingXcmV3MultiLocation;
    } & Struct;
    readonly isTransferReserveAsset: boolean;
    readonly asTransferReserveAsset: {
      readonly assets: XcmV3MultiassetMultiAssets;
      readonly dest: StagingXcmV3MultiLocation;
      readonly xcm: XcmV3Xcm;
    } & Struct;
    readonly isTransact: boolean;
    readonly asTransact: {
      readonly originKind: XcmV3OriginKind;
      readonly requireWeightAtMost: SpWeightsWeightV2Weight;
      readonly call: XcmDoubleEncoded;
    } & Struct;
    readonly isHrmpNewChannelOpenRequest: boolean;
    readonly asHrmpNewChannelOpenRequest: {
      readonly sender: Compact<u32>;
      readonly maxMessageSize: Compact<u32>;
      readonly maxCapacity: Compact<u32>;
    } & Struct;
    readonly isHrmpChannelAccepted: boolean;
    readonly asHrmpChannelAccepted: {
      readonly recipient: Compact<u32>;
    } & Struct;
    readonly isHrmpChannelClosing: boolean;
    readonly asHrmpChannelClosing: {
      readonly initiator: Compact<u32>;
      readonly sender: Compact<u32>;
      readonly recipient: Compact<u32>;
    } & Struct;
    readonly isClearOrigin: boolean;
    readonly isDescendOrigin: boolean;
    readonly asDescendOrigin: XcmV3Junctions;
    readonly isReportError: boolean;
    readonly asReportError: XcmV3QueryResponseInfo;
    readonly isDepositAsset: boolean;
    readonly asDepositAsset: {
      readonly assets: XcmV3MultiassetMultiAssetFilter;
      readonly beneficiary: StagingXcmV3MultiLocation;
    } & Struct;
    readonly isDepositReserveAsset: boolean;
    readonly asDepositReserveAsset: {
      readonly assets: XcmV3MultiassetMultiAssetFilter;
      readonly dest: StagingXcmV3MultiLocation;
      readonly xcm: XcmV3Xcm;
    } & Struct;
    readonly isExchangeAsset: boolean;
    readonly asExchangeAsset: {
      readonly give: XcmV3MultiassetMultiAssetFilter;
      readonly want: XcmV3MultiassetMultiAssets;
      readonly maximal: bool;
    } & Struct;
    readonly isInitiateReserveWithdraw: boolean;
    readonly asInitiateReserveWithdraw: {
      readonly assets: XcmV3MultiassetMultiAssetFilter;
      readonly reserve: StagingXcmV3MultiLocation;
      readonly xcm: XcmV3Xcm;
    } & Struct;
    readonly isInitiateTeleport: boolean;
    readonly asInitiateTeleport: {
      readonly assets: XcmV3MultiassetMultiAssetFilter;
      readonly dest: StagingXcmV3MultiLocation;
      readonly xcm: XcmV3Xcm;
    } & Struct;
    readonly isReportHolding: boolean;
    readonly asReportHolding: {
      readonly responseInfo: XcmV3QueryResponseInfo;
      readonly assets: XcmV3MultiassetMultiAssetFilter;
    } & Struct;
    readonly isBuyExecution: boolean;
    readonly asBuyExecution: {
      readonly fees: XcmV3MultiAsset;
      readonly weightLimit: XcmV3WeightLimit;
    } & Struct;
    readonly isRefundSurplus: boolean;
    readonly isSetErrorHandler: boolean;
    readonly asSetErrorHandler: XcmV3Xcm;
    readonly isSetAppendix: boolean;
    readonly asSetAppendix: XcmV3Xcm;
    readonly isClearError: boolean;
    readonly isClaimAsset: boolean;
    readonly asClaimAsset: {
      readonly assets: XcmV3MultiassetMultiAssets;
      readonly ticket: StagingXcmV3MultiLocation;
    } & Struct;
    readonly isTrap: boolean;
    readonly asTrap: Compact<u64>;
    readonly isSubscribeVersion: boolean;
    readonly asSubscribeVersion: {
      readonly queryId: Compact<u64>;
      readonly maxResponseWeight: SpWeightsWeightV2Weight;
    } & Struct;
    readonly isUnsubscribeVersion: boolean;
    readonly isBurnAsset: boolean;
    readonly asBurnAsset: XcmV3MultiassetMultiAssets;
    readonly isExpectAsset: boolean;
    readonly asExpectAsset: XcmV3MultiassetMultiAssets;
    readonly isExpectOrigin: boolean;
    readonly asExpectOrigin: Option<StagingXcmV3MultiLocation>;
    readonly isExpectError: boolean;
    readonly asExpectError: Option<ITuple<[u32, XcmV3TraitsError]>>;
    readonly isExpectTransactStatus: boolean;
    readonly asExpectTransactStatus: XcmV3MaybeErrorCode;
    readonly isQueryPallet: boolean;
    readonly asQueryPallet: {
      readonly moduleName: Bytes;
      readonly responseInfo: XcmV3QueryResponseInfo;
    } & Struct;
    readonly isExpectPallet: boolean;
    readonly asExpectPallet: {
      readonly index: Compact<u32>;
      readonly name: Bytes;
      readonly moduleName: Bytes;
      readonly crateMajor: Compact<u32>;
      readonly minCrateMinor: Compact<u32>;
    } & Struct;
    readonly isReportTransactStatus: boolean;
    readonly asReportTransactStatus: XcmV3QueryResponseInfo;
    readonly isClearTransactStatus: boolean;
    readonly isUniversalOrigin: boolean;
    readonly asUniversalOrigin: XcmV3Junction;
    readonly isExportMessage: boolean;
    readonly asExportMessage: {
      readonly network: XcmV3JunctionNetworkId;
      readonly destination: XcmV3Junctions;
      readonly xcm: XcmV3Xcm;
    } & Struct;
    readonly isLockAsset: boolean;
    readonly asLockAsset: {
      readonly asset: XcmV3MultiAsset;
      readonly unlocker: StagingXcmV3MultiLocation;
    } & Struct;
    readonly isUnlockAsset: boolean;
    readonly asUnlockAsset: {
      readonly asset: XcmV3MultiAsset;
      readonly target: StagingXcmV3MultiLocation;
    } & Struct;
    readonly isNoteUnlockable: boolean;
    readonly asNoteUnlockable: {
      readonly asset: XcmV3MultiAsset;
      readonly owner: StagingXcmV3MultiLocation;
    } & Struct;
    readonly isRequestUnlock: boolean;
    readonly asRequestUnlock: {
      readonly asset: XcmV3MultiAsset;
      readonly locker: StagingXcmV3MultiLocation;
    } & Struct;
    readonly isSetFeesMode: boolean;
    readonly asSetFeesMode: {
      readonly jitWithdraw: bool;
    } & Struct;
    readonly isSetTopic: boolean;
    readonly asSetTopic: U8aFixed;
    readonly isClearTopic: boolean;
    readonly isAliasOrigin: boolean;
    readonly asAliasOrigin: StagingXcmV3MultiLocation;
    readonly isUnpaidExecution: boolean;
    readonly asUnpaidExecution: {
      readonly weightLimit: XcmV3WeightLimit;
      readonly checkOrigin: Option<StagingXcmV3MultiLocation>;
    } & Struct;
    readonly type:
      | "WithdrawAsset"
      | "ReserveAssetDeposited"
      | "ReceiveTeleportedAsset"
      | "QueryResponse"
      | "TransferAsset"
      | "TransferReserveAsset"
      | "Transact"
      | "HrmpNewChannelOpenRequest"
      | "HrmpChannelAccepted"
      | "HrmpChannelClosing"
      | "ClearOrigin"
      | "DescendOrigin"
      | "ReportError"
      | "DepositAsset"
      | "DepositReserveAsset"
      | "ExchangeAsset"
      | "InitiateReserveWithdraw"
      | "InitiateTeleport"
      | "ReportHolding"
      | "BuyExecution"
      | "RefundSurplus"
      | "SetErrorHandler"
      | "SetAppendix"
      | "ClearError"
      | "ClaimAsset"
      | "Trap"
      | "SubscribeVersion"
      | "UnsubscribeVersion"
      | "BurnAsset"
      | "ExpectAsset"
      | "ExpectOrigin"
      | "ExpectError"
      | "ExpectTransactStatus"
      | "QueryPallet"
      | "ExpectPallet"
      | "ReportTransactStatus"
      | "ClearTransactStatus"
      | "UniversalOrigin"
      | "ExportMessage"
      | "LockAsset"
      | "UnlockAsset"
      | "NoteUnlockable"
      | "RequestUnlock"
      | "SetFeesMode"
      | "SetTopic"
      | "ClearTopic"
      | "AliasOrigin"
      | "UnpaidExecution";
  }

  /** @name XcmV3Response (301) */
  interface XcmV3Response extends Enum {
    readonly isNull: boolean;
    readonly isAssets: boolean;
    readonly asAssets: XcmV3MultiassetMultiAssets;
    readonly isExecutionResult: boolean;
    readonly asExecutionResult: Option<ITuple<[u32, XcmV3TraitsError]>>;
    readonly isVersion: boolean;
    readonly asVersion: u32;
    readonly isPalletsInfo: boolean;
    readonly asPalletsInfo: Vec<XcmV3PalletInfo>;
    readonly isDispatchResult: boolean;
    readonly asDispatchResult: XcmV3MaybeErrorCode;
    readonly type:
      | "Null"
      | "Assets"
      | "ExecutionResult"
      | "Version"
      | "PalletsInfo"
      | "DispatchResult";
  }

  /** @name XcmV3PalletInfo (303) */
  interface XcmV3PalletInfo extends Struct {
    readonly index: Compact<u32>;
    readonly name: Bytes;
    readonly moduleName: Bytes;
    readonly major: Compact<u32>;
    readonly minor: Compact<u32>;
    readonly patch: Compact<u32>;
  }

  /** @name XcmV3QueryResponseInfo (307) */
  interface XcmV3QueryResponseInfo extends Struct {
    readonly destination: StagingXcmV3MultiLocation;
    readonly queryId: Compact<u64>;
    readonly maxWeight: SpWeightsWeightV2Weight;
  }

  /** @name XcmV3MultiassetMultiAssetFilter (308) */
  interface XcmV3MultiassetMultiAssetFilter extends Enum {
    readonly isDefinite: boolean;
    readonly asDefinite: XcmV3MultiassetMultiAssets;
    readonly isWild: boolean;
    readonly asWild: XcmV3MultiassetWildMultiAsset;
    readonly type: "Definite" | "Wild";
  }

  /** @name XcmV3MultiassetWildMultiAsset (309) */
  interface XcmV3MultiassetWildMultiAsset extends Enum {
    readonly isAll: boolean;
    readonly isAllOf: boolean;
    readonly asAllOf: {
      readonly id: XcmV3MultiassetAssetId;
      readonly fun: XcmV3MultiassetWildFungibility;
    } & Struct;
    readonly isAllCounted: boolean;
    readonly asAllCounted: Compact<u32>;
    readonly isAllOfCounted: boolean;
    readonly asAllOfCounted: {
      readonly id: XcmV3MultiassetAssetId;
      readonly fun: XcmV3MultiassetWildFungibility;
      readonly count: Compact<u32>;
    } & Struct;
    readonly type: "All" | "AllOf" | "AllCounted" | "AllOfCounted";
  }

  /** @name XcmV3MultiassetWildFungibility (310) */
  interface XcmV3MultiassetWildFungibility extends Enum {
    readonly isFungible: boolean;
    readonly isNonFungible: boolean;
    readonly type: "Fungible" | "NonFungible";
  }

<<<<<<< HEAD
  /** @name StagingXcmExecutorAssetTransferTransferType (298) */
=======
  /** @name StagingXcmExecutorAssetTransferTransferType (322) */
>>>>>>> 8806cc21
  interface StagingXcmExecutorAssetTransferTransferType extends Enum {
    readonly isTeleport: boolean;
    readonly isLocalReserve: boolean;
    readonly isDestinationReserve: boolean;
    readonly isRemoteReserve: boolean;
    readonly asRemoteReserve: XcmVersionedLocation;
    readonly type: "Teleport" | "LocalReserve" | "DestinationReserve" | "RemoteReserve";
  }

<<<<<<< HEAD
  /** @name XcmVersionedAssetId (299) */
=======
  /** @name XcmVersionedAssetId (323) */
>>>>>>> 8806cc21
  interface XcmVersionedAssetId extends Enum {
    readonly isV3: boolean;
    readonly asV3: XcmV3MultiassetAssetId;
    readonly isV4: boolean;
    readonly asV4: StagingXcmV4AssetAssetId;
    readonly type: "V3" | "V4";
  }

<<<<<<< HEAD
  /** @name CumulusPalletXcmCall (300) */
  type CumulusPalletXcmCall = Null;

  /** @name PalletMessageQueueCall (301) */
=======
  /** @name CumulusPalletXcmCall (324) */
  type CumulusPalletXcmCall = Null;

  /** @name PalletMessageQueueCall (325) */
>>>>>>> 8806cc21
  interface PalletMessageQueueCall extends Enum {
    readonly isReapPage: boolean;
    readonly asReapPage: {
      readonly messageOrigin: CumulusPrimitivesCoreAggregateMessageOrigin;
      readonly pageIndex: u32;
    } & Struct;
    readonly isExecuteOverweight: boolean;
    readonly asExecuteOverweight: {
      readonly messageOrigin: CumulusPrimitivesCoreAggregateMessageOrigin;
      readonly page: u32;
      readonly index: u32;
      readonly weightLimit: SpWeightsWeightV2Weight;
    } & Struct;
    readonly type: "ReapPage" | "ExecuteOverweight";
  }

<<<<<<< HEAD
  /** @name PalletStorageProvidersCall (302) */
=======
  /** @name PalletStorageProvidersCall (326) */
>>>>>>> 8806cc21
  interface PalletStorageProvidersCall extends Enum {
    readonly isRequestMspSignUp: boolean;
    readonly asRequestMspSignUp: {
      readonly capacity: u64;
      readonly multiaddresses: Vec<Bytes>;
      readonly valueProp: PalletStorageProvidersValueProposition;
      readonly paymentAccount: AccountId32;
    } & Struct;
    readonly isRequestBspSignUp: boolean;
    readonly asRequestBspSignUp: {
      readonly capacity: u64;
      readonly multiaddresses: Vec<Bytes>;
      readonly paymentAccount: AccountId32;
    } & Struct;
    readonly isConfirmSignUp: boolean;
    readonly asConfirmSignUp: {
      readonly providerAccount: Option<AccountId32>;
    } & Struct;
    readonly isCancelSignUp: boolean;
    readonly isMspSignOff: boolean;
    readonly isBspSignOff: boolean;
    readonly isChangeCapacity: boolean;
    readonly asChangeCapacity: {
      readonly newCapacity: u64;
    } & Struct;
    readonly isAddValueProp: boolean;
    readonly asAddValueProp: {
      readonly newValueProp: PalletStorageProvidersValueProposition;
    } & Struct;
    readonly isForceMspSignUp: boolean;
    readonly asForceMspSignUp: {
      readonly who: AccountId32;
      readonly mspId: H256;
      readonly capacity: u64;
      readonly multiaddresses: Vec<Bytes>;
      readonly valueProp: PalletStorageProvidersValueProposition;
      readonly paymentAccount: AccountId32;
    } & Struct;
    readonly isForceBspSignUp: boolean;
    readonly asForceBspSignUp: {
      readonly who: AccountId32;
      readonly bspId: H256;
      readonly capacity: u64;
      readonly multiaddresses: Vec<Bytes>;
      readonly paymentAccount: AccountId32;
      readonly weight: Option<u32>;
    } & Struct;
    readonly isSlash: boolean;
    readonly asSlash: {
      readonly providerId: H256;
    } & Struct;
    readonly type:
      | "RequestMspSignUp"
      | "RequestBspSignUp"
      | "ConfirmSignUp"
      | "CancelSignUp"
      | "MspSignOff"
      | "BspSignOff"
      | "ChangeCapacity"
      | "AddValueProp"
      | "ForceMspSignUp"
      | "ForceBspSignUp"
      | "Slash";
  }

<<<<<<< HEAD
  /** @name PalletFileSystemCall (303) */
=======
  /** @name PalletFileSystemCall (327) */
>>>>>>> 8806cc21
  interface PalletFileSystemCall extends Enum {
    readonly isCreateBucket: boolean;
    readonly asCreateBucket: {
      readonly mspId: H256;
      readonly name: Bytes;
      readonly private: bool;
    } & Struct;
    readonly isRequestMoveBucket: boolean;
    readonly asRequestMoveBucket: {
      readonly bucketId: H256;
      readonly newMspId: H256;
    } & Struct;
    readonly isMspRespondMoveBucketRequest: boolean;
    readonly asMspRespondMoveBucketRequest: {
      readonly bucketId: H256;
      readonly response: PalletFileSystemBucketMoveRequestResponse;
    } & Struct;
    readonly isUpdateBucketPrivacy: boolean;
    readonly asUpdateBucketPrivacy: {
      readonly bucketId: H256;
      readonly private: bool;
    } & Struct;
    readonly isCreateAndAssociateCollectionWithBucket: boolean;
    readonly asCreateAndAssociateCollectionWithBucket: {
      readonly bucketId: H256;
    } & Struct;
    readonly isIssueStorageRequest: boolean;
    readonly asIssueStorageRequest: {
      readonly bucketId: H256;
      readonly location: Bytes;
      readonly fingerprint: H256;
      readonly size_: u64;
      readonly mspId: H256;
      readonly peerIds: Vec<Bytes>;
    } & Struct;
    readonly isRevokeStorageRequest: boolean;
    readonly asRevokeStorageRequest: {
      readonly fileKey: H256;
    } & Struct;
    readonly isBspAddDataServerForMoveBucketRequest: boolean;
    readonly asBspAddDataServerForMoveBucketRequest: {
      readonly bucketId: H256;
    } & Struct;
    readonly isMspRespondStorageRequestsMultipleBuckets: boolean;
    readonly asMspRespondStorageRequestsMultipleBuckets: {
      readonly fileKeyResponsesInput: Vec<
        ITuple<[H256, PalletFileSystemMspStorageRequestResponse]>
      >;
    } & Struct;
    readonly isBspVolunteer: boolean;
    readonly asBspVolunteer: {
      readonly fileKey: H256;
    } & Struct;
    readonly isBspConfirmStoring: boolean;
    readonly asBspConfirmStoring: {
      readonly nonInclusionForestProof: SpTrieStorageProofCompactProof;
      readonly fileKeysAndProofs: Vec<ITuple<[H256, ShpFileKeyVerifierFileKeyProof]>>;
    } & Struct;
    readonly isBspRequestStopStoring: boolean;
    readonly asBspRequestStopStoring: {
      readonly fileKey: H256;
      readonly bucketId: H256;
      readonly location: Bytes;
      readonly owner: AccountId32;
      readonly fingerprint: H256;
      readonly size_: u64;
      readonly canServe: bool;
      readonly inclusionForestProof: SpTrieStorageProofCompactProof;
    } & Struct;
    readonly isBspConfirmStopStoring: boolean;
    readonly asBspConfirmStopStoring: {
      readonly fileKey: H256;
      readonly inclusionForestProof: SpTrieStorageProofCompactProof;
    } & Struct;
    readonly isStopStoringForInsolventUser: boolean;
    readonly asStopStoringForInsolventUser: {
      readonly fileKey: H256;
      readonly bucketId: H256;
      readonly location: Bytes;
      readonly owner: AccountId32;
      readonly fingerprint: H256;
      readonly size_: u64;
      readonly inclusionForestProof: SpTrieStorageProofCompactProof;
    } & Struct;
    readonly isDeleteFile: boolean;
    readonly asDeleteFile: {
      readonly bucketId: H256;
      readonly fileKey: H256;
      readonly location: Bytes;
      readonly size_: u64;
      readonly fingerprint: H256;
      readonly maybeInclusionForestProof: Option<SpTrieStorageProofCompactProof>;
    } & Struct;
    readonly isPendingFileDeletionRequestSubmitProof: boolean;
    readonly asPendingFileDeletionRequestSubmitProof: {
      readonly user: AccountId32;
      readonly fileKey: H256;
      readonly bucketId: H256;
      readonly forestProof: SpTrieStorageProofCompactProof;
    } & Struct;
    readonly isSetGlobalParameters: boolean;
    readonly asSetGlobalParameters: {
      readonly replicationTarget: Option<u32>;
      readonly tickRangeToMaximumThreshold: Option<u32>;
    } & Struct;
    readonly type:
      | "CreateBucket"
      | "RequestMoveBucket"
      | "MspRespondMoveBucketRequest"
      | "UpdateBucketPrivacy"
      | "CreateAndAssociateCollectionWithBucket"
      | "IssueStorageRequest"
      | "RevokeStorageRequest"
      | "BspAddDataServerForMoveBucketRequest"
      | "MspRespondStorageRequestsMultipleBuckets"
      | "BspVolunteer"
      | "BspConfirmStoring"
      | "BspRequestStopStoring"
      | "BspConfirmStopStoring"
      | "StopStoringForInsolventUser"
      | "DeleteFile"
      | "PendingFileDeletionRequestSubmitProof"
      | "SetGlobalParameters";
  }

<<<<<<< HEAD
  /** @name PalletFileSystemBucketMoveRequestResponse (304) */
=======
  /** @name PalletFileSystemBucketMoveRequestResponse (328) */
>>>>>>> 8806cc21
  interface PalletFileSystemBucketMoveRequestResponse extends Enum {
    readonly isAccepted: boolean;
    readonly isRejected: boolean;
    readonly type: "Accepted" | "Rejected";
  }

<<<<<<< HEAD
  /** @name PalletProofsDealerCall (309) */
=======
  /** @name PalletFileSystemMspStorageRequestResponse (331) */
  interface PalletFileSystemMspStorageRequestResponse extends Struct {
    readonly accept: Option<PalletFileSystemAcceptedStorageRequestParameters>;
    readonly reject: Option<Vec<ITuple<[H256, PalletFileSystemRejectedStorageRequestReason]>>>;
  }

  /** @name PalletFileSystemAcceptedStorageRequestParameters (333) */
  interface PalletFileSystemAcceptedStorageRequestParameters extends Struct {
    readonly fileKeysAndProofs: Vec<ITuple<[H256, ShpFileKeyVerifierFileKeyProof]>>;
    readonly nonInclusionForestProof: SpTrieStorageProofCompactProof;
  }

  /** @name PalletProofsDealerCall (340) */
>>>>>>> 8806cc21
  interface PalletProofsDealerCall extends Enum {
    readonly isChallenge: boolean;
    readonly asChallenge: {
      readonly key: H256;
    } & Struct;
    readonly isSubmitProof: boolean;
    readonly asSubmitProof: {
      readonly proof: PalletProofsDealerProof;
      readonly provider: Option<H256>;
    } & Struct;
    readonly isForceInitialiseChallengeCycle: boolean;
    readonly asForceInitialiseChallengeCycle: {
      readonly provider: H256;
    } & Struct;
    readonly isSetPaused: boolean;
    readonly asSetPaused: {
      readonly paused: bool;
    } & Struct;
    readonly type: "Challenge" | "SubmitProof" | "ForceInitialiseChallengeCycle" | "SetPaused";
  }

<<<<<<< HEAD
  /** @name PalletRandomnessCall (310) */
=======
  /** @name PalletRandomnessCall (341) */
>>>>>>> 8806cc21
  interface PalletRandomnessCall extends Enum {
    readonly isSetBabeRandomness: boolean;
    readonly type: "SetBabeRandomness";
  }

<<<<<<< HEAD
  /** @name PalletPaymentStreamsCall (311) */
=======
  /** @name PalletPaymentStreamsCall (342) */
>>>>>>> 8806cc21
  interface PalletPaymentStreamsCall extends Enum {
    readonly isCreateFixedRatePaymentStream: boolean;
    readonly asCreateFixedRatePaymentStream: {
      readonly providerId: H256;
      readonly userAccount: AccountId32;
      readonly rate: u128;
    } & Struct;
    readonly isUpdateFixedRatePaymentStream: boolean;
    readonly asUpdateFixedRatePaymentStream: {
      readonly providerId: H256;
      readonly userAccount: AccountId32;
      readonly newRate: u128;
    } & Struct;
    readonly isDeleteFixedRatePaymentStream: boolean;
    readonly asDeleteFixedRatePaymentStream: {
      readonly providerId: H256;
      readonly userAccount: AccountId32;
    } & Struct;
    readonly isCreateDynamicRatePaymentStream: boolean;
    readonly asCreateDynamicRatePaymentStream: {
      readonly providerId: H256;
      readonly userAccount: AccountId32;
      readonly amountProvided: u64;
    } & Struct;
    readonly isUpdateDynamicRatePaymentStream: boolean;
    readonly asUpdateDynamicRatePaymentStream: {
      readonly providerId: H256;
      readonly userAccount: AccountId32;
      readonly newAmountProvided: u64;
    } & Struct;
    readonly isDeleteDynamicRatePaymentStream: boolean;
    readonly asDeleteDynamicRatePaymentStream: {
      readonly providerId: H256;
      readonly userAccount: AccountId32;
    } & Struct;
    readonly isChargePaymentStreams: boolean;
    readonly asChargePaymentStreams: {
      readonly userAccount: AccountId32;
    } & Struct;
    readonly isPayOutstandingDebt: boolean;
    readonly isClearInsolventFlag: boolean;
    readonly type:
      | "CreateFixedRatePaymentStream"
      | "UpdateFixedRatePaymentStream"
      | "DeleteFixedRatePaymentStream"
      | "CreateDynamicRatePaymentStream"
      | "UpdateDynamicRatePaymentStream"
      | "DeleteDynamicRatePaymentStream"
      | "ChargePaymentStreams"
      | "PayOutstandingDebt"
      | "ClearInsolventFlag";
  }

<<<<<<< HEAD
  /** @name PalletBucketNftsCall (312) */
=======
  /** @name PalletBucketNftsCall (343) */
>>>>>>> 8806cc21
  interface PalletBucketNftsCall extends Enum {
    readonly isShareAccess: boolean;
    readonly asShareAccess: {
      readonly recipient: MultiAddress;
      readonly bucket: H256;
      readonly itemId: u32;
      readonly readAccessRegex: Option<Bytes>;
    } & Struct;
    readonly isUpdateReadAccess: boolean;
    readonly asUpdateReadAccess: {
      readonly bucket: H256;
      readonly itemId: u32;
      readonly readAccessRegex: Option<Bytes>;
    } & Struct;
    readonly type: "ShareAccess" | "UpdateReadAccess";
  }

<<<<<<< HEAD
  /** @name PalletNftsCall (314) */
=======
  /** @name PalletNftsCall (345) */
>>>>>>> 8806cc21
  interface PalletNftsCall extends Enum {
    readonly isCreate: boolean;
    readonly asCreate: {
      readonly admin: MultiAddress;
      readonly config: PalletNftsCollectionConfig;
    } & Struct;
    readonly isForceCreate: boolean;
    readonly asForceCreate: {
      readonly owner: MultiAddress;
      readonly config: PalletNftsCollectionConfig;
    } & Struct;
    readonly isDestroy: boolean;
    readonly asDestroy: {
      readonly collection: u32;
      readonly witness: PalletNftsDestroyWitness;
    } & Struct;
    readonly isMint: boolean;
    readonly asMint: {
      readonly collection: u32;
      readonly item: u32;
      readonly mintTo: MultiAddress;
      readonly witnessData: Option<PalletNftsMintWitness>;
    } & Struct;
    readonly isForceMint: boolean;
    readonly asForceMint: {
      readonly collection: u32;
      readonly item: u32;
      readonly mintTo: MultiAddress;
      readonly itemConfig: PalletNftsItemConfig;
    } & Struct;
    readonly isBurn: boolean;
    readonly asBurn: {
      readonly collection: u32;
      readonly item: u32;
    } & Struct;
    readonly isTransfer: boolean;
    readonly asTransfer: {
      readonly collection: u32;
      readonly item: u32;
      readonly dest: MultiAddress;
    } & Struct;
    readonly isRedeposit: boolean;
    readonly asRedeposit: {
      readonly collection: u32;
      readonly items: Vec<u32>;
    } & Struct;
    readonly isLockItemTransfer: boolean;
    readonly asLockItemTransfer: {
      readonly collection: u32;
      readonly item: u32;
    } & Struct;
    readonly isUnlockItemTransfer: boolean;
    readonly asUnlockItemTransfer: {
      readonly collection: u32;
      readonly item: u32;
    } & Struct;
    readonly isLockCollection: boolean;
    readonly asLockCollection: {
      readonly collection: u32;
      readonly lockSettings: u64;
    } & Struct;
    readonly isTransferOwnership: boolean;
    readonly asTransferOwnership: {
      readonly collection: u32;
      readonly newOwner: MultiAddress;
    } & Struct;
    readonly isSetTeam: boolean;
    readonly asSetTeam: {
      readonly collection: u32;
      readonly issuer: Option<MultiAddress>;
      readonly admin: Option<MultiAddress>;
      readonly freezer: Option<MultiAddress>;
    } & Struct;
    readonly isForceCollectionOwner: boolean;
    readonly asForceCollectionOwner: {
      readonly collection: u32;
      readonly owner: MultiAddress;
    } & Struct;
    readonly isForceCollectionConfig: boolean;
    readonly asForceCollectionConfig: {
      readonly collection: u32;
      readonly config: PalletNftsCollectionConfig;
    } & Struct;
    readonly isApproveTransfer: boolean;
    readonly asApproveTransfer: {
      readonly collection: u32;
      readonly item: u32;
      readonly delegate: MultiAddress;
      readonly maybeDeadline: Option<u32>;
    } & Struct;
    readonly isCancelApproval: boolean;
    readonly asCancelApproval: {
      readonly collection: u32;
      readonly item: u32;
      readonly delegate: MultiAddress;
    } & Struct;
    readonly isClearAllTransferApprovals: boolean;
    readonly asClearAllTransferApprovals: {
      readonly collection: u32;
      readonly item: u32;
    } & Struct;
    readonly isLockItemProperties: boolean;
    readonly asLockItemProperties: {
      readonly collection: u32;
      readonly item: u32;
      readonly lockMetadata: bool;
      readonly lockAttributes: bool;
    } & Struct;
    readonly isSetAttribute: boolean;
    readonly asSetAttribute: {
      readonly collection: u32;
      readonly maybeItem: Option<u32>;
      readonly namespace: PalletNftsAttributeNamespace;
      readonly key: Bytes;
      readonly value: Bytes;
    } & Struct;
    readonly isForceSetAttribute: boolean;
    readonly asForceSetAttribute: {
      readonly setAs: Option<AccountId32>;
      readonly collection: u32;
      readonly maybeItem: Option<u32>;
      readonly namespace: PalletNftsAttributeNamespace;
      readonly key: Bytes;
      readonly value: Bytes;
    } & Struct;
    readonly isClearAttribute: boolean;
    readonly asClearAttribute: {
      readonly collection: u32;
      readonly maybeItem: Option<u32>;
      readonly namespace: PalletNftsAttributeNamespace;
      readonly key: Bytes;
    } & Struct;
    readonly isApproveItemAttributes: boolean;
    readonly asApproveItemAttributes: {
      readonly collection: u32;
      readonly item: u32;
      readonly delegate: MultiAddress;
    } & Struct;
    readonly isCancelItemAttributesApproval: boolean;
    readonly asCancelItemAttributesApproval: {
      readonly collection: u32;
      readonly item: u32;
      readonly delegate: MultiAddress;
      readonly witness: PalletNftsCancelAttributesApprovalWitness;
    } & Struct;
    readonly isSetMetadata: boolean;
    readonly asSetMetadata: {
      readonly collection: u32;
      readonly item: u32;
      readonly data: Bytes;
    } & Struct;
    readonly isClearMetadata: boolean;
    readonly asClearMetadata: {
      readonly collection: u32;
      readonly item: u32;
    } & Struct;
    readonly isSetCollectionMetadata: boolean;
    readonly asSetCollectionMetadata: {
      readonly collection: u32;
      readonly data: Bytes;
    } & Struct;
    readonly isClearCollectionMetadata: boolean;
    readonly asClearCollectionMetadata: {
      readonly collection: u32;
    } & Struct;
    readonly isSetAcceptOwnership: boolean;
    readonly asSetAcceptOwnership: {
      readonly maybeCollection: Option<u32>;
    } & Struct;
    readonly isSetCollectionMaxSupply: boolean;
    readonly asSetCollectionMaxSupply: {
      readonly collection: u32;
      readonly maxSupply: u32;
    } & Struct;
    readonly isUpdateMintSettings: boolean;
    readonly asUpdateMintSettings: {
      readonly collection: u32;
      readonly mintSettings: PalletNftsMintSettings;
    } & Struct;
    readonly isSetPrice: boolean;
    readonly asSetPrice: {
      readonly collection: u32;
      readonly item: u32;
      readonly price: Option<u128>;
      readonly whitelistedBuyer: Option<MultiAddress>;
    } & Struct;
    readonly isBuyItem: boolean;
    readonly asBuyItem: {
      readonly collection: u32;
      readonly item: u32;
      readonly bidPrice: u128;
    } & Struct;
    readonly isPayTips: boolean;
    readonly asPayTips: {
      readonly tips: Vec<PalletNftsItemTip>;
    } & Struct;
    readonly isCreateSwap: boolean;
    readonly asCreateSwap: {
      readonly offeredCollection: u32;
      readonly offeredItem: u32;
      readonly desiredCollection: u32;
      readonly maybeDesiredItem: Option<u32>;
      readonly maybePrice: Option<PalletNftsPriceWithDirection>;
      readonly duration: u32;
    } & Struct;
    readonly isCancelSwap: boolean;
    readonly asCancelSwap: {
      readonly offeredCollection: u32;
      readonly offeredItem: u32;
    } & Struct;
    readonly isClaimSwap: boolean;
    readonly asClaimSwap: {
      readonly sendCollection: u32;
      readonly sendItem: u32;
      readonly receiveCollection: u32;
      readonly receiveItem: u32;
      readonly witnessPrice: Option<PalletNftsPriceWithDirection>;
    } & Struct;
    readonly isMintPreSigned: boolean;
    readonly asMintPreSigned: {
      readonly mintData: PalletNftsPreSignedMint;
      readonly signature: SpRuntimeMultiSignature;
      readonly signer: AccountId32;
    } & Struct;
    readonly isSetAttributesPreSigned: boolean;
    readonly asSetAttributesPreSigned: {
      readonly data: PalletNftsPreSignedAttributes;
      readonly signature: SpRuntimeMultiSignature;
      readonly signer: AccountId32;
    } & Struct;
    readonly type:
      | "Create"
      | "ForceCreate"
      | "Destroy"
      | "Mint"
      | "ForceMint"
      | "Burn"
      | "Transfer"
      | "Redeposit"
      | "LockItemTransfer"
      | "UnlockItemTransfer"
      | "LockCollection"
      | "TransferOwnership"
      | "SetTeam"
      | "ForceCollectionOwner"
      | "ForceCollectionConfig"
      | "ApproveTransfer"
      | "CancelApproval"
      | "ClearAllTransferApprovals"
      | "LockItemProperties"
      | "SetAttribute"
      | "ForceSetAttribute"
      | "ClearAttribute"
      | "ApproveItemAttributes"
      | "CancelItemAttributesApproval"
      | "SetMetadata"
      | "ClearMetadata"
      | "SetCollectionMetadata"
      | "ClearCollectionMetadata"
      | "SetAcceptOwnership"
      | "SetCollectionMaxSupply"
      | "UpdateMintSettings"
      | "SetPrice"
      | "BuyItem"
      | "PayTips"
      | "CreateSwap"
      | "CancelSwap"
      | "ClaimSwap"
      | "MintPreSigned"
      | "SetAttributesPreSigned";
  }

<<<<<<< HEAD
  /** @name PalletNftsCollectionConfig (315) */
=======
  /** @name PalletNftsCollectionConfig (346) */
>>>>>>> 8806cc21
  interface PalletNftsCollectionConfig extends Struct {
    readonly settings: u64;
    readonly maxSupply: Option<u32>;
    readonly mintSettings: PalletNftsMintSettings;
  }

<<<<<<< HEAD
  /** @name PalletNftsCollectionSetting (317) */
=======
  /** @name PalletNftsCollectionSetting (348) */
>>>>>>> 8806cc21
  interface PalletNftsCollectionSetting extends Enum {
    readonly isTransferableItems: boolean;
    readonly isUnlockedMetadata: boolean;
    readonly isUnlockedAttributes: boolean;
    readonly isUnlockedMaxSupply: boolean;
    readonly isDepositRequired: boolean;
    readonly type:
      | "TransferableItems"
      | "UnlockedMetadata"
      | "UnlockedAttributes"
      | "UnlockedMaxSupply"
      | "DepositRequired";
  }

<<<<<<< HEAD
  /** @name PalletNftsMintSettings (318) */
=======
  /** @name PalletNftsMintSettings (349) */
>>>>>>> 8806cc21
  interface PalletNftsMintSettings extends Struct {
    readonly mintType: PalletNftsMintType;
    readonly price: Option<u128>;
    readonly startBlock: Option<u32>;
    readonly endBlock: Option<u32>;
    readonly defaultItemSettings: u64;
  }

<<<<<<< HEAD
  /** @name PalletNftsMintType (319) */
=======
  /** @name PalletNftsMintType (350) */
>>>>>>> 8806cc21
  interface PalletNftsMintType extends Enum {
    readonly isIssuer: boolean;
    readonly isPublic: boolean;
    readonly isHolderOf: boolean;
    readonly asHolderOf: u32;
    readonly type: "Issuer" | "Public" | "HolderOf";
  }

<<<<<<< HEAD
  /** @name PalletNftsItemSetting (322) */
=======
  /** @name PalletNftsItemSetting (353) */
>>>>>>> 8806cc21
  interface PalletNftsItemSetting extends Enum {
    readonly isTransferable: boolean;
    readonly isUnlockedMetadata: boolean;
    readonly isUnlockedAttributes: boolean;
    readonly type: "Transferable" | "UnlockedMetadata" | "UnlockedAttributes";
  }

<<<<<<< HEAD
  /** @name PalletNftsDestroyWitness (323) */
=======
  /** @name PalletNftsDestroyWitness (354) */
>>>>>>> 8806cc21
  interface PalletNftsDestroyWitness extends Struct {
    readonly itemMetadatas: Compact<u32>;
    readonly itemConfigs: Compact<u32>;
    readonly attributes: Compact<u32>;
  }

<<<<<<< HEAD
  /** @name PalletNftsMintWitness (325) */
=======
  /** @name PalletNftsMintWitness (356) */
>>>>>>> 8806cc21
  interface PalletNftsMintWitness extends Struct {
    readonly ownedItem: Option<u32>;
    readonly mintPrice: Option<u128>;
  }

<<<<<<< HEAD
  /** @name PalletNftsItemConfig (326) */
=======
  /** @name PalletNftsItemConfig (357) */
>>>>>>> 8806cc21
  interface PalletNftsItemConfig extends Struct {
    readonly settings: u64;
  }

<<<<<<< HEAD
  /** @name PalletNftsCancelAttributesApprovalWitness (328) */
=======
  /** @name PalletNftsCancelAttributesApprovalWitness (359) */
>>>>>>> 8806cc21
  interface PalletNftsCancelAttributesApprovalWitness extends Struct {
    readonly accountAttributes: u32;
  }

<<<<<<< HEAD
  /** @name PalletNftsItemTip (330) */
=======
  /** @name PalletNftsItemTip (361) */
>>>>>>> 8806cc21
  interface PalletNftsItemTip extends Struct {
    readonly collection: u32;
    readonly item: u32;
    readonly receiver: AccountId32;
    readonly amount: u128;
  }

<<<<<<< HEAD
  /** @name PalletNftsPreSignedMint (332) */
=======
  /** @name PalletNftsPreSignedMint (363) */
>>>>>>> 8806cc21
  interface PalletNftsPreSignedMint extends Struct {
    readonly collection: u32;
    readonly item: u32;
    readonly attributes: Vec<ITuple<[Bytes, Bytes]>>;
    readonly metadata: Bytes;
    readonly onlyAccount: Option<AccountId32>;
    readonly deadline: u32;
    readonly mintPrice: Option<u128>;
  }

<<<<<<< HEAD
  /** @name SpRuntimeMultiSignature (333) */
=======
  /** @name SpRuntimeMultiSignature (364) */
>>>>>>> 8806cc21
  interface SpRuntimeMultiSignature extends Enum {
    readonly isEd25519: boolean;
    readonly asEd25519: U8aFixed;
    readonly isSr25519: boolean;
    readonly asSr25519: U8aFixed;
    readonly isEcdsa: boolean;
    readonly asEcdsa: U8aFixed;
    readonly type: "Ed25519" | "Sr25519" | "Ecdsa";
  }

<<<<<<< HEAD
  /** @name PalletNftsPreSignedAttributes (336) */
=======
  /** @name PalletNftsPreSignedAttributes (367) */
>>>>>>> 8806cc21
  interface PalletNftsPreSignedAttributes extends Struct {
    readonly collection: u32;
    readonly item: u32;
    readonly attributes: Vec<ITuple<[Bytes, Bytes]>>;
    readonly namespace: PalletNftsAttributeNamespace;
    readonly deadline: u32;
  }

<<<<<<< HEAD
  /** @name PalletSudoError (337) */
=======
  /** @name PalletParametersCall (368) */
  interface PalletParametersCall extends Enum {
    readonly isSetParameter: boolean;
    readonly asSetParameter: {
      readonly keyValue: StorageHubRuntimeConfigsRuntimeParamsRuntimeParameters;
    } & Struct;
    readonly type: "SetParameter";
  }

  /** @name StorageHubRuntimeConfigsRuntimeParamsRuntimeParameters (369) */
  interface StorageHubRuntimeConfigsRuntimeParamsRuntimeParameters extends Enum {
    readonly isRuntimeConfig: boolean;
    readonly asRuntimeConfig: StorageHubRuntimeConfigsRuntimeParamsDynamicParamsRuntimeConfigParameters;
    readonly type: "RuntimeConfig";
  }

  /** @name StorageHubRuntimeConfigsRuntimeParamsDynamicParamsRuntimeConfigParameters (370) */
  interface StorageHubRuntimeConfigsRuntimeParamsDynamicParamsRuntimeConfigParameters extends Enum {
    readonly isSlashAmountPerMaxFileSize: boolean;
    readonly asSlashAmountPerMaxFileSize: ITuple<
      [
        StorageHubRuntimeConfigsRuntimeParamsDynamicParamsRuntimeConfigSlashAmountPerMaxFileSize,
        Option<u128>
      ]
    >;
    readonly isStakeToChallengePeriod: boolean;
    readonly asStakeToChallengePeriod: ITuple<
      [
        StorageHubRuntimeConfigsRuntimeParamsDynamicParamsRuntimeConfigStakeToChallengePeriod,
        Option<u128>
      ]
    >;
    readonly isCheckpointChallengePeriod: boolean;
    readonly asCheckpointChallengePeriod: ITuple<
      [
        StorageHubRuntimeConfigsRuntimeParamsDynamicParamsRuntimeConfigCheckpointChallengePeriod,
        Option<u32>
      ]
    >;
    readonly isMinChallengePeriod: boolean;
    readonly asMinChallengePeriod: ITuple<
      [
        StorageHubRuntimeConfigsRuntimeParamsDynamicParamsRuntimeConfigMinChallengePeriod,
        Option<u32>
      ]
    >;
    readonly type:
      | "SlashAmountPerMaxFileSize"
      | "StakeToChallengePeriod"
      | "CheckpointChallengePeriod"
      | "MinChallengePeriod";
  }

  /** @name PalletSudoError (371) */
>>>>>>> 8806cc21
  interface PalletSudoError extends Enum {
    readonly isRequireSudo: boolean;
    readonly type: "RequireSudo";
  }

<<<<<<< HEAD
  /** @name PalletCollatorSelectionCandidateInfo (340) */
=======
  /** @name PalletCollatorSelectionCandidateInfo (374) */
>>>>>>> 8806cc21
  interface PalletCollatorSelectionCandidateInfo extends Struct {
    readonly who: AccountId32;
    readonly deposit: u128;
  }

<<<<<<< HEAD
  /** @name PalletCollatorSelectionError (342) */
=======
  /** @name PalletCollatorSelectionError (376) */
>>>>>>> 8806cc21
  interface PalletCollatorSelectionError extends Enum {
    readonly isTooManyCandidates: boolean;
    readonly isTooFewEligibleCollators: boolean;
    readonly isAlreadyCandidate: boolean;
    readonly isNotCandidate: boolean;
    readonly isTooManyInvulnerables: boolean;
    readonly isAlreadyInvulnerable: boolean;
    readonly isNotInvulnerable: boolean;
    readonly isNoAssociatedValidatorId: boolean;
    readonly isValidatorNotRegistered: boolean;
    readonly isInsertToCandidateListFailed: boolean;
    readonly isRemoveFromCandidateListFailed: boolean;
    readonly isDepositTooLow: boolean;
    readonly isUpdateCandidateListFailed: boolean;
    readonly isInsufficientBond: boolean;
    readonly isTargetIsNotCandidate: boolean;
    readonly isIdenticalDeposit: boolean;
    readonly isInvalidUnreserve: boolean;
    readonly type:
      | "TooManyCandidates"
      | "TooFewEligibleCollators"
      | "AlreadyCandidate"
      | "NotCandidate"
      | "TooManyInvulnerables"
      | "AlreadyInvulnerable"
      | "NotInvulnerable"
      | "NoAssociatedValidatorId"
      | "ValidatorNotRegistered"
      | "InsertToCandidateListFailed"
      | "RemoveFromCandidateListFailed"
      | "DepositTooLow"
      | "UpdateCandidateListFailed"
      | "InsufficientBond"
      | "TargetIsNotCandidate"
      | "IdenticalDeposit"
      | "InvalidUnreserve";
  }

<<<<<<< HEAD
  /** @name SpCoreCryptoKeyTypeId (346) */
  interface SpCoreCryptoKeyTypeId extends U8aFixed {}

  /** @name PalletSessionError (347) */
=======
  /** @name SpCoreCryptoKeyTypeId (380) */
  interface SpCoreCryptoKeyTypeId extends U8aFixed {}

  /** @name PalletSessionError (381) */
>>>>>>> 8806cc21
  interface PalletSessionError extends Enum {
    readonly isInvalidProof: boolean;
    readonly isNoAssociatedValidatorId: boolean;
    readonly isDuplicatedKey: boolean;
    readonly isNoKeys: boolean;
    readonly isNoAccount: boolean;
    readonly type:
      | "InvalidProof"
      | "NoAssociatedValidatorId"
      | "DuplicatedKey"
      | "NoKeys"
      | "NoAccount";
  }

<<<<<<< HEAD
  /** @name CumulusPalletXcmpQueueOutboundChannelDetails (356) */
=======
  /** @name CumulusPalletXcmpQueueOutboundChannelDetails (390) */
>>>>>>> 8806cc21
  interface CumulusPalletXcmpQueueOutboundChannelDetails extends Struct {
    readonly recipient: u32;
    readonly state: CumulusPalletXcmpQueueOutboundState;
    readonly signalsExist: bool;
    readonly firstIndex: u16;
    readonly lastIndex: u16;
  }

<<<<<<< HEAD
  /** @name CumulusPalletXcmpQueueOutboundState (357) */
=======
  /** @name CumulusPalletXcmpQueueOutboundState (391) */
>>>>>>> 8806cc21
  interface CumulusPalletXcmpQueueOutboundState extends Enum {
    readonly isOk: boolean;
    readonly isSuspended: boolean;
    readonly type: "Ok" | "Suspended";
  }

<<<<<<< HEAD
  /** @name CumulusPalletXcmpQueueQueueConfigData (361) */
=======
  /** @name CumulusPalletXcmpQueueQueueConfigData (393) */
>>>>>>> 8806cc21
  interface CumulusPalletXcmpQueueQueueConfigData extends Struct {
    readonly suspendThreshold: u32;
    readonly dropThreshold: u32;
    readonly resumeThreshold: u32;
  }

<<<<<<< HEAD
  /** @name CumulusPalletXcmpQueueError (362) */
=======
  /** @name CumulusPalletXcmpQueueError (394) */
>>>>>>> 8806cc21
  interface CumulusPalletXcmpQueueError extends Enum {
    readonly isBadQueueConfig: boolean;
    readonly isAlreadySuspended: boolean;
    readonly isAlreadyResumed: boolean;
    readonly isTooManyActiveOutboundChannels: boolean;
    readonly isTooBig: boolean;
    readonly type:
      | "BadQueueConfig"
      | "AlreadySuspended"
      | "AlreadyResumed"
      | "TooManyActiveOutboundChannels"
      | "TooBig";
  }

<<<<<<< HEAD
  /** @name PalletXcmQueryStatus (363) */
=======
  /** @name PalletXcmQueryStatus (395) */
>>>>>>> 8806cc21
  interface PalletXcmQueryStatus extends Enum {
    readonly isPending: boolean;
    readonly asPending: {
      readonly responder: XcmVersionedLocation;
      readonly maybeMatchQuerier: Option<XcmVersionedLocation>;
      readonly maybeNotify: Option<ITuple<[u8, u8]>>;
      readonly timeout: u32;
    } & Struct;
    readonly isVersionNotifier: boolean;
    readonly asVersionNotifier: {
      readonly origin: XcmVersionedLocation;
      readonly isActive: bool;
    } & Struct;
    readonly isReady: boolean;
    readonly asReady: {
      readonly response: XcmVersionedResponse;
      readonly at: u32;
    } & Struct;
    readonly type: "Pending" | "VersionNotifier" | "Ready";
  }

<<<<<<< HEAD
  /** @name XcmVersionedResponse (367) */
=======
  /** @name XcmVersionedResponse (399) */
>>>>>>> 8806cc21
  interface XcmVersionedResponse extends Enum {
    readonly isV2: boolean;
    readonly asV2: XcmV2Response;
    readonly isV3: boolean;
    readonly asV3: XcmV3Response;
    readonly isV4: boolean;
    readonly asV4: StagingXcmV4Response;
    readonly type: "V2" | "V3" | "V4";
  }

<<<<<<< HEAD
  /** @name PalletXcmVersionMigrationStage (373) */
=======
  /** @name PalletXcmVersionMigrationStage (405) */
>>>>>>> 8806cc21
  interface PalletXcmVersionMigrationStage extends Enum {
    readonly isMigrateSupportedVersion: boolean;
    readonly isMigrateVersionNotifiers: boolean;
    readonly isNotifyCurrentTargets: boolean;
    readonly asNotifyCurrentTargets: Option<Bytes>;
    readonly isMigrateAndNotifyOldTargets: boolean;
    readonly type:
      | "MigrateSupportedVersion"
      | "MigrateVersionNotifiers"
      | "NotifyCurrentTargets"
      | "MigrateAndNotifyOldTargets";
  }

<<<<<<< HEAD
  /** @name PalletXcmRemoteLockedFungibleRecord (376) */
=======
  /** @name PalletXcmRemoteLockedFungibleRecord (408) */
>>>>>>> 8806cc21
  interface PalletXcmRemoteLockedFungibleRecord extends Struct {
    readonly amount: u128;
    readonly owner: XcmVersionedLocation;
    readonly locker: XcmVersionedLocation;
    readonly consumers: Vec<ITuple<[Null, u128]>>;
  }

  /** @name PalletXcmError (415) */
  interface PalletXcmError extends Enum {
    readonly isUnreachable: boolean;
    readonly isSendFailure: boolean;
    readonly isFiltered: boolean;
    readonly isUnweighableMessage: boolean;
    readonly isDestinationNotInvertible: boolean;
    readonly isEmpty: boolean;
    readonly isCannotReanchor: boolean;
    readonly isTooManyAssets: boolean;
    readonly isInvalidOrigin: boolean;
    readonly isBadVersion: boolean;
    readonly isBadLocation: boolean;
    readonly isNoSubscription: boolean;
    readonly isAlreadySubscribed: boolean;
    readonly isCannotCheckOutTeleport: boolean;
    readonly isLowBalance: boolean;
    readonly isTooManyLocks: boolean;
    readonly isAccountNotSovereign: boolean;
    readonly isFeesNotMet: boolean;
    readonly isLockNotFound: boolean;
    readonly isInUse: boolean;
    readonly isInvalidAssetUnknownReserve: boolean;
    readonly isInvalidAssetUnsupportedReserve: boolean;
    readonly isTooManyReserves: boolean;
    readonly isLocalExecutionIncomplete: boolean;
    readonly type:
      | "Unreachable"
      | "SendFailure"
      | "Filtered"
      | "UnweighableMessage"
      | "DestinationNotInvertible"
      | "Empty"
      | "CannotReanchor"
      | "TooManyAssets"
      | "InvalidOrigin"
      | "BadVersion"
      | "BadLocation"
      | "NoSubscription"
      | "AlreadySubscribed"
      | "CannotCheckOutTeleport"
      | "LowBalance"
      | "TooManyLocks"
      | "AccountNotSovereign"
      | "FeesNotMet"
      | "LockNotFound"
      | "InUse"
      | "InvalidAssetUnknownReserve"
      | "InvalidAssetUnsupportedReserve"
      | "TooManyReserves"
      | "LocalExecutionIncomplete";
  }

  /** @name PalletMessageQueueBookState (416) */
  interface PalletMessageQueueBookState extends Struct {
    readonly begin: u32;
    readonly end: u32;
    readonly count: u32;
    readonly readyNeighbours: Option<PalletMessageQueueNeighbours>;
    readonly messageCount: u64;
    readonly size_: u64;
  }

  /** @name PalletMessageQueueNeighbours (418) */
  interface PalletMessageQueueNeighbours extends Struct {
    readonly prev: CumulusPrimitivesCoreAggregateMessageOrigin;
    readonly next: CumulusPrimitivesCoreAggregateMessageOrigin;
  }

  /** @name PalletMessageQueuePage (420) */
  interface PalletMessageQueuePage extends Struct {
    readonly remaining: u32;
    readonly remainingSize: u32;
    readonly firstIndex: u32;
    readonly first: u32;
    readonly last: u32;
    readonly heap: Bytes;
  }

  /** @name PalletMessageQueueError (422) */
  interface PalletMessageQueueError extends Enum {
    readonly isNotReapable: boolean;
    readonly isNoPage: boolean;
    readonly isNoMessage: boolean;
    readonly isAlreadyProcessed: boolean;
    readonly isQueued: boolean;
    readonly isInsufficientWeight: boolean;
    readonly isTemporarilyUnprocessable: boolean;
    readonly isQueuePaused: boolean;
    readonly isRecursiveDisallowed: boolean;
    readonly type:
      | "NotReapable"
      | "NoPage"
      | "NoMessage"
      | "AlreadyProcessed"
      | "Queued"
      | "InsufficientWeight"
      | "TemporarilyUnprocessable"
      | "QueuePaused"
      | "RecursiveDisallowed";
  }

  /** @name PalletStorageProvidersStorageProvider (424) */
  interface PalletStorageProvidersStorageProvider extends Enum {
    readonly isBackupStorageProvider: boolean;
    readonly asBackupStorageProvider: PalletStorageProvidersBackupStorageProvider;
    readonly isMainStorageProvider: boolean;
    readonly asMainStorageProvider: PalletStorageProvidersMainStorageProvider;
    readonly type: "BackupStorageProvider" | "MainStorageProvider";
  }

  /** @name PalletStorageProvidersBackupStorageProvider (425) */
  interface PalletStorageProvidersBackupStorageProvider extends Struct {
    readonly capacity: u64;
    readonly capacityUsed: u64;
    readonly multiaddresses: Vec<Bytes>;
    readonly root: H256;
    readonly lastCapacityChange: u32;
    readonly ownerAccount: AccountId32;
    readonly paymentAccount: AccountId32;
    readonly reputationWeight: u32;
  }

  /** @name PalletStorageProvidersMainStorageProvider (426) */
  interface PalletStorageProvidersMainStorageProvider extends Struct {
    readonly buckets: Vec<PalletStorageProvidersBucket>;
    readonly capacity: u64;
    readonly capacityUsed: u64;
    readonly multiaddresses: Vec<Bytes>;
    readonly valueProp: PalletStorageProvidersValueProposition;
    readonly lastCapacityChange: u32;
    readonly ownerAccount: AccountId32;
    readonly paymentAccount: AccountId32;
  }

  /** @name PalletStorageProvidersBucket (428) */
  interface PalletStorageProvidersBucket extends Struct {
    readonly root: H256;
    readonly userId: AccountId32;
    readonly mspId: H256;
    readonly private: bool;
    readonly readAccessGroupId: Option<u32>;
    readonly size_: u64;
  }

  /** @name PalletStorageProvidersError (431) */
  interface PalletStorageProvidersError extends Enum {
    readonly isAlreadyRegistered: boolean;
    readonly isSignUpNotRequested: boolean;
    readonly isSignUpRequestPending: boolean;
    readonly isNoMultiAddress: boolean;
    readonly isInvalidMultiAddress: boolean;
    readonly isStorageTooLow: boolean;
    readonly isNotEnoughBalance: boolean;
    readonly isCannotHoldDeposit: boolean;
    readonly isStorageStillInUse: boolean;
    readonly isRandomnessNotValidYet: boolean;
    readonly isSignUpRequestExpired: boolean;
    readonly isNewCapacityLessThanUsedStorage: boolean;
    readonly isNewCapacityEqualsCurrentCapacity: boolean;
    readonly isNewCapacityCantBeZero: boolean;
    readonly isNotEnoughTimePassed: boolean;
    readonly isNewUsedCapacityExceedsStorageCapacity: boolean;
    readonly isNotRegistered: boolean;
    readonly isNoUserId: boolean;
    readonly isNoBucketId: boolean;
    readonly isSpRegisteredButDataNotFound: boolean;
    readonly isBucketNotFound: boolean;
    readonly isBucketAlreadyExists: boolean;
    readonly isAppendBucketToMspFailed: boolean;
    readonly isProviderNotSlashable: boolean;
    readonly isInvalidEncodedFileMetadata: boolean;
    readonly isInvalidEncodedAccountId: boolean;
    readonly isPaymentStreamNotFound: boolean;
    readonly type:
      | "AlreadyRegistered"
      | "SignUpNotRequested"
      | "SignUpRequestPending"
      | "NoMultiAddress"
      | "InvalidMultiAddress"
      | "StorageTooLow"
      | "NotEnoughBalance"
      | "CannotHoldDeposit"
      | "StorageStillInUse"
      | "RandomnessNotValidYet"
      | "SignUpRequestExpired"
      | "NewCapacityLessThanUsedStorage"
      | "NewCapacityEqualsCurrentCapacity"
      | "NewCapacityCantBeZero"
      | "NotEnoughTimePassed"
      | "NewUsedCapacityExceedsStorageCapacity"
      | "NotRegistered"
      | "NoUserId"
      | "NoBucketId"
      | "SpRegisteredButDataNotFound"
      | "BucketNotFound"
      | "BucketAlreadyExists"
      | "AppendBucketToMspFailed"
      | "ProviderNotSlashable"
      | "InvalidEncodedFileMetadata"
      | "InvalidEncodedAccountId"
      | "PaymentStreamNotFound";
  }

  /** @name PalletFileSystemStorageRequestMetadata (432) */
  interface PalletFileSystemStorageRequestMetadata extends Struct {
    readonly requestedAt: u32;
    readonly owner: AccountId32;
    readonly bucketId: H256;
    readonly location: Bytes;
    readonly fingerprint: H256;
    readonly size_: u64;
    readonly msp: Option<ITuple<[H256, bool]>>;
    readonly userPeerIds: Vec<Bytes>;
    readonly dataServerSps: Vec<H256>;
    readonly bspsRequired: u32;
    readonly bspsConfirmed: u32;
    readonly bspsVolunteered: u32;
  }

  /** @name PalletFileSystemStorageRequestBspsMetadata (437) */
  interface PalletFileSystemStorageRequestBspsMetadata extends Struct {
    readonly confirmed: bool;
  }

  /** @name PalletFileSystemMoveBucketRequestMetadata (446) */
  interface PalletFileSystemMoveBucketRequestMetadata extends Struct {
    readonly requester: AccountId32;
  }

  /** @name PalletFileSystemError (447) */
  interface PalletFileSystemError extends Enum {
    readonly isStorageRequestAlreadyRegistered: boolean;
    readonly isStorageRequestNotFound: boolean;
    readonly isStorageRequestNotRevoked: boolean;
    readonly isStorageRequestExists: boolean;
    readonly isReplicationTargetCannotBeZero: boolean;
    readonly isBspsRequiredExceedsTarget: boolean;
    readonly isNotABsp: boolean;
    readonly isNotAMsp: boolean;
    readonly isNotASp: boolean;
    readonly isBspNotVolunteered: boolean;
    readonly isBspNotConfirmed: boolean;
    readonly isBspAlreadyConfirmed: boolean;
    readonly isStorageRequestBspsRequiredFulfilled: boolean;
    readonly isBspAlreadyVolunteered: boolean;
    readonly isInsufficientAvailableCapacity: boolean;
    readonly isUnexpectedNumberOfRemovedVolunteeredBsps: boolean;
    readonly isStorageRequestExpiredNoSlotAvailable: boolean;
    readonly isStorageRequestNotAuthorized: boolean;
    readonly isMaxBlockNumberReached: boolean;
    readonly isFailedToEncodeBsp: boolean;
    readonly isFailedToEncodeFingerprint: boolean;
    readonly isFailedToDecodeThreshold: boolean;
    readonly isAboveThreshold: boolean;
    readonly isThresholdArithmeticError: boolean;
    readonly isFailedTypeConversion: boolean;
    readonly isDividedByZero: boolean;
    readonly isImpossibleFailedToGetValue: boolean;
    readonly isBucketIsNotPrivate: boolean;
    readonly isBucketNotFound: boolean;
    readonly isNotBucketOwner: boolean;
    readonly isProviderRootNotFound: boolean;
    readonly isExpectedNonInclusionProof: boolean;
    readonly isExpectedInclusionProof: boolean;
    readonly isInvalidFileKeyMetadata: boolean;
    readonly isThresholdBelowAsymptote: boolean;
    readonly isNotFileOwner: boolean;
    readonly isFileKeyAlreadyPendingDeletion: boolean;
    readonly isMaxUserPendingDeletionRequestsReached: boolean;
    readonly isMspNotStoringBucket: boolean;
    readonly isFileKeyNotPendingDeletion: boolean;
    readonly isFileSizeCannotBeZero: boolean;
    readonly isNoGlobalReputationWeightSet: boolean;
    readonly isMaximumThresholdCannotBeZero: boolean;
    readonly isTickRangeToMaximumThresholdCannotBeZero: boolean;
    readonly isPendingStopStoringRequestNotFound: boolean;
    readonly isMinWaitForStopStoringNotReached: boolean;
    readonly isPendingStopStoringRequestAlreadyExists: boolean;
    readonly isUserNotInsolvent: boolean;
    readonly isNotSelectedMsp: boolean;
    readonly isMspAlreadyConfirmed: boolean;
    readonly isRequestWithoutMsp: boolean;
    readonly isMspAlreadyStoringBucket: boolean;
    readonly isMoveBucketRequestNotFound: boolean;
    readonly isBucketIsBeingMoved: boolean;
    readonly isBspAlreadyDataServer: boolean;
    readonly isBspDataServersExceeded: boolean;
    readonly isFileMetadataProcessingQueueFull: boolean;
    readonly isTooManyBatchResponses: boolean;
    readonly isTooManyStorageRequestResponses: boolean;
    readonly isInvalidBucketIdFileKeyPair: boolean;
    readonly isInconsistentStateKeyAlreadyExists: boolean;
    readonly type:
      | "StorageRequestAlreadyRegistered"
      | "StorageRequestNotFound"
      | "StorageRequestNotRevoked"
      | "StorageRequestExists"
      | "ReplicationTargetCannotBeZero"
      | "BspsRequiredExceedsTarget"
      | "NotABsp"
      | "NotAMsp"
      | "NotASp"
      | "BspNotVolunteered"
      | "BspNotConfirmed"
      | "BspAlreadyConfirmed"
      | "StorageRequestBspsRequiredFulfilled"
      | "BspAlreadyVolunteered"
      | "InsufficientAvailableCapacity"
      | "UnexpectedNumberOfRemovedVolunteeredBsps"
      | "StorageRequestExpiredNoSlotAvailable"
      | "StorageRequestNotAuthorized"
      | "MaxBlockNumberReached"
      | "FailedToEncodeBsp"
      | "FailedToEncodeFingerprint"
      | "FailedToDecodeThreshold"
      | "AboveThreshold"
      | "ThresholdArithmeticError"
      | "FailedTypeConversion"
      | "DividedByZero"
      | "ImpossibleFailedToGetValue"
      | "BucketIsNotPrivate"
      | "BucketNotFound"
      | "NotBucketOwner"
      | "ProviderRootNotFound"
      | "ExpectedNonInclusionProof"
      | "ExpectedInclusionProof"
      | "InvalidFileKeyMetadata"
      | "ThresholdBelowAsymptote"
      | "NotFileOwner"
      | "FileKeyAlreadyPendingDeletion"
      | "MaxUserPendingDeletionRequestsReached"
      | "MspNotStoringBucket"
      | "FileKeyNotPendingDeletion"
      | "FileSizeCannotBeZero"
      | "NoGlobalReputationWeightSet"
      | "MaximumThresholdCannotBeZero"
      | "TickRangeToMaximumThresholdCannotBeZero"
      | "PendingStopStoringRequestNotFound"
      | "MinWaitForStopStoringNotReached"
      | "PendingStopStoringRequestAlreadyExists"
      | "UserNotInsolvent"
      | "NotSelectedMsp"
      | "MspAlreadyConfirmed"
      | "RequestWithoutMsp"
      | "MspAlreadyStoringBucket"
      | "MoveBucketRequestNotFound"
      | "BucketIsBeingMoved"
      | "BspAlreadyDataServer"
      | "BspDataServersExceeded"
      | "FileMetadataProcessingQueueFull"
      | "TooManyBatchResponses"
      | "TooManyStorageRequestResponses"
      | "InvalidBucketIdFileKeyPair"
      | "InconsistentStateKeyAlreadyExists";
  }

  /** @name PalletProofsDealerError (454) */
  interface PalletProofsDealerError extends Enum {
    readonly isNotProvider: boolean;
    readonly isChallengesQueueOverflow: boolean;
    readonly isPriorityChallengesQueueOverflow: boolean;
    readonly isFeeChargeFailed: boolean;
    readonly isEmptyKeyProofs: boolean;
    readonly isProviderRootNotFound: boolean;
    readonly isZeroRoot: boolean;
    readonly isNoRecordOfLastSubmittedProof: boolean;
    readonly isProviderStakeNotFound: boolean;
    readonly isZeroStake: boolean;
    readonly isStakeCouldNotBeConverted: boolean;
    readonly isChallengesTickNotReached: boolean;
    readonly isChallengesTickTooOld: boolean;
    readonly isChallengesTickTooLate: boolean;
    readonly isSeedNotFound: boolean;
    readonly isCheckpointChallengesNotFound: boolean;
    readonly isForestProofVerificationFailed: boolean;
    readonly isKeyProofNotFound: boolean;
    readonly isKeyProofVerificationFailed: boolean;
    readonly isFailedToApplyDelta: boolean;
    readonly isFailedToUpdateProviderAfterKeyRemoval: boolean;
    readonly isTooManyValidProofSubmitters: boolean;
    readonly type:
      | "NotProvider"
      | "ChallengesQueueOverflow"
      | "PriorityChallengesQueueOverflow"
      | "FeeChargeFailed"
      | "EmptyKeyProofs"
      | "ProviderRootNotFound"
      | "ZeroRoot"
      | "NoRecordOfLastSubmittedProof"
      | "ProviderStakeNotFound"
      | "ZeroStake"
      | "StakeCouldNotBeConverted"
      | "ChallengesTickNotReached"
      | "ChallengesTickTooOld"
      | "ChallengesTickTooLate"
      | "SeedNotFound"
      | "CheckpointChallengesNotFound"
      | "ForestProofVerificationFailed"
      | "KeyProofNotFound"
      | "KeyProofVerificationFailed"
      | "FailedToApplyDelta"
      | "FailedToUpdateProviderAfterKeyRemoval"
      | "TooManyValidProofSubmitters";
  }

  /** @name PalletPaymentStreamsFixedRatePaymentStream (457) */
  interface PalletPaymentStreamsFixedRatePaymentStream extends Struct {
    readonly rate: u128;
    readonly lastChargedTick: u32;
    readonly userDeposit: u128;
    readonly outOfFundsTick: Option<u32>;
  }

  /** @name PalletPaymentStreamsDynamicRatePaymentStream (458) */
  interface PalletPaymentStreamsDynamicRatePaymentStream extends Struct {
    readonly amountProvided: u64;
    readonly priceIndexWhenLastCharged: u128;
    readonly userDeposit: u128;
    readonly outOfFundsTick: Option<u32>;
  }

  /** @name PalletPaymentStreamsProviderLastChargeableInfo (459) */
  interface PalletPaymentStreamsProviderLastChargeableInfo extends Struct {
    readonly lastChargeableTick: u32;
    readonly priceIndex: u128;
  }

  /** @name PalletPaymentStreamsError (460) */
  interface PalletPaymentStreamsError extends Enum {
    readonly isPaymentStreamAlreadyExists: boolean;
    readonly isPaymentStreamNotFound: boolean;
    readonly isNotAProvider: boolean;
    readonly isProviderInconsistencyError: boolean;
    readonly isCannotHoldDeposit: boolean;
    readonly isUpdateRateToSameRate: boolean;
    readonly isUpdateAmountToSameAmount: boolean;
    readonly isRateCantBeZero: boolean;
    readonly isAmountProvidedCantBeZero: boolean;
    readonly isLastChargedGreaterThanLastChargeable: boolean;
    readonly isInvalidLastChargeableBlockNumber: boolean;
    readonly isInvalidLastChargeablePriceIndex: boolean;
    readonly isChargeOverflow: boolean;
    readonly isUserWithoutFunds: boolean;
    readonly isUserNotFlaggedAsWithoutFunds: boolean;
    readonly isCooldownPeriodNotPassed: boolean;
    readonly type:
      | "PaymentStreamAlreadyExists"
      | "PaymentStreamNotFound"
      | "NotAProvider"
      | "ProviderInconsistencyError"
      | "CannotHoldDeposit"
      | "UpdateRateToSameRate"
      | "UpdateAmountToSameAmount"
      | "RateCantBeZero"
      | "AmountProvidedCantBeZero"
      | "LastChargedGreaterThanLastChargeable"
      | "InvalidLastChargeableBlockNumber"
      | "InvalidLastChargeablePriceIndex"
      | "ChargeOverflow"
      | "UserWithoutFunds"
      | "UserNotFlaggedAsWithoutFunds"
      | "CooldownPeriodNotPassed";
  }

  /** @name PalletBucketNftsError (461) */
  interface PalletBucketNftsError extends Enum {
    readonly isBucketIsNotPrivate: boolean;
    readonly isNotBucketOwner: boolean;
    readonly isNoCorrespondingCollection: boolean;
    readonly isConvertBytesToBoundedVec: boolean;
    readonly type:
      | "BucketIsNotPrivate"
      | "NotBucketOwner"
      | "NoCorrespondingCollection"
      | "ConvertBytesToBoundedVec";
  }

  /** @name PalletNftsCollectionDetails (462) */
  interface PalletNftsCollectionDetails extends Struct {
    readonly owner: AccountId32;
    readonly ownerDeposit: u128;
    readonly items: u32;
    readonly itemMetadatas: u32;
    readonly itemConfigs: u32;
    readonly attributes: u32;
  }

  /** @name PalletNftsCollectionRole (467) */
  interface PalletNftsCollectionRole extends Enum {
    readonly isIssuer: boolean;
    readonly isFreezer: boolean;
    readonly isAdmin: boolean;
    readonly type: "Issuer" | "Freezer" | "Admin";
  }

  /** @name PalletNftsItemDetails (468) */
  interface PalletNftsItemDetails extends Struct {
    readonly owner: AccountId32;
    readonly approvals: BTreeMap<AccountId32, Option<u32>>;
    readonly deposit: PalletNftsItemDeposit;
  }

  /** @name PalletNftsItemDeposit (469) */
  interface PalletNftsItemDeposit extends Struct {
    readonly account: AccountId32;
    readonly amount: u128;
  }

  /** @name PalletNftsCollectionMetadata (474) */
  interface PalletNftsCollectionMetadata extends Struct {
    readonly deposit: u128;
    readonly data: Bytes;
  }

  /** @name PalletNftsItemMetadata (475) */
  interface PalletNftsItemMetadata extends Struct {
    readonly deposit: PalletNftsItemMetadataDeposit;
    readonly data: Bytes;
  }

  /** @name PalletNftsItemMetadataDeposit (476) */
  interface PalletNftsItemMetadataDeposit extends Struct {
    readonly account: Option<AccountId32>;
    readonly amount: u128;
  }

  /** @name PalletNftsAttributeDeposit (479) */
  interface PalletNftsAttributeDeposit extends Struct {
    readonly account: Option<AccountId32>;
    readonly amount: u128;
  }

  /** @name PalletNftsPendingSwap (483) */
  interface PalletNftsPendingSwap extends Struct {
    readonly desiredCollection: u32;
    readonly desiredItem: Option<u32>;
    readonly price: Option<PalletNftsPriceWithDirection>;
    readonly deadline: u32;
  }

  /** @name PalletNftsPalletFeature (485) */
  interface PalletNftsPalletFeature extends Enum {
    readonly isTrading: boolean;
    readonly isAttributes: boolean;
    readonly isApprovals: boolean;
    readonly isSwaps: boolean;
    readonly type: "Trading" | "Attributes" | "Approvals" | "Swaps";
  }

  /** @name PalletNftsError (486) */
  interface PalletNftsError extends Enum {
    readonly isNoPermission: boolean;
    readonly isUnknownCollection: boolean;
    readonly isAlreadyExists: boolean;
    readonly isApprovalExpired: boolean;
    readonly isWrongOwner: boolean;
    readonly isBadWitness: boolean;
    readonly isCollectionIdInUse: boolean;
    readonly isItemsNonTransferable: boolean;
    readonly isNotDelegate: boolean;
    readonly isWrongDelegate: boolean;
    readonly isUnapproved: boolean;
    readonly isUnaccepted: boolean;
    readonly isItemLocked: boolean;
    readonly isLockedItemAttributes: boolean;
    readonly isLockedCollectionAttributes: boolean;
    readonly isLockedItemMetadata: boolean;
    readonly isLockedCollectionMetadata: boolean;
    readonly isMaxSupplyReached: boolean;
    readonly isMaxSupplyLocked: boolean;
    readonly isMaxSupplyTooSmall: boolean;
    readonly isUnknownItem: boolean;
    readonly isUnknownSwap: boolean;
    readonly isMetadataNotFound: boolean;
    readonly isAttributeNotFound: boolean;
    readonly isNotForSale: boolean;
    readonly isBidTooLow: boolean;
    readonly isReachedApprovalLimit: boolean;
    readonly isDeadlineExpired: boolean;
    readonly isWrongDuration: boolean;
    readonly isMethodDisabled: boolean;
    readonly isWrongSetting: boolean;
    readonly isInconsistentItemConfig: boolean;
    readonly isNoConfig: boolean;
    readonly isRolesNotCleared: boolean;
    readonly isMintNotStarted: boolean;
    readonly isMintEnded: boolean;
    readonly isAlreadyClaimed: boolean;
    readonly isIncorrectData: boolean;
    readonly isWrongOrigin: boolean;
    readonly isWrongSignature: boolean;
    readonly isIncorrectMetadata: boolean;
    readonly isMaxAttributesLimitReached: boolean;
    readonly isWrongNamespace: boolean;
    readonly isCollectionNotEmpty: boolean;
    readonly isWitnessRequired: boolean;
    readonly type:
      | "NoPermission"
      | "UnknownCollection"
      | "AlreadyExists"
      | "ApprovalExpired"
      | "WrongOwner"
      | "BadWitness"
      | "CollectionIdInUse"
      | "ItemsNonTransferable"
      | "NotDelegate"
      | "WrongDelegate"
      | "Unapproved"
      | "Unaccepted"
      | "ItemLocked"
      | "LockedItemAttributes"
      | "LockedCollectionAttributes"
      | "LockedItemMetadata"
      | "LockedCollectionMetadata"
      | "MaxSupplyReached"
      | "MaxSupplyLocked"
      | "MaxSupplyTooSmall"
      | "UnknownItem"
      | "UnknownSwap"
      | "MetadataNotFound"
      | "AttributeNotFound"
      | "NotForSale"
      | "BidTooLow"
      | "ReachedApprovalLimit"
      | "DeadlineExpired"
      | "WrongDuration"
      | "MethodDisabled"
      | "WrongSetting"
      | "InconsistentItemConfig"
      | "NoConfig"
      | "RolesNotCleared"
      | "MintNotStarted"
      | "MintEnded"
      | "AlreadyClaimed"
      | "IncorrectData"
      | "WrongOrigin"
      | "WrongSignature"
      | "IncorrectMetadata"
      | "MaxAttributesLimitReached"
      | "WrongNamespace"
      | "CollectionNotEmpty"
      | "WitnessRequired";
  }

  /** @name FrameSystemExtensionsCheckNonZeroSender (489) */
  type FrameSystemExtensionsCheckNonZeroSender = Null;

  /** @name FrameSystemExtensionsCheckSpecVersion (490) */
  type FrameSystemExtensionsCheckSpecVersion = Null;

  /** @name FrameSystemExtensionsCheckTxVersion (491) */
  type FrameSystemExtensionsCheckTxVersion = Null;

  /** @name FrameSystemExtensionsCheckGenesis (492) */
  type FrameSystemExtensionsCheckGenesis = Null;

  /** @name FrameSystemExtensionsCheckNonce (495) */
  interface FrameSystemExtensionsCheckNonce extends Compact<u32> {}

  /** @name FrameSystemExtensionsCheckWeight (496) */
  type FrameSystemExtensionsCheckWeight = Null;

  /** @name PalletTransactionPaymentChargeTransactionPayment (497) */
  interface PalletTransactionPaymentChargeTransactionPayment extends Compact<u128> {}

  /** @name CumulusPrimitivesStorageWeightReclaimStorageWeightReclaim (498) */
  type CumulusPrimitivesStorageWeightReclaimStorageWeightReclaim = Null;

<<<<<<< HEAD
  /** @name FrameMetadataHashExtensionCheckMetadataHash (467) */
=======
  /** @name FrameMetadataHashExtensionCheckMetadataHash (499) */
>>>>>>> 8806cc21
  interface FrameMetadataHashExtensionCheckMetadataHash extends Struct {
    readonly mode: FrameMetadataHashExtensionMode;
  }

<<<<<<< HEAD
  /** @name FrameMetadataHashExtensionMode (468) */
=======
  /** @name FrameMetadataHashExtensionMode (500) */
>>>>>>> 8806cc21
  interface FrameMetadataHashExtensionMode extends Enum {
    readonly isDisabled: boolean;
    readonly isEnabled: boolean;
    readonly type: "Disabled" | "Enabled";
  }

<<<<<<< HEAD
  /** @name StorageHubRuntimeRuntime (469) */
=======
  /** @name StorageHubRuntimeRuntime (501) */
>>>>>>> 8806cc21
  type StorageHubRuntimeRuntime = Null;
} // declare module<|MERGE_RESOLUTION|>--- conflicted
+++ resolved
@@ -2869,11 +2869,7 @@
     readonly totalBytes: u32;
   }
 
-<<<<<<< HEAD
-  /** @name PolkadotPrimitivesV7UpgradeGoAhead (197) */
-=======
   /** @name PolkadotPrimitivesV7UpgradeGoAhead (222) */
->>>>>>> 8806cc21
   interface PolkadotPrimitivesV7UpgradeGoAhead extends Enum {
     readonly isAbort: boolean;
     readonly isGoAhead: boolean;
@@ -2887,11 +2883,7 @@
     readonly consumedGoAheadSignal: Option<PolkadotPrimitivesV7UpgradeGoAhead>;
   }
 
-<<<<<<< HEAD
-  /** @name PolkadotPrimitivesV7PersistedValidationData (199) */
-=======
   /** @name PolkadotPrimitivesV7PersistedValidationData (224) */
->>>>>>> 8806cc21
   interface PolkadotPrimitivesV7PersistedValidationData extends Struct {
     readonly parentHead: Bytes;
     readonly relayParentNumber: u32;
@@ -2899,11 +2891,7 @@
     readonly maxPovSize: u32;
   }
 
-<<<<<<< HEAD
-  /** @name PolkadotPrimitivesV7UpgradeRestriction (202) */
-=======
   /** @name PolkadotPrimitivesV7UpgradeRestriction (227) */
->>>>>>> 8806cc21
   interface PolkadotPrimitivesV7UpgradeRestriction extends Enum {
     readonly isPresent: boolean;
     readonly type: "Present";
@@ -2929,11 +2917,7 @@
     readonly remainingSize: u32;
   }
 
-<<<<<<< HEAD
-  /** @name PolkadotPrimitivesV7AbridgedHrmpChannel (209) */
-=======
   /** @name PolkadotPrimitivesV7AbridgedHrmpChannel (234) */
->>>>>>> 8806cc21
   interface PolkadotPrimitivesV7AbridgedHrmpChannel extends Struct {
     readonly maxCapacity: u32;
     readonly maxTotalSize: u32;
@@ -2943,11 +2927,7 @@
     readonly mqcHead: Option<H256>;
   }
 
-<<<<<<< HEAD
-  /** @name PolkadotPrimitivesV7AbridgedHostConfiguration (210) */
-=======
   /** @name PolkadotPrimitivesV7AbridgedHostConfiguration (235) */
->>>>>>> 8806cc21
   interface PolkadotPrimitivesV7AbridgedHostConfiguration extends Struct {
     readonly maxCodeSize: u32;
     readonly maxHeadDataSize: u32;
@@ -2961,11 +2941,7 @@
     readonly asyncBackingParams: PolkadotPrimitivesV7AsyncBackingAsyncBackingParams;
   }
 
-<<<<<<< HEAD
-  /** @name PolkadotPrimitivesV7AsyncBackingAsyncBackingParams (211) */
-=======
   /** @name PolkadotPrimitivesV7AsyncBackingAsyncBackingParams (236) */
->>>>>>> 8806cc21
   interface PolkadotPrimitivesV7AsyncBackingAsyncBackingParams extends Struct {
     readonly maxCandidateDepth: u32;
     readonly allowedAncestryLen: u32;
@@ -3292,17 +3268,10 @@
     readonly aura: SpConsensusAuraSr25519AppSr25519Public;
   }
 
-<<<<<<< HEAD
-  /** @name SpConsensusAuraSr25519AppSr25519Public (258) */
-  interface SpConsensusAuraSr25519AppSr25519Public extends U8aFixed {}
-
-  /** @name CumulusPalletXcmpQueueCall (259) */
-=======
   /** @name SpConsensusAuraSr25519AppSr25519Public (283) */
   interface SpConsensusAuraSr25519AppSr25519Public extends U8aFixed {}
 
   /** @name CumulusPalletXcmpQueueCall (284) */
->>>>>>> 8806cc21
   interface CumulusPalletXcmpQueueCall extends Enum {
     readonly isSuspendXcmExecution: boolean;
     readonly isResumeXcmExecution: boolean;
@@ -3326,11 +3295,7 @@
       | "UpdateResumeThreshold";
   }
 
-<<<<<<< HEAD
-  /** @name PalletXcmCall (260) */
-=======
   /** @name PalletXcmCall (285) */
->>>>>>> 8806cc21
   interface PalletXcmCall extends Enum {
     readonly isSend: boolean;
     readonly asSend: {
@@ -3433,11 +3398,7 @@
       | "TransferAssetsUsingTypeAndThen";
   }
 
-<<<<<<< HEAD
-  /** @name XcmVersionedXcm (261) */
-=======
   /** @name XcmVersionedXcm (286) */
->>>>>>> 8806cc21
   interface XcmVersionedXcm extends Enum {
     readonly isV2: boolean;
     readonly asV2: XcmV2Xcm;
@@ -3448,17 +3409,10 @@
     readonly type: "V2" | "V3" | "V4";
   }
 
-<<<<<<< HEAD
-  /** @name XcmV2Xcm (262) */
-  interface XcmV2Xcm extends Vec<XcmV2Instruction> {}
-
-  /** @name XcmV2Instruction (264) */
-=======
   /** @name XcmV2Xcm (287) */
   interface XcmV2Xcm extends Vec<XcmV2Instruction> {}
 
   /** @name XcmV2Instruction (289) */
->>>>>>> 8806cc21
   interface XcmV2Instruction extends Enum {
     readonly isWithdrawAsset: boolean;
     readonly asWithdrawAsset: XcmV2MultiassetMultiAssets;
@@ -3606,11 +3560,7 @@
       | "UnsubscribeVersion";
   }
 
-<<<<<<< HEAD
-  /** @name XcmV2Response (265) */
-=======
   /** @name XcmV2Response (290) */
->>>>>>> 8806cc21
   interface XcmV2Response extends Enum {
     readonly isNull: boolean;
     readonly isAssets: boolean;
@@ -3622,11 +3572,7 @@
     readonly type: "Null" | "Assets" | "ExecutionResult" | "Version";
   }
 
-<<<<<<< HEAD
-  /** @name XcmV2TraitsError (268) */
-=======
   /** @name XcmV2TraitsError (293) */
->>>>>>> 8806cc21
   interface XcmV2TraitsError extends Enum {
     readonly isOverflow: boolean;
     readonly isUnimplemented: boolean;
@@ -3685,20 +3631,7 @@
       | "WeightNotComputable";
   }
 
-<<<<<<< HEAD
-  /** @name XcmV2OriginKind (269) */
-  interface XcmV2OriginKind extends Enum {
-    readonly isNative: boolean;
-    readonly isSovereignAccount: boolean;
-    readonly isSuperuser: boolean;
-    readonly isXcm: boolean;
-    readonly type: "Native" | "SovereignAccount" | "Superuser" | "Xcm";
-  }
-
-  /** @name XcmV2MultiassetMultiAssetFilter (270) */
-=======
   /** @name XcmV2MultiassetMultiAssetFilter (294) */
->>>>>>> 8806cc21
   interface XcmV2MultiassetMultiAssetFilter extends Enum {
     readonly isDefinite: boolean;
     readonly asDefinite: XcmV2MultiassetMultiAssets;
@@ -4040,11 +3973,7 @@
     readonly type: "Fungible" | "NonFungible";
   }
 
-<<<<<<< HEAD
-  /** @name StagingXcmExecutorAssetTransferTransferType (298) */
-=======
   /** @name StagingXcmExecutorAssetTransferTransferType (322) */
->>>>>>> 8806cc21
   interface StagingXcmExecutorAssetTransferTransferType extends Enum {
     readonly isTeleport: boolean;
     readonly isLocalReserve: boolean;
@@ -4054,11 +3983,7 @@
     readonly type: "Teleport" | "LocalReserve" | "DestinationReserve" | "RemoteReserve";
   }
 
-<<<<<<< HEAD
-  /** @name XcmVersionedAssetId (299) */
-=======
   /** @name XcmVersionedAssetId (323) */
->>>>>>> 8806cc21
   interface XcmVersionedAssetId extends Enum {
     readonly isV3: boolean;
     readonly asV3: XcmV3MultiassetAssetId;
@@ -4067,17 +3992,10 @@
     readonly type: "V3" | "V4";
   }
 
-<<<<<<< HEAD
-  /** @name CumulusPalletXcmCall (300) */
-  type CumulusPalletXcmCall = Null;
-
-  /** @name PalletMessageQueueCall (301) */
-=======
   /** @name CumulusPalletXcmCall (324) */
   type CumulusPalletXcmCall = Null;
 
   /** @name PalletMessageQueueCall (325) */
->>>>>>> 8806cc21
   interface PalletMessageQueueCall extends Enum {
     readonly isReapPage: boolean;
     readonly asReapPage: {
@@ -4094,11 +4012,7 @@
     readonly type: "ReapPage" | "ExecuteOverweight";
   }
 
-<<<<<<< HEAD
-  /** @name PalletStorageProvidersCall (302) */
-=======
   /** @name PalletStorageProvidersCall (326) */
->>>>>>> 8806cc21
   interface PalletStorageProvidersCall extends Enum {
     readonly isRequestMspSignUp: boolean;
     readonly asRequestMspSignUp: {
@@ -4164,11 +4078,7 @@
       | "Slash";
   }
 
-<<<<<<< HEAD
-  /** @name PalletFileSystemCall (303) */
-=======
   /** @name PalletFileSystemCall (327) */
->>>>>>> 8806cc21
   interface PalletFileSystemCall extends Enum {
     readonly isCreateBucket: boolean;
     readonly asCreateBucket: {
@@ -4294,20 +4204,13 @@
       | "SetGlobalParameters";
   }
 
-<<<<<<< HEAD
-  /** @name PalletFileSystemBucketMoveRequestResponse (304) */
-=======
   /** @name PalletFileSystemBucketMoveRequestResponse (328) */
->>>>>>> 8806cc21
   interface PalletFileSystemBucketMoveRequestResponse extends Enum {
     readonly isAccepted: boolean;
     readonly isRejected: boolean;
     readonly type: "Accepted" | "Rejected";
   }
 
-<<<<<<< HEAD
-  /** @name PalletProofsDealerCall (309) */
-=======
   /** @name PalletFileSystemMspStorageRequestResponse (331) */
   interface PalletFileSystemMspStorageRequestResponse extends Struct {
     readonly accept: Option<PalletFileSystemAcceptedStorageRequestParameters>;
@@ -4321,7 +4224,6 @@
   }
 
   /** @name PalletProofsDealerCall (340) */
->>>>>>> 8806cc21
   interface PalletProofsDealerCall extends Enum {
     readonly isChallenge: boolean;
     readonly asChallenge: {
@@ -4343,21 +4245,13 @@
     readonly type: "Challenge" | "SubmitProof" | "ForceInitialiseChallengeCycle" | "SetPaused";
   }
 
-<<<<<<< HEAD
-  /** @name PalletRandomnessCall (310) */
-=======
   /** @name PalletRandomnessCall (341) */
->>>>>>> 8806cc21
   interface PalletRandomnessCall extends Enum {
     readonly isSetBabeRandomness: boolean;
     readonly type: "SetBabeRandomness";
   }
 
-<<<<<<< HEAD
-  /** @name PalletPaymentStreamsCall (311) */
-=======
   /** @name PalletPaymentStreamsCall (342) */
->>>>>>> 8806cc21
   interface PalletPaymentStreamsCall extends Enum {
     readonly isCreateFixedRatePaymentStream: boolean;
     readonly asCreateFixedRatePaymentStream: {
@@ -4411,11 +4305,7 @@
       | "ClearInsolventFlag";
   }
 
-<<<<<<< HEAD
-  /** @name PalletBucketNftsCall (312) */
-=======
   /** @name PalletBucketNftsCall (343) */
->>>>>>> 8806cc21
   interface PalletBucketNftsCall extends Enum {
     readonly isShareAccess: boolean;
     readonly asShareAccess: {
@@ -4433,11 +4323,7 @@
     readonly type: "ShareAccess" | "UpdateReadAccess";
   }
 
-<<<<<<< HEAD
-  /** @name PalletNftsCall (314) */
-=======
   /** @name PalletNftsCall (345) */
->>>>>>> 8806cc21
   interface PalletNftsCall extends Enum {
     readonly isCreate: boolean;
     readonly asCreate: {
@@ -4710,22 +4596,14 @@
       | "SetAttributesPreSigned";
   }
 
-<<<<<<< HEAD
-  /** @name PalletNftsCollectionConfig (315) */
-=======
   /** @name PalletNftsCollectionConfig (346) */
->>>>>>> 8806cc21
   interface PalletNftsCollectionConfig extends Struct {
     readonly settings: u64;
     readonly maxSupply: Option<u32>;
     readonly mintSettings: PalletNftsMintSettings;
   }
 
-<<<<<<< HEAD
-  /** @name PalletNftsCollectionSetting (317) */
-=======
   /** @name PalletNftsCollectionSetting (348) */
->>>>>>> 8806cc21
   interface PalletNftsCollectionSetting extends Enum {
     readonly isTransferableItems: boolean;
     readonly isUnlockedMetadata: boolean;
@@ -4740,11 +4618,7 @@
       | "DepositRequired";
   }
 
-<<<<<<< HEAD
-  /** @name PalletNftsMintSettings (318) */
-=======
   /** @name PalletNftsMintSettings (349) */
->>>>>>> 8806cc21
   interface PalletNftsMintSettings extends Struct {
     readonly mintType: PalletNftsMintType;
     readonly price: Option<u128>;
@@ -4753,11 +4627,7 @@
     readonly defaultItemSettings: u64;
   }
 
-<<<<<<< HEAD
-  /** @name PalletNftsMintType (319) */
-=======
   /** @name PalletNftsMintType (350) */
->>>>>>> 8806cc21
   interface PalletNftsMintType extends Enum {
     readonly isIssuer: boolean;
     readonly isPublic: boolean;
@@ -4766,11 +4636,7 @@
     readonly type: "Issuer" | "Public" | "HolderOf";
   }
 
-<<<<<<< HEAD
-  /** @name PalletNftsItemSetting (322) */
-=======
   /** @name PalletNftsItemSetting (353) */
->>>>>>> 8806cc21
   interface PalletNftsItemSetting extends Enum {
     readonly isTransferable: boolean;
     readonly isUnlockedMetadata: boolean;
@@ -4778,50 +4644,30 @@
     readonly type: "Transferable" | "UnlockedMetadata" | "UnlockedAttributes";
   }
 
-<<<<<<< HEAD
-  /** @name PalletNftsDestroyWitness (323) */
-=======
   /** @name PalletNftsDestroyWitness (354) */
->>>>>>> 8806cc21
   interface PalletNftsDestroyWitness extends Struct {
     readonly itemMetadatas: Compact<u32>;
     readonly itemConfigs: Compact<u32>;
     readonly attributes: Compact<u32>;
   }
 
-<<<<<<< HEAD
-  /** @name PalletNftsMintWitness (325) */
-=======
   /** @name PalletNftsMintWitness (356) */
->>>>>>> 8806cc21
   interface PalletNftsMintWitness extends Struct {
     readonly ownedItem: Option<u32>;
     readonly mintPrice: Option<u128>;
   }
 
-<<<<<<< HEAD
-  /** @name PalletNftsItemConfig (326) */
-=======
   /** @name PalletNftsItemConfig (357) */
->>>>>>> 8806cc21
   interface PalletNftsItemConfig extends Struct {
     readonly settings: u64;
   }
 
-<<<<<<< HEAD
-  /** @name PalletNftsCancelAttributesApprovalWitness (328) */
-=======
   /** @name PalletNftsCancelAttributesApprovalWitness (359) */
->>>>>>> 8806cc21
   interface PalletNftsCancelAttributesApprovalWitness extends Struct {
     readonly accountAttributes: u32;
   }
 
-<<<<<<< HEAD
-  /** @name PalletNftsItemTip (330) */
-=======
   /** @name PalletNftsItemTip (361) */
->>>>>>> 8806cc21
   interface PalletNftsItemTip extends Struct {
     readonly collection: u32;
     readonly item: u32;
@@ -4829,11 +4675,7 @@
     readonly amount: u128;
   }
 
-<<<<<<< HEAD
-  /** @name PalletNftsPreSignedMint (332) */
-=======
   /** @name PalletNftsPreSignedMint (363) */
->>>>>>> 8806cc21
   interface PalletNftsPreSignedMint extends Struct {
     readonly collection: u32;
     readonly item: u32;
@@ -4844,11 +4686,7 @@
     readonly mintPrice: Option<u128>;
   }
 
-<<<<<<< HEAD
-  /** @name SpRuntimeMultiSignature (333) */
-=======
   /** @name SpRuntimeMultiSignature (364) */
->>>>>>> 8806cc21
   interface SpRuntimeMultiSignature extends Enum {
     readonly isEd25519: boolean;
     readonly asEd25519: U8aFixed;
@@ -4859,11 +4697,7 @@
     readonly type: "Ed25519" | "Sr25519" | "Ecdsa";
   }
 
-<<<<<<< HEAD
-  /** @name PalletNftsPreSignedAttributes (336) */
-=======
   /** @name PalletNftsPreSignedAttributes (367) */
->>>>>>> 8806cc21
   interface PalletNftsPreSignedAttributes extends Struct {
     readonly collection: u32;
     readonly item: u32;
@@ -4872,9 +4706,6 @@
     readonly deadline: u32;
   }
 
-<<<<<<< HEAD
-  /** @name PalletSudoError (337) */
-=======
   /** @name PalletParametersCall (368) */
   interface PalletParametersCall extends Enum {
     readonly isSetParameter: boolean;
@@ -4929,27 +4760,18 @@
   }
 
   /** @name PalletSudoError (371) */
->>>>>>> 8806cc21
   interface PalletSudoError extends Enum {
     readonly isRequireSudo: boolean;
     readonly type: "RequireSudo";
   }
 
-<<<<<<< HEAD
-  /** @name PalletCollatorSelectionCandidateInfo (340) */
-=======
   /** @name PalletCollatorSelectionCandidateInfo (374) */
->>>>>>> 8806cc21
   interface PalletCollatorSelectionCandidateInfo extends Struct {
     readonly who: AccountId32;
     readonly deposit: u128;
   }
 
-<<<<<<< HEAD
-  /** @name PalletCollatorSelectionError (342) */
-=======
   /** @name PalletCollatorSelectionError (376) */
->>>>>>> 8806cc21
   interface PalletCollatorSelectionError extends Enum {
     readonly isTooManyCandidates: boolean;
     readonly isTooFewEligibleCollators: boolean;
@@ -4988,17 +4810,10 @@
       | "InvalidUnreserve";
   }
 
-<<<<<<< HEAD
-  /** @name SpCoreCryptoKeyTypeId (346) */
-  interface SpCoreCryptoKeyTypeId extends U8aFixed {}
-
-  /** @name PalletSessionError (347) */
-=======
   /** @name SpCoreCryptoKeyTypeId (380) */
   interface SpCoreCryptoKeyTypeId extends U8aFixed {}
 
   /** @name PalletSessionError (381) */
->>>>>>> 8806cc21
   interface PalletSessionError extends Enum {
     readonly isInvalidProof: boolean;
     readonly isNoAssociatedValidatorId: boolean;
@@ -5013,11 +4828,7 @@
       | "NoAccount";
   }
 
-<<<<<<< HEAD
-  /** @name CumulusPalletXcmpQueueOutboundChannelDetails (356) */
-=======
   /** @name CumulusPalletXcmpQueueOutboundChannelDetails (390) */
->>>>>>> 8806cc21
   interface CumulusPalletXcmpQueueOutboundChannelDetails extends Struct {
     readonly recipient: u32;
     readonly state: CumulusPalletXcmpQueueOutboundState;
@@ -5026,33 +4837,21 @@
     readonly lastIndex: u16;
   }
 
-<<<<<<< HEAD
-  /** @name CumulusPalletXcmpQueueOutboundState (357) */
-=======
   /** @name CumulusPalletXcmpQueueOutboundState (391) */
->>>>>>> 8806cc21
   interface CumulusPalletXcmpQueueOutboundState extends Enum {
     readonly isOk: boolean;
     readonly isSuspended: boolean;
     readonly type: "Ok" | "Suspended";
   }
 
-<<<<<<< HEAD
-  /** @name CumulusPalletXcmpQueueQueueConfigData (361) */
-=======
   /** @name CumulusPalletXcmpQueueQueueConfigData (393) */
->>>>>>> 8806cc21
   interface CumulusPalletXcmpQueueQueueConfigData extends Struct {
     readonly suspendThreshold: u32;
     readonly dropThreshold: u32;
     readonly resumeThreshold: u32;
   }
 
-<<<<<<< HEAD
-  /** @name CumulusPalletXcmpQueueError (362) */
-=======
   /** @name CumulusPalletXcmpQueueError (394) */
->>>>>>> 8806cc21
   interface CumulusPalletXcmpQueueError extends Enum {
     readonly isBadQueueConfig: boolean;
     readonly isAlreadySuspended: boolean;
@@ -5067,11 +4866,7 @@
       | "TooBig";
   }
 
-<<<<<<< HEAD
-  /** @name PalletXcmQueryStatus (363) */
-=======
   /** @name PalletXcmQueryStatus (395) */
->>>>>>> 8806cc21
   interface PalletXcmQueryStatus extends Enum {
     readonly isPending: boolean;
     readonly asPending: {
@@ -5093,11 +4888,7 @@
     readonly type: "Pending" | "VersionNotifier" | "Ready";
   }
 
-<<<<<<< HEAD
-  /** @name XcmVersionedResponse (367) */
-=======
   /** @name XcmVersionedResponse (399) */
->>>>>>> 8806cc21
   interface XcmVersionedResponse extends Enum {
     readonly isV2: boolean;
     readonly asV2: XcmV2Response;
@@ -5108,11 +4899,7 @@
     readonly type: "V2" | "V3" | "V4";
   }
 
-<<<<<<< HEAD
-  /** @name PalletXcmVersionMigrationStage (373) */
-=======
   /** @name PalletXcmVersionMigrationStage (405) */
->>>>>>> 8806cc21
   interface PalletXcmVersionMigrationStage extends Enum {
     readonly isMigrateSupportedVersion: boolean;
     readonly isMigrateVersionNotifiers: boolean;
@@ -5126,11 +4913,7 @@
       | "MigrateAndNotifyOldTargets";
   }
 
-<<<<<<< HEAD
-  /** @name PalletXcmRemoteLockedFungibleRecord (376) */
-=======
   /** @name PalletXcmRemoteLockedFungibleRecord (408) */
->>>>>>> 8806cc21
   interface PalletXcmRemoteLockedFungibleRecord extends Struct {
     readonly amount: u128;
     readonly owner: XcmVersionedLocation;
@@ -5807,30 +5590,18 @@
   /** @name CumulusPrimitivesStorageWeightReclaimStorageWeightReclaim (498) */
   type CumulusPrimitivesStorageWeightReclaimStorageWeightReclaim = Null;
 
-<<<<<<< HEAD
-  /** @name FrameMetadataHashExtensionCheckMetadataHash (467) */
-=======
   /** @name FrameMetadataHashExtensionCheckMetadataHash (499) */
->>>>>>> 8806cc21
   interface FrameMetadataHashExtensionCheckMetadataHash extends Struct {
     readonly mode: FrameMetadataHashExtensionMode;
   }
 
-<<<<<<< HEAD
-  /** @name FrameMetadataHashExtensionMode (468) */
-=======
   /** @name FrameMetadataHashExtensionMode (500) */
->>>>>>> 8806cc21
   interface FrameMetadataHashExtensionMode extends Enum {
     readonly isDisabled: boolean;
     readonly isEnabled: boolean;
     readonly type: "Disabled" | "Enabled";
   }
 
-<<<<<<< HEAD
-  /** @name StorageHubRuntimeRuntime (469) */
-=======
   /** @name StorageHubRuntimeRuntime (501) */
->>>>>>> 8806cc21
   type StorageHubRuntimeRuntime = Null;
 } // declare module