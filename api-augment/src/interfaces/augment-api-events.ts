--- conflicted
+++ resolved
@@ -27,11 +27,7 @@
   FrameSupportTokensMiscBalanceStatus,
   FrameSystemDispatchEventInfo,
   PalletFileSystemEitherAccountIdOrMspId,
-<<<<<<< HEAD
-  PalletFileSystemFileDeletionMessage,
-=======
   PalletFileSystemFileOperationIntention,
->>>>>>> 95e7ab7e
   PalletFileSystemRejectedStorageRequestReason,
   PalletNftsAttributeNamespace,
   PalletNftsPalletAttributes,
@@ -714,14 +710,6 @@
         }
       >;
       /**
-       * Notifies that a file deletion has been requested with a signed message.
-       **/
-      RequestFileDeletion: AugmentedEvent<
-        ApiType,
-        [signedMessage: PalletFileSystemFileDeletionMessage, signature: SpRuntimeMultiSignature],
-        { signedMessage: PalletFileSystemFileDeletionMessage; signature: SpRuntimeMultiSignature }
-      >;
-      /**
        * Notifies that a SP has stopped storing a file because its owner has become insolvent.
        **/
       SpStopStoringInsolventUser: AugmentedEvent<
