--- conflicted
+++ resolved
@@ -17,8 +17,9 @@
   u128,
   u32,
   u64,
-  u8
+  u8,
 } from "@polkadot/types-codec";
+import type { ITuple } from "@polkadot/types-codec/types";
 import type { AccountId32, H256 } from "@polkadot/types/interfaces/runtime";
 import type {
   CumulusPrimitivesCoreAggregateMessageOrigin,
@@ -30,6 +31,7 @@
   PalletNftsPriceWithDirection,
   PalletProofsDealerProof,
   PalletStorageProvidersValueProposition,
+  ShpTraitsTrieRemoveMutation,
   SpRuntimeDispatchError,
   SpWeightsWeightV2Weight,
   StagingXcmV4AssetAssets,
@@ -39,7 +41,7 @@
   StagingXcmV4Xcm,
   XcmV3TraitsError,
   XcmVersionedAssets,
-  XcmVersionedLocation
+  XcmVersionedLocation,
 } from "@polkadot/types/lookup";
 
 export type __AugmentedEvent<ApiType extends ApiTypes> = AugmentedEvent<ApiType>;
@@ -138,7 +140,7 @@
           from: AccountId32,
           to: AccountId32,
           amount: u128,
-          destinationStatus: FrameSupportTokensMiscBalanceStatus
+          destinationStatus: FrameSupportTokensMiscBalanceStatus,
         ],
         {
           from: AccountId32;
@@ -375,7 +377,7 @@
           fingerprint: H256,
           multiaddresses: Vec<Bytes>,
           owner: AccountId32,
-          size_: u32
+          size_: u32,
         ],
         {
           bspId: H256;
@@ -392,16 +394,16 @@
        **/
       BspConfirmedStoring: AugmentedEvent<
         ApiType,
-        [bspId: H256, location: Bytes],
-        { bspId: H256; location: Bytes }
+        [bspId: H256, fileKey: H256, newRoot: H256],
+        { bspId: H256; fileKey: H256; newRoot: H256 }
       >;
       /**
        * Notifies that a BSP has stopped storing a file.
        **/
       BspStoppedStoring: AugmentedEvent<
         ApiType,
-        [bspId: H256, fileKey: H256, owner: AccountId32, location: Bytes],
-        { bspId: H256; fileKey: H256; owner: AccountId32; location: Bytes }
+        [bspId: H256, fileKey: H256, newRoot: H256, owner: AccountId32, location: Bytes],
+        { bspId: H256; fileKey: H256; newRoot: H256; owner: AccountId32; location: Bytes }
       >;
       /**
        * Notifies that a bucket's privacy has been updated.
@@ -422,7 +424,7 @@
           bucketId: H256,
           name: Bytes,
           collectionId: Option<u32>,
-          private: bool
+          private: bool,
         ],
         {
           who: AccountId32;
@@ -446,10 +448,6 @@
        **/
       NewStorageRequest: AugmentedEvent<
         ApiType,
-<<<<<<< HEAD
-        [who: AccountId32, location: Bytes, fingerprint: H256, size_: u32, peerIds: Vec<Bytes>],
-        { who: AccountId32; location: Bytes; fingerprint: H256; size_: u32; peerIds: Vec<Bytes> }
-=======
         [
           who: AccountId32,
           fileKey: H256,
@@ -468,16 +466,15 @@
           size_: u32;
           peerIds: Vec<Bytes>;
         }
->>>>>>> bd9df4f5
       >;
       /**
        * Notifies the expiration of a storage request.
        **/
-      StorageRequestExpired: AugmentedEvent<ApiType, [location: Bytes], { location: Bytes }>;
+      StorageRequestExpired: AugmentedEvent<ApiType, [fileKey: H256], { fileKey: H256 }>;
       /**
        * Notifies that a storage request has been revoked by the user who initiated it.
        **/
-      StorageRequestRevoked: AugmentedEvent<ApiType, [location: Bytes], { location: Bytes }>;
+      StorageRequestRevoked: AugmentedEvent<ApiType, [fileKey: H256], { fileKey: H256 }>;
       /**
        * Generic event
        **/
@@ -493,7 +490,7 @@
           id: U8aFixed,
           origin: CumulusPrimitivesCoreAggregateMessageOrigin,
           pageIndex: u32,
-          messageIndex: u32
+          messageIndex: u32,
         ],
         {
           id: U8aFixed;
@@ -519,7 +516,7 @@
           id: H256,
           origin: CumulusPrimitivesCoreAggregateMessageOrigin,
           weightUsed: SpWeightsWeightV2Weight,
-          success: bool
+          success: bool,
         ],
         {
           id: H256;
@@ -536,7 +533,7 @@
         [
           id: H256,
           origin: CumulusPrimitivesCoreAggregateMessageOrigin,
-          error: FrameSupportMessagesProcessMessageError
+          error: FrameSupportMessagesProcessMessageError,
         ],
         {
           id: H256;
@@ -576,7 +573,7 @@
           collection: u32,
           maybeItem: Option<u32>,
           key: Bytes,
-          namespace: PalletNftsAttributeNamespace
+          namespace: PalletNftsAttributeNamespace,
         ],
         {
           collection: u32;
@@ -595,7 +592,7 @@
           maybeItem: Option<u32>,
           key: Bytes,
           value: Bytes,
-          namespace: PalletNftsAttributeNamespace
+          namespace: PalletNftsAttributeNamespace,
         ],
         {
           collection: u32;
@@ -817,7 +814,7 @@
           desiredCollection: u32,
           desiredItem: Option<u32>,
           price: Option<PalletNftsPriceWithDirection>,
-          deadline: u32
+          deadline: u32,
         ],
         {
           offeredCollection: u32;
@@ -841,7 +838,7 @@
           receivedItem: u32,
           receivedItemOwner: AccountId32,
           price: Option<PalletNftsPriceWithDirection>,
-          deadline: u32
+          deadline: u32,
         ],
         {
           sentCollection: u32;
@@ -865,7 +862,7 @@
           desiredCollection: u32,
           desiredItem: Option<u32>,
           price: Option<PalletNftsPriceWithDirection>,
-          deadline: u32
+          deadline: u32,
         ],
         {
           offeredCollection: u32;
@@ -885,7 +882,7 @@
           collection: u32,
           issuer: Option<AccountId32>,
           admin: Option<AccountId32>,
-          freezer: Option<AccountId32>
+          freezer: Option<AccountId32>,
         ],
         {
           collection: u32;
@@ -913,7 +910,7 @@
           item: u32,
           owner: AccountId32,
           delegate: AccountId32,
-          deadline: Option<u32>
+          deadline: Option<u32>,
         ],
         {
           collection: u32;
@@ -1104,7 +1101,7 @@
           origin: StagingXcmV4Location,
           queryId: u64,
           expectedQuerier: StagingXcmV4Location,
-          maybeActualQuerier: Option<StagingXcmV4Location>
+          maybeActualQuerier: Option<StagingXcmV4Location>,
         ],
         {
           origin: StagingXcmV4Location;
@@ -1137,7 +1134,7 @@
         [
           origin: StagingXcmV4Location,
           queryId: u64,
-          expectedLocation: Option<StagingXcmV4Location>
+          expectedLocation: Option<StagingXcmV4Location>,
         ],
         {
           origin: StagingXcmV4Location;
@@ -1199,7 +1196,7 @@
           palletIndex: u8,
           callIndex: u8,
           actualWeight: SpWeightsWeightV2Weight,
-          maxBudgetedWeight: SpWeightsWeightV2Weight
+          maxBudgetedWeight: SpWeightsWeightV2Weight,
         ],
         {
           queryId: u64;
@@ -1249,7 +1246,7 @@
           origin: StagingXcmV4Location,
           destination: StagingXcmV4Location,
           message: StagingXcmV4Xcm,
-          messageId: U8aFixed
+          messageId: U8aFixed,
         ],
         {
           origin: StagingXcmV4Location;
@@ -1288,7 +1285,7 @@
           destination: StagingXcmV4Location,
           result: u32,
           cost: StagingXcmV4AssetAssets,
-          messageId: U8aFixed
+          messageId: U8aFixed,
         ],
         {
           destination: StagingXcmV4Location;
@@ -1342,6 +1339,28 @@
         { who: AccountId32; keyChallenged: H256 }
       >;
       /**
+       * A new challenge seed was generated.
+       **/
+      NewChallengeSeed: AugmentedEvent<
+        ApiType,
+        [challengesTicker: u32, seed: H256],
+        { challengesTicker: u32; seed: H256 }
+      >;
+      /**
+       * A new checkpoint challenge was generated.
+       **/
+      NewCheckpointChallenge: AugmentedEvent<
+        ApiType,
+        [
+          challengesTicker: u32,
+          challenges: Vec<ITuple<[H256, Option<ShpTraitsTrieRemoveMutation>]>>,
+        ],
+        {
+          challengesTicker: u32;
+          challenges: Vec<ITuple<[H256, Option<ShpTraitsTrieRemoveMutation>]>>;
+        }
+      >;
+      /**
        * A proof was accepted.
        **/
       ProofAccepted: AugmentedEvent<
@@ -1349,6 +1368,10 @@
         [provider: H256, proof: PalletProofsDealerProof],
         { provider: H256; proof: PalletProofsDealerProof }
       >;
+      /**
+       * A slashable provider was found.
+       **/
+      SlashableProvider: AugmentedEvent<ApiType, [provider: H256], { provider: H256 }>;
       /**
        * Generic event
        **/
@@ -1397,7 +1420,7 @@
           who: AccountId32,
           multiaddresses: Vec<Bytes>,
           capacity: u32,
-          valueProp: PalletStorageProvidersValueProposition
+          valueProp: PalletStorageProvidersValueProposition,
         ],
         {
           who: AccountId32;
@@ -1421,7 +1444,7 @@
           who: AccountId32,
           multiaddresses: Vec<Bytes>,
           capacity: u32,
-          valueProp: PalletStorageProvidersValueProposition
+          valueProp: PalletStorageProvidersValueProposition,
         ],
         {
           who: AccountId32;
