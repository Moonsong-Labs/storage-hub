--- conflicted
+++ resolved
@@ -14,10 +14,10 @@
   U8aFixed,
   Vec,
   bool,
-  u128,
+  u8,
   u32,
   u64,
-  u8
+  u128
 } from "@polkadot/types-codec";
 import type { ITuple } from "@polkadot/types-codec/types";
 import type { AccountId32, H256 } from "@polkadot/types/interfaces/runtime";
@@ -38,12 +38,7 @@
   PalletStorageProvidersTopUpMetadata,
   PalletStorageProvidersValueProposition,
   PalletStorageProvidersValuePropositionWithId,
-<<<<<<< HEAD
-  ShParachainRuntimeConfigsRuntimeParamsRuntimeParametersKey,
-  ShParachainRuntimeConfigsRuntimeParamsRuntimeParametersValue,
-=======
   ShpFileMetadataFileMetadata,
->>>>>>> 0180f1ab
   ShpTraitsTrieMutation,
   SpRuntimeDispatchError,
   SpRuntimeMultiSignature,
