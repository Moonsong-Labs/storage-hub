--- conflicted
+++ resolved
@@ -476,42 +476,9 @@
         }
       >;
       /**
-<<<<<<< HEAD
-       * Failed to decrease MSP's used capacity for expired file deletion request
-       **/
-      FailedToDecreaseMspUsedCapacity: AugmentedEvent<
-        ApiType,
-        [
-          user: AccountId32,
-          mspId: H256,
-          fileKey: H256,
-          fileSize: u64,
-          error: SpRuntimeDispatchError
-        ],
-        {
-          user: AccountId32;
-          mspId: H256;
-          fileKey: H256;
-          fileSize: u64;
-          error: SpRuntimeDispatchError;
-        }
-      >;
-      /**
-       * Failed to get the MSP owner of the bucket for an expired file deletion request
-       * This is different from the bucket not having a MSP, which is allowed and won't error
-       **/
-      FailedToGetMspOfBucket: AugmentedEvent<
-        ApiType,
-        [bucketId: H256, error: SpRuntimeDispatchError],
-        { bucketId: H256; error: SpRuntimeDispatchError }
-      >;
-      /**
-       * Notifies that a priority challenge failed to be queued for pending file deletion.
-=======
        * Notifies that a priority challenge with a trie remove mutation failed to be queued in the `on_idle` hook.
        * This can happen if the priority challenge queue is full, and the failed challenge should be manually
        * queued at a later time.
->>>>>>> 4515110a
        **/
       FailedToQueuePriorityChallenge: AugmentedEvent<
         ApiType,
