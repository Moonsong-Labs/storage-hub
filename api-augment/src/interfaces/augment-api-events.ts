// Auto-generated via `yarn polkadot-types-from-chain`, do not edit
/* eslint-disable */

// import type lookup before we augment - in some environments
// this is required to allow for ambient/previous definitions
import "@polkadot/api-base/types/events";

import type { ApiTypes, AugmentedEvent } from "@polkadot/api-base/types";
import type {
  Bytes,
  Null,
  Option,
  Result,
  U8aFixed,
  Vec,
  bool,
  u128,
  u32,
  u64,
  u8
} from "@polkadot/types-codec";
import type { ITuple } from "@polkadot/types-codec/types";
import type { AccountId32, H256 } from "@polkadot/types/interfaces/runtime";
import type {
  CumulusPrimitivesCoreAggregateMessageOrigin,
  FrameSupportDispatchDispatchInfo,
  FrameSupportMessagesProcessMessageError,
  FrameSupportTokensMiscBalanceStatus,
  PalletFileSystemEitherAccountIdOrMspId,
  PalletFileSystemRejectedStorageRequestReason,
  PalletNftsAttributeNamespace,
  PalletNftsPalletAttributes,
  PalletNftsPriceWithDirection,
  PalletProofsDealerCustomChallenge,
  PalletProofsDealerProof,
  PalletStorageProvidersStorageProviderId,
  PalletStorageProvidersTopUpMetadata,
  PalletStorageProvidersValueProposition,
  PalletStorageProvidersValuePropositionWithId,
  ShpTraitsTrieMutation,
  SpRuntimeDispatchError,
  SpWeightsWeightV2Weight,
  StagingXcmV4AssetAssets,
  StagingXcmV4Location,
  StagingXcmV4Response,
  StagingXcmV4TraitsOutcome,
  StagingXcmV4Xcm,
  StorageHubRuntimeConfigsRuntimeParamsRuntimeParametersKey,
  StorageHubRuntimeConfigsRuntimeParamsRuntimeParametersValue,
  XcmV3TraitsError,
  XcmVersionedAssets,
  XcmVersionedLocation
} from "@polkadot/types/lookup";

export type __AugmentedEvent<ApiType extends ApiTypes> = AugmentedEvent<ApiType>;

declare module "@polkadot/api-base/types/events" {
  interface AugmentedEvents<ApiType extends ApiTypes> {
    balances: {
      /**
       * A balance was set by root.
       **/
      BalanceSet: AugmentedEvent<
        ApiType,
        [who: AccountId32, free: u128],
        { who: AccountId32; free: u128 }
      >;
      /**
       * Some amount was burned from an account.
       **/
      Burned: AugmentedEvent<
        ApiType,
        [who: AccountId32, amount: u128],
        { who: AccountId32; amount: u128 }
      >;
      /**
       * Some amount was deposited (e.g. for transaction fees).
       **/
      Deposit: AugmentedEvent<
        ApiType,
        [who: AccountId32, amount: u128],
        { who: AccountId32; amount: u128 }
      >;
      /**
       * An account was removed whose balance was non-zero but below ExistentialDeposit,
       * resulting in an outright loss.
       **/
      DustLost: AugmentedEvent<
        ApiType,
        [account: AccountId32, amount: u128],
        { account: AccountId32; amount: u128 }
      >;
      /**
       * An account was created with some free balance.
       **/
      Endowed: AugmentedEvent<
        ApiType,
        [account: AccountId32, freeBalance: u128],
        { account: AccountId32; freeBalance: u128 }
      >;
      /**
       * Some balance was frozen.
       **/
      Frozen: AugmentedEvent<
        ApiType,
        [who: AccountId32, amount: u128],
        { who: AccountId32; amount: u128 }
      >;
      /**
       * Total issuance was increased by `amount`, creating a credit to be balanced.
       **/
      Issued: AugmentedEvent<ApiType, [amount: u128], { amount: u128 }>;
      /**
       * Some balance was locked.
       **/
      Locked: AugmentedEvent<
        ApiType,
        [who: AccountId32, amount: u128],
        { who: AccountId32; amount: u128 }
      >;
      /**
       * Some amount was minted into an account.
       **/
      Minted: AugmentedEvent<
        ApiType,
        [who: AccountId32, amount: u128],
        { who: AccountId32; amount: u128 }
      >;
      /**
       * Total issuance was decreased by `amount`, creating a debt to be balanced.
       **/
      Rescinded: AugmentedEvent<ApiType, [amount: u128], { amount: u128 }>;
      /**
       * Some balance was reserved (moved from free to reserved).
       **/
      Reserved: AugmentedEvent<
        ApiType,
        [who: AccountId32, amount: u128],
        { who: AccountId32; amount: u128 }
      >;
      /**
       * Some balance was moved from the reserve of the first account to the second account.
       * Final argument indicates the destination balance type.
       **/
      ReserveRepatriated: AugmentedEvent<
        ApiType,
        [
          from: AccountId32,
          to: AccountId32,
          amount: u128,
          destinationStatus: FrameSupportTokensMiscBalanceStatus
        ],
        {
          from: AccountId32;
          to: AccountId32;
          amount: u128;
          destinationStatus: FrameSupportTokensMiscBalanceStatus;
        }
      >;
      /**
       * Some amount was restored into an account.
       **/
      Restored: AugmentedEvent<
        ApiType,
        [who: AccountId32, amount: u128],
        { who: AccountId32; amount: u128 }
      >;
      /**
       * Some amount was removed from the account (e.g. for misbehavior).
       **/
      Slashed: AugmentedEvent<
        ApiType,
        [who: AccountId32, amount: u128],
        { who: AccountId32; amount: u128 }
      >;
      /**
       * Some amount was suspended from an account (it can be restored later).
       **/
      Suspended: AugmentedEvent<
        ApiType,
        [who: AccountId32, amount: u128],
        { who: AccountId32; amount: u128 }
      >;
      /**
       * Some balance was thawed.
       **/
      Thawed: AugmentedEvent<
        ApiType,
        [who: AccountId32, amount: u128],
        { who: AccountId32; amount: u128 }
      >;
      /**
       * The `TotalIssuance` was forcefully changed.
       **/
      TotalIssuanceForced: AugmentedEvent<
        ApiType,
        [old: u128, new_: u128],
        { old: u128; new_: u128 }
      >;
      /**
       * Transfer succeeded.
       **/
      Transfer: AugmentedEvent<
        ApiType,
        [from: AccountId32, to: AccountId32, amount: u128],
        { from: AccountId32; to: AccountId32; amount: u128 }
      >;
      /**
       * Some balance was unlocked.
       **/
      Unlocked: AugmentedEvent<
        ApiType,
        [who: AccountId32, amount: u128],
        { who: AccountId32; amount: u128 }
      >;
      /**
       * Some balance was unreserved (moved from reserved to free).
       **/
      Unreserved: AugmentedEvent<
        ApiType,
        [who: AccountId32, amount: u128],
        { who: AccountId32; amount: u128 }
      >;
      /**
       * An account was upgraded.
       **/
      Upgraded: AugmentedEvent<ApiType, [who: AccountId32], { who: AccountId32 }>;
      /**
       * Some amount was withdrawn from the account (e.g. for transaction fees).
       **/
      Withdraw: AugmentedEvent<
        ApiType,
        [who: AccountId32, amount: u128],
        { who: AccountId32; amount: u128 }
      >;
      /**
       * Generic event
       **/
      [key: string]: AugmentedEvent<ApiType>;
    };
    bucketNfts: {
      /**
       * Notifies that access to a bucket has been shared with another account.
       **/
      AccessShared: AugmentedEvent<
        ApiType,
        [issuer: AccountId32, recipient: AccountId32],
        { issuer: AccountId32; recipient: AccountId32 }
      >;
      /**
       * Notifies that an item has been burned.
       **/
      ItemBurned: AugmentedEvent<
        ApiType,
        [account: AccountId32, bucket: H256, itemId: u32],
        { account: AccountId32; bucket: H256; itemId: u32 }
      >;
      /**
       * Notifies that the read access for an item has been updated.
       **/
      ItemReadAccessUpdated: AugmentedEvent<
        ApiType,
        [admin: AccountId32, bucket: H256, itemId: u32],
        { admin: AccountId32; bucket: H256; itemId: u32 }
      >;
      /**
       * Generic event
       **/
      [key: string]: AugmentedEvent<ApiType>;
    };
    collatorSelection: {
      /**
       * A new candidate joined.
       **/
      CandidateAdded: AugmentedEvent<
        ApiType,
        [accountId: AccountId32, deposit: u128],
        { accountId: AccountId32; deposit: u128 }
      >;
      /**
       * Bond of a candidate updated.
       **/
      CandidateBondUpdated: AugmentedEvent<
        ApiType,
        [accountId: AccountId32, deposit: u128],
        { accountId: AccountId32; deposit: u128 }
      >;
      /**
       * A candidate was removed.
       **/
      CandidateRemoved: AugmentedEvent<
        ApiType,
        [accountId: AccountId32],
        { accountId: AccountId32 }
      >;
      /**
       * An account was replaced in the candidate list by another one.
       **/
      CandidateReplaced: AugmentedEvent<
        ApiType,
        [old: AccountId32, new_: AccountId32, deposit: u128],
        { old: AccountId32; new_: AccountId32; deposit: u128 }
      >;
      /**
       * An account was unable to be added to the Invulnerables because they did not have keys
       * registered. Other Invulnerables may have been set.
       **/
      InvalidInvulnerableSkipped: AugmentedEvent<
        ApiType,
        [accountId: AccountId32],
        { accountId: AccountId32 }
      >;
      /**
       * A new Invulnerable was added.
       **/
      InvulnerableAdded: AugmentedEvent<
        ApiType,
        [accountId: AccountId32],
        { accountId: AccountId32 }
      >;
      /**
       * An Invulnerable was removed.
       **/
      InvulnerableRemoved: AugmentedEvent<
        ApiType,
        [accountId: AccountId32],
        { accountId: AccountId32 }
      >;
      /**
       * The candidacy bond was set.
       **/
      NewCandidacyBond: AugmentedEvent<ApiType, [bondAmount: u128], { bondAmount: u128 }>;
      /**
       * The number of desired candidates was set.
       **/
      NewDesiredCandidates: AugmentedEvent<
        ApiType,
        [desiredCandidates: u32],
        { desiredCandidates: u32 }
      >;
      /**
       * New Invulnerables were set.
       **/
      NewInvulnerables: AugmentedEvent<
        ApiType,
        [invulnerables: Vec<AccountId32>],
        { invulnerables: Vec<AccountId32> }
      >;
      /**
       * Generic event
       **/
      [key: string]: AugmentedEvent<ApiType>;
    };
    cumulusXcm: {
      /**
       * Downward message executed with the given outcome.
       * \[ id, outcome \]
       **/
      ExecutedDownward: AugmentedEvent<ApiType, [U8aFixed, StagingXcmV4TraitsOutcome]>;
      /**
       * Downward message is invalid XCM.
       * \[ id \]
       **/
      InvalidFormat: AugmentedEvent<ApiType, [U8aFixed]>;
      /**
       * Downward message is unsupported version of XCM.
       * \[ id \]
       **/
      UnsupportedVersion: AugmentedEvent<ApiType, [U8aFixed]>;
      /**
       * Generic event
       **/
      [key: string]: AugmentedEvent<ApiType>;
    };
    fileSystem: {
      /**
       * Notifies that a BSP has been accepted to store a given file.
       **/
      AcceptedBspVolunteer: AugmentedEvent<
        ApiType,
        [
          bspId: H256,
          bucketId: H256,
          location: Bytes,
          fingerprint: H256,
          multiaddresses: Vec<Bytes>,
          owner: AccountId32,
          size_: u64
        ],
        {
          bspId: H256;
          bucketId: H256;
          location: Bytes;
          fingerprint: H256;
          multiaddresses: Vec<Bytes>;
          owner: AccountId32;
          size_: u64;
        }
      >;
      /**
       * Notifies that a BSP's challenge cycle has been initialised, adding the first file
       * key(s) to the BSP's Merkle Patricia Forest.
       **/
      BspChallengeCycleInitialised: AugmentedEvent<
        ApiType,
        [who: AccountId32, bspId: H256],
        { who: AccountId32; bspId: H256 }
      >;
      /**
       * Notifies that a BSP confirmed storing a file(s).
       **/
      BspConfirmedStoring: AugmentedEvent<
        ApiType,
        [
          who: AccountId32,
          bspId: H256,
          confirmedFileKeys: Vec<H256>,
          skippedFileKeys: Vec<H256>,
          newRoot: H256
        ],
        {
          who: AccountId32;
          bspId: H256;
          confirmedFileKeys: Vec<H256>;
          skippedFileKeys: Vec<H256>;
          newRoot: H256;
        }
      >;
      /**
       * Notifies that a BSP has stopped storing a file.
       **/
      BspConfirmStoppedStoring: AugmentedEvent<
        ApiType,
        [bspId: H256, fileKey: H256, newRoot: H256],
        { bspId: H256; fileKey: H256; newRoot: H256 }
      >;
      BspRequestedToStopStoring: AugmentedEvent<
        ApiType,
        [bspId: H256, fileKey: H256, owner: AccountId32, location: Bytes],
        { bspId: H256; fileKey: H256; owner: AccountId32; location: Bytes }
      >;
      /**
       * Notifies that an empty bucket has been deleted.
       **/
      BucketDeleted: AugmentedEvent<
        ApiType,
        [who: AccountId32, bucketId: H256, maybeCollectionId: Option<u32>],
        { who: AccountId32; bucketId: H256; maybeCollectionId: Option<u32> }
      >;
      /**
       * Notifies that a bucket's privacy has been updated.
       **/
      BucketPrivacyUpdated: AugmentedEvent<
        ApiType,
        [who: AccountId32, bucketId: H256, collectionId: Option<u32>, private: bool],
        { who: AccountId32; bucketId: H256; collectionId: Option<u32>; private: bool }
      >;
      /**
       * Failed to decrease bucket size for expired file deletion request
       **/
      FailedToDecreaseBucketSize: AugmentedEvent<
        ApiType,
        [
          user: AccountId32,
          bucketId: H256,
          fileKey: H256,
          fileSize: u64,
          error: SpRuntimeDispatchError
        ],
        {
          user: AccountId32;
          bucketId: H256;
          fileKey: H256;
          fileSize: u64;
          error: SpRuntimeDispatchError;
        }
      >;
      /**
       * Failed to decrease MSP's used capacity for expired file deletion request
       **/
      FailedToDecreaseMspUsedCapacity: AugmentedEvent<
        ApiType,
        [
          user: AccountId32,
          mspId: H256,
          fileKey: H256,
          fileSize: u64,
          error: SpRuntimeDispatchError
        ],
        {
          user: AccountId32;
          mspId: H256;
          fileKey: H256;
          fileSize: u64;
          error: SpRuntimeDispatchError;
        }
      >;
      /**
       * Failed to get the MSP owner of the bucket for an expired file deletion request
       * This is different from the bucket not having a MSP, which is allowed and won't error
       **/
      FailedToGetMspOfBucket: AugmentedEvent<
        ApiType,
        [bucketId: H256, error: SpRuntimeDispatchError],
        { bucketId: H256; error: SpRuntimeDispatchError }
      >;
      /**
<<<<<<< HEAD
       * Notifies that a priority challenge failed to be queued for pending file deletion.
=======
       * Notifies that a priority challenge with a trie remove mutation failed to be queued in the `on_idle` hook.
       * This can happen if the priority challenge queue is full, and the failed challenge should be manually
       * queued at a later time.
>>>>>>> 0047d10b
       **/
      FailedToQueuePriorityChallenge: AugmentedEvent<
        ApiType,
        [fileKey: H256, error: SpRuntimeDispatchError],
        { fileKey: H256; error: SpRuntimeDispatchError }
      >;
      /**
       * Event to notify if, in the `on_idle` hook when cleaning up an expired storage request,
       * the return of that storage request's deposit to the user failed.
       **/
      FailedToReleaseStorageRequestCreationDeposit: AugmentedEvent<
        ApiType,
        [fileKey: H256, owner: AccountId32, amountToReturn: u128, error: SpRuntimeDispatchError],
        { fileKey: H256; owner: AccountId32; amountToReturn: u128; error: SpRuntimeDispatchError }
      >;
      /**
       * Notifies that a file will be deleted.
       **/
      FileDeletionRequest: AugmentedEvent<
        ApiType,
        [
          user: AccountId32,
          fileKey: H256,
          bucketId: H256,
          mspId: Option<H256>,
          proofOfInclusion: bool
        ],
        {
          user: AccountId32;
          fileKey: H256;
          bucketId: H256;
          mspId: Option<H256>;
          proofOfInclusion: bool;
        }
      >;
      /**
       * Notifies that a bucket has been moved to a new MSP.
       **/
      MoveBucketAccepted: AugmentedEvent<
        ApiType,
        [bucketId: H256, mspId: H256],
        { bucketId: H256; mspId: H256 }
      >;
      /**
       * Notifies that a bucket move request has been rejected by the MSP.
       **/
      MoveBucketRejected: AugmentedEvent<
        ApiType,
        [bucketId: H256, mspId: H256],
        { bucketId: H256; mspId: H256 }
      >;
      /**
       * Notifies that a bucket is being moved to a new MSP.
       **/
      MoveBucketRequested: AugmentedEvent<
        ApiType,
        [who: AccountId32, bucketId: H256, newMspId: H256],
        { who: AccountId32; bucketId: H256; newMspId: H256 }
      >;
      /**
       * Notifies that a move bucket request has expired.
       **/
      MoveBucketRequestExpired: AugmentedEvent<
        ApiType,
        [mspId: H256, bucketId: H256],
        { mspId: H256; bucketId: H256 }
      >;
      /**
       * Notifies that a Main Storage Provider (MSP) has accepted a storage request for a specific file key.
       *
       * This event is emitted when an MSP agrees to store a file, but the storage request
       * is not yet fully fulfilled (i.e., the required number of Backup Storage Providers
       * have not yet confirmed storage).
       *
       * # Note
       * This event is not emitted when the storage request is immediately fulfilled upon
       * MSP acceptance. In such cases, a [`StorageRequestFulfilled`] event is emitted instead.
       **/
      MspAcceptedStorageRequest: AugmentedEvent<ApiType, [fileKey: H256], { fileKey: H256 }>;
      /**
       * Notifies that a MSP has stopped storing a bucket.
       **/
      MspStoppedStoringBucket: AugmentedEvent<
        ApiType,
        [mspId: H256, owner: AccountId32, bucketId: H256],
        { mspId: H256; owner: AccountId32; bucketId: H256 }
      >;
      /**
       * Notifies that a new bucket has been created.
       **/
      NewBucket: AugmentedEvent<
        ApiType,
        [
          who: AccountId32,
          mspId: H256,
          bucketId: H256,
          name: Bytes,
          root: H256,
          collectionId: Option<u32>,
          private: bool,
          valuePropId: Option<H256>
        ],
        {
          who: AccountId32;
          mspId: H256;
          bucketId: H256;
          name: Bytes;
          root: H256;
          collectionId: Option<u32>;
          private: bool;
          valuePropId: Option<H256>;
        }
      >;
      /**
       * Notifies that a new collection has been created and associated with a bucket.
       **/
      NewCollectionAndAssociation: AugmentedEvent<
        ApiType,
        [who: AccountId32, bucketId: H256, collectionId: u32],
        { who: AccountId32; bucketId: H256; collectionId: u32 }
      >;
      /**
       * Notifies that a new file has been requested to be stored.
       **/
      NewStorageRequest: AugmentedEvent<
        ApiType,
        [
          who: AccountId32,
          fileKey: H256,
          bucketId: H256,
          location: Bytes,
          fingerprint: H256,
          size_: u64,
          peerIds: Vec<Bytes>,
          expiresAt: u32
        ],
        {
          who: AccountId32;
          fileKey: H256;
          bucketId: H256;
          location: Bytes;
          fingerprint: H256;
          size_: u64;
          peerIds: Vec<Bytes>;
          expiresAt: u32;
        }
      >;
      /**
       * Notifies that a file key has been queued for a priority challenge for file deletion.
       **/
      PriorityChallengeForFileDeletionQueued: AugmentedEvent<
        ApiType,
        [issuer: PalletFileSystemEitherAccountIdOrMspId, fileKey: H256],
        { issuer: PalletFileSystemEitherAccountIdOrMspId; fileKey: H256 }
      >;
      /**
       * Notifies that a proof has been submitted for a pending file deletion request.
       **/
      ProofSubmittedForPendingFileDeletionRequest: AugmentedEvent<
        ApiType,
        [mspId: H256, user: AccountId32, fileKey: H256, bucketId: H256, proofOfInclusion: bool],
        { mspId: H256; user: AccountId32; fileKey: H256; bucketId: H256; proofOfInclusion: bool }
      >;
      /**
       * Notifies that a SP has stopped storing a file because its owner has become insolvent.
       **/
      SpStopStoringInsolventUser: AugmentedEvent<
        ApiType,
        [spId: H256, fileKey: H256, owner: AccountId32, location: Bytes, newRoot: H256],
        { spId: H256; fileKey: H256; owner: AccountId32; location: Bytes; newRoot: H256 }
      >;
      /**
       * Notifies the expiration of a storage request. This means that the storage request has
       * been accepted by the MSP but the BSP target has not been reached (possibly 0 BSPs).
       * Note: This is a valid storage outcome, the user being responsible to track the number
       * of BSPs and choose to either delete the file and re-issue a storage request or continue.
       **/
      StorageRequestExpired: AugmentedEvent<ApiType, [fileKey: H256], { fileKey: H256 }>;
      /**
       * Notifies that a storage request for a file key has been fulfilled.
       * This means that the storage request has been accepted by the MSP and the BSP target
       * has been reached.
       **/
      StorageRequestFulfilled: AugmentedEvent<ApiType, [fileKey: H256], { fileKey: H256 }>;
      /**
       * Notifies that a storage request has either been directly rejected by the MSP or
       * the MSP did not respond to the storage request in time.
       * Note: There might be BSPs that have volunteered and confirmed the file already, for
       * which a priority challenge to delete the file will be issued.
       **/
      StorageRequestRejected: AugmentedEvent<
        ApiType,
        [fileKey: H256, reason: PalletFileSystemRejectedStorageRequestReason],
        { fileKey: H256; reason: PalletFileSystemRejectedStorageRequestReason }
      >;
      /**
       * Notifies that a storage request has been revoked by the user who initiated it.
       * Note: the BSPs who confirmed the file are also issued a priority challenge to delete the
       * file.
       **/
      StorageRequestRevoked: AugmentedEvent<ApiType, [fileKey: H256], { fileKey: H256 }>;
      /**
       * Event to notify of incoherencies in used capacity.
       **/
      UsedCapacityShouldBeZero: AugmentedEvent<
        ApiType,
        [actualUsedCapacity: u64],
        { actualUsedCapacity: u64 }
      >;
      /**
       * Generic event
       **/
      [key: string]: AugmentedEvent<ApiType>;
    };
    messageQueue: {
      /**
       * Message placed in overweight queue.
       **/
      OverweightEnqueued: AugmentedEvent<
        ApiType,
        [
          id: U8aFixed,
          origin: CumulusPrimitivesCoreAggregateMessageOrigin,
          pageIndex: u32,
          messageIndex: u32
        ],
        {
          id: U8aFixed;
          origin: CumulusPrimitivesCoreAggregateMessageOrigin;
          pageIndex: u32;
          messageIndex: u32;
        }
      >;
      /**
       * This page was reaped.
       **/
      PageReaped: AugmentedEvent<
        ApiType,
        [origin: CumulusPrimitivesCoreAggregateMessageOrigin, index: u32],
        { origin: CumulusPrimitivesCoreAggregateMessageOrigin; index: u32 }
      >;
      /**
       * Message is processed.
       **/
      Processed: AugmentedEvent<
        ApiType,
        [
          id: H256,
          origin: CumulusPrimitivesCoreAggregateMessageOrigin,
          weightUsed: SpWeightsWeightV2Weight,
          success: bool
        ],
        {
          id: H256;
          origin: CumulusPrimitivesCoreAggregateMessageOrigin;
          weightUsed: SpWeightsWeightV2Weight;
          success: bool;
        }
      >;
      /**
       * Message discarded due to an error in the `MessageProcessor` (usually a format error).
       **/
      ProcessingFailed: AugmentedEvent<
        ApiType,
        [
          id: H256,
          origin: CumulusPrimitivesCoreAggregateMessageOrigin,
          error: FrameSupportMessagesProcessMessageError
        ],
        {
          id: H256;
          origin: CumulusPrimitivesCoreAggregateMessageOrigin;
          error: FrameSupportMessagesProcessMessageError;
        }
      >;
      /**
       * Generic event
       **/
      [key: string]: AugmentedEvent<ApiType>;
    };
    nfts: {
      /**
       * All approvals of an item got cancelled.
       **/
      AllApprovalsCancelled: AugmentedEvent<
        ApiType,
        [collection: u32, item: u32, owner: AccountId32],
        { collection: u32; item: u32; owner: AccountId32 }
      >;
      /**
       * An approval for a `delegate` account to transfer the `item` of an item
       * `collection` was cancelled by its `owner`.
       **/
      ApprovalCancelled: AugmentedEvent<
        ApiType,
        [collection: u32, item: u32, owner: AccountId32, delegate: AccountId32],
        { collection: u32; item: u32; owner: AccountId32; delegate: AccountId32 }
      >;
      /**
       * Attribute metadata has been cleared for a `collection` or `item`.
       **/
      AttributeCleared: AugmentedEvent<
        ApiType,
        [
          collection: u32,
          maybeItem: Option<u32>,
          key: Bytes,
          namespace: PalletNftsAttributeNamespace
        ],
        {
          collection: u32;
          maybeItem: Option<u32>;
          key: Bytes;
          namespace: PalletNftsAttributeNamespace;
        }
      >;
      /**
       * New attribute metadata has been set for a `collection` or `item`.
       **/
      AttributeSet: AugmentedEvent<
        ApiType,
        [
          collection: u32,
          maybeItem: Option<u32>,
          key: Bytes,
          value: Bytes,
          namespace: PalletNftsAttributeNamespace
        ],
        {
          collection: u32;
          maybeItem: Option<u32>;
          key: Bytes;
          value: Bytes;
          namespace: PalletNftsAttributeNamespace;
        }
      >;
      /**
       * An `item` was destroyed.
       **/
      Burned: AugmentedEvent<
        ApiType,
        [collection: u32, item: u32, owner: AccountId32],
        { collection: u32; item: u32; owner: AccountId32 }
      >;
      /**
       * A `collection` has had its config changed by the `Force` origin.
       **/
      CollectionConfigChanged: AugmentedEvent<ApiType, [collection: u32], { collection: u32 }>;
      /**
       * Some `collection` was locked.
       **/
      CollectionLocked: AugmentedEvent<ApiType, [collection: u32], { collection: u32 }>;
      /**
       * Max supply has been set for a collection.
       **/
      CollectionMaxSupplySet: AugmentedEvent<
        ApiType,
        [collection: u32, maxSupply: u32],
        { collection: u32; maxSupply: u32 }
      >;
      /**
       * Metadata has been cleared for a `collection`.
       **/
      CollectionMetadataCleared: AugmentedEvent<ApiType, [collection: u32], { collection: u32 }>;
      /**
       * New metadata has been set for a `collection`.
       **/
      CollectionMetadataSet: AugmentedEvent<
        ApiType,
        [collection: u32, data: Bytes],
        { collection: u32; data: Bytes }
      >;
      /**
       * Mint settings for a collection had changed.
       **/
      CollectionMintSettingsUpdated: AugmentedEvent<
        ApiType,
        [collection: u32],
        { collection: u32 }
      >;
      /**
       * A `collection` was created.
       **/
      Created: AugmentedEvent<
        ApiType,
        [collection: u32, creator: AccountId32, owner: AccountId32],
        { collection: u32; creator: AccountId32; owner: AccountId32 }
      >;
      /**
       * A `collection` was destroyed.
       **/
      Destroyed: AugmentedEvent<ApiType, [collection: u32], { collection: u32 }>;
      /**
       * A `collection` was force-created.
       **/
      ForceCreated: AugmentedEvent<
        ApiType,
        [collection: u32, owner: AccountId32],
        { collection: u32; owner: AccountId32 }
      >;
      /**
       * An `item` was issued.
       **/
      Issued: AugmentedEvent<
        ApiType,
        [collection: u32, item: u32, owner: AccountId32],
        { collection: u32; item: u32; owner: AccountId32 }
      >;
      /**
       * A new approval to modify item attributes was added.
       **/
      ItemAttributesApprovalAdded: AugmentedEvent<
        ApiType,
        [collection: u32, item: u32, delegate: AccountId32],
        { collection: u32; item: u32; delegate: AccountId32 }
      >;
      /**
       * A new approval to modify item attributes was removed.
       **/
      ItemAttributesApprovalRemoved: AugmentedEvent<
        ApiType,
        [collection: u32, item: u32, delegate: AccountId32],
        { collection: u32; item: u32; delegate: AccountId32 }
      >;
      /**
       * An item was bought.
       **/
      ItemBought: AugmentedEvent<
        ApiType,
        [collection: u32, item: u32, price: u128, seller: AccountId32, buyer: AccountId32],
        { collection: u32; item: u32; price: u128; seller: AccountId32; buyer: AccountId32 }
      >;
      /**
       * Metadata has been cleared for an item.
       **/
      ItemMetadataCleared: AugmentedEvent<
        ApiType,
        [collection: u32, item: u32],
        { collection: u32; item: u32 }
      >;
      /**
       * New metadata has been set for an item.
       **/
      ItemMetadataSet: AugmentedEvent<
        ApiType,
        [collection: u32, item: u32, data: Bytes],
        { collection: u32; item: u32; data: Bytes }
      >;
      /**
       * The price for the item was removed.
       **/
      ItemPriceRemoved: AugmentedEvent<
        ApiType,
        [collection: u32, item: u32],
        { collection: u32; item: u32 }
      >;
      /**
       * The price was set for the item.
       **/
      ItemPriceSet: AugmentedEvent<
        ApiType,
        [collection: u32, item: u32, price: u128, whitelistedBuyer: Option<AccountId32>],
        { collection: u32; item: u32; price: u128; whitelistedBuyer: Option<AccountId32> }
      >;
      /**
       * `item` metadata or attributes were locked.
       **/
      ItemPropertiesLocked: AugmentedEvent<
        ApiType,
        [collection: u32, item: u32, lockMetadata: bool, lockAttributes: bool],
        { collection: u32; item: u32; lockMetadata: bool; lockAttributes: bool }
      >;
      /**
       * An `item` became non-transferable.
       **/
      ItemTransferLocked: AugmentedEvent<
        ApiType,
        [collection: u32, item: u32],
        { collection: u32; item: u32 }
      >;
      /**
       * An `item` became transferable.
       **/
      ItemTransferUnlocked: AugmentedEvent<
        ApiType,
        [collection: u32, item: u32],
        { collection: u32; item: u32 }
      >;
      /**
       * Event gets emitted when the `NextCollectionId` gets incremented.
       **/
      NextCollectionIdIncremented: AugmentedEvent<
        ApiType,
        [nextId: Option<u32>],
        { nextId: Option<u32> }
      >;
      /**
       * The owner changed.
       **/
      OwnerChanged: AugmentedEvent<
        ApiType,
        [collection: u32, newOwner: AccountId32],
        { collection: u32; newOwner: AccountId32 }
      >;
      /**
       * Ownership acceptance has changed for an account.
       **/
      OwnershipAcceptanceChanged: AugmentedEvent<
        ApiType,
        [who: AccountId32, maybeCollection: Option<u32>],
        { who: AccountId32; maybeCollection: Option<u32> }
      >;
      /**
       * A new attribute in the `Pallet` namespace was set for the `collection` or an `item`
       * within that `collection`.
       **/
      PalletAttributeSet: AugmentedEvent<
        ApiType,
        [collection: u32, item: Option<u32>, attribute: PalletNftsPalletAttributes, value: Bytes],
        { collection: u32; item: Option<u32>; attribute: PalletNftsPalletAttributes; value: Bytes }
      >;
      /**
       * New attributes have been set for an `item` of the `collection`.
       **/
      PreSignedAttributesSet: AugmentedEvent<
        ApiType,
        [collection: u32, item: u32, namespace: PalletNftsAttributeNamespace],
        { collection: u32; item: u32; namespace: PalletNftsAttributeNamespace }
      >;
      /**
       * The deposit for a set of `item`s within a `collection` has been updated.
       **/
      Redeposited: AugmentedEvent<
        ApiType,
        [collection: u32, successfulItems: Vec<u32>],
        { collection: u32; successfulItems: Vec<u32> }
      >;
      /**
       * The swap was cancelled.
       **/
      SwapCancelled: AugmentedEvent<
        ApiType,
        [
          offeredCollection: u32,
          offeredItem: u32,
          desiredCollection: u32,
          desiredItem: Option<u32>,
          price: Option<PalletNftsPriceWithDirection>,
          deadline: u32
        ],
        {
          offeredCollection: u32;
          offeredItem: u32;
          desiredCollection: u32;
          desiredItem: Option<u32>;
          price: Option<PalletNftsPriceWithDirection>;
          deadline: u32;
        }
      >;
      /**
       * The swap has been claimed.
       **/
      SwapClaimed: AugmentedEvent<
        ApiType,
        [
          sentCollection: u32,
          sentItem: u32,
          sentItemOwner: AccountId32,
          receivedCollection: u32,
          receivedItem: u32,
          receivedItemOwner: AccountId32,
          price: Option<PalletNftsPriceWithDirection>,
          deadline: u32
        ],
        {
          sentCollection: u32;
          sentItem: u32;
          sentItemOwner: AccountId32;
          receivedCollection: u32;
          receivedItem: u32;
          receivedItemOwner: AccountId32;
          price: Option<PalletNftsPriceWithDirection>;
          deadline: u32;
        }
      >;
      /**
       * An `item` swap intent was created.
       **/
      SwapCreated: AugmentedEvent<
        ApiType,
        [
          offeredCollection: u32,
          offeredItem: u32,
          desiredCollection: u32,
          desiredItem: Option<u32>,
          price: Option<PalletNftsPriceWithDirection>,
          deadline: u32
        ],
        {
          offeredCollection: u32;
          offeredItem: u32;
          desiredCollection: u32;
          desiredItem: Option<u32>;
          price: Option<PalletNftsPriceWithDirection>;
          deadline: u32;
        }
      >;
      /**
       * The management team changed.
       **/
      TeamChanged: AugmentedEvent<
        ApiType,
        [
          collection: u32,
          issuer: Option<AccountId32>,
          admin: Option<AccountId32>,
          freezer: Option<AccountId32>
        ],
        {
          collection: u32;
          issuer: Option<AccountId32>;
          admin: Option<AccountId32>;
          freezer: Option<AccountId32>;
        }
      >;
      /**
       * A tip was sent.
       **/
      TipSent: AugmentedEvent<
        ApiType,
        [collection: u32, item: u32, sender: AccountId32, receiver: AccountId32, amount: u128],
        { collection: u32; item: u32; sender: AccountId32; receiver: AccountId32; amount: u128 }
      >;
      /**
       * An `item` of a `collection` has been approved by the `owner` for transfer by
       * a `delegate`.
       **/
      TransferApproved: AugmentedEvent<
        ApiType,
        [
          collection: u32,
          item: u32,
          owner: AccountId32,
          delegate: AccountId32,
          deadline: Option<u32>
        ],
        {
          collection: u32;
          item: u32;
          owner: AccountId32;
          delegate: AccountId32;
          deadline: Option<u32>;
        }
      >;
      /**
       * An `item` was transferred.
       **/
      Transferred: AugmentedEvent<
        ApiType,
        [collection: u32, item: u32, from: AccountId32, to: AccountId32],
        { collection: u32; item: u32; from: AccountId32; to: AccountId32 }
      >;
      /**
       * Generic event
       **/
      [key: string]: AugmentedEvent<ApiType>;
    };
    parachainSystem: {
      /**
       * Downward messages were processed using the given weight.
       **/
      DownwardMessagesProcessed: AugmentedEvent<
        ApiType,
        [weightUsed: SpWeightsWeightV2Weight, dmqHead: H256],
        { weightUsed: SpWeightsWeightV2Weight; dmqHead: H256 }
      >;
      /**
       * Some downward messages have been received and will be processed.
       **/
      DownwardMessagesReceived: AugmentedEvent<ApiType, [count: u32], { count: u32 }>;
      /**
       * An upward message was sent to the relay chain.
       **/
      UpwardMessageSent: AugmentedEvent<
        ApiType,
        [messageHash: Option<U8aFixed>],
        { messageHash: Option<U8aFixed> }
      >;
      /**
       * The validation function was applied as of the contained relay chain block number.
       **/
      ValidationFunctionApplied: AugmentedEvent<
        ApiType,
        [relayChainBlockNum: u32],
        { relayChainBlockNum: u32 }
      >;
      /**
       * The relay-chain aborted the upgrade process.
       **/
      ValidationFunctionDiscarded: AugmentedEvent<ApiType, []>;
      /**
       * The validation function has been scheduled to apply.
       **/
      ValidationFunctionStored: AugmentedEvent<ApiType, []>;
      /**
       * Generic event
       **/
      [key: string]: AugmentedEvent<ApiType>;
    };
    parameters: {
      /**
       * A Parameter was set.
       *
       * Is also emitted when the value was not changed.
       **/
      Updated: AugmentedEvent<
        ApiType,
        [
          key: StorageHubRuntimeConfigsRuntimeParamsRuntimeParametersKey,
          oldValue: Option<StorageHubRuntimeConfigsRuntimeParamsRuntimeParametersValue>,
          newValue: Option<StorageHubRuntimeConfigsRuntimeParamsRuntimeParametersValue>
        ],
        {
          key: StorageHubRuntimeConfigsRuntimeParamsRuntimeParametersKey;
          oldValue: Option<StorageHubRuntimeConfigsRuntimeParamsRuntimeParametersValue>;
          newValue: Option<StorageHubRuntimeConfigsRuntimeParamsRuntimeParametersValue>;
        }
      >;
      /**
       * Generic event
       **/
      [key: string]: AugmentedEvent<ApiType>;
    };
    paymentStreams: {
      /**
       * Event emitted when a dynamic-rate payment stream is created. Provides information about the User and Provider of the stream
       * and the initial amount provided.
       **/
      DynamicRatePaymentStreamCreated: AugmentedEvent<
        ApiType,
        [userAccount: AccountId32, providerId: H256, amountProvided: u64],
        { userAccount: AccountId32; providerId: H256; amountProvided: u64 }
      >;
      /**
       * Event emitted when a dynamic-rate payment stream is removed. Provides information about the User and Provider of the stream.
       **/
      DynamicRatePaymentStreamDeleted: AugmentedEvent<
        ApiType,
        [userAccount: AccountId32, providerId: H256],
        { userAccount: AccountId32; providerId: H256 }
      >;
      /**
       * Event emitted when a dynamic-rate payment stream is updated. Provides information about the User and Provider of the stream
       * and the new amount provided.
       **/
      DynamicRatePaymentStreamUpdated: AugmentedEvent<
        ApiType,
        [userAccount: AccountId32, providerId: H256, newAmountProvided: u64],
        { userAccount: AccountId32; providerId: H256; newAmountProvided: u64 }
      >;
      /**
       * Event emitted when a fixed-rate payment stream is created. Provides information about the Provider and User of the stream
       * and its initial rate.
       **/
      FixedRatePaymentStreamCreated: AugmentedEvent<
        ApiType,
        [userAccount: AccountId32, providerId: H256, rate: u128],
        { userAccount: AccountId32; providerId: H256; rate: u128 }
      >;
      /**
       * Event emitted when a fixed-rate payment stream is removed. Provides information about the User and Provider of the stream.
       **/
      FixedRatePaymentStreamDeleted: AugmentedEvent<
        ApiType,
        [userAccount: AccountId32, providerId: H256],
        { userAccount: AccountId32; providerId: H256 }
      >;
      /**
       * Event emitted when a fixed-rate payment stream is updated. Provides information about the User and Provider of the stream
       * and the new rate of the stream.
       **/
      FixedRatePaymentStreamUpdated: AugmentedEvent<
        ApiType,
        [userAccount: AccountId32, providerId: H256, newRate: u128],
        { userAccount: AccountId32; providerId: H256; newRate: u128 }
      >;
      /**
       * Event emitted when the `on_poll` hook detects that the tick of the proof submitters that needs to process is not the one immediately after the last processed tick.
       **/
      InconsistentTickProcessing: AugmentedEvent<
        ApiType,
        [lastProcessedTick: u32, tickToProcess: u32],
        { lastProcessedTick: u32; tickToProcess: u32 }
      >;
      /**
       * Event emitted when a Provider's last chargeable tick and price index are updated. Provides information about the Provider of the stream,
       * the tick number of the last chargeable tick and the price index at that tick.
       **/
      LastChargeableInfoUpdated: AugmentedEvent<
        ApiType,
        [providerId: H256, lastChargeableTick: u32, lastChargeablePriceIndex: u128],
        { providerId: H256; lastChargeableTick: u32; lastChargeablePriceIndex: u128 }
      >;
      /**
       * Event emitted when a payment is charged. Provides information about the user that was charged,
       * the Provider that received the funds, the tick up to which it was charged and the amount that was charged.
       **/
      PaymentStreamCharged: AugmentedEvent<
        ApiType,
        [
          userAccount: AccountId32,
          providerId: H256,
          amount: u128,
          lastTickCharged: u32,
          chargedAtTick: u32
        ],
        {
          userAccount: AccountId32;
          providerId: H256;
          amount: u128;
          lastTickCharged: u32;
          chargedAtTick: u32;
        }
      >;
      /**
       * Event emitted when a User that has been flagged as not having enough funds to pay for their contracted services has paid all its outstanding debt.
       **/
      UserPaidAllDebts: AugmentedEvent<ApiType, [who: AccountId32], { who: AccountId32 }>;
      /**
       * Event emitted when a User that has been flagged as not having enough funds to pay for their contracted services has paid some (but not all) of its outstanding debt.
       **/
      UserPaidSomeDebts: AugmentedEvent<ApiType, [who: AccountId32], { who: AccountId32 }>;
      /**
       * Event emitted when multiple payment streams have been charged from a Provider. Provides information about
       * the charged users, the Provider that received the funds and the tick when the charge happened.
       **/
      UsersCharged: AugmentedEvent<
        ApiType,
        [userAccounts: Vec<AccountId32>, providerId: H256, chargedAtTick: u32],
        { userAccounts: Vec<AccountId32>; providerId: H256; chargedAtTick: u32 }
      >;
      /**
       * Event emitted when a User that has been flagged as not having enough funds to pay for their contracted services has waited the cooldown period,
       * correctly paid all their outstanding debt and can now contract new services again.
       **/
      UserSolvent: AugmentedEvent<ApiType, [who: AccountId32], { who: AccountId32 }>;
      /**
       * Event emitted when a Provider is correctly trying to charge a User and that User does not have enough funds to pay for their services.
       * This event is emitted to flag the user and let the network know that the user is not paying for the requested services, so other Providers can
       * stop providing services to that user.
       **/
      UserWithoutFunds: AugmentedEvent<ApiType, [who: AccountId32], { who: AccountId32 }>;
      /**
       * Generic event
       **/
      [key: string]: AugmentedEvent<ApiType>;
    };
    polkadotXcm: {
      /**
       * Some assets have been claimed from an asset trap
       **/
      AssetsClaimed: AugmentedEvent<
        ApiType,
        [hash_: H256, origin: StagingXcmV4Location, assets: XcmVersionedAssets],
        { hash_: H256; origin: StagingXcmV4Location; assets: XcmVersionedAssets }
      >;
      /**
       * Some assets have been placed in an asset trap.
       **/
      AssetsTrapped: AugmentedEvent<
        ApiType,
        [hash_: H256, origin: StagingXcmV4Location, assets: XcmVersionedAssets],
        { hash_: H256; origin: StagingXcmV4Location; assets: XcmVersionedAssets }
      >;
      /**
       * Execution of an XCM message was attempted.
       **/
      Attempted: AugmentedEvent<
        ApiType,
        [outcome: StagingXcmV4TraitsOutcome],
        { outcome: StagingXcmV4TraitsOutcome }
      >;
      /**
       * Fees were paid from a location for an operation (often for using `SendXcm`).
       **/
      FeesPaid: AugmentedEvent<
        ApiType,
        [paying: StagingXcmV4Location, fees: StagingXcmV4AssetAssets],
        { paying: StagingXcmV4Location; fees: StagingXcmV4AssetAssets }
      >;
      /**
       * Expected query response has been received but the querier location of the response does
       * not match the expected. The query remains registered for a later, valid, response to
       * be received and acted upon.
       **/
      InvalidQuerier: AugmentedEvent<
        ApiType,
        [
          origin: StagingXcmV4Location,
          queryId: u64,
          expectedQuerier: StagingXcmV4Location,
          maybeActualQuerier: Option<StagingXcmV4Location>
        ],
        {
          origin: StagingXcmV4Location;
          queryId: u64;
          expectedQuerier: StagingXcmV4Location;
          maybeActualQuerier: Option<StagingXcmV4Location>;
        }
      >;
      /**
       * Expected query response has been received but the expected querier location placed in
       * storage by this runtime previously cannot be decoded. The query remains registered.
       *
       * This is unexpected (since a location placed in storage in a previously executing
       * runtime should be readable prior to query timeout) and dangerous since the possibly
       * valid response will be dropped. Manual governance intervention is probably going to be
       * needed.
       **/
      InvalidQuerierVersion: AugmentedEvent<
        ApiType,
        [origin: StagingXcmV4Location, queryId: u64],
        { origin: StagingXcmV4Location; queryId: u64 }
      >;
      /**
       * Expected query response has been received but the origin location of the response does
       * not match that expected. The query remains registered for a later, valid, response to
       * be received and acted upon.
       **/
      InvalidResponder: AugmentedEvent<
        ApiType,
        [
          origin: StagingXcmV4Location,
          queryId: u64,
          expectedLocation: Option<StagingXcmV4Location>
        ],
        {
          origin: StagingXcmV4Location;
          queryId: u64;
          expectedLocation: Option<StagingXcmV4Location>;
        }
      >;
      /**
       * Expected query response has been received but the expected origin location placed in
       * storage by this runtime previously cannot be decoded. The query remains registered.
       *
       * This is unexpected (since a location placed in storage in a previously executing
       * runtime should be readable prior to query timeout) and dangerous since the possibly
       * valid response will be dropped. Manual governance intervention is probably going to be
       * needed.
       **/
      InvalidResponderVersion: AugmentedEvent<
        ApiType,
        [origin: StagingXcmV4Location, queryId: u64],
        { origin: StagingXcmV4Location; queryId: u64 }
      >;
      /**
       * Query response has been received and query is removed. The registered notification has
       * been dispatched and executed successfully.
       **/
      Notified: AugmentedEvent<
        ApiType,
        [queryId: u64, palletIndex: u8, callIndex: u8],
        { queryId: u64; palletIndex: u8; callIndex: u8 }
      >;
      /**
       * Query response has been received and query is removed. The dispatch was unable to be
       * decoded into a `Call`; this might be due to dispatch function having a signature which
       * is not `(origin, QueryId, Response)`.
       **/
      NotifyDecodeFailed: AugmentedEvent<
        ApiType,
        [queryId: u64, palletIndex: u8, callIndex: u8],
        { queryId: u64; palletIndex: u8; callIndex: u8 }
      >;
      /**
       * Query response has been received and query is removed. There was a general error with
       * dispatching the notification call.
       **/
      NotifyDispatchError: AugmentedEvent<
        ApiType,
        [queryId: u64, palletIndex: u8, callIndex: u8],
        { queryId: u64; palletIndex: u8; callIndex: u8 }
      >;
      /**
       * Query response has been received and query is removed. The registered notification
       * could not be dispatched because the dispatch weight is greater than the maximum weight
       * originally budgeted by this runtime for the query result.
       **/
      NotifyOverweight: AugmentedEvent<
        ApiType,
        [
          queryId: u64,
          palletIndex: u8,
          callIndex: u8,
          actualWeight: SpWeightsWeightV2Weight,
          maxBudgetedWeight: SpWeightsWeightV2Weight
        ],
        {
          queryId: u64;
          palletIndex: u8;
          callIndex: u8;
          actualWeight: SpWeightsWeightV2Weight;
          maxBudgetedWeight: SpWeightsWeightV2Weight;
        }
      >;
      /**
       * A given location which had a version change subscription was dropped owing to an error
       * migrating the location to our new XCM format.
       **/
      NotifyTargetMigrationFail: AugmentedEvent<
        ApiType,
        [location: XcmVersionedLocation, queryId: u64],
        { location: XcmVersionedLocation; queryId: u64 }
      >;
      /**
       * A given location which had a version change subscription was dropped owing to an error
       * sending the notification to it.
       **/
      NotifyTargetSendFail: AugmentedEvent<
        ApiType,
        [location: StagingXcmV4Location, queryId: u64, error: XcmV3TraitsError],
        { location: StagingXcmV4Location; queryId: u64; error: XcmV3TraitsError }
      >;
      /**
       * Query response has been received and is ready for taking with `take_response`. There is
       * no registered notification call.
       **/
      ResponseReady: AugmentedEvent<
        ApiType,
        [queryId: u64, response: StagingXcmV4Response],
        { queryId: u64; response: StagingXcmV4Response }
      >;
      /**
       * Received query response has been read and removed.
       **/
      ResponseTaken: AugmentedEvent<ApiType, [queryId: u64], { queryId: u64 }>;
      /**
       * A XCM message was sent.
       **/
      Sent: AugmentedEvent<
        ApiType,
        [
          origin: StagingXcmV4Location,
          destination: StagingXcmV4Location,
          message: StagingXcmV4Xcm,
          messageId: U8aFixed
        ],
        {
          origin: StagingXcmV4Location;
          destination: StagingXcmV4Location;
          message: StagingXcmV4Xcm;
          messageId: U8aFixed;
        }
      >;
      /**
       * The supported version of a location has been changed. This might be through an
       * automatic notification or a manual intervention.
       **/
      SupportedVersionChanged: AugmentedEvent<
        ApiType,
        [location: StagingXcmV4Location, version: u32],
        { location: StagingXcmV4Location; version: u32 }
      >;
      /**
       * Query response received which does not match a registered query. This may be because a
       * matching query was never registered, it may be because it is a duplicate response, or
       * because the query timed out.
       **/
      UnexpectedResponse: AugmentedEvent<
        ApiType,
        [origin: StagingXcmV4Location, queryId: u64],
        { origin: StagingXcmV4Location; queryId: u64 }
      >;
      /**
       * An XCM version change notification message has been attempted to be sent.
       *
       * The cost of sending it (borne by the chain) is included.
       **/
      VersionChangeNotified: AugmentedEvent<
        ApiType,
        [
          destination: StagingXcmV4Location,
          result: u32,
          cost: StagingXcmV4AssetAssets,
          messageId: U8aFixed
        ],
        {
          destination: StagingXcmV4Location;
          result: u32;
          cost: StagingXcmV4AssetAssets;
          messageId: U8aFixed;
        }
      >;
      /**
       * A XCM version migration finished.
       **/
      VersionMigrationFinished: AugmentedEvent<ApiType, [version: u32], { version: u32 }>;
      /**
       * We have requested that a remote chain send us XCM version change notifications.
       **/
      VersionNotifyRequested: AugmentedEvent<
        ApiType,
        [destination: StagingXcmV4Location, cost: StagingXcmV4AssetAssets, messageId: U8aFixed],
        { destination: StagingXcmV4Location; cost: StagingXcmV4AssetAssets; messageId: U8aFixed }
      >;
      /**
       * A remote has requested XCM version change notification from us and we have honored it.
       * A version information message is sent to them and its cost is included.
       **/
      VersionNotifyStarted: AugmentedEvent<
        ApiType,
        [destination: StagingXcmV4Location, cost: StagingXcmV4AssetAssets, messageId: U8aFixed],
        { destination: StagingXcmV4Location; cost: StagingXcmV4AssetAssets; messageId: U8aFixed }
      >;
      /**
       * We have requested that a remote chain stops sending us XCM version change
       * notifications.
       **/
      VersionNotifyUnrequested: AugmentedEvent<
        ApiType,
        [destination: StagingXcmV4Location, cost: StagingXcmV4AssetAssets, messageId: U8aFixed],
        { destination: StagingXcmV4Location; cost: StagingXcmV4AssetAssets; messageId: U8aFixed }
      >;
      /**
       * Generic event
       **/
      [key: string]: AugmentedEvent<ApiType>;
    };
    proofsDealer: {
      /**
       * The [`ChallengesTicker`] has been paused or unpaused.
       **/
      ChallengesTickerSet: AugmentedEvent<ApiType, [paused: bool], { paused: bool }>;
      /**
       * A set of mutations has been applied to the Forest.
       **/
      MutationsApplied: AugmentedEvent<
        ApiType,
        [provider: H256, mutations: Vec<ITuple<[H256, ShpTraitsTrieMutation]>>, newRoot: H256],
        { provider: H256; mutations: Vec<ITuple<[H256, ShpTraitsTrieMutation]>>; newRoot: H256 }
      >;
      /**
       * A manual challenge was submitted.
       **/
      NewChallenge: AugmentedEvent<
        ApiType,
        [who: AccountId32, keyChallenged: H256],
        { who: AccountId32; keyChallenged: H256 }
      >;
      /**
       * A provider's challenge cycle was initialised.
       **/
      NewChallengeCycleInitialised: AugmentedEvent<
        ApiType,
        [
          currentTick: u32,
          nextChallengeDeadline: u32,
          provider: H256,
          maybeProviderAccount: Option<AccountId32>
        ],
        {
          currentTick: u32;
          nextChallengeDeadline: u32;
          provider: H256;
          maybeProviderAccount: Option<AccountId32>;
        }
      >;
      /**
       * A new challenge seed was generated.
       **/
      NewChallengeSeed: AugmentedEvent<
        ApiType,
        [challengesTicker: u32, seed: H256],
        { challengesTicker: u32; seed: H256 }
      >;
      /**
       * A new checkpoint challenge was generated.
       **/
      NewCheckpointChallenge: AugmentedEvent<
        ApiType,
        [challengesTicker: u32, challenges: Vec<PalletProofsDealerCustomChallenge>],
        { challengesTicker: u32; challenges: Vec<PalletProofsDealerCustomChallenge> }
      >;
      /**
       * No record of the last tick the Provider submitted a proof for.
       **/
      NoRecordOfLastSubmittedProof: AugmentedEvent<ApiType, [provider: H256], { provider: H256 }>;
      /**
       * A proof was accepted.
       **/
      ProofAccepted: AugmentedEvent<
        ApiType,
        [providerId: H256, proof: PalletProofsDealerProof, lastTickProven: u32],
        { providerId: H256; proof: PalletProofsDealerProof; lastTickProven: u32 }
      >;
      /**
       * A provider was marked as slashable and their challenge deadline was forcefully pushed.
       **/
      SlashableProvider: AugmentedEvent<
        ApiType,
        [provider: H256, nextChallengeDeadline: u32],
        { provider: H256; nextChallengeDeadline: u32 }
      >;
      /**
       * Generic event
       **/
      [key: string]: AugmentedEvent<ApiType>;
    };
    providers: {
      /**
       * Event emitted when a provider has been slashed and they have reached a capacity deficit (i.e. the provider's capacity fell below their used capacity)
       * signaling the end of the grace period since an automatic top up could not be performed due to insufficient free balance.
       **/
      AwaitingTopUp: AugmentedEvent<
        ApiType,
        [providerId: H256, topUpMetadata: PalletStorageProvidersTopUpMetadata],
        { providerId: H256; topUpMetadata: PalletStorageProvidersTopUpMetadata }
      >;
      /**
       * Event emitted when a BSP has been deleted.
       **/
      BspDeleted: AugmentedEvent<ApiType, [providerId: H256], { providerId: H256 }>;
      /**
       * Event emitted when a Backup Storage Provider has requested to sign up successfully. Provides information about
       * that BSP's account id, its multiaddresses, and the total data it can store according to its stake.
       **/
      BspRequestSignUpSuccess: AugmentedEvent<
        ApiType,
        [who: AccountId32, multiaddresses: Vec<Bytes>, capacity: u64],
        { who: AccountId32; multiaddresses: Vec<Bytes>; capacity: u64 }
      >;
      /**
       * Event emitted when a Backup Storage Provider has signed off successfully. Provides information about
       * that BSP's account id.
       **/
      BspSignOffSuccess: AugmentedEvent<
        ApiType,
        [who: AccountId32, bspId: H256],
        { who: AccountId32; bspId: H256 }
      >;
      /**
       * Event emitted when a Backup Storage Provider has confirmed its sign up successfully. Provides information about
       * that BSP's account id, the initial root of the Merkle Patricia Trie that it stores, the total data it can store
       * according to its stake, and its multiaddress.
       **/
      BspSignUpSuccess: AugmentedEvent<
        ApiType,
        [who: AccountId32, bspId: H256, root: H256, multiaddresses: Vec<Bytes>, capacity: u64],
        { who: AccountId32; bspId: H256; root: H256; multiaddresses: Vec<Bytes>; capacity: u64 }
      >;
      /**
       * Event emitted when a bucket's root has been changed.
       **/
      BucketRootChanged: AugmentedEvent<
        ApiType,
        [bucketId: H256, oldRoot: H256, newRoot: H256],
        { bucketId: H256; oldRoot: H256; newRoot: H256 }
      >;
      /**
       * Event emitted when a SP has changed its capacity successfully. Provides information about
       * that SP's account id, its old total data that could store, and the new total data.
       **/
      CapacityChanged: AugmentedEvent<
        ApiType,
        [
          who: AccountId32,
          providerId: PalletStorageProvidersStorageProviderId,
          oldCapacity: u64,
          newCapacity: u64,
          nextBlockWhenChangeAllowed: u32
        ],
        {
          who: AccountId32;
          providerId: PalletStorageProvidersStorageProviderId;
          oldCapacity: u64;
          newCapacity: u64;
          nextBlockWhenChangeAllowed: u32;
        }
      >;
      /**
       * Event emitted when an MSP has been deleted.
       **/
      MspDeleted: AugmentedEvent<ApiType, [providerId: H256], { providerId: H256 }>;
      /**
       * Event emitted when a Main Storage Provider has requested to sign up successfully. Provides information about
       * that MSP's account id, its multiaddresses, the total data it can store according to its stake, and its value proposition.
       **/
      MspRequestSignUpSuccess: AugmentedEvent<
        ApiType,
        [who: AccountId32, multiaddresses: Vec<Bytes>, capacity: u64],
        { who: AccountId32; multiaddresses: Vec<Bytes>; capacity: u64 }
      >;
      /**
       * Event emitted when a Main Storage Provider has signed off successfully. Provides information about
       * that MSP's account id.
       **/
      MspSignOffSuccess: AugmentedEvent<
        ApiType,
        [who: AccountId32, mspId: H256],
        { who: AccountId32; mspId: H256 }
      >;
      /**
       * Event emitted when a Main Storage Provider has confirmed its sign up successfully. Provides information about
       * that MSP's account id, the total data it can store according to its stake, its multiaddress, and its value proposition.
       **/
      MspSignUpSuccess: AugmentedEvent<
        ApiType,
        [
          who: AccountId32,
          mspId: H256,
          multiaddresses: Vec<Bytes>,
          capacity: u64,
          valueProp: PalletStorageProvidersValuePropositionWithId
        ],
        {
          who: AccountId32;
          mspId: H256;
          multiaddresses: Vec<Bytes>;
          capacity: u64;
          valueProp: PalletStorageProvidersValuePropositionWithId;
        }
      >;
      /**
       * Event emitted when a Provider has added a new MultiAddress to its account.
       **/
      MultiAddressAdded: AugmentedEvent<
        ApiType,
        [providerId: H256, newMultiaddress: Bytes],
        { providerId: H256; newMultiaddress: Bytes }
      >;
      /**
       * Event emitted when a Provider has removed a MultiAddress from its account.
       **/
      MultiAddressRemoved: AugmentedEvent<
        ApiType,
        [providerId: H256, removedMultiaddress: Bytes],
        { providerId: H256; removedMultiaddress: Bytes }
      >;
      /**
       * Event emitted when a provider has been marked as insolvent.
       *
       * This happens when the provider hasn't topped up their deposit within the grace period after being slashed
       * and they have a capacity deficit (i.e. their capacity based on their stake is below their used capacity by the files it stores).
       **/
      ProviderInsolvent: AugmentedEvent<ApiType, [providerId: H256], { providerId: H256 }>;
      /**
       * Event emitted when a sign up request has been canceled successfully. Provides information about
       * the account id of the user that canceled the request.
       **/
      SignUpRequestCanceled: AugmentedEvent<ApiType, [who: AccountId32], { who: AccountId32 }>;
      /**
       * Event emitted when a SP has been slashed.
       **/
      Slashed: AugmentedEvent<
        ApiType,
        [providerId: H256, amount: u128],
        { providerId: H256; amount: u128 }
      >;
      /**
       * Event emitted when an SP has topped up its deposit based on slash amount.
       **/
      TopUpFulfilled: AugmentedEvent<
        ApiType,
        [providerId: H256, amount: u128],
        { providerId: H256; amount: u128 }
      >;
      /**
       * Event emitted when an MSP adds a new value proposition.
       **/
      ValuePropAdded: AugmentedEvent<
        ApiType,
        [mspId: H256, valuePropId: H256, valueProp: PalletStorageProvidersValueProposition],
        { mspId: H256; valuePropId: H256; valueProp: PalletStorageProvidersValueProposition }
      >;
      /**
       * Event emitted when an MSP's value proposition is made unavailable.
       **/
      ValuePropUnavailable: AugmentedEvent<
        ApiType,
        [mspId: H256, valuePropId: H256],
        { mspId: H256; valuePropId: H256 }
      >;
      /**
       * Generic event
       **/
      [key: string]: AugmentedEvent<ApiType>;
    };
    randomness: {
      /**
       * Event emitted when a new random seed is available from the relay chain
       **/
      NewOneEpochAgoRandomnessAvailable: AugmentedEvent<
        ApiType,
        [randomnessSeed: H256, fromEpoch: u64, validUntilBlock: u32],
        { randomnessSeed: H256; fromEpoch: u64; validUntilBlock: u32 }
      >;
      /**
       * Generic event
       **/
      [key: string]: AugmentedEvent<ApiType>;
    };
    session: {
      /**
       * New session has happened. Note that the argument is the session index, not the
       * block number as the type might suggest.
       **/
      NewSession: AugmentedEvent<ApiType, [sessionIndex: u32], { sessionIndex: u32 }>;
      /**
       * Generic event
       **/
      [key: string]: AugmentedEvent<ApiType>;
    };
    sudo: {
      /**
       * The sudo key has been updated.
       **/
      KeyChanged: AugmentedEvent<
        ApiType,
        [old: Option<AccountId32>, new_: AccountId32],
        { old: Option<AccountId32>; new_: AccountId32 }
      >;
      /**
       * The key was permanently removed.
       **/
      KeyRemoved: AugmentedEvent<ApiType, []>;
      /**
       * A sudo call just took place.
       **/
      Sudid: AugmentedEvent<
        ApiType,
        [sudoResult: Result<Null, SpRuntimeDispatchError>],
        { sudoResult: Result<Null, SpRuntimeDispatchError> }
      >;
      /**
       * A [sudo_as](Pallet::sudo_as) call just took place.
       **/
      SudoAsDone: AugmentedEvent<
        ApiType,
        [sudoResult: Result<Null, SpRuntimeDispatchError>],
        { sudoResult: Result<Null, SpRuntimeDispatchError> }
      >;
      /**
       * Generic event
       **/
      [key: string]: AugmentedEvent<ApiType>;
    };
    system: {
      /**
       * `:code` was updated.
       **/
      CodeUpdated: AugmentedEvent<ApiType, []>;
      /**
       * An extrinsic failed.
       **/
      ExtrinsicFailed: AugmentedEvent<
        ApiType,
        [dispatchError: SpRuntimeDispatchError, dispatchInfo: FrameSupportDispatchDispatchInfo],
        { dispatchError: SpRuntimeDispatchError; dispatchInfo: FrameSupportDispatchDispatchInfo }
      >;
      /**
       * An extrinsic completed successfully.
       **/
      ExtrinsicSuccess: AugmentedEvent<
        ApiType,
        [dispatchInfo: FrameSupportDispatchDispatchInfo],
        { dispatchInfo: FrameSupportDispatchDispatchInfo }
      >;
      /**
       * An account was reaped.
       **/
      KilledAccount: AugmentedEvent<ApiType, [account: AccountId32], { account: AccountId32 }>;
      /**
       * A new account was created.
       **/
      NewAccount: AugmentedEvent<ApiType, [account: AccountId32], { account: AccountId32 }>;
      /**
       * On on-chain remark happened.
       **/
      Remarked: AugmentedEvent<
        ApiType,
        [sender: AccountId32, hash_: H256],
        { sender: AccountId32; hash_: H256 }
      >;
      /**
       * An upgrade was authorized.
       **/
      UpgradeAuthorized: AugmentedEvent<
        ApiType,
        [codeHash: H256, checkVersion: bool],
        { codeHash: H256; checkVersion: bool }
      >;
      /**
       * Generic event
       **/
      [key: string]: AugmentedEvent<ApiType>;
    };
    transactionPayment: {
      /**
       * A transaction fee `actual_fee`, of which `tip` was added to the minimum inclusion fee,
       * has been paid by `who`.
       **/
      TransactionFeePaid: AugmentedEvent<
        ApiType,
        [who: AccountId32, actualFee: u128, tip: u128],
        { who: AccountId32; actualFee: u128; tip: u128 }
      >;
      /**
       * Generic event
       **/
      [key: string]: AugmentedEvent<ApiType>;
    };
    xcmpQueue: {
      /**
       * An HRMP message was sent to a sibling parachain.
       **/
      XcmpMessageSent: AugmentedEvent<ApiType, [messageHash: U8aFixed], { messageHash: U8aFixed }>;
      /**
       * Generic event
       **/
      [key: string]: AugmentedEvent<ApiType>;
    };
  } // AugmentedEvents
} // declare module<|MERGE_RESOLUTION|>--- conflicted
+++ resolved
@@ -505,13 +505,9 @@
         { bucketId: H256; error: SpRuntimeDispatchError }
       >;
       /**
-<<<<<<< HEAD
-       * Notifies that a priority challenge failed to be queued for pending file deletion.
-=======
        * Notifies that a priority challenge with a trie remove mutation failed to be queued in the `on_idle` hook.
        * This can happen if the priority challenge queue is full, and the failed challenge should be manually
        * queued at a later time.
->>>>>>> 0047d10b
        **/
       FailedToQueuePriorityChallenge: AugmentedEvent<
         ApiType,
