--- conflicted
+++ resolved
@@ -1823,21 +1823,6 @@
         { providerId: H256 }
       >;
       /**
-<<<<<<< HEAD
-       * Event emitted when there was an inconsistency error and the provider was found in ProviderTopUpExpirations
-       * for a tick that wasn't actually when its top up expired, and when trying to insert it with the actual
-       * expiration tick in ProviderTopUpExpirations the append failed.
-       *
-       * The result of this is that
-       **/
-      FailedToInsertProviderTopUpExpiration: AugmentedEvent<
-        ApiType,
-        [providerId: H256, expirationTick: u32],
-        { providerId: H256; expirationTick: u32 }
-      >;
-      /**
-=======
->>>>>>> 8c786cb9
        * Event emitted when there's an error slashing the now insolvent provider.
        **/
       FailedToSlashInsolventProvider: AugmentedEvent<
