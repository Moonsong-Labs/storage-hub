--- conflicted
+++ resolved
@@ -32,16 +32,11 @@
 hex = { workspace = true }
 chrono = { workspace = true }
 
-<<<<<<< HEAD
 # Concurrency
 parking_lot = { workspace = true }
 
 # Optional dependencies
-jsonrpsee = { workspace = true, optional = true }
-=======
-# RPC dependencies
-jsonrpsee = { workspace = true, features = ["ws-client"] }
->>>>>>> fc47530e
+jsonrpsee = { workspace = true, optional = true, features = ["ws-client"] }
 
 [dev-dependencies]
 axum-test = "15"
