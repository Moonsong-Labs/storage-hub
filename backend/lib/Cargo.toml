[package]
name = "sh-msp-backend-lib"
version = "0.2.3"
edition = "2021"

[dependencies]
alloy-core = { version = "0.8", features = ["serde"] }
alloy-signer = "0.8"
anyhow = { workspace = true }
async-trait = { workspace = true }
axum = { workspace = true }
axum-extra = { workspace = true }
axum-jwt = { workspace = true }
base64 = { workspace = true }
bigdecimal = { workspace = true }
<<<<<<< HEAD
bytes = "1.9"
=======
cfg-if = { workspace = true }
>>>>>>> 74bf31c5
chrono = { workspace = true, features = ["serde"] }
codec = { workspace = true }
diesel = { workspace = true }
diesel-async = { workspace = true }
futures = { workspace = true }
frame-support = { workspace = true }
headers = { workspace = true }
hex = { workspace = true }
hex-literal = { workspace = true }
jsonrpsee = { workspace = true, features = ["client", "ws-client"] }
jsonwebtoken = { workspace = true }
parking_lot = { workspace = true }
rand = { workspace = true }
reqwest = { version = "0.12", default-features = false, features = [
	"rustls-tls",
	"stream",
] }
rustls = { workspace = true }
rustls-pemfile = { workspace = true }
rustls-platform-verifier = { workspace = true }
serde = { workspace = true }
serde_json = { workspace = true }
thiserror = { workspace = true }
tokio = { workspace = true, features = ["full"] }
tokio-stream = { workspace = true }
tokio-util = { workspace = true }
toml = { workspace = true }
tower-http = { workspace = true }
tracing = { workspace = true }
tracing-bunyan-formatter = { workspace = true }
tracing-subscriber = { workspace = true }
trie-db = { workspace = true }
tokio-postgres = { workspace = true }
tokio-postgres-rustls = { workspace = true }
uuid = { version = "1.18", features = ["v7"] }
serde_with = "3.15.1"

# Workspace dependencies
sc-network = { workspace = true }
sc-network-types = { workspace = true }
shc-common = { workspace = true, default-features = true }
shc-file-manager = { workspace = true }
shc-indexer-db = { workspace = true, default-features = true }
shp-file-metadata = { workspace = true }
shc-rpc = { workspace = true, features = ["std"] }
shp-constants = { workspace = true }
shp-types = { workspace = true }
sp-core = { workspace = true }
sp-runtime = { workspace = true }
sp-trie = { workspace = true }
pallet-storage-providers = { workspace = true, features = ["std"] }

# Optional deps
sh-solochain-evm-runtime = { workspace = true, features = [
	"std",
], optional = true }

[dev-dependencies]
alloy-signer = "0.8"
axum-test = { workspace = true }
diesel_migrations = { version = "2.2", features = ["postgres"] }
futures = { workspace = true }
tokio = { workspace = true, features = ["test-util"] }
testcontainers = "0.24"
testcontainers-modules = { version = "0.12", features = ["postgres"] }

[features]
default = ["solochain"]
mocks = ["solochain"]

# Runtime selection
solochain = ["dep:sh-solochain-evm-runtime"]<|MERGE_RESOLUTION|>--- conflicted
+++ resolved
@@ -13,11 +13,8 @@
 axum-jwt = { workspace = true }
 base64 = { workspace = true }
 bigdecimal = { workspace = true }
-<<<<<<< HEAD
 bytes = "1.9"
-=======
 cfg-if = { workspace = true }
->>>>>>> 74bf31c5
 chrono = { workspace = true, features = ["serde"] }
 codec = { workspace = true }
 diesel = { workspace = true }
