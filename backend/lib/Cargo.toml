[package]
name = "sh-msp-backend-lib"
version = "0.1.0"
edition = "2021"

[dependencies]
alloy-core = "0.8"
alloy-signer = "0.8"
anyhow = { workspace = true }
async-trait = { workspace = true }
axum = { workspace = true }
axum-extra = { workspace = true }
axum-jwt = { workspace = true }
base64 = { workspace = true }
bigdecimal = { workspace = true }
cfg-if = { workspace = true }
chrono = { workspace = true, features = ["serde"] }
codec = { workspace = true }
diesel = { workspace = true }
diesel-async = { workspace = true }
futures = { workspace = true }
<<<<<<< HEAD
frame-support = { workspace = true }
=======
alloy-core = { version = "0.8", features = ["serde"] }
alloy-signer = "0.8"
>>>>>>> 93b82d1b
headers = { workspace = true }
hex = { workspace = true }
hex-literal = { workspace = true }
jsonrpsee = { workspace = true, features = ["client", "ws-client"] }
jsonwebtoken = { workspace = true }
parking_lot = { workspace = true }
rand = { workspace = true }
reqwest = { version = "0.12", default-features = false, features = ["rustls-tls", "stream"] }
rustls = { workspace = true }
rustls-pemfile = { workspace = true }
rustls-platform-verifier = { workspace = true }
serde = { workspace = true }
serde_json = { workspace = true }
thiserror = { workspace = true }
tokio = { workspace = true, features = ["full"] }
tokio-stream = { workspace = true }
tokio-util = { workspace = true }
toml = { workspace = true }
tower-http = { workspace = true }
tracing = { workspace = true }
tracing-bunyan-formatter = { workspace = true }
tracing-subscriber = { workspace = true }
trie-db = { workspace = true }
tokio-postgres = { workspace = true }
tokio-postgres-rustls = { workspace = true }
uuid = { version = "1.18", features = ["v7"] }

# Workspace dependencies
sc-network = { workspace = true }
sc-network-types = { workspace = true }
shc-common = { workspace = true, default-features = true }
shc-file-manager = { workspace = true }
shc-indexer-db = { workspace = true, default-features = true }
shp-file-metadata = { workspace = true }
shc-rpc = { workspace = true, features = ["std"] }
shp-constants = { workspace = true }
shp-types = { workspace = true }
sp-core = { workspace = true }
sp-runtime = { workspace = true }
sp-trie = { workspace = true }
pallet-storage-providers = { workspace = true, features = ["std"] }

# Optional deps
sh-solochain-evm-runtime = { workspace = true, features = ["std"], optional = true }

[dev-dependencies]
alloy-signer = "0.8"
axum-test = { workspace = true }
diesel_migrations = { version = "2.2", features = ["postgres"] }
futures = { workspace = true }
tokio = { workspace = true, features = ["test-util"] }
testcontainers = "0.24"
testcontainers-modules = { version = "0.12", features = ["postgres"] }

[features]
default = ["solochain"]
mocks = ["solochain"]

# Runtime selection
solochain = ["dep:sh-solochain-evm-runtime"]<|MERGE_RESOLUTION|>--- conflicted
+++ resolved
@@ -4,7 +4,7 @@
 edition = "2021"
 
 [dependencies]
-alloy-core = "0.8"
+alloy-core = { version = "0.8", features = ["serde"] }
 alloy-signer = "0.8"
 anyhow = { workspace = true }
 async-trait = { workspace = true }
@@ -19,12 +19,7 @@
 diesel = { workspace = true }
 diesel-async = { workspace = true }
 futures = { workspace = true }
-<<<<<<< HEAD
 frame-support = { workspace = true }
-=======
-alloy-core = { version = "0.8", features = ["serde"] }
-alloy-signer = "0.8"
->>>>>>> 93b82d1b
 headers = { workspace = true }
 hex = { workspace = true }
 hex-literal = { workspace = true }
