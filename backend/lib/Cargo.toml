--- conflicted
+++ resolved
@@ -28,8 +28,8 @@
 parking_lot = { workspace = true }
 rand = { workspace = true }
 reqwest = { version = "0.12", default-features = false, features = [
-    "rustls-tls",
-    "stream",
+	"rustls-tls",
+	"stream",
 ] }
 rustls = { workspace = true }
 rustls-pemfile = { workspace = true }
@@ -48,14 +48,6 @@
 trie-db = { workspace = true }
 tokio-postgres = { workspace = true }
 tokio-postgres-rustls = { workspace = true }
-<<<<<<< HEAD
-=======
-rustls-pemfile = { workspace = true }
-reqwest = { version = "0.12", default-features = false, features = [
-	"rustls-tls",
-	"stream",
-] }
->>>>>>> d1c1173e
 uuid = { version = "1.18", features = ["v7"] }
 serde_with = "3.15.1"
 
@@ -75,7 +67,9 @@
 pallet-storage-providers = { workspace = true, features = ["std"] }
 
 # Optional deps
-sh-solochain-evm-runtime = { workspace = true, features = ["std"], optional = true }
+sh-solochain-evm-runtime = { workspace = true, features = [
+	"std",
+], optional = true }
 
 [dev-dependencies]
 alloy-signer = "0.8"
