--- conflicted
+++ resolved
@@ -38,12 +38,9 @@
 # Concurrency
 parking_lot = { workspace = true }
 
-<<<<<<< HEAD
-=======
 # RPC
 jsonrpsee = { workspace = true, features = ["ws-client"] }
 
->>>>>>> dc0d50cb
 [dev-dependencies]
 axum-test = "15"
 
