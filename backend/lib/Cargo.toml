[package]
name = "sh-msp-backend-lib"
version = "0.1.0"
edition = "2021"

[dependencies]
anyhow = { workspace = true }
async-trait = { workspace = true }
axum = { workspace = true }
axum-extra = { workspace = true }
axum-jwt = { workspace = true }
base64 = { workspace = true }
bigdecimal = { workspace = true }
chrono = { workspace = true, features = ["serde"] }
diesel = { workspace = true }
diesel-async = { workspace = true }
alloy-core = "0.8"
alloy-signer = "0.8"
headers = { workspace = true }
hex = { workspace = true }
hex-literal = { workspace = true }
jsonrpsee = { workspace = true, features = ["client", "ws-client"] }
jsonwebtoken = { workspace = true }
parking_lot = { workspace = true }
rand = { workspace = true }
serde = { workspace = true }
serde_json = { workspace = true }
thiserror = { workspace = true }
tokio = { workspace = true, features = ["full"] }
tokio-util = { workspace = true }
toml = { workspace = true }
tower-http = { workspace = true }
tracing = { workspace = true }

# Workspace dependencies
codec = { workspace = true }
sc-network = { workspace = true }
sc-network-types = { workspace = true }
shc-common = { workspace = true, default-features = true }
shc-file-manager = { workspace = true }
shc-indexer-db = { workspace = true, default-features = true }
shp-file-metadata = { workspace = true }
shc-rpc = { workspace = true, features = ["std"] }
shp-types = { workspace = true }
sp-core = { workspace = true }
sp-runtime = { workspace = true }
sp-trie = { workspace = true }
trie-db = { workspace = true }

[dev-dependencies]
alloy-signer = "0.8"
axum-test = { workspace = true }
diesel_migrations = { version = "2.2", features = ["postgres"] }
futures = { workspace = true }
<<<<<<< HEAD
tokio = { workspace = true, features = ["test-util"] }
=======
testcontainers = "0.24"
testcontainers-modules = { version = "0.12", features = ["postgres"] }
>>>>>>> 2374b656

[features]
default = []
mocks = []<|MERGE_RESOLUTION|>--- conflicted
+++ resolved
@@ -52,12 +52,9 @@
 axum-test = { workspace = true }
 diesel_migrations = { version = "2.2", features = ["postgres"] }
 futures = { workspace = true }
-<<<<<<< HEAD
 tokio = { workspace = true, features = ["test-util"] }
-=======
 testcontainers = "0.24"
 testcontainers-modules = { version = "0.12", features = ["postgres"] }
->>>>>>> 2374b656
 
 [features]
 default = []
