--- conflicted
+++ resolved
@@ -41,11 +41,5 @@
     ) -> Result<(), Self::Error>;
 
     /// Retrieve nonce data by message. Will remove the nonce from storage.
-<<<<<<< HEAD
-    ///
-    /// Returns None if not found or expired
-    async fn get_nonce(&self, message: &str) -> Result<Option<Address>, Self::Error>;
-=======
-    async fn get_nonce(&self, message: &str) -> Result<WithExpiry<String>, Self::Error>;
->>>>>>> fa512aaa
+    async fn get_nonce(&self, message: &str) -> Result<WithExpiry<Address>, Self::Error>;
 }