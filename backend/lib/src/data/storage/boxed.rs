//! Type-erased storage implementation

use std::error::Error as StdError;

use alloy_core::primitives::Address;
use async_trait::async_trait;

use super::{Storage, WithExpiry};

/// A boxed storage error that can wrap any storage implementation's error type
pub type BoxedStorageError = Box<dyn StdError + Send + Sync>;

/// Type-erased storage trait for use across service boundaries
#[async_trait]
pub trait BoxedStorage: Send + Sync {
    async fn health_check(&self) -> Result<bool, BoxedStorageError>;

    async fn store_nonce(
        &self,
        message: String,
        address: &Address,
        expiration_seconds: u64,
    ) -> Result<(), BoxedStorageError>;

<<<<<<< HEAD
    async fn get_nonce(&self, message: &str) -> Result<Option<Address>, BoxedStorageError>;
=======
    async fn get_nonce(&self, message: &str) -> Result<WithExpiry<String>, BoxedStorageError>;
>>>>>>> fa512aaa
}

/// Wrapper struct that implements BoxedStorage for any Storage implementation
pub struct BoxedStorageWrapper<S: Storage> {
    inner: S,
}

impl<S: Storage> BoxedStorageWrapper<S> {
    fn wrap_err<E: StdError + Send + Sync + 'static>(err: E) -> BoxedStorageError {
        Box::new(err) as BoxedStorageError
    }
}

impl<S: Storage> BoxedStorageWrapper<S> {
    pub fn new(storage: S) -> Self {
        Self { inner: storage }
    }
}

#[async_trait]
impl<S> BoxedStorage for BoxedStorageWrapper<S>
where
    S: Storage + Send + Sync,
    S::Error: StdError + Send + Sync + 'static,
{
    async fn health_check(&self) -> Result<bool, BoxedStorageError> {
        self.inner.health_check().await.map_err(Self::wrap_err)
    }

    async fn store_nonce(
        &self,
        message: String,
        address: &Address,
        expiration_seconds: u64,
    ) -> Result<(), BoxedStorageError> {
        self.inner
            .store_nonce(message, address, expiration_seconds)
            .await
            .map_err(Self::wrap_err)
    }

<<<<<<< HEAD
    async fn get_nonce(&self, message: &str) -> Result<Option<Address>, BoxedStorageError> {
=======
    async fn get_nonce(&self, message: &str) -> Result<WithExpiry<String>, BoxedStorageError> {
>>>>>>> fa512aaa
        self.inner.get_nonce(message).await.map_err(Self::wrap_err)
    }
}<|MERGE_RESOLUTION|>--- conflicted
+++ resolved
@@ -22,11 +22,7 @@
         expiration_seconds: u64,
     ) -> Result<(), BoxedStorageError>;
 
-<<<<<<< HEAD
-    async fn get_nonce(&self, message: &str) -> Result<Option<Address>, BoxedStorageError>;
-=======
-    async fn get_nonce(&self, message: &str) -> Result<WithExpiry<String>, BoxedStorageError>;
->>>>>>> fa512aaa
+    async fn get_nonce(&self, message: &str) -> Result<WithExpiry<Address>, BoxedStorageError>;
 }
 
 /// Wrapper struct that implements BoxedStorage for any Storage implementation
@@ -68,11 +64,7 @@
             .map_err(Self::wrap_err)
     }
 
-<<<<<<< HEAD
-    async fn get_nonce(&self, message: &str) -> Result<Option<Address>, BoxedStorageError> {
-=======
-    async fn get_nonce(&self, message: &str) -> Result<WithExpiry<String>, BoxedStorageError> {
->>>>>>> fa512aaa
+    async fn get_nonce(&self, message: &str) -> Result<WithExpiry<Address>, BoxedStorageError> {
         self.inner.get_nonce(message).await.map_err(Self::wrap_err)
     }
 }