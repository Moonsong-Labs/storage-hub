--- conflicted
+++ resolved
@@ -38,12 +38,7 @@
 #[derive(Clone, Debug)]
 struct NonceEntry {
     /// The user address associated with the nonce key
-<<<<<<< HEAD
     address: Address,
-    /// Timestamp when the nonce will expire from storage
-    expires_at: Instant,
-=======
-    address: String,
     /// Timestamp when the nonce was issued
     issued_at: Instant,
     /// Duration from `issued_at` when the nonce will expire from storage
@@ -55,7 +50,6 @@
     fn expired_at(&self, at: Instant) -> bool {
         at.saturating_duration_since(self.issued_at) >= self.expiry
     }
->>>>>>> fa512aaa
 }
 
 /// In-memory storage implementation
@@ -158,25 +152,16 @@
         let expiry = Duration::from_secs(expiration_seconds);
 
         let entry = NonceEntry {
-<<<<<<< HEAD
             address: *address,
-            expires_at,
-=======
-            address,
             issued_at,
             expiry,
->>>>>>> fa512aaa
         };
 
         self.nonces.write().insert(message, entry);
         Ok(())
     }
 
-<<<<<<< HEAD
-    async fn get_nonce(&self, message: &str) -> Result<Option<Address>, Self::Error> {
-=======
-    async fn get_nonce(&self, message: &str) -> Result<WithExpiry<String>, Self::Error> {
->>>>>>> fa512aaa
+    async fn get_nonce(&self, message: &str) -> Result<WithExpiry<Address>, Self::Error> {
         let mut nonces = self.nonces.write();
 
         if let Some(entry) = nonces.remove(message) {
@@ -225,11 +210,7 @@
 
         // Retrieve nonce
         let retrieved = storage.get_nonce(message).await.unwrap();
-<<<<<<< HEAD
-        assert_eq!(retrieved, Some(address));
-=======
-        assert_eq!(retrieved, WithExpiry::Valid(address.to_string()));
->>>>>>> fa512aaa
+        assert_eq!(retrieved, WithExpiry::Valid(address));
 
         // Verify it can't be retrieved twice
         let retrieved_again = storage.get_nonce(message).await.unwrap();
@@ -267,13 +248,6 @@
             .await
             .unwrap();
 
-<<<<<<< HEAD
-        // Should be retrievable immediately
-        let retrieved = storage.get_nonce(message).await.unwrap();
-        assert_eq!(retrieved, Some(address));
-
-=======
->>>>>>> fa512aaa
         // Advance time by 2 seconds to expire the nonce
         advance(Duration::from_secs(2)).await;
 
