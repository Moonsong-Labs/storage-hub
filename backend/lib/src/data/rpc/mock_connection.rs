--- conflicted
+++ resolved
@@ -214,11 +214,6 @@
 
         // Build JSON response by method
         let response: Value = match method {
-<<<<<<< HEAD
-            "storagehubclient_saveFileToDisk" => self.mock_save_file_to_disk(params).await,
-            "storagehubclient_isFileKeyExpected" => serde_json::json!(true),
-            "storagehubclient_receiveBackendFileChunks" => serde_json::json!([]),
-=======
             methods::SAVE_FILE_TO_DISK => self.mock_save_file_to_disk(params).await,
             methods::FILE_KEY_EXPECTED => serde_json::json!(true),
             methods::PROVIDER_ID => serde_json::json!(RpcProviderId::Msp(
@@ -260,7 +255,6 @@
             methods::RECEIVE_FILE_CHUNKS => {
                 serde_json::json!([])
             }
->>>>>>> 482999c4
             _ => {
                 let responses = self.responses.read().await;
                 responses
