//! Mock RPC connection implementation for testing
//!
//! This module provides a mock RPC connection that can be configured
//! with predefined responses and error scenarios for testing purposes.

use std::{collections::HashMap, sync::Arc, time::Duration};

use async_trait::async_trait;
use jsonrpsee::core::traits::ToRpcParams;
use serde::de::DeserializeOwned;
use serde_json::Value;
use tokio::{
    fs,
    sync::{Mutex, RwLock},
    time::sleep,
};

use codec::Encode;
use shc_rpc::{GetValuePropositionsResult, RpcProviderId};
use sp_core::H256;

use crate::{
<<<<<<< HEAD
    constants::{
        mocks::{DOWNLOAD_FILE_CONTENT, PRICE_PER_GIGA_UNIT},
        rpc::TIMEOUT_MULTIPLIER,
    },
=======
    constants::{mocks::DOWNLOAD_FILE_CONTENT, rpc::DUMMY_MSP_ID, rpc::TIMEOUT_MULTIPLIER},
>>>>>>> 929d2d50
    data::rpc::{
        connection::error::{RpcConnectionError, RpcResult},
        methods, RpcConnection,
    },
    models::msp_info::{ValueProposition, ValuePropositionWithId},
    test_utils::random_bytes_32,
};

/// Error simulation modes for testing
#[derive(Debug, Clone, PartialEq)]
pub enum ErrorMode {
    /// No errors - all calls succeed
    None,
    /// Simulate connection timeout
    Timeout,
    /// Simulate connection closed
    ConnectionClosed,
    /// Simulate transport error
    TransportError(String),
    /// Simulate RPC error
    RpcError(String),
    /// Fail after N successful calls
    FailAfterNCalls(usize),
}

/// Mock RPC connection for testing
pub struct MockConnection {
    /// Predefined responses for specific methods
    responses: Arc<RwLock<HashMap<String, Value>>>,
    /// Error simulation mode
    error_mode: Arc<RwLock<ErrorMode>>,
    /// Whether the connection is "connected"
    connected: Arc<RwLock<bool>>,
    /// Call counter for FailAfterNCalls mode
    call_count: Arc<Mutex<usize>>,
    /// Optional delay to simulate network latency
    latency_ms: Arc<RwLock<Option<u64>>>,
}

impl MockConnection {
    /// Create a new mock connection
    ///
    /// The mock connection will have no faults configured
    pub fn new() -> Self {
        Self::default()
    }

    /// Set a custom response for a specific method
    pub async fn set_response(&self, method: &str, response: Value) {
        let mut responses = self.responses.write().await;
        responses.insert(method.to_string(), response);
    }

    /// Set the error simulation mode
    pub async fn set_error_mode(&self, mode: ErrorMode) {
        let mut error_mode = self.error_mode.write().await;
        *error_mode = mode;

        // Reset call count when changing error mode
        let mut call_count = self.call_count.lock().await;
        *call_count = 0;
    }

    /// Set network latency simulation
    pub async fn set_latency_ms(&self, latency: u64) {
        let mut latency_guard = self.latency_ms.write().await;
        *latency_guard = Some(latency);
    }

    /// Simulate disconnection
    pub async fn disconnect(&self) {
        let mut connected = self.connected.write().await;
        *connected = false;
    }

    /// Simulate reconnection
    pub async fn reconnect(&self) {
        let mut connected = self.connected.write().await;
        *connected = true;
    }

    /// Check if we should simulate an error based on current mode
    async fn check_error(&self) -> RpcResult<()> {
        let current_count = {
            let mut call_count = self.call_count.lock().await;
            *call_count += 1;
            *call_count
        };

        let error_mode = self.error_mode.read().await.clone();

        match error_mode {
            ErrorMode::None => Ok(()),
            ErrorMode::Timeout => {
                // Simulate timeout by sleeping then returning error
                let latency = *self.latency_ms.read().await;
                if let Some(latency_ms) = latency {
                    sleep(Duration::from_millis(latency_ms * TIMEOUT_MULTIPLIER)).await;
                }
                Err(RpcConnectionError::Timeout)
            }
            ErrorMode::ConnectionClosed => Err(RpcConnectionError::ConnectionClosed),
            ErrorMode::TransportError(msg) => Err(RpcConnectionError::Transport(msg)),
            ErrorMode::RpcError(msg) => Err(RpcConnectionError::Rpc(msg)),
            ErrorMode::FailAfterNCalls(n) => {
                if current_count > n {
                    Err(RpcConnectionError::Rpc(
                        "Simulated failure after N calls".to_string(),
                    ))
                } else {
                    Ok(())
                }
            }
        }
    }

    /// Build mock JSON response for `storagehubclient_saveFileToDisk` and write mock file
    async fn mock_save_file_to_disk<P>(&self, params: P) -> Value
    where
        P: ToRpcParams + Send,
    {
        // We assume params are [file_key, upload_url]
        let raw = params.to_rpc_params().unwrap().unwrap();
        let (file_key, upload_url): (String, String) = serde_json::from_str(raw.get()).unwrap();

        // Derive filename from upload_url
        let file_name = upload_url
            .rsplit('/')
            .next()
            .unwrap_or_else(|| file_key.as_str())
            .to_string();
        let local_path = format!("/tmp/uploads/{}", file_name);

        // Create mock file content
        let _ = fs::create_dir_all("/tmp/uploads").await;
        let content = DOWNLOAD_FILE_CONTENT.as_bytes();
        let _ = fs::write(&local_path, content).await;

        // Return expected response shape
        serde_json::json!({
            "Success": {
                "owner": vec![0u8; 32],
                "bucket_id": vec![0u8; 32],
                "location": file_name.as_bytes().to_vec(),
                "file_size": content.len() as u64,
                "fingerprint": vec![0u8; 32]
            }
        })
    }
}

impl Default for MockConnection {
    fn default() -> Self {
        Self {
            responses: Arc::new(RwLock::new(HashMap::new())),
            error_mode: Arc::new(RwLock::new(ErrorMode::None)),
            connected: Arc::new(RwLock::new(true)),
            call_count: Arc::new(Mutex::new(0)),
            latency_ms: Arc::new(RwLock::new(None)),
        }
    }
}

#[async_trait]
impl RpcConnection for MockConnection {
    async fn call<P, R>(&self, method: &str, params: P) -> RpcResult<R>
    where
        P: ToRpcParams + Send,
        R: DeserializeOwned,
    {
        // Global checks
        {
            let connected = self.connected.read().await;
            if !*connected {
                return Err(RpcConnectionError::ConnectionClosed);
            }
        }

        let latency = *self.latency_ms.read().await;
        if let Some(latency_ms) = latency {
            sleep(Duration::from_millis(latency_ms)).await;
        }

        self.check_error().await?;

        // Build JSON response by method
        let response: Value = match method {
<<<<<<< HEAD
            methods::SAVE_FILE_TO_DISK => self.mock_save_file_to_disk(params).await,
            methods::FILE_KEY_EXPECTED => serde_json::json!(true),
            methods::CURRENT_PRICE => {
                // Return a mock price value (e.g., 100 units)
                serde_json::json!(PRICE_PER_GIGA_UNIT)
            }
=======
            "storagehubclient_saveFileToDisk" => self.mock_save_file_to_disk(params).await,
            "storagehubclient_isFileKeyExpected" => serde_json::json!(true),
            "storagehubclient_getProviderId" => serde_json::json!(RpcProviderId::Msp(
                shp_types::Hash::from_slice(DUMMY_MSP_ID.as_slice())
            )),
            "storagehubclient_getValuePropositions" => {
                serde_json::json!(GetValuePropositionsResult::Success(vec![
                    {
                        let mut value_prop_with_id = ValuePropositionWithId::default();
                        value_prop_with_id.id = H256::from_slice(&random_bytes_32());
                        value_prop_with_id.value_prop = ValueProposition::default();
                        value_prop_with_id
                            .value_prop
                            .price_per_giga_unit_of_data_per_block = 100;
                        value_prop_with_id.value_prop.bucket_data_limit = 100;
                        value_prop_with_id.value_prop.available = true;
                        value_prop_with_id.encode()
                    },
                    {
                        let mut value_prop_with_id = ValuePropositionWithId::default();
                        value_prop_with_id.id = H256::from_slice(&random_bytes_32());
                        value_prop_with_id.value_prop = ValueProposition::default();
                        value_prop_with_id
                            .value_prop
                            .price_per_giga_unit_of_data_per_block = 200;
                        value_prop_with_id.value_prop.bucket_data_limit = 300;
                        value_prop_with_id.value_prop.available = false;
                        value_prop_with_id.encode()
                    }
                ]))
            },
						"system_localListenAddresses" => serde_json::json!(vec![
                "/ip4/192.168.0.10/tcp/30333/p2p/12D3KooWSUvz8QM5X4tfAaSLErAZjR2puojo16pULBHyqTMGKtNV"
            ]),
>>>>>>> 929d2d50
            _ => {
                let responses = self.responses.read().await;
                responses
                    .get(method)
                    .cloned()
                    .unwrap_or(serde_json::json!(null))
            }
        };

        // Deserialize to expected type
        serde_json::from_value(response).map_err(|e| {
            RpcConnectionError::Serialization(format!("Failed to deserialize response: {}", e))
        })
    }

    async fn is_connected(&self) -> bool {
        let connected = self.connected.read().await;
        *connected
    }

    async fn close(&self) -> RpcResult<()> {
        self.disconnect().await;
        Ok(())
    }
}

#[cfg(test)]
mod tests {
    use super::*;
    use crate::constants::test::mock_rpc::*;

    #[tokio::test]
    async fn test_connection_basic() {
        let conn = MockConnection::new();

        // Set up test response
        conn.set_response(
            SAMPLE_METHOD,
            serde_json::json!({
                SAMPLE_FIELD: SAMPLE_VALUE
            }),
        )
        .await;

        // Test system health call
        let health: Value = conn
            .call(SAMPLE_METHOD, jsonrpsee::rpc_params![])
            .await
            .unwrap();
        assert_eq!(health[SAMPLE_FIELD], SAMPLE_VALUE);

        // Test connection status
        assert!(conn.is_connected().await);

        // Test close
        conn.close().await.unwrap();
        assert!(!conn.is_connected().await);
    }

    #[tokio::test]
    async fn test_connection_custom_response() {
        let conn = MockConnection::new();
        conn.set_response(
            SAMPLE_METHOD,
            serde_json::json!({
                SAMPLE_FIELD: SAMPLE_VALUE
            }),
        )
        .await;

        let response: Value = conn
            .call(SAMPLE_METHOD, jsonrpsee::rpc_params![])
            .await
            .unwrap();
        assert_eq!(response[SAMPLE_FIELD], SAMPLE_VALUE);
    }

    #[tokio::test]
    async fn test_error_mode_timeout() {
        let conn = MockConnection::new();
        conn.set_error_mode(ErrorMode::Timeout).await;

        let result: Result<Value, _> = conn.call(SAMPLE_METHOD, jsonrpsee::rpc_params![]).await;
        assert!(matches!(result, Err(RpcConnectionError::Timeout)));
    }

    #[tokio::test]
    async fn test_error_mode_connection_closed() {
        let conn = MockConnection::new();
        conn.set_error_mode(ErrorMode::ConnectionClosed).await;

        let result: Result<Value, _> = conn.call(SAMPLE_METHOD, jsonrpsee::rpc_params![]).await;
        assert!(matches!(result, Err(RpcConnectionError::ConnectionClosed)));
    }

    #[tokio::test]
    async fn test_error_mode_transport_error() {
        let conn = MockConnection::new();
        conn.set_error_mode(ErrorMode::TransportError(
            TEST_TRANSPORT_ERROR_MSG.to_string(),
        ))
        .await;

        let result: Result<Value, _> = conn.call(SAMPLE_METHOD, jsonrpsee::rpc_params![]).await;
        match result {
            Err(RpcConnectionError::Transport(msg)) => {
                assert_eq!(msg, TEST_TRANSPORT_ERROR_MSG);
            }
            _ => panic!("Expected transport error"),
        }
    }

    #[tokio::test]
    async fn test_error_mode_rpc_error() {
        let conn = MockConnection::new();
        conn.set_error_mode(ErrorMode::RpcError(TEST_RPC_ERROR_MSG.to_string()))
            .await;

        let result: Result<Value, _> = conn.call(SAMPLE_METHOD, jsonrpsee::rpc_params![]).await;
        match result {
            Err(RpcConnectionError::Rpc(msg)) => {
                assert_eq!(msg, TEST_RPC_ERROR_MSG);
            }
            _ => panic!("Expected RPC error"),
        }
    }

    #[tokio::test]
    async fn test_error_mode_fail_after_n_calls() {
        let conn = MockConnection::new();
        conn.set_response(
            SAMPLE_METHOD,
            serde_json::json!({
                SAMPLE_FIELD: SAMPLE_VALUE
            }),
        )
        .await;
        conn.set_error_mode(ErrorMode::FailAfterNCalls(FAIL_AFTER_N_CALLS_THRESHOLD))
            .await;

        // First N calls should succeed
        for _ in 0..FAIL_AFTER_N_CALLS_THRESHOLD {
            let result: Value = conn
                .call(SAMPLE_METHOD, jsonrpsee::rpc_params![])
                .await
                .unwrap();
            assert_eq!(result[SAMPLE_FIELD], SAMPLE_VALUE);
        }

        // Next call should fail
        let result: Result<Value, _> = conn.call(SAMPLE_METHOD, jsonrpsee::rpc_params![]).await;
        match result {
            Err(RpcConnectionError::Rpc(msg)) => {
                assert!(msg.contains(ERROR_MESSAGE_FAIL_AFTER_N));
            }
            _ => panic!("Expected RPC error after N calls"),
        }
    }

    #[tokio::test]
    async fn test_connection_disconnect_reconnect() {
        let conn = MockConnection::new();

        // Initially connected
        assert!(conn.is_connected().await);

        // Disconnect
        conn.disconnect().await;
        assert!(!conn.is_connected().await);

        // Try to call - should fail
        let result: Result<Value, _> = conn.call(SAMPLE_METHOD, jsonrpsee::rpc_params![]).await;
        assert!(matches!(result, Err(RpcConnectionError::ConnectionClosed)));

        // Reconnect
        conn.reconnect().await;
        assert!(conn.is_connected().await);

        // Call should work now
        conn.set_response(
            SAMPLE_METHOD,
            serde_json::json!({
                SAMPLE_FIELD: SAMPLE_VALUE
            }),
        )
        .await;
        let response: Value = conn
            .call(SAMPLE_METHOD, jsonrpsee::rpc_params![])
            .await
            .unwrap();
        assert_eq!(response[SAMPLE_FIELD], SAMPLE_VALUE);
    }
}<|MERGE_RESOLUTION|>--- conflicted
+++ resolved
@@ -20,14 +20,10 @@
 use sp_core::H256;
 
 use crate::{
-<<<<<<< HEAD
     constants::{
-        mocks::{DOWNLOAD_FILE_CONTENT, PRICE_PER_GIGA_UNIT},
+        mocks::{DOWNLOAD_FILE_CONTENT, rpc::DUMMY_MSP_ID, PRICE_PER_GIGA_UNIT},
         rpc::TIMEOUT_MULTIPLIER,
     },
-=======
-    constants::{mocks::DOWNLOAD_FILE_CONTENT, rpc::DUMMY_MSP_ID, rpc::TIMEOUT_MULTIPLIER},
->>>>>>> 929d2d50
     data::rpc::{
         connection::error::{RpcConnectionError, RpcResult},
         methods, RpcConnection,
@@ -215,16 +211,8 @@
 
         // Build JSON response by method
         let response: Value = match method {
-<<<<<<< HEAD
             methods::SAVE_FILE_TO_DISK => self.mock_save_file_to_disk(params).await,
             methods::FILE_KEY_EXPECTED => serde_json::json!(true),
-            methods::CURRENT_PRICE => {
-                // Return a mock price value (e.g., 100 units)
-                serde_json::json!(PRICE_PER_GIGA_UNIT)
-            }
-=======
-            "storagehubclient_saveFileToDisk" => self.mock_save_file_to_disk(params).await,
-            "storagehubclient_isFileKeyExpected" => serde_json::json!(true),
             "storagehubclient_getProviderId" => serde_json::json!(RpcProviderId::Msp(
                 shp_types::Hash::from_slice(DUMMY_MSP_ID.as_slice())
             )),
@@ -254,10 +242,13 @@
                     }
                 ]))
             },
-						"system_localListenAddresses" => serde_json::json!(vec![
+			"system_localListenAddresses" => serde_json::json!(vec![
                 "/ip4/192.168.0.10/tcp/30333/p2p/12D3KooWSUvz8QM5X4tfAaSLErAZjR2puojo16pULBHyqTMGKtNV"
             ]),
->>>>>>> 929d2d50
+            methods::CURRENT_PRICE => {
+                // Return a mock price value (e.g., 100 units)
+                serde_json::json!(PRICE_PER_GIGA_UNIT)
+            },
             _ => {
                 let responses = self.responses.read().await;
                 responses
