--- conflicted
+++ resolved
@@ -5,11 +5,7 @@
 use jsonrpsee::core::traits::ToRpcParams;
 use serde::de::DeserializeOwned;
 
-<<<<<<< HEAD
-use crate::data::rpc::{AnyRpcConnection, RpcConnection};
-=======
 use crate::data::rpc::{connection::error::RpcResult, AnyRpcConnection, RpcConnection};
->>>>>>> c5f0151e
 
 /// StorageHub RPC client that uses an RpcConnection
 pub struct StorageHubRpcClient {
@@ -26,21 +22,10 @@
         self.connection.is_connected().await
     }
 
-<<<<<<< HEAD
     /// Call a JSON-RPC method on the connected node
-    pub async fn call<P, R>(
-        &self,
-        method: &str,
-        params: P,
-    ) -> crate::data::rpc::connection::error::RpcResult<R>
+    pub async fn call<P, R>(&self, method: &str, params: P) -> RpcResult<R>
     where
         P: ToRpcParams + Send,
-=======
-    /// Forward a JSON-RPC call to the underlying connection
-    pub async fn call<P, R>(&self, method: &str, params: P) -> RpcResult<R>
-    where
-        P: ToRpcParams + Send + Sync,
->>>>>>> c5f0151e
         R: DeserializeOwned,
     {
         self.connection.call(method, params).await
