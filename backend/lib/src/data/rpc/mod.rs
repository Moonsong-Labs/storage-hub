--- conflicted
+++ resolved
@@ -26,11 +26,7 @@
     /// Execute a JSON-RPC method call
     async fn call<P, R>(&self, method: &str, params: P) -> RpcResult<R>
     where
-<<<<<<< HEAD
         P: ToRpcParams + Send,
-=======
-        P: ToRpcParams + Send + Sync,
->>>>>>> c5f0151e
         R: DeserializeOwned;
 
     /// Execute a JSON-RPC method call without parameters
@@ -38,11 +34,7 @@
     where
         R: DeserializeOwned,
     {
-<<<<<<< HEAD
-        // Default implementation using empty tuple as params
-=======
         // Default implementation using empty params
->>>>>>> c5f0151e
         self.call::<_, R>(method, jsonrpsee::rpc_params![]).await
     }
 
