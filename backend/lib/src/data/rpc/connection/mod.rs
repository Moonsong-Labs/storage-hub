//! RPC connection abstraction for StorageHub

use std::fmt::Debug;

use async_trait::async_trait;
use jsonrpsee::core::traits::ToRpcParams;
use serde::de::DeserializeOwned;

#[cfg(feature = "mocks")]
use crate::data::rpc::mock_connection::MockConnection;
use crate::data::rpc::{ws_connection::WsConnection, RpcConnection};

pub mod error;

use error::RpcResult;

/// Enum wrapper for different RPC connection implementations
///
/// This enum allows using concrete types instead of trait objects,
/// solving trait object safety issues while maintaining flexibility
/// between real and mock connections.
pub enum AnyRpcConnection {
    /// Real WebSocket connection
    Real(WsConnection),

    /// Mock connection for testing
    #[cfg(feature = "mocks")]
    Mock(MockConnection),
}

impl Debug for AnyRpcConnection {
    fn fmt(&self, f: &mut std::fmt::Formatter<'_>) -> std::fmt::Result {
        match self {
            AnyRpcConnection::Real(_) => write!(f, "AnyRpcConnection::Real(WsConnection)"),
            #[cfg(feature = "mocks")]
            AnyRpcConnection::Mock(_) => write!(f, "AnyRpcConnection::Mock(MockConnection)"),
        }
    }
}

#[async_trait]
impl RpcConnection for AnyRpcConnection {
    async fn call<P, R>(&self, method: &str, params: P) -> RpcResult<R>
    where
<<<<<<< HEAD
        P: ToRpcParams + Send,
=======
        P: ToRpcParams + Send + Sync,
>>>>>>> c5f0151e
        R: DeserializeOwned,
    {
        match self {
            AnyRpcConnection::Real(conn) => conn.call(method, params).await,
            #[cfg(feature = "mocks")]
            AnyRpcConnection::Mock(conn) => conn.call(method, params).await,
        }
    }

    async fn call_no_params<R>(&self, method: &str) -> RpcResult<R>
    where
        R: DeserializeOwned,
    {
        match self {
            AnyRpcConnection::Real(conn) => conn.call_no_params(method).await,
            #[cfg(feature = "mocks")]
            AnyRpcConnection::Mock(conn) => conn.call_no_params(method).await,
        }
    }

    async fn is_connected(&self) -> bool {
        match self {
            AnyRpcConnection::Real(conn) => conn.is_connected().await,
            #[cfg(feature = "mocks")]
            AnyRpcConnection::Mock(conn) => conn.is_connected().await,
        }
    }

    async fn close(&self) -> RpcResult<()> {
        match self {
            AnyRpcConnection::Real(conn) => conn.close().await,
            #[cfg(feature = "mocks")]
            AnyRpcConnection::Mock(conn) => conn.close().await,
        }
    }
}<|MERGE_RESOLUTION|>--- conflicted
+++ resolved
@@ -42,11 +42,7 @@
 impl RpcConnection for AnyRpcConnection {
     async fn call<P, R>(&self, method: &str, params: P) -> RpcResult<R>
     where
-<<<<<<< HEAD
-        P: ToRpcParams + Send,
-=======
-        P: ToRpcParams + Send + Sync,
->>>>>>> c5f0151e
+        P: Serialize + Send + Sync,
         R: DeserializeOwned,
     {
         match self {
