--- conflicted
+++ resolved
@@ -12,10 +12,7 @@
 };
 
 use async_trait::async_trait;
-<<<<<<< HEAD
-=======
 use shc_indexer_db::{models::Bsp, OnchainBspId};
->>>>>>> 5245e38e
 use tokio::sync::RwLock;
 
 use shc_indexer_db::models::{Bsp, Bucket, File, Msp};
@@ -174,11 +171,7 @@
                 last_tick_proven: 0,
                 created_at: now,
                 updated_at: now,
-<<<<<<< HEAD
-                onchain_bsp_id: bsp::DEFAULT_BSP_ID.to_string(),
-=======
                 onchain_bsp_id: OnchainBspId::new(DEFAULT_BSP_ID),
->>>>>>> 5245e38e
                 merkle_root: BSP_MERKLE_ROOT.to_vec(),
             },
         );
