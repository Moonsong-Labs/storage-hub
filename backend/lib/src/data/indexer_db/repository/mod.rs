--- conflicted
+++ resolved
@@ -26,16 +26,12 @@
 
 use async_trait::async_trait;
 use bigdecimal::BigDecimal;
-<<<<<<< HEAD
-use shc_indexer_db::{models::Bsp, OnchainBspId};
-=======
 
 use shc_indexer_db::{
     models::{Bsp, Bucket, File, Msp},
     OnchainBspId, OnchainMspId,
 };
 use shp_types::Hash;
->>>>>>> 32f98db6
 
 pub mod error;
 pub mod pool;
@@ -80,19 +76,6 @@
     /// * Vector of BSPs
     async fn list_bsps(&self, limit: i64, offset: i64) -> RepositoryResult<Vec<Bsp>>;
 
-<<<<<<< HEAD
-    /// Get all payment streams for a user account
-    ///
-    /// # Arguments
-    /// * `user_account` - The user's account address
-    ///
-    /// # Returns
-    /// * Vector of payment stream data
-    async fn get_payment_streams_for_user(
-        &self,
-        user_account: &str,
-    ) -> RepositoryResult<Vec<PaymentStreamData>>;
-=======
     /// Retrieve the specified MSP's information given its onchain id
     async fn get_msp_by_onchain_id(&self, onchain_msp_id: &OnchainMspId) -> RepositoryResult<Msp>;
 
@@ -131,7 +114,18 @@
     /// # Arguments
     /// * `key` - the File Key to search
     async fn get_file_by_file_key(&self, file_key: &Hash) -> RepositoryResult<File>;
->>>>>>> 32f98db6
+
+    /// Get all payment streams for a user account
+    ///
+    /// # Arguments
+    /// * `user_account` - The user's account address
+    ///
+    /// # Returns
+    /// * Vector of payment stream data
+    async fn get_payment_streams_for_user(
+        &self,
+        user_account: &str,
+    ) -> RepositoryResult<Vec<PaymentStreamData>>;
 }
 
 /// Mutable operations for test environments.
