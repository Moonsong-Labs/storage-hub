--- conflicted
+++ resolved
@@ -25,11 +25,7 @@
 //! ```
 
 use async_trait::async_trait;
-<<<<<<< HEAD
-use shc_indexer_db::models::{Bsp, Bucket, File, Msp};
-=======
 use shc_indexer_db::{models::Bsp, OnchainBspId};
->>>>>>> 5245e38e
 
 pub mod error;
 pub mod pool;
