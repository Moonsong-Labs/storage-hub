--- conflicted
+++ resolved
@@ -39,32 +39,18 @@
     Ok(Json(response))
 }
 
-<<<<<<< HEAD
 /// Internal endpoint used by the MSP RPC to upload a file to the backend
-/// The file is only temporary and will be deleted after the stream is closed
+///
+/// This function streams the file chunks via a channel to the thread running download_by_key.
 // TODO(AUTH): Add MSP Node authentication
 // Currently this internal endpoint doesn't authenticate that
 // the client connecting to it is the MSP Node
-=======
-// Internal endpoint used by the MSP RPC to upload a file to the backend
-// This function streams the file chunks via a channel to the thread running download_by_key.
->>>>>>> 14600674
 pub async fn internal_upload_by_key(
     State(services): State<Services>,
     Path((session_id, file_key)): Path<(String, String)>,
     body: Body,
 ) -> (StatusCode, impl IntoResponse) {
     debug!(file_key = %file_key, "PUT internal upload");
-<<<<<<< HEAD
-
-    if let Err(e) = tokio::fs::create_dir_all("/tmp/uploads").await {
-        return (StatusCode::INTERNAL_SERVER_ERROR, e.to_string());
-    }
-=======
-    // TODO: re-add auth
-    // FIXME: make this only callable by the rpc itself
-    // let _auth = extract_bearer_token(&auth)?;
->>>>>>> 14600674
 
     // Validate file_key is a hex string
     let key = file_key.trim_start_matches("0x");
@@ -129,9 +115,6 @@
         return Err(Error::BadRequest("Invalid file key".to_string()));
     }
 
-<<<<<<< HEAD
-    let download_result = services.msp.get_file_from_key(&address, &file_key).await?;
-=======
     // Check if file exists in MSP storage
     let file_metadata = services.msp.check_file_status(&file_key).await?;
 
@@ -158,7 +141,6 @@
             .get_file_from_key(&session_id, &file_key_clone)
             .await;
     });
->>>>>>> 14600674
 
     // Extract filename from location or use file_key as fallback
     let file_location = String::from_utf8_lossy(file_metadata.location()).to_string();
