//! Test constants for use across all backend tests
//!
//! This module provides centralized test data constants to ensure consistency
//! and clarity in tests. Using these constants prevents accidental mismatches
//! and makes it clear where test data originates from.

/// Default test database URL (used when TEST_DATABASE_URL env var is not set)
pub const DEFAULT_TEST_DATABASE_URL: &str = "postgres://test:test@localhost/test_db";

/// Test account and owner identifiers
pub mod accounts {
    /// Test BSP account string
    pub const TEST_BSP_ACCOUNT_STR: &str = "test_account";

    /// Test MSP account string
    pub const TEST_MSP_ACCOUNT_STR: &str = "msp_test_account";
}

/// Test BSP (Backup Storage Provider) data
pub mod bsp {
    use shc_indexer_db::OnchainBspId;
    use shp_types::Hash;

    /// Default BSP capacity
    pub const DEFAULT_CAPACITY: i64 = 1000;

    /// Updated BSP capacity
    pub const UPDATED_CAPACITY: i64 = 2000;

    /// Default BSP stake
    pub const DEFAULT_STAKE: i64 = 100;

    /// Default BSP ID
    pub const DEFAULT_BSP_ID: OnchainBspId = OnchainBspId::new(Hash::zero());

    /// Default merkle root for repository (single zero byte)
    pub const DEFAULT_MERKLE_ROOT: &[u8] = &[0u8];

    /// Default last tick proven value for repository
    pub const DEFAULT_LAST_TICK_PROVEN: i64 = 0;
}

/// Test MSP (Main Storage Provider) data
pub mod msp {
    /// Default MSP capacity
    pub const DEFAULT_CAPACITY: i64 = 5000;

    /// Default MSP value proposition
    pub const DEFAULT_VALUE_PROP: &str = "Test MSP Value Proposition";
}

/// Test merkle tree data
pub mod merkle {
    /// Alternative merkle root for BSP
    pub const BSP_MERKLE_ROOT: &[u8] = &[1, 2, 3];
}

/// Test bucket data
pub mod bucket {
    use hex_literal::hex;
    use shp_types::Hash;

    /// Default bucket name
    pub const DEFAULT_BUCKET_NAME: &str = "test_bucket";

    /// Bucket ID expected by the SDK tests to be owned by MOCK_ADDRESS
    pub const BUCKET1_BUCKET_ID: [u8; 32] =
        hex!("d8793e4187f5642e96016a96fb33849a7e03eda91358b311bbd426ed38b26692");

    /// Default bucket is public
    pub const DEFAULT_IS_PUBLIC: bool = true;

    /// Default merkle root for repository (single zero byte)
    pub const DEFAULT_MERKLE_ROOT: &[u8] = &[0u8];

    /// Default value prop id (Hash::zero)
    pub const DEFAULT_VALUE_PROP_ID: Hash = Hash::zero();

    /// Default number of files in a bucket for new buckets
    pub const DEFAULT_FILE_COUNT: i64 = 0;

    /// Default bucket size in bytes for new buckets
    pub const DEFAULT_BUCKET_SIZE: i64 = 0;
}

/// Test file data
pub mod file {
<<<<<<< HEAD
    use hex_literal::hex;

    /// File key expected by the SDK tests to be in [`super::bucket::BUCKET1_BUCKET_ID`]
    pub const BUCKET1_FILE1_KEY: [u8; 32] =
        hex!("e901c8d212325fe2f18964fd2ea6e7375e2f90835b638ddb3c08692edd7840f7");

    /// File key expected by the SDK tests to be in [`super::bucket::BUCKET1_BUCKET_ID`]
    pub const BUCKET1_FILE3_KEY: [u8; 32] =
        hex!("c4344065c2f4c1155008caf5d56bcbf59d2f37b276e566b2dcad4713904d88e8");

    /// File fingerprint expected by the SDK tests for FILE3
    pub const BUCKET1_FILE3_FINGERPRINT: [u8; 32] =
        hex!("34eb5f637e05fc18f857ccb013250076534192189894d174ee3aa6d3525f6970");
=======
    use shc_indexer_db::models::FileStorageRequestStep;

    /// Default file key
    pub const DEFAULT_FILE_KEY: &str = "test_file.txt";
>>>>>>> ed34ba79

    /// Default file location
    pub const DEFAULT_LOCATION: &str = "/files/test_file.txt";

    /// Default file fingerprint (32 bytes)
    pub const DEFAULT_FINGERPRINT: &[u8; 32] = &[
        1, 2, 3, 4, 5, 6, 7, 8, 9, 10, 11, 12, 13, 14, 15, 16, 17, 18, 19, 20, 21, 22, 23, 24, 25,
        26, 27, 28, 29, 30, 31, 32,
    ];

    /// Default file size
    pub const DEFAULT_SIZE: i64 = 1024;

    /// By default, all files are fulfilled
    pub const DEFAULT_STEP: i32 = FileStorageRequestStep::Stored as i32;
}

/// Mock connection test data
pub mod mock_rpc {
    /// Test method names
    pub const SAMPLE_METHOD: &str = "system_health";
    pub const SAMPLE_FIELD: &str = "field";
    pub const SAMPLE_VALUE: &str = "value";

    /// Error simulation parameters
    pub const FAIL_AFTER_N_CALLS_THRESHOLD: usize = 2;
    pub const ERROR_MESSAGE_FAIL_AFTER_N: &str = "Simulated failure after N calls";

    /// Transport error messages
    pub const TEST_TRANSPORT_ERROR_MSG: &str = "Test transport error";
    pub const TEST_RPC_ERROR_MSG: &str = "Test RPC error";
}<|MERGE_RESOLUTION|>--- conflicted
+++ resolved
@@ -85,8 +85,8 @@
 
 /// Test file data
 pub mod file {
-<<<<<<< HEAD
     use hex_literal::hex;
+    use shc_indexer_db::models::FileStorageRequestStep;
 
     /// File key expected by the SDK tests to be in [`super::bucket::BUCKET1_BUCKET_ID`]
     pub const BUCKET1_FILE1_KEY: [u8; 32] =
@@ -99,12 +99,6 @@
     /// File fingerprint expected by the SDK tests for FILE3
     pub const BUCKET1_FILE3_FINGERPRINT: [u8; 32] =
         hex!("34eb5f637e05fc18f857ccb013250076534192189894d174ee3aa6d3525f6970");
-=======
-    use shc_indexer_db::models::FileStorageRequestStep;
-
-    /// Default file key
-    pub const DEFAULT_FILE_KEY: &str = "test_file.txt";
->>>>>>> ed34ba79
 
     /// Default file location
     pub const DEFAULT_LOCATION: &str = "/files/test_file.txt";
