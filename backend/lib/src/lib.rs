--- conflicted
+++ resolved
@@ -12,8 +12,5 @@
 #[cfg(any(feature = "mocks", test))]
 pub mod test_utils;
 
-<<<<<<< HEAD
-mod runtime;
-=======
-pub(crate) mod utils;
->>>>>>> 93b82d1b
+pub(crate) mod runtime;
+pub(crate) mod utils;