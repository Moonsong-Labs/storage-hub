//! MSP service implementation with mock data
//!
//! TODO(MOCK): many of methods of the MspService returns mocked data

use std::sync::Arc;

use chrono::Utc;
use serde::{Deserialize, Serialize};
use shc_rpc::SaveFileToDisk;

use shc_indexer_db::{models::Bucket as DBBucket, OnchainMspId};
use shp_types::Hash;

use crate::{
    constants::{
        mocks::{PLACEHOLDER_BUCKET_FILE_COUNT, PLACEHOLDER_BUCKET_SIZE_BYTES},
        rpc::DUMMY_MSP_ID,
    },
    data::{indexer_db::client::DBClient, rpc::StorageHubRpcClient, storage::BoxedStorage},
    error::Error,
    models::{
        buckets::{Bucket, FileTree},
        files::{DistributeResponse, FileInfo},
        msp_info::{Capacity, InfoResponse, MspHealthResponse, StatsResponse, ValueProp},
        payment::PaymentStream,
    },
};

/// Placeholder  
#[derive(Debug, Deserialize, Serialize)]
pub struct FileDownloadResult {
    pub file_size: u64,
    pub location: String,
    pub fingerprint: [u8; 32],
    pub temp_path: String,
}

/// Service for handling MSP-related operations
//TODO: remove dead_code annotations when we actually use these items
// storage: anything that the backend will need to store temporarily
// rpc: anything that the backend needs to request to the underlying MSP node
#[derive(Clone)]
pub struct MspService {
    msp_id: OnchainMspId,

    #[allow(dead_code)]
    storage: Arc<dyn BoxedStorage>,
    postgres: Arc<DBClient>,
    #[allow(dead_code)]
    rpc: Arc<StorageHubRpcClient>,
    msp_callback_url: String,
}

impl MspService {
    /// Create a new MSP service
    pub fn new(
        storage: Arc<dyn BoxedStorage>,
        postgres: Arc<DBClient>,
        rpc: Arc<StorageHubRpcClient>,
<<<<<<< HEAD
    ) -> Result<Self, Error> {
        // TODO: retrieve from RPC
        let msp_id = OnchainMspId::new(Hash::from_slice(DUMMY_MSP_ID.as_slice()));

        Ok(Self {
            msp_id,
            storage,
            postgres,
            rpc,
        })
=======
        msp_callback_url: String,
    ) -> Self {
        Self {
            storage,
            postgres,
            rpc,
            msp_callback_url,
        }
>>>>>>> c5f0151e
    }

    /// Get MSP information
    pub async fn get_info(&self) -> Result<InfoResponse, Error> {
        Ok(InfoResponse {
            client: "storagehub-node v1.0.0".to_string(),
            version: "StorageHub MSP v0.1.0".to_string(),
            msp_id: self.msp_id.to_string(),
            multiaddresses: vec![
                "/ip4/192.168.0.10/tcp/30333/p2p/12D3KooWJAgnKUrQkGsKxRxojxcFRhtH6ovWfJTPJjAkhmAz2yC8".to_string()
            ],
            owner_account: "0xf24FF3a9CF04c71Dbc94D0b566f7A27B94566cac".to_string(),
            payment_account: "0xf24FF3a9CF04c71Dbc94D0b566f7A27B94566cac".to_string(),
            status: "active".to_string(),
            active_since: 123,
            uptime: "2 days, 1 hour".to_string(),
        })
    }

    /// Get MSP statistics
    pub async fn get_stats(&self) -> Result<StatsResponse, Error> {
        Ok(StatsResponse {
            capacity: Capacity {
                total_bytes: 1099511627776,
                available_bytes: 879609302220,
                used_bytes: 219902325556,
            },
            active_users: 152,
            last_capacity_change: 123,
            value_props_amount: 42,
            buckets_amount: 1024,
        })
    }

    /// Get MSP value propositions
    pub async fn get_value_props(&self) -> Result<Vec<ValueProp>, Error> {
        Ok(vec![
            ValueProp {
                id: "f32282ba18056b02cf2feb4cea92aa4552131617cdb7da03acaa554e4e736c32".to_string(),
                price_per_gb_block: 0.5,
                data_limit_per_bucket_bytes: 10737418240,
                is_available: true,
            },
            ValueProp {
                id: "a12345ba18056b02cf2feb4cea92aa4552131617cdb7da03acaa554e4e736c45".to_string(),
                price_per_gb_block: 0.3,
                data_limit_per_bucket_bytes: 5368709120,
                is_available: true,
            },
            ValueProp {
                id: "b67890ba18056b02cf2feb4cea92aa4552131617cdb7da03acaa554e4e736c67".to_string(),
                price_per_gb_block: 0.8,
                data_limit_per_bucket_bytes: 21474836480,
                is_available: false,
            },
        ])
    }

    /// Get MSP health status
    pub async fn get_health(&self) -> Result<MspHealthResponse, Error> {
        Ok(MspHealthResponse {
            status: "healthy".to_string(),
            components: serde_json::json!({
                "database": {
                    "status": "healthy",
                    "details": "PostgreSQL connection active"
                },
                "mspClient": {
                    "status": "healthy",
                    "details": "Connected to StorageHub MSP client"
                },
                "storageHubNetwork": {
                    "status": "healthy",
                    "details": "Node synced with network"
                },
                "diskSpace": {
                    "status": "healthy",
                    "details": "80% capacity available"
                }
            }),
            last_checked: Utc::now(),
        })
    }

    /// List buckets for a user
    pub async fn list_user_buckets(
        &self,
        user_address: &str,
    ) -> Result<impl Iterator<Item = Bucket>, Error> {
        // TODO: request by page
        self.postgres
            .get_user_buckets(&self.msp_id, user_address, None, None)
            .await
            .map(|buckets| {
                buckets.into_iter().map(|entry| {
                    Bucket::from_db(
                        &entry,
                        PLACEHOLDER_BUCKET_SIZE_BYTES,
                        PLACEHOLDER_BUCKET_FILE_COUNT,
                    )
                })
            })
    }

    /// Get a specific bucket by ID
    ///
    /// Verifies ownership of bucket is `user`
    pub async fn get_bucket(&self, bucket_id: &str, user: &str) -> Result<Bucket, Error> {
        self.get_db_bucket(bucket_id, user).await.map(|bucket| {
            Bucket::from_db(
                &bucket,
                PLACEHOLDER_BUCKET_SIZE_BYTES,
                PLACEHOLDER_BUCKET_FILE_COUNT,
            )
        })
    }

    /// Get file tree for a bucket
    ///
    /// Verifies ownership of bucket is `user`
    /// Returns only direct children of the given path
    ///
    /// ## Business Rules for File Location Handling
    ///
    /// The given path is normalized using the following rules:
    /// * root is implicit
    /// * duplicated slashes are collapsed
    /// * trailing slashes are trimmed
    pub async fn get_file_tree(
        &self,
        bucket_id: &str,
        user: &str,
        path: &str,
    ) -> Result<FileTree, Error> {
        // first, get the bucket from the db and determine if user can view the bucket
        let bucket = self.get_db_bucket(bucket_id, user).await?;

        // TODO: request by page
        // TODO: optimize query by requesting only matching paths
        let files = self
            .postgres
            .get_bucket_files(bucket.id, None, None)
            .await?;

        // Create hierarchy based on location segments
        Ok(FileTree::from_files_filtered(files, path))
    }

    /// Get file information
    pub async fn get_file_info(
        &self,
        bucket_id: &str,
        user: &str,
        file_key: &str,
    ) -> Result<FileInfo, Error> {
        let file_key_hex = file_key.trim_start_matches("0x");

        let file_key = hex::decode(file_key_hex)
            .map_err(|e| Error::BadRequest(format!("Invalid File Key hex encoding: {}", e)))?;

        if file_key.len() != 32 {
            return Err(Error::BadRequest(format!(
                "Invalid File Key length. Expected 32 bytes, got {}",
                file_key.len()
            )));
        }

        // get bucket determine if user can view it
        let bucket = self.get_bucket(bucket_id, user).await?;

        self.postgres
            .get_file_info(&file_key)
            .await
            .map(|file| FileInfo::from_db(&file, bucket.is_public))
    }

    /// Distribute a file to BSPs
    pub async fn distribute_file(
        &self,
        _bucket_id: &str,
        file_key: &str,
    ) -> Result<DistributeResponse, Error> {
        // Mock implementation
        Ok(DistributeResponse {
            status: "distribution_initiated".to_string(),
            file_key: file_key.to_string(),
            message: "File distribution to volunteering BSPs has been initiated".to_string(),
        })
    }

    /// Get payment stream for a user
    pub async fn get_payment_stream(&self, _user_address: &str) -> Result<PaymentStream, Error> {
        // Mock implementation
        Ok(PaymentStream {
            tokens_per_block: 100,
            last_charged_tick: 1234567,
            user_deposit: 100000,
            out_of_funds_tick: None,
        })
    }

    /// Download a file by `file_key` via the MSP RPC into `uploads/<file_key>` and
    /// return its size, UTF-8 location, fingerprint, and temp path.
    /// Returns BadRequest on RPC/parse errors.
    ///
    /// We provide an URL as saveFileToDisk RPC requires it to stream the file.
    /// We also implemented the internal_upload_by_key handler to handle this temporary file upload.
    pub async fn get_file_from_key(&self, file_key: &str) -> Result<FileDownloadResult, Error> {
        // Create temp url for download
        let temp_path = format!("uploads/{}", file_key);
        let upload_url = format!("{}/{}", self.msp_callback_url, temp_path);

        // Make the RPC call to download file and get metadata
        let rpc_response: SaveFileToDisk = self
            .rpc
            .call(
                "storagehubclient_saveFileToDisk",
                (file_key, upload_url.as_str()),
            )
            .await
            .map_err(|e| Error::BadRequest(e.to_string()))?;

        match rpc_response {
            SaveFileToDisk::FileNotFound => Err(Error::NotFound("File not found".to_string())),
            SaveFileToDisk::IncompleteFile(_status) => {
                Err(Error::BadRequest("File is incomplete".to_string()))
            }
            SaveFileToDisk::Success(file_metadata) => {
                // Convert location bytes to string
                let location = String::from_utf8_lossy(file_metadata.location()).to_string();
                let fingerprint: [u8; 32] = file_metadata.fingerprint().as_hash();
                let file_size = file_metadata.file_size();

                Ok(FileDownloadResult {
                    file_size,
                    location,
                    fingerprint,
                    temp_path,
                })
            }
        }
    }
}

impl MspService {
    /// Verifies user can access the given bucket
    fn can_user_view_bucket(&self, bucket: DBBucket, user: &str) -> Result<DBBucket, Error> {
        // TODO: NFT ownership
        if bucket.private {
            if bucket.account.as_str() == user {
                Ok(bucket)
            } else {
                Err(Error::Unauthorized(format!(
                    "Specified user is not authorized to view this bucket"
                )))
            }
        } else {
            Ok(bucket)
        }
    }

    /// Retrieve a bucket from the DB and verify read permission
    async fn get_db_bucket(
        &self,
        bucket_id: &str,
        user: &str,
    ) -> Result<shc_indexer_db::models::Bucket, Error> {
        let bucket_id_hex = bucket_id.trim_start_matches("0x");

        let bucket_id = hex::decode(bucket_id_hex)
            .map_err(|e| Error::BadRequest(format!("Invalid Bucket ID hex encoding: {}", e)))?;

        if bucket_id.len() != 32 {
            return Err(Error::BadRequest(format!(
                "Invalid Bucket ID length. Expected 32 bytes, got {}",
                bucket_id.len()
            )));
        }

        self.postgres
            .get_bucket(&bucket_id)
            .await
            .and_then(|bucket| self.can_user_view_bucket(bucket, user))
    }
}

#[cfg(all(test, feature = "mocks"))]
mod tests {
    use super::*;
    use crate::{
        constants::{mocks::MOCK_ADDRESS, rpc::DUMMY_MSP_ID, test::bucket},
        data::{
            indexer_db::{client::DBClient, mock_repository::MockRepository},
            rpc::{AnyRpcConnection, MockConnection, StorageHubRpcClient},
            storage::{BoxedStorageWrapper, InMemoryStorage},
        },
    };
    use shp_types::Hash;
    use std::sync::Arc;

    /// Builder for creating MspService instances with mock dependencies for testing
    struct MockMspServiceBuilder {
        storage: Arc<BoxedStorageWrapper<InMemoryStorage>>,
        postgres: Arc<DBClient>,
        rpc: Arc<StorageHubRpcClient>,
    }

    impl MockMspServiceBuilder {
        /// Create a new builder with default empty mocks
        fn new() -> Self {
            let memory_storage = InMemoryStorage::new();
            let storage = Arc::new(BoxedStorageWrapper::new(memory_storage));

            let repo = Arc::new(MockRepository::new());
            let postgres = Arc::new(DBClient::new(repo));

<<<<<<< HEAD
            let mock_conn = MockConnection::new();
            let rpc_conn = Arc::new(AnyRpcConnection::Mock(mock_conn));
            let rpc = Arc::new(StorageHubRpcClient::new(rpc_conn));

            Self {
                storage,
                postgres,
                rpc,
            }
        }

        /// Initialize repository with custom test data
        async fn init_repository_with<F>(self, init: F) -> Self
        where
            F: FnOnce(&DBClient) -> std::pin::Pin<Box<dyn std::future::Future<Output = ()> + '_>>,
        {
            init(&self.postgres).await;
            self
        }

        /// Build the final MspService
        fn build(self) -> MspService {
            MspService::new(self.storage, self.postgres, self.rpc)
                .expect("Failed to create MspService with valid test config")
        }
=======
        MspService::new(
            services.storage.clone(),
            services.postgres.clone(),
            services.rpc.clone(),
            "http://localhost:8080".to_string(),
        )
>>>>>>> c5f0151e
    }

    #[tokio::test]
    async fn test_get_info() {
        let service = MockMspServiceBuilder::new().build();
        let info = service.get_info().await.unwrap();

        assert_eq!(info.status, "active");
        assert!(!info.multiaddresses.is_empty());
    }

    #[tokio::test]
    async fn test_get_stats() {
        let service = MockMspServiceBuilder::new().build();
        let stats = service.get_stats().await.unwrap();

        assert!(stats.capacity.total_bytes > 0);
        assert!(stats.capacity.available_bytes <= stats.capacity.total_bytes);
    }

    #[tokio::test]
    async fn test_get_value_props() {
        let service = MockMspServiceBuilder::new().build();
        let props = service.get_value_props().await.unwrap();

        assert!(!props.is_empty());
        assert!(props.iter().any(|p| p.is_available));
    }

    #[tokio::test]
    async fn test_list_user_buckets() {
        let service = MockMspServiceBuilder::new()
            .init_repository_with(|client| {
                Box::pin(async move {
                    // Create MSP with the ID that matches the default config
                    let msp = client
                        .create_msp(
                            MOCK_ADDRESS,
                            OnchainMspId::new(Hash::from_slice(&DUMMY_MSP_ID)),
                        )
                        .await
                        .expect("should create MSP");
                    // Create a test bucket for the mock user
                    client
                        .create_bucket(
                            MOCK_ADDRESS,
                            Some(msp.id),
                            "test-bucket".as_bytes(),
                            bucket::DEFAULT_BUCKET_ID.as_slice(),
                            false,
                        )
                        .await
                        .expect("should create bucket");
                })
            })
            .await
            .build();

        let buckets = service
            .list_user_buckets(MOCK_ADDRESS)
            .await
            .unwrap()
            .collect::<Vec<_>>();

        assert!(!buckets.is_empty());
    }

    #[tokio::test]
    async fn test_get_files_root() {
        use crate::constants::test::bucket::DEFAULT_BUCKET_ID;

        let service = MockMspServiceBuilder::new()
            .init_repository_with(|client| {
                Box::pin(async move {
                    // Create MSP with the ID that matches the default config
                    let msp = client
                        .create_msp(
                            MOCK_ADDRESS,
                            OnchainMspId::new(Hash::from_slice(&DUMMY_MSP_ID)),
                        )
                        .await
                        .expect("should create MSP");
                    // Create a test bucket for the mock user
                    client
                        .create_bucket(
                            MOCK_ADDRESS,
                            Some(msp.id),
                            "test-bucket".as_bytes(),
                            DEFAULT_BUCKET_ID.as_slice(),
                            false,
                        )
                        .await
                        .expect("should create bucket");
                })
            })
            .await
            .build();

        let tree = service
            .get_file_tree(hex::encode(DEFAULT_BUCKET_ID).as_ref(), MOCK_ADDRESS, "/")
            .await
            .unwrap();

        tree.entry.folder().expect("first entry to be a folder");
    }
}<|MERGE_RESOLUTION|>--- conflicted
+++ resolved
@@ -26,7 +26,7 @@
     },
 };
 
-/// Placeholder  
+/// Placeholder
 #[derive(Debug, Deserialize, Serialize)]
 pub struct FileDownloadResult {
     pub file_size: u64,
@@ -57,7 +57,7 @@
         storage: Arc<dyn BoxedStorage>,
         postgres: Arc<DBClient>,
         rpc: Arc<StorageHubRpcClient>,
-<<<<<<< HEAD
+        msp_callback_url: String,
     ) -> Result<Self, Error> {
         // TODO: retrieve from RPC
         let msp_id = OnchainMspId::new(Hash::from_slice(DUMMY_MSP_ID.as_slice()));
@@ -67,17 +67,8 @@
             storage,
             postgres,
             rpc,
-        })
-=======
-        msp_callback_url: String,
-    ) -> Self {
-        Self {
-            storage,
-            postgres,
-            rpc,
             msp_callback_url,
-        }
->>>>>>> c5f0151e
+        })
     }
 
     /// Get MSP information
@@ -394,7 +385,6 @@
             let repo = Arc::new(MockRepository::new());
             let postgres = Arc::new(DBClient::new(repo));
 
-<<<<<<< HEAD
             let mock_conn = MockConnection::new();
             let rpc_conn = Arc::new(AnyRpcConnection::Mock(mock_conn));
             let rpc = Arc::new(StorageHubRpcClient::new(rpc_conn));
@@ -417,17 +407,10 @@
 
         /// Build the final MspService
         fn build(self) -> MspService {
-            MspService::new(self.storage, self.postgres, self.rpc)
+            let cfg = Config::default();
+            MspService::new(self.storage, self.postgres, self.rpc, config.rpc.msp_callback_url)
                 .expect("Failed to create MspService with valid test config")
         }
-=======
-        MspService::new(
-            services.storage.clone(),
-            services.postgres.clone(),
-            services.rpc.clone(),
-            "http://localhost:8080".to_string(),
-        )
->>>>>>> c5f0151e
     }
 
     #[tokio::test]
