//! MSP service implementation

use std::{collections::HashSet, str::FromStr, sync::Arc};

use alloy_core::primitives::Address;
use axum_extra::extract::multipart::Field;
use bigdecimal::BigDecimal;
use chrono::Utc;
use codec::{Decode, Encode};
use sc_network::PeerId;
use serde::{Deserialize, Serialize};
use shc_common::types::{
    ChunkId, FileKeyProof, FileMetadata, StorageProofsMerkleTrieLayout,
    BATCH_CHUNK_FILE_TRANSFER_MAX_SIZE, FILE_CHUNK_SIZE,
};
use shc_file_manager::{in_memory::InMemoryFileDataTrie, traits::FileDataTrie};
use shc_rpc::{GetValuePropositionsResult, RpcProviderId, SaveFileToDisk};
use sp_core::{Blake2Hasher, H256};
use tracing::{debug, info, warn};

use shc_indexer_db::{models::Bucket as DBBucket, OnchainMspId};
use shp_types::Hash;

use crate::{
<<<<<<< HEAD
    config::MspConfig,
    constants::database::DEFAULT_PAGE_LIMIT,
=======
    constants::{
        mocks::{PLACEHOLDER_BUCKET_FILE_COUNT, PLACEHOLDER_BUCKET_SIZE_BYTES},
        retry::get_retry_delay,
    },
>>>>>>> 2524ae40
    data::{
        indexer_db::{client::DBClient, repository::PaymentStreamKind},
        rpc::StorageHubRpcClient,
    },
    error::Error,
    models::{
        buckets::{Bucket, FileTree},
        files::{FileInfo, FileUploadResponse},
        msp_info::{
            Capacity, InfoResponse, MspHealthResponse, StatsResponse, ValuePropositionWithId,
        },
        payment::{PaymentStreamInfo, PaymentStreamsResponse},
    },
};

/// Result of [`MspService::get_file_from_key`]
#[derive(Debug, Deserialize, Serialize)]
pub struct FileDownloadResult {
    pub file_size: u64,
    pub location: String,
    pub fingerprint: [u8; 32],
    /// Local filesystem path where the file is stored
    pub temp_path: String,
}

/// Service for handling MSP-related operations
#[derive(Clone)]
pub struct MspService {
    msp_id: OnchainMspId,

    postgres: Arc<DBClient>,
    rpc: Arc<StorageHubRpcClient>,
    msp_config: MspConfig,
}

impl MspService {
    /// Create a new MSP service
    ///
    /// This function tries to discover the MSP's provider ID and, if the node is not yet
    /// registered as an MSP, it retries indefinitely with a stepped backoff strategy.
    ///
    /// Note: Keep in mind that if the node is never registered as an MSP, this function
    /// will keep retrying indefinitely and the backend will fail to start. Monitor the
    /// retry attempt count in logs to detect potential configuration issues.
    pub async fn new(
        postgres: Arc<DBClient>,
        rpc: Arc<StorageHubRpcClient>,
        msp_config: MspConfig,
    ) -> Result<Self, Error> {
        let mut attempt = 0;

        // Discover the Provider ID of the connected node.
        let msp_id = loop {
            let provider_id: RpcProviderId = rpc
                .get_provider_id()
                .await
                .map_err(|e| Error::BadRequest(e.to_string()))?;

            match provider_id {
                RpcProviderId::Msp(id) => break OnchainMspId::new(Hash::from_slice(id.as_ref())),
                RpcProviderId::Bsp(_) => {
                    return Err(Error::BadRequest(
                        "Connected node is a BSP; expected an MSP".to_string(),
                    ))
                }
                RpcProviderId::NotAProvider => {
                    // Calculate the retry delay before the next attempt based on the attempt number
                    let delay_secs = get_retry_delay(attempt);
                    warn!(
                        "Connected node is not yet a registered MSP; retrying provider discovery in {} seconds... (attempt {})",
                        delay_secs,
                        attempt + 1
                    );
                    tokio::time::sleep(std::time::Duration::from_secs(delay_secs)).await;
                    attempt += 1;
                    continue;
                }
            }
        };

        Ok(Self {
            msp_id,
            postgres,
            rpc,
            msp_config,
        })
    }

    /// Get MSP information
    pub async fn get_info(&self) -> Result<InfoResponse, Error> {
        // Fetch the MSP's local listen multiaddresses via RPC
        let multiaddresses: Vec<String> = self
            .rpc
            .get_multiaddresses()
            .await
            .map_err(|e| Error::BadRequest(e.to_string()))?;

        Ok(InfoResponse {
            client: "storagehub-node v1.0.0".to_string(),
            version: "StorageHub MSP v0.1.0".to_string(),
            msp_id: self.msp_id.to_string(),
            multiaddresses,
            owner_account: "0xf24FF3a9CF04c71Dbc94D0b566f7A27B94566cac".to_string(),
            payment_account: "0xf24FF3a9CF04c71Dbc94D0b566f7A27B94566cac".to_string(),
            status: "active".to_string(),
            active_since: 123,
            uptime: "2 days, 1 hour".to_string(),
        })
    }

    /// Get MSP statistics
    pub async fn get_stats(&self) -> Result<StatsResponse, Error> {
        Ok(StatsResponse {
            capacity: Capacity {
                total_bytes: 1099511627776,
                available_bytes: 879609302220,
                used_bytes: 219902325556,
            },
            active_users: 152,
            last_capacity_change: 123,
            value_props_amount: 42,
            buckets_amount: 1024,
        })
    }

    /// Get MSP value propositions
    pub async fn get_value_props(&self) -> Result<Vec<ValuePropositionWithId>, Error> {
        // Call RPC to get the value propositions
        let result: GetValuePropositionsResult = self
            .rpc
            .get_value_props()
            .await
            .map_err(|e| Error::BadRequest(e.to_string()))?;

        // Decode the SCALE-encoded ValuePropositionWithId entries
        match result {
            GetValuePropositionsResult::Success(encoded_props) => {
                let mut props = Vec::with_capacity(encoded_props.len());
                for encoded_value_proposition in encoded_props {
                    let value_prop_with_id =
                        ValuePropositionWithId::decode(&mut encoded_value_proposition.as_slice())
                            .map_err(|e| {
                            Error::BadRequest(format!(
                                "Failed to decode ValuePropositionWithId: {}",
                                e
                            ))
                        })?;

                    props.push(ValuePropositionWithId {
                        id: value_prop_with_id.id,
                        value_prop: value_prop_with_id.value_prop,
                    });
                }
                Ok(props)
            }
            GetValuePropositionsResult::NotAnMsp => Err(Error::BadRequest(
                "The node that we are connected to is not an MSP".to_string(),
            )),
        }
    }

    /// Get MSP health status
    pub async fn get_health(&self) -> Result<MspHealthResponse, Error> {
        Ok(MspHealthResponse {
            status: "healthy".to_string(),
            components: serde_json::json!({
                "database": {
                    "status": "healthy",
                    "details": "PostgreSQL connection active"
                },
                "mspClient": {
                    "status": "healthy",
                    "details": "Connected to StorageHub MSP client"
                },
                "storageHubNetwork": {
                    "status": "healthy",
                    "details": "Node synced with network"
                },
                "diskSpace": {
                    "status": "healthy",
                    "details": "80% capacity available"
                }
            }),
            last_checked: Utc::now(),
        })
    }

    /// List buckets for a user
    pub async fn list_user_buckets(
        &self,
        user_address: &Address,
    ) -> Result<impl Iterator<Item = Bucket>, Error> {
        // Paginate through all buckets
        let mut all_pages = Vec::new();
        let mut offset = 0;

        loop {
            let buckets = self
                .postgres
                .get_user_buckets(
                    &self.msp_id,
                    &user_address.to_string(),
                    Some(DEFAULT_PAGE_LIMIT),
                    Some(offset),
                )
                .await?;

            let fetched_count = buckets.len();
            all_pages.push(buckets);

            // If we got fewer items than the page size, we've reached the end
            if fetched_count < DEFAULT_PAGE_LIMIT as usize {
                break;
            }

            offset += DEFAULT_PAGE_LIMIT;
        }

        Ok(all_pages.into_iter().flatten().map(|entry| {
            // Convert BigDecimal to u64 for size (may lose precision)
            let size_bytes = entry.total_size.to_string().parse::<u64>().unwrap_or(0);
            let file_count = entry.file_count as u64;

            Bucket::from_db(&entry, size_bytes, file_count)
        }))
    }

    /// Get a specific bucket by ID
    ///
    /// Verifies ownership of bucket is `user`
    pub async fn get_bucket(&self, bucket_id: &str, user: &Address) -> Result<Bucket, Error> {
        self.get_db_bucket(bucket_id, user).await.map(|bucket| {
            // Convert BigDecimal to u64 for size (may lose precision)
            let size_bytes = bucket.total_size.to_string().parse::<u64>().unwrap_or(0);
            let file_count = bucket.file_count as u64;

            Bucket::from_db(&bucket, size_bytes, file_count)
        })
    }

    /// Get file tree for a bucket
    ///
    /// Verifies ownership of bucket is `user`
    /// Returns only direct children of the given path
    ///
    /// ## Business Rules for File Location Handling
    ///
    /// The given path is normalized using the following rules:
    /// * root is implicit
    /// * duplicated slashes are collapsed
    /// * trailing slashes are trimmed
    pub async fn get_file_tree(
        &self,
        bucket_id: &str,
        user: &Address,
        path: &str,
    ) -> Result<FileTree, Error> {
        // first, get the bucket from the db and determine if user can view the bucket
        let bucket = self.get_db_bucket(bucket_id, user).await?;

        // Paginate through all files
        // TODO: optimize query by requesting only matching paths
        let mut all_pages = Vec::new();
        let mut offset = 0;

        loop {
            let files = self
                .postgres
                .get_bucket_files(bucket.id, Some(DEFAULT_PAGE_LIMIT), Some(offset))
                .await?;

            let fetched_count = files.len();
            all_pages.push(files);

            // If we got fewer items than the page size, we've reached the end
            if fetched_count < DEFAULT_PAGE_LIMIT as usize {
                break;
            }

            offset += DEFAULT_PAGE_LIMIT;
        }

        // Create hierarchy based on location segments
        let all_files: Vec<_> = all_pages.into_iter().flatten().collect();
        Ok(FileTree::from_files_filtered(all_files, path))
    }

    /// Get file information
    ///
    /// Verifies ownership of bucket that the file belongs to is `user`
    pub async fn get_file_info(&self, user: &Address, file_key: &str) -> Result<FileInfo, Error> {
        let file_key_hex = file_key.trim_start_matches("0x");

        let file_key = hex::decode(file_key_hex)
            .map_err(|e| Error::BadRequest(format!("Invalid File Key hex encoding: {}", e)))?;

        if file_key.len() != 32 {
            return Err(Error::BadRequest(format!(
                "Invalid File Key length. Expected 32 bytes, got {}",
                file_key.len()
            )));
        }

        let db_file = self.postgres.get_file_info(&file_key).await?;

        // get bucket determine if user can view it
        let bucket = self
            .get_bucket(&hex::encode(&db_file.onchain_bucket_id), user)
            .await?;

        Ok(FileInfo::from_db(&db_file, bucket.is_public))
    }

    /// Check via MSP RPC if this node is expecting to receive the given file key
    pub async fn is_msp_expecting_file_key(&self, file_key: &str) -> Result<bool, Error> {
        let expected: bool = self
            .rpc
            .is_file_key_expected(file_key)
            .await
            .map_err(|e| Error::BadRequest(e.to_string()))?;
        Ok(expected)
    }

    /// Get all payment streams for a user
    pub async fn get_payment_streams(
        &self,
        user_address: &Address,
    ) -> Result<PaymentStreamsResponse, Error> {
        // Get all payment streams for the user from the database
        let payment_stream_data = self
            .postgres
            .get_payment_streams_for_user(&user_address.to_string())
            .await?;

        // Get current price per giga unit per tick from RPC (for dynamic rate calculations)
        let current_price_per_giga_unit_per_tick = self
            .rpc
            .get_current_price_per_giga_unit_per_tick()
            .await
            .map_err(|e| Error::BadRequest(format!("Failed to get price per unit: {}", e)))?;
        let unit_to_giga_unit =
            BigDecimal::from_str("1e-9").expect("Inverse of GIGA to be parsed correctly");

        // Process each payment stream
        let mut streams = Vec::new();
        for stream_data in payment_stream_data {
            let (provider_type, cost_per_tick) = match stream_data.kind {
                PaymentStreamKind::Fixed { rate } => {
                    // This is an MSP (fixed rate payment stream)
                    ("msp".to_string(), rate.to_string())
                }
                PaymentStreamKind::Dynamic { amount_provided } => {
                    // This is a BSP (dynamic rate payment stream)
                    // Cost per tick = amount_provided * 1e-9 * current_price_per_giga_unit_per_tick

                    // Convert u128 price to BigDecimal and multiply
                    let price_bd = BigDecimal::from(current_price_per_giga_unit_per_tick);
                    let cost = amount_provided * &unit_to_giga_unit * price_bd;

                    ("bsp".to_string(), cost.to_string())
                }
            };

            streams.push(PaymentStreamInfo {
                provider: stream_data.provider,
                provider_type,
                total_amount_paid: stream_data.total_amount_paid.to_string(),
                cost_per_tick,
            });
        }

        Ok(PaymentStreamsResponse { streams })
    }

    /// Download a file by `file_key` via the MSP RPC into `/tmp/uploads/<file_key>` and
    /// return its size, UTF-8 location, fingerprint, and temp path.
    /// Returns BadRequest on RPC/parse errors.
    ///
    /// Will verify that `user` has permission to access the specified `file_key`
    ///
    /// We provide an URL as saveFileToDisk RPC requires it to stream the file.
    /// We also implemented the internal_upload_by_key handler to handle this temporary file upload.
    pub async fn get_file_from_key(
        &self,
        user: &Address,
        file_key: &str,
    ) -> Result<FileDownloadResult, Error> {
        // Retrieve file info, this will also authenticate the user
        let file = self.get_file_info(user, file_key).await?;

        // Create temp url for download
        let temp_path = format!("/tmp/uploads/{}", file.file_key);

        // TODO(AUTH): Add MSP Node authentication credentials
        // Currently this internal endpoint doesn't authenticate that
        // the client connecting to it is the MSP Node
        let upload_url = format!(
            "{}/internal/uploads/{}",
            self.msp_config.callback_url, file.file_key
        );

        // Make the RPC call to download file and get metadata
        let rpc_response: SaveFileToDisk = self
            .rpc
            .save_file_to_disk(&file.file_key, upload_url.as_str())
            .await
            .map_err(|e| Error::BadRequest(e.to_string()))?;

        match rpc_response {
            SaveFileToDisk::FileNotFound => Err(Error::NotFound("File not found".to_string())),
            SaveFileToDisk::IncompleteFile(_status) => {
                Err(Error::BadRequest("File is incomplete".to_string()))
            }
            SaveFileToDisk::Success(file_metadata) => {
                // Convert location bytes to string
                let location = String::from_utf8_lossy(file_metadata.location()).to_string();
                let file_size = file_metadata.file_size();
                let fingerprint = file_metadata.fingerprint().as_hash();

                // Ensure data received from MSP matches what we expect
                if location != file.location
                    || file_size != file.size
                    || fingerprint != file.fingerprint
                {
                    Err(Error::BadRequest(
                        "Downloaded file doesn't match given file key".to_string(),
                    ))
                } else {
                    Ok(FileDownloadResult {
                        file_size: file.size,
                        location: file.location,
                        fingerprint: file.fingerprint,
                        temp_path,
                    })
                }
            }
        }
    }

    /// Process a streamed file upload: validate metadata, chunk into trie, batch proofs, and send to MSP.
    ///
    /// Verifies ownership of bucket that the file belongs to is `user`
    pub async fn process_and_upload_file(
        &self,
        user: &Address,
        file_key: &str,
        mut file_data_stream: Field,
        file_metadata: FileMetadata,
    ) -> Result<FileUploadResponse, Error> {
        // Retrieve the onchain file info and verify user has permission to access the file
        let info = self.get_file_info(user, &file_key).await?;

        // Validate bucket id and file key against metadata
        let expected_bucket_id = hex::encode(file_metadata.bucket_id());
        if info.bucket_id.trim_start_matches("0x") != expected_bucket_id {
            return Err(Error::BadRequest(
                "Bucket ID in URL does not match file metadata".to_string(),
            ));
        }

        let expected_file_key = hex::encode(file_metadata.file_key::<Blake2Hasher>());
        if info.file_key.trim_start_matches("0x") != expected_file_key {
            return Err(Error::BadRequest(
                "File key in URL does not match file metadata".to_string(),
            ));
        }

        // Initialize the trie that will hold the chunked file data.
        let mut trie = InMemoryFileDataTrie::<StorageProofsMerkleTrieLayout>::new();

        // Prepare the overflow buffer that will hold any data that doesn't exactly fit in a chunk.
        let mut overflow_buffer = Vec::new();

        // Initialize the chunk index.
        let mut chunk_index = 0;

        // Start streaming the file data into the trie, chunking it into FILE_CHUNK_SIZE chunks in the process.
        while let Some(bytes_read) = file_data_stream
            .chunk()
            .await
            .map_err(|e| Error::BadRequest(e.to_string()))?
        {
            // Load the bytes read from the file into the overflow buffer.
            overflow_buffer.extend_from_slice(&bytes_read);

            // While the overflow buffer is larger than FILE_CHUNK_SIZE, process a chunk.
            while overflow_buffer.len() >= FILE_CHUNK_SIZE as usize {
                let chunk = overflow_buffer[..FILE_CHUNK_SIZE as usize].to_vec();

                // Insert the chunk into the trie.
                trie.write_chunk(&ChunkId::new(chunk_index as u64), &chunk)
                    .map_err(|e| Error::BadRequest(e.to_string()))?;

                // Increment the chunk index.
                chunk_index += 1;

                // Remove the chunk from the overflow buffer.
                overflow_buffer.drain(..FILE_CHUNK_SIZE as usize);
            }
        }

        // Check the overflow buffer to see if the file didn't fit exactly in an integer number of chunks.
        if !overflow_buffer.is_empty() {
            // Insert the chunk into the trie.
            trie.write_chunk(&ChunkId::new(chunk_index as u64), &overflow_buffer)
                .map_err(|e| Error::BadRequest(e.to_string()))?;

            // Increment the chunk index to get the total amount of chunks.
            chunk_index += 1;
        }

        // Validate that the file fingerprint matches the trie root.
        let computed_root = trie.get_root();
        if computed_root.as_ref() != file_metadata.fingerprint().as_ref() {
            return Err(Error::BadRequest(format!(
                "File fingerprint mismatch. Expected: {}, Computed: {}",
                hex::encode(file_metadata.fingerprint().as_ref()),
                hex::encode(computed_root)
            )));
        }

        // Validate that the received amount of chunks matches the amount of chunks corresponding to the file size in the metadata.
        let total_chunks = file_metadata.chunks_count();
        if chunk_index != total_chunks {
            return Err(Error::BadRequest(format!(
            "Received amount of chunks {} does not match the amount of chunks {} corresponding to the file size in the metadata",
            chunk_index, total_chunks
        )));
        }

        // At this point, the trie contains the entire file data and we can start generating the proofs for the chunk batches
        // and sending them to the MSP.

        // Get how many chunks fit in a batch of BATCH_CHUNK_FILE_TRANSFER_MAX_SIZE, rounding down.
        const CHUNKS_PER_BATCH: u64 = BATCH_CHUNK_FILE_TRANSFER_MAX_SIZE as u64 / FILE_CHUNK_SIZE;

        // Initialize the index of the initial chunk to process in this batch.
        let mut batch_start_chunk_index = 0;

        // Start processing batches, until all chunks have been processed.
        while batch_start_chunk_index < total_chunks {
            // Get the chunks to send in this batch, capping at the total amount of chunks of the file.
            let chunks = (batch_start_chunk_index
                ..(batch_start_chunk_index + CHUNKS_PER_BATCH).min(total_chunks))
                .map(|chunk_index| ChunkId::new(chunk_index as u64))
                .collect::<HashSet<_>>();
            let chunks_in_batch = chunks.len() as u64;

            // Generate the proof for the batch.
            let file_proof = trie
                .generate_proof(&chunks)
                .map_err(|e| Error::BadRequest(e.to_string()))?;

            // Convert the generated proof to a FileKeyProof and send it to the MSP.
            let file_key_proof = file_proof
                .to_file_key_proof(file_metadata.clone())
                .map_err(|e| Error::BadRequest(format!("Failed to convert proof: {:?}", e)))?;

            // Send the proof with the chunks to the MSP.
            self.upload_to_msp(&chunks, &file_key_proof)
                .await
                .map_err(|e| Error::BadRequest(e.to_string()))?;

            // Update the initial chunk index for the next batch.
            batch_start_chunk_index += chunks_in_batch;
        }

        // If the complete file was uploaded to the MSP successfully, we can return the response.
        let bytes_location = file_metadata.location();
        let location = str::from_utf8(&bytes_location)
            .unwrap_or(&info.file_key)
            .to_string();

        Ok(FileUploadResponse {
            status: "upload_successful".to_string(),
            fingerprint: info.fingerprint_hexstr(),
            file_key: info.file_key,
            bucket_id: info.bucket_id,
            location,
        })
    }

    /// Upload a batch of file chunks with their FileKeyProof to the MSP via its RPC.
    ///
    /// This implementation:
    /// 1. Gets the MSP info to get its multiaddresses.
    /// 2. Extracts the peer IDs from the multiaddresses.
    /// 3. Sends the FileKeyProof with the batch of chunks to the MSP through the `receiveBackendFileChunks` RPC method.
    ///
    /// Note: obtaining the peer ID previous to sending the request is needed as this is the peer ID that the MSP
    /// will send the file to. If it's different than its local one, it will probably fail.
    pub async fn upload_to_msp(
        &self,
        chunk_ids: &HashSet<ChunkId>,
        file_key_proof: &FileKeyProof,
    ) -> Result<(), Error> {
        // Ensure we are not incorrectly trying to upload an empty file.
        if chunk_ids.is_empty() {
            return Err(Error::BadRequest(
                "Cannot upload file with no chunks".to_string(),
            ));
        }

        debug!("get_info");

        // Get the MSP's info including its multiaddresses.
        let msp_info = self.get_info().await?;

        debug!("extract_peer_ids");

        // Extract the peer IDs from the multiaddresses.
        let peer_ids = self.extract_peer_ids_from_multiaddresses(&msp_info.multiaddresses)?;

        // Try to send the chunks batch to each peer until one succeeds.
        let mut last_err = None;
        for peer_id in peer_ids {
            match self
                .send_upload_request_to_msp_peer(peer_id, file_key_proof.clone())
                .await
            {
                Ok(()) => {
                    info!(
                        "Successfully uploaded {} chunks to MSP {} for file {} in bucket {}",
                        chunk_ids.len(),
                        msp_info.msp_id,
                        hex::encode(file_key_proof.file_metadata.file_key::<Blake2Hasher>()),
                        hex::encode(file_key_proof.file_metadata.bucket_id())
                    );
                    return Ok(());
                }
                Err(e) => {
                    warn!("Failed to send chunks to peer {:?}: {:?}", peer_id, e);
                    last_err = Some(e);
                    continue;
                }
            }
        }

        Err(last_err.expect("At least one peer_id was tried, so last_err must be Some"))
    }

    /// Extract peer IDs from multiaddresses
    fn extract_peer_ids_from_multiaddresses(
        &self,
        multiaddresses: &[String],
    ) -> Result<Vec<PeerId>, Error> {
        let mut peer_ids = HashSet::new();

        for multiaddr_str in multiaddresses {
            // Parse multiaddress string to extract peer ID
            // Format example: "/ip4/192.168.0.10/tcp/30333/p2p/12D3KooWJAgnKUrQkGsKxRxojxcFRhtH6ovWfJTPJjAkhmAz2yC8"
            if let Some(p2p_part) = multiaddr_str.split("/p2p/").nth(1) {
                // Extract the peer ID part (everything after /p2p/)
                let peer_id_str = p2p_part.split('/').next().unwrap_or(p2p_part);

                match peer_id_str.parse::<PeerId>() {
                    Ok(peer_id) => {
                        debug!(
                            "Extracted peer ID {:?} from multiaddress {}",
                            peer_id, multiaddr_str
                        );
                        peer_ids.insert(peer_id);
                    }
                    Err(e) => {
                        warn!(
                            "Failed to parse peer ID from multiaddress {}: {:?}",
                            multiaddr_str, e
                        );
                    }
                }
            } else {
                warn!("No /p2p/ section found in multiaddress: {}", multiaddr_str);
            }
        }

        if peer_ids.is_empty() {
            return Err(Error::BadRequest(
                "No valid peer IDs found in multiaddresses".to_string(),
            ));
        }

        Ok(peer_ids.into_iter().collect())
    }

    /// Send an upload request to a specific peer ID of the MSP with retry logic.
    async fn send_upload_request_to_msp_peer(
        &self,
        peer_id: PeerId,
        file_key_proof: FileKeyProof,
    ) -> Result<(), Error> {
        debug!(
            "Attempting to send upload request to MSP peer {:?} with file key proof",
            peer_id
        );

        // Get fhe file metadata from the received FileKeyProof.
        let file_metadata = file_key_proof.clone().file_metadata;

        // Get the file key from the file metadata.
        let file_key: H256 = file_metadata.file_key::<Blake2Hasher>();
        let file_key_hexstr = format!("{file_key:x}");

        // Encode the FileKeyProof as SCALE for transport
        let encoded_proof = file_key_proof.encode();

        let mut retry_attempts = 0;
        let max_retries = self.msp_config.upload_retry_attempts;
        let delay_between_retries_secs = self.msp_config.upload_retry_delay_secs;

        while retry_attempts < max_retries {
            debug!("receive file chunks");
            let result: Result<Vec<u8>, _> = self
                .rpc
                .receive_file_chunks(&file_key_hexstr, encoded_proof.clone())
                .await;

            match result {
                Ok(_raw) => {
                    info!("Successfully sent upload request to MSP peer {:?}", peer_id);
                    return Ok(());
                }
                Err(e) => {
                    retry_attempts += 1;
                    if retry_attempts < max_retries {
                        warn!(
                            "Upload request to MSP peer {:?} failed via RPC, retrying... (attempt {}): {:?}",
                            peer_id,
                            retry_attempts,
                            e
                        );
                        tokio::time::sleep(std::time::Duration::from_secs(
                            delay_between_retries_secs,
                        ))
                        .await;
                    } else {
                        return Err(Error::Internal);
                    }
                }
            }
        }

        Err(Error::Internal)
    }
}

impl MspService {
    /// Verifies user can access the given bucket
    fn can_user_view_bucket(&self, bucket: DBBucket, user: &Address) -> Result<DBBucket, Error> {
        // TODO: NFT ownership
        if bucket.private {
            if bucket.account.as_str() == user.to_string() {
                Ok(bucket)
            } else {
                Err(Error::Unauthorized(format!(
                    "Specified user is not authorized to view this bucket"
                )))
            }
        } else {
            Ok(bucket)
        }
    }

    /// Retrieve a bucket from the DB and verify read permission
    async fn get_db_bucket(
        &self,
        bucket_id: &str,
        user: &Address,
    ) -> Result<shc_indexer_db::models::Bucket, Error> {
        let bucket_id_hex = bucket_id.trim_start_matches("0x");

        let bucket_id = hex::decode(bucket_id_hex)
            .map_err(|e| Error::BadRequest(format!("Invalid Bucket ID hex encoding: {}", e)))?;

        if bucket_id.len() != 32 {
            return Err(Error::BadRequest(format!(
                "Invalid Bucket ID length. Expected 32 bytes, got {}",
                bucket_id.len()
            )));
        }

        self.postgres
            .get_bucket(&bucket_id)
            .await
            .and_then(|bucket| self.can_user_view_bucket(bucket, user))
    }
}

#[cfg(all(test, feature = "mocks"))]
mod tests {
    use std::sync::Arc;

    use bigdecimal::BigDecimal;
    use serde_json::Value;

    use shc_common::types::{FileKeyProof, FileMetadata};
    use shp_types::Hash;

    use super::*;
    use crate::{
        config::Config,
        constants::{
            mocks::{MOCK_ADDRESS, MOCK_PRICE_PER_GIGA_UNIT},
            rpc::DUMMY_MSP_ID,
            test::{bucket::DEFAULT_BUCKET_NAME, file::DEFAULT_SIZE},
        },
        data::{
            indexer_db::{
                client::DBClient, mock_repository::MockRepository, repository::PaymentStreamKind,
            },
            rpc::{AnyRpcConnection, MockConnection, StorageHubRpcClient},
        },
        test_utils::random_bytes_32,
    };

    /// Builder for creating MspService instances with mock dependencies for testing
    struct MockMspServiceBuilder {
        postgres: Arc<DBClient>,
        rpc: Arc<StorageHubRpcClient>,
    }

    impl MockMspServiceBuilder {
        /// Create a new builder with default empty mocks
        pub fn new() -> Self {
            Self {
                postgres: Arc::new(DBClient::new(Arc::new(MockRepository::new()))),
                rpc: Arc::new(StorageHubRpcClient::new(Arc::new(AnyRpcConnection::Mock(
                    MockConnection::new(),
                )))),
            }
        }

        /// Initialize repository with custom test data
        pub async fn init_repository_with<F>(self, init: F) -> Self
        where
            F: FnOnce(&DBClient) -> std::pin::Pin<Box<dyn std::future::Future<Output = ()> + '_>>,
        {
            init(&self.postgres).await;
            self
        }

        #[allow(dead_code)] // useful helper if we are making requests that we don't mock yet
        /// Set RPC responses for the connection to use
        pub async fn with_rpc_responses(mut self, responses: Vec<(&str, Value)>) -> Self {
            let mock_conn = MockConnection::new();
            for (method, value) in responses {
                mock_conn.set_response(method, value).await;
            }
            self.rpc = Arc::new(StorageHubRpcClient::new(Arc::new(AnyRpcConnection::Mock(
                mock_conn,
            ))));
            self
        }

        /// Build the final MspService
        pub async fn build(self) -> MspService {
            let cfg = Config::default();

            MspService::new(self.postgres, self.rpc, cfg.msp)
                .await
                .expect("Mocked MSP service builder should succeed")
        }
    }

    #[tokio::test]
    async fn test_get_info() {
        let service = MockMspServiceBuilder::new().build().await;
        let info = service.get_info().await.unwrap();

        assert_eq!(info.status, "active");
        assert!(!info.multiaddresses.is_empty());
    }

    #[tokio::test]
    async fn test_get_stats() {
        let service = MockMspServiceBuilder::new().build().await;
        let stats = service.get_stats().await.unwrap();

        assert!(stats.capacity.total_bytes > 0);
        assert!(stats.capacity.available_bytes <= stats.capacity.total_bytes);
    }

    #[tokio::test]
    async fn test_get_value_props() {
        let service = MockMspServiceBuilder::new().build().await;
        let props = service.get_value_props().await.unwrap();

        assert!(!props.is_empty());
        assert!(props.iter().any(|p| p.value_prop.available));
    }

    #[tokio::test]
    async fn test_list_user_buckets() {
        let service = MockMspServiceBuilder::new()
            .init_repository_with(|client| {
                Box::pin(async move {
                    // Create MSP with the ID that matches the default config
                    let msp = client
                        .create_msp(
                            &MOCK_ADDRESS.to_string(),
                            OnchainMspId::new(Hash::from_slice(&DUMMY_MSP_ID)),
                        )
                        .await
                        .expect("should create MSP");

                    // Create a test bucket for the mock user
                    client
                        .create_bucket(
                            &MOCK_ADDRESS.to_string(),
                            Some(msp.id),
                            DEFAULT_BUCKET_NAME.as_bytes(),
                            random_bytes_32().as_slice(),
                            false,
                        )
                        .await
                        .expect("should create bucket");
                })
            })
            .await
            .build()
            .await;

        let buckets = service
            .list_user_buckets(&MOCK_ADDRESS)
            .await
            .unwrap()
            .collect::<Vec<_>>();

        assert!(!buckets.is_empty());
    }

    #[tokio::test]
    async fn test_get_bucket() {
        let bucket_name = "my-bucket";
        let bucket_id = random_bytes_32();

        let service = MockMspServiceBuilder::new()
            .init_repository_with(|client| {
                Box::pin(async move {
                    // Create MSP with the ID that matches the default config
                    let msp = client
                        .create_msp(
                            &MOCK_ADDRESS.to_string(),
                            OnchainMspId::new(Hash::from_slice(&DUMMY_MSP_ID)),
                        )
                        .await
                        .expect("should create MSP");

                    // Create a test bucket for the mock user
                    let bucket = client
                        .create_bucket(
                            &MOCK_ADDRESS.to_string(),
                            Some(msp.id),
                            bucket_name.as_bytes(),
                            &bucket_id,
                            false,
                        )
                        .await
                        .expect("should create bucket");

                    client
                        .create_file(
                            MOCK_ADDRESS.to_string().as_bytes(),
                            random_bytes_32().as_slice(),
                            bucket.id,
                            &bucket_id,
                            "sample-file.txt".as_bytes(),
                            random_bytes_32().as_slice(),
                            DEFAULT_SIZE,
                        )
                        .await
                        .expect("should create file");
                })
            })
            .await
            .build()
            .await;

        let bucket_id = hex::encode(bucket_id);
        let bucket = service.get_bucket(&bucket_id, &MOCK_ADDRESS).await.unwrap();

        assert_eq!(bucket.bucket_id, bucket_id);
        assert_eq!(bucket.name, bucket_name);
    }

    #[tokio::test]
    async fn test_get_files_root() {
        let bucket_id = random_bytes_32();

        let service = MockMspServiceBuilder::new()
            .init_repository_with(|client| {
                Box::pin(async move {
                    // Create MSP with the ID that matches the default config
                    let msp = client
                        .create_msp(
                            &MOCK_ADDRESS.to_string(),
                            OnchainMspId::new(Hash::from_slice(&DUMMY_MSP_ID)),
                        )
                        .await
                        .expect("should create MSP");

                    // Create a test bucket for the mock user
                    let bucket = client
                        .create_bucket(
                            &MOCK_ADDRESS.to_string(),
                            Some(msp.id),
                            DEFAULT_BUCKET_NAME.as_bytes(),
                            &bucket_id,
                            false,
                        )
                        .await
                        .expect("should create bucket");

                    client
                        .create_file(
                            MOCK_ADDRESS.to_string().as_bytes(),
                            random_bytes_32().as_slice(),
                            bucket.id,
                            &bucket_id,
                            "sample-file.txt".as_bytes(),
                            random_bytes_32().as_slice(),
                            DEFAULT_SIZE,
                        )
                        .await
                        .expect("should create file");
                })
            })
            .await
            .build()
            .await;

        let filter = "/";
        let tree = service
            .get_file_tree(hex::encode(bucket_id).as_ref(), &MOCK_ADDRESS, filter)
            .await
            .unwrap();

        assert_eq!(
            tree.name.as_str(),
            filter,
            "Folder name should match folder"
        );
        assert!(tree.children.len() > 0, "Shold have at least 1 entry");
    }

    #[tokio::test]
    async fn test_get_file_info() {
        let file_key = random_bytes_32();
        let bucket_id = random_bytes_32();

        let service = MockMspServiceBuilder::new()
            .init_repository_with(|client| {
                Box::pin(async move {
                    // Create MSP with the ID that matches the default config
                    let msp = client
                        .create_msp(
                            &MOCK_ADDRESS.to_string(),
                            OnchainMspId::new(Hash::from_slice(&DUMMY_MSP_ID)),
                        )
                        .await
                        .expect("should create MSP");

                    // Create a test bucket for the mock user
                    let bucket = client
                        .create_bucket(
                            &MOCK_ADDRESS.to_string(),
                            Some(msp.id),
                            DEFAULT_BUCKET_NAME.as_bytes(),
                            &bucket_id,
                            false,
                        )
                        .await
                        .expect("should create bucket");

                    client
                        .create_file(
                            MOCK_ADDRESS.to_string().as_bytes(),
                            &file_key,
                            bucket.id,
                            &bucket_id,
                            "sample-file.txt".as_bytes(),
                            random_bytes_32().as_slice(),
                            DEFAULT_SIZE,
                        )
                        .await
                        .expect("should create file");
                })
            })
            .await
            .build()
            .await;

        let bucket_id = hex::encode(bucket_id);
        let file_key = hex::encode(file_key);

        let info = service
            .get_file_info(&MOCK_ADDRESS, &file_key)
            .await
            .expect("get_file_info should succeed");

        assert_eq!(info.bucket_id, bucket_id);
        assert_eq!(info.file_key, file_key);
        assert!(!info.location.is_empty());
        assert!(info.size > 0);
    }

    #[tokio::test]
    async fn test_get_payment_stream() {
        let rate = BigDecimal::from(5);
        let amount_provided = BigDecimal::from(10);

        let service = MockMspServiceBuilder::new()
            .init_repository_with(|client| {
                let rate = rate.clone();
                let amount_provided = amount_provided.clone();

                Box::pin(async move {
                    // Create 2 payment streams for MOCK_ADDRESS, one for MSP and one for BSP
                    client
                        .create_payment_stream(
                            &MOCK_ADDRESS.to_string(),
                            "0x1234567890abcdef1234567890abcdef12345678",
                            BigDecimal::from(500000),
                            PaymentStreamKind::Fixed { rate },
                        )
                        .await
                        .expect("should create fixed payment stream");

                    client
                        .create_payment_stream(
                            &MOCK_ADDRESS.to_string(),
                            "0xabcdef1234567890abcdef1234567890abcdef12",
                            BigDecimal::from(200000),
                            PaymentStreamKind::Dynamic { amount_provided },
                        )
                        .await
                        .expect("should create dynamic payment stream");
                })
            })
            .await
            .build()
            .await;

        let ps = service
            .get_payment_streams(&MOCK_ADDRESS)
            .await
            .expect("get_payment_stream should succeed");

        // Verify we have the expected payment streams
        assert_eq!(ps.streams.len(), 2);

        let fixed = ps
            .streams
            .iter()
            .find(|s| s.provider_type == "msp")
            .expect("a fixed stream");
        assert_eq!(
            BigDecimal::from_str(&fixed.cost_per_tick).expect("cost per tick to be a valid number"),
            rate,
            "Fixed payment stream cost per tick should match what it was crated with"
        );

        let dynamic = ps
            .streams
            .iter()
            .find(|s| s.provider_type == "bsp")
            .expect("a dynamic stream");

        let expected_cost_per_tick = amount_provided
            // mock environment sets price per giga unit to this value
            * BigDecimal::from(MOCK_PRICE_PER_GIGA_UNIT)
            * BigDecimal::from_str("1e-9").unwrap();

        assert_eq!(
            BigDecimal::from_str(&dynamic.cost_per_tick)
                .expect("cost per tick to be a valid number"),
            expected_cost_per_tick,
            "Dynamic payment stream cost per tick should be a function of amount provided and price per giga unit"
        )
    }

    #[tokio::test]
    async fn test_upload_to_msp() {
        let service = MockMspServiceBuilder::new().build().await;

        // Provide at least one chunk id (upload_to_msp rejects empty sets)
        let mut chunk_ids = HashSet::new();
        chunk_ids.insert(ChunkId::new(0));

        // Create test file metadata
        let file_metadata = FileMetadata::new(
            vec![0u8; 32],
            vec![0u8; 32],
            b"test_location".to_vec(),
            1000,
            [0u8; 32].into(),
        )
        .unwrap();

        // Create test FileKeyProof
        let file_key_proof = FileKeyProof::new(
            file_metadata.owner().clone(),
            file_metadata.bucket_id().clone(),
            file_metadata.location().clone(),
            file_metadata.file_size(),
            *file_metadata.fingerprint(),
            sp_trie::CompactProof {
                encoded_nodes: vec![],
            },
        )
        .unwrap();

        service
            .upload_to_msp(&chunk_ids, &file_key_proof)
            .await
            .expect("able to upload file");
    }
}<|MERGE_RESOLUTION|>--- conflicted
+++ resolved
@@ -22,15 +22,11 @@
 use shp_types::Hash;
 
 use crate::{
-<<<<<<< HEAD
     config::MspConfig,
-    constants::database::DEFAULT_PAGE_LIMIT,
-=======
     constants::{
-        mocks::{PLACEHOLDER_BUCKET_FILE_COUNT, PLACEHOLDER_BUCKET_SIZE_BYTES},
+        database::DEFAULT_PAGE_LIMIT,
         retry::get_retry_delay,
     },
->>>>>>> 2524ae40
     data::{
         indexer_db::{client::DBClient, repository::PaymentStreamKind},
         rpc::StorageHubRpcClient,
