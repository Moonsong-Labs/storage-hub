--- conflicted
+++ resolved
@@ -5,16 +5,13 @@
 use std::{collections::HashSet, sync::Arc};
 
 use chrono::Utc;
-<<<<<<< HEAD
 use codec::Encode;
 use sc_network::PeerId;
+use serde::{Deserialize, Serialize};
 use shc_common::types::{ChunkId, FileKeyProof};
+use shc_rpc::SaveFileToDisk;
 use sp_core::{Blake2Hasher, H256};
 use tracing::{debug, info, warn};
-=======
-use serde::{Deserialize, Serialize};
-use shc_rpc::SaveFileToDisk;
->>>>>>> c5f0151e
 
 use crate::{
     data::{indexer_db::client::DBClient, rpc::StorageHubRpcClient, storage::BoxedStorage},
@@ -333,7 +330,48 @@
         })
     }
 
-<<<<<<< HEAD
+    /// Download a file by `file_key` via the MSP RPC into `uploads/<file_key>` and
+    /// return its size, UTF-8 location, fingerprint, and temp path.
+    /// Returns BadRequest on RPC/parse errors.
+    ///
+    /// We provide an URL as saveFileToDisk RPC requires it to stream the file.
+    /// We also implemented the internal_upload_by_key handler to handle this temporary file upload.
+    pub async fn get_file_from_key(&self, file_key: &str) -> Result<FileDownloadResult, Error> {
+        // Create temp url for download
+        let temp_path = format!("uploads/{}", file_key);
+        let upload_url = format!("{}/{}", self.msp_callback_url, temp_path);
+
+        // Make the RPC call to download file and get metadata
+        let rpc_response: SaveFileToDisk = self
+            .rpc
+            .call(
+                "storagehubclient_saveFileToDisk",
+                (file_key, upload_url.as_str()),
+            )
+            .await
+            .map_err(|e| Error::BadRequest(e.to_string()))?;
+
+        match rpc_response {
+            SaveFileToDisk::FileNotFound => Err(Error::NotFound("File not found".to_string())),
+            SaveFileToDisk::IncompleteFile(_status) => {
+                Err(Error::BadRequest("File is incomplete".to_string()))
+            }
+            SaveFileToDisk::Success(file_metadata) => {
+                // Convert location bytes to string
+                let location = String::from_utf8_lossy(file_metadata.location()).to_string();
+                let fingerprint: [u8; 32] = file_metadata.fingerprint().as_hash();
+                let file_size = file_metadata.file_size();
+
+                Ok(FileDownloadResult {
+                    file_size,
+                    location,
+                    fingerprint,
+                    temp_path,
+                })
+            }
+        }
+    }
+
     /// Upload a batch of file chunks with their FileKeyProof to the MSP via its RPC.
     ///
     /// This implementation:
@@ -503,48 +541,6 @@
         }
 
         Err(Error::Internal)
-=======
-    /// Download a file by `file_key` via the MSP RPC into `uploads/<file_key>` and
-    /// return its size, UTF-8 location, fingerprint, and temp path.
-    /// Returns BadRequest on RPC/parse errors.
-    ///
-    /// We provide an URL as saveFileToDisk RPC requires it to stream the file.
-    /// We also implemented the internal_upload_by_key handler to handle this temporary file upload.
-    pub async fn get_file_from_key(&self, file_key: &str) -> Result<FileDownloadResult, Error> {
-        // Create temp url for download
-        let temp_path = format!("uploads/{}", file_key);
-        let upload_url = format!("{}/{}", self.msp_callback_url, temp_path);
-
-        // Make the RPC call to download file and get metadata
-        let rpc_response: SaveFileToDisk = self
-            .rpc
-            .call(
-                "storagehubclient_saveFileToDisk",
-                (file_key, upload_url.as_str()),
-            )
-            .await
-            .map_err(|e| Error::BadRequest(e.to_string()))?;
-
-        match rpc_response {
-            SaveFileToDisk::FileNotFound => Err(Error::NotFound("File not found".to_string())),
-            SaveFileToDisk::IncompleteFile(_status) => {
-                Err(Error::BadRequest("File is incomplete".to_string()))
-            }
-            SaveFileToDisk::Success(file_metadata) => {
-                // Convert location bytes to string
-                let location = String::from_utf8_lossy(file_metadata.location()).to_string();
-                let fingerprint: [u8; 32] = file_metadata.fingerprint().as_hash();
-                let file_size = file_metadata.file_size();
-
-                Ok(FileDownloadResult {
-                    file_size,
-                    location,
-                    fingerprint,
-                    temp_path,
-                })
-            }
-        }
->>>>>>> c5f0151e
     }
 }
 
@@ -552,13 +548,15 @@
 mod tests {
     use super::*;
 
-    use crate::data::{
-        indexer_db::mock_repository::MockRepository,
-        rpc::{AnyRpcConnection, MockConnection, StorageHubRpcClient},
-        storage::{BoxedStorageWrapper, InMemoryStorage},
+    use crate::{
+        constants::rpc::DEFAULT_MSP_CALLBACK_URL,
+        data::{
+            indexer_db::mock_repository::MockRepository,
+            rpc::{AnyRpcConnection, MockConnection, StorageHubRpcClient},
+            storage::{BoxedStorageWrapper, InMemoryStorage},
+        },
     };
 
-<<<<<<< HEAD
     use serde_json::Value;
     use shc_common::types::{FileKeyProof, FileMetadata};
 
@@ -567,6 +565,7 @@
         storage: Arc<BoxedStorageWrapper<InMemoryStorage>>,
         postgres: Arc<DBClient>,
         rpc: Arc<StorageHubRpcClient>,
+        msp_callback_url: String,
     }
 
     impl MockMspServiceBuilder {
@@ -577,6 +576,7 @@
                 rpc: Arc::new(StorageHubRpcClient::new(Arc::new(AnyRpcConnection::Mock(
                     MockConnection::new(),
                 )))),
+                msp_callback_url: String::from(DEFAULT_MSP_CALLBACK_URL),
             }
         }
 
@@ -592,16 +592,8 @@
         }
 
         pub fn build(self) -> MspService {
-            MspService::new(self.storage, self.postgres, self.rpc)
-        }
-=======
-        MspService::new(
-            services.storage.clone(),
-            services.postgres.clone(),
-            services.rpc.clone(),
-            "http://localhost:8080".to_string(),
-        )
->>>>>>> c5f0151e
+            MspService::new(self.storage, self.postgres, self.rpc, self.msp_callback_url)
+        }
     }
 
     #[tokio::test]
