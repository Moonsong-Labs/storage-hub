//! MSP service implementation

use std::{collections::HashSet, sync::Arc};

use alloy_core::primitives::Address;
use axum_extra::extract::multipart::Field;
use bigdecimal::{BigDecimal, RoundingMode};
use codec::{Decode, Encode};
use sc_network::PeerId;
use serde::{Deserialize, Serialize};
use shc_common::types::{
    ChunkId, FileKeyProof, FileMetadata, StorageProofsMerkleTrieLayout,
    BATCH_CHUNK_FILE_TRANSFER_MAX_SIZE, FILE_CHUNK_SIZE,
};
use shc_file_manager::{in_memory::InMemoryFileDataTrie, traits::FileDataTrie};
use shc_rpc::{
    GetFileFromFileStorageResult, GetValuePropositionsResult, RpcProviderId, SaveFileToDisk,
};
use sp_core::{Blake2Hasher, H256};
use tracing::{debug, warn};

use shc_indexer_db::{models::Bucket as DBBucket, OnchainMspId};
use shp_types::Hash;

use crate::{
    config::MspConfig,
    constants::retry::get_retry_delay,
    data::{
        indexer_db::{client::DBClient, repository::PaymentStreamKind},
        rpc::StorageHubRpcClient,
    },
    error::Error,
    models::{
        buckets::{Bucket, FileTree},
        files::{FileInfo, FileUploadResponse},
        msp_info::{Capacity, InfoResponse, StatsResponse, ValuePropositionWithId},
        payment::{PaymentStreamInfo, PaymentStreamsResponse},
    },
};

<<<<<<< HEAD
/// Result of [`MspService::get_file_from_key`]
=======
>>>>>>> 14600674
#[derive(Debug, Deserialize, Serialize)]
pub struct FileDownloadResult {
    pub file_size: u64,
    pub location: String,
    pub fingerprint: [u8; 32],
<<<<<<< HEAD
    /// Local filesystem path where the file is stored
    pub temp_path: String,
=======
>>>>>>> 14600674
}

/// Service for handling MSP-related operations
#[derive(Clone)]
pub struct MspService {
    msp_id: OnchainMspId,

    postgres: Arc<DBClient>,
    rpc: Arc<StorageHubRpcClient>,
    msp_config: MspConfig,
}

impl MspService {
    /// Create a new MSP service
    ///
    /// This function tries to discover the MSP's provider ID and, if the node is not yet
    /// registered as an MSP, it retries indefinitely with a stepped backoff strategy.
    ///
    /// Note: Keep in mind that if the node is never registered as an MSP, this function
    /// will keep retrying indefinitely and the backend will fail to start. Monitor the
    /// retry attempt count in logs to detect potential configuration issues.
    pub async fn new(
        postgres: Arc<DBClient>,
        rpc: Arc<StorageHubRpcClient>,
        msp_config: MspConfig,
    ) -> Result<Self, Error> {
        let mut attempt = 0;

        // Discover the Provider ID of the connected node.
        let msp_id = loop {
            let provider_id: RpcProviderId = rpc.get_provider_id().await.map_err(|e| {
                Error::BadRequest(format!("Failed to get provider ID from RPC: {}", e))
            })?;

            match provider_id {
                RpcProviderId::Msp(id) => break OnchainMspId::new(Hash::from_slice(id.as_ref())),
                RpcProviderId::Bsp(_) => {
                    return Err(Error::BadRequest(
                        "Connected node is a BSP; expected an MSP".to_string(),
                    ));
                }
                RpcProviderId::NotAProvider => {
                    // Calculate the retry delay before the next attempt based on the attempt number
                    let delay_secs = get_retry_delay(attempt);
                    warn!(
                        target: "msp_service::new",
                                                delay_secs = delay_secs,
                                                attempt = attempt + 1,
                        "Connected node is not yet a registered MSP; retrying provider discovery in {delay_secs} seconds... (attempt {attempt})"
                    );
                    tokio::time::sleep(std::time::Duration::from_secs(delay_secs)).await;
                    attempt += 1;
                    continue;
                }
            }
        };

        Ok(Self {
            msp_id,
            postgres,
            rpc,
            msp_config,
        })
    }

    /// Get MSP information
    pub async fn get_info(&self) -> Result<InfoResponse, Error> {
        debug!(target: "msp_service::get_info", "Getting MSP info");

        // Fetch the MSP's local listen multiaddresses via RPC
        let multiaddresses: Vec<String> =
            self.rpc.get_multiaddresses().await.map_err(|e| {
                Error::BadRequest(format!("Failed to get MSP multiaddresses: {}", e))
            })?;

        Ok(InfoResponse {
            client: "storagehub-node v1.0.0".to_string(),
            version: "StorageHub MSP v0.1.0".to_string(),
            msp_id: self.msp_id.to_string(),
            multiaddresses,
            owner_account: "0xf24FF3a9CF04c71Dbc94D0b566f7A27B94566cac".to_string(),
            payment_account: "0xf24FF3a9CF04c71Dbc94D0b566f7A27B94566cac".to_string(),
            status: "active".to_string(),
            active_since: 123,
            uptime: "2 days, 1 hour".to_string(),
        })
    }

    /// Get MSP statistics
    pub async fn get_stats(&self) -> Result<StatsResponse, Error> {
        // TODO(MOCK): replace with actual values retrieved from the RPC/DB
        debug!(target: "msp_service::get_stats", "Getting MSP stats");

        Ok(StatsResponse {
            capacity: Capacity {
                total_bytes: 1099511627776,
                available_bytes: 879609302220,
                used_bytes: 219902325556,
            },
            active_users: 152,
            last_capacity_change: 123,
            value_props_amount: 42,
            buckets_amount: 1024,
        })
    }

    /// Get MSP value propositions
    pub async fn get_value_props(&self) -> Result<Vec<ValuePropositionWithId>, Error> {
        debug!(target: "msp_service::get_value_props", "Getting MSP value propositions");

        // Call RPC to get the value propositions
        let result: GetValuePropositionsResult = self.rpc.get_value_props().await.map_err(|e| {
            Error::BadRequest(format!("Failed to get value propositions from RPC: {}", e))
        })?;

        // Decode the SCALE-encoded ValuePropositionWithId entries
        match result {
            GetValuePropositionsResult::Success(encoded_props) => {
                let mut props = Vec::with_capacity(encoded_props.len());
                for encoded_value_proposition in encoded_props {
                    let value_prop_with_id =
                        ValuePropositionWithId::decode(&mut encoded_value_proposition.as_slice())
                            .map_err(|e| {
                            Error::BadRequest(format!(
                                "Failed to decode ValuePropositionWithId: {}",
                                e
                            ))
                        })?;

                    props.push(ValuePropositionWithId {
                        id: value_prop_with_id.id,
                        value_prop: value_prop_with_id.value_prop,
                    });
                }
                Ok(props)
            }
            GetValuePropositionsResult::NotAnMsp => Err(Error::BadRequest(
                "The node that we are connected to is not an MSP".to_string(),
            )),
        }
    }

    /// List buckets for a user
    pub async fn list_user_buckets(
        &self,
        user_address: &Address,
        offset: i64,
        limit: i64,
    ) -> Result<impl Iterator<Item = Bucket>, Error> {
        debug!(target: "msp_service::list_user_buckets", user = %user_address, %limit, %offset, "Listing user buckets");

        Ok(self
            .postgres
            .get_user_buckets(
                &self.msp_id,
                &user_address.to_string(),
                Some(limit),
                Some(offset),
            )
            .await?
            .into_iter()
            .map(|entry| {
                // Convert BigDecimal to u64 for size (may lose precision)
                let size_bytes = entry.total_size.to_string().parse::<u64>().unwrap_or(0);
                let file_count = entry.file_count as u64;

                Bucket::from_db(&entry, size_bytes, file_count)
            }))
    }

    /// Get a specific bucket by ID
    ///
    /// Verifies ownership of bucket is `user`
    pub async fn get_bucket(&self, bucket_id: &str, user: &Address) -> Result<Bucket, Error> {
        debug!(target: "msp_service::get_bucket", bucket_id = %bucket_id, user = %user, "Getting bucket");

        self.get_db_bucket(bucket_id, user).await.map(|bucket| {
            // Convert BigDecimal to u64 for size (may lose precision)
            let size_bytes = bucket.total_size.to_string().parse::<u64>().unwrap_or(0);
            let file_count = bucket.file_count as u64;

            Bucket::from_db(&bucket, size_bytes, file_count)
        })
    }

    /// Get file tree for a bucket
    ///
    /// Verifies ownership of bucket is `user`
    /// Returns only direct children of the given path
    ///
    /// ## Business Rules for File Location Handling
    ///
    /// The given path is normalized using the following rules:
    /// * root is implicit
    /// * duplicated slashes are collapsed
    /// * trailing slashes are trimmed
    pub async fn get_file_tree(
        &self,
        bucket_id: &str,
        user: &Address,
        path: &str,
        offset: i64,
        limit: i64,
    ) -> Result<FileTree, Error> {
        debug!(target: "msp_service::get_file_tree", bucket_id = %bucket_id, user = %user, %limit, %offset,  "Getting file tree");

        // first, get the bucket from the db and determine if user can view the bucket
        let bucket = self.get_db_bucket(bucket_id, user).await?;

        // TODO: optimize query by requesting only matching paths
        // TODO: pagination doesn't account for path filtering
        let files = self
            .postgres
            .get_bucket_files(bucket.id, Some(limit), Some(offset))
            .await?;

        // Create hierarchy based on location segments
        Ok(FileTree::from_files_filtered(files, path))
    }

    /// Get file information
    ///
    /// Verifies ownership of bucket that the file belongs to is `user`
    pub async fn get_file_info(&self, user: &Address, file_key: &str) -> Result<FileInfo, Error> {
        debug!(target: "msp_service::get_file_info", user = %user, file_key = %file_key, "Getting file info");

        let file_key_hex = file_key.trim_start_matches("0x");

        let file_key = hex::decode(file_key_hex)
            .map_err(|e| Error::BadRequest(format!("Invalid File Key hex encoding: {}", e)))?;

        if file_key.len() != 32 {
            return Err(Error::BadRequest(format!(
                "Invalid File Key length. Expected 32 bytes, got {}",
                file_key.len()
            )));
        }

        let db_file = self.postgres.get_file_info(&file_key).await?;

        // get bucket determine if user can view it
        let bucket = self
            .get_bucket(&hex::encode(&db_file.onchain_bucket_id), user)
            .await?;

        Ok(FileInfo::from_db(&db_file, bucket.is_public))
    }

    /// Check via MSP RPC if this node is expecting to receive the given file key
    pub async fn is_msp_expecting_file_key(&self, file_key: &str) -> Result<bool, Error> {
        debug!(target: "msp_service::is_msp_expecting_file_key", file_key = %file_key, "Checking if MSP is expecting file key");

        let expected: bool = self.rpc.is_file_key_expected(file_key).await.map_err(|e| {
            Error::BadRequest(format!("Failed to check if file key is expected: {}", e))
        })?;

        if !expected {
            warn!(target: "msp_service::is_msp_expecting_file_key", file_key = %file_key, "MSP not expecting file_key");
        }

        Ok(expected)
    }

    /// Get all payment streams for a user
    pub async fn get_payment_streams(
        &self,
        user_address: &Address,
    ) -> Result<PaymentStreamsResponse, Error> {
        debug!(target: "msp_service::get_payment_streams", user = %user_address, "Getting payment streams");

        // Get all payment streams for the user from the database
        let payment_stream_data = self
            .postgres
            .get_payment_streams_for_user(&user_address.to_string())
            .await?;

        // Get current price per giga unit per tick from RPC (for dynamic rate calculations)
        let current_price_per_giga_unit_per_tick = self
            .rpc
            .get_current_price_per_giga_unit_per_tick()
            .await
            .map_err(|e| Error::BadRequest(format!("Failed to get price per unit: {}", e)))?;

        // Process each payment stream
        let mut streams = Vec::new();
        for stream_data in payment_stream_data {
            let (provider_type, cost_per_tick) = match stream_data.kind {
                PaymentStreamKind::Fixed { rate } => {
                    // This is an MSP (fixed rate payment stream)
                    ("msp".to_string(), rate.to_string())
                }
                PaymentStreamKind::Dynamic { amount_provided } => {
                    // This is a BSP (dynamic rate payment stream)
                    // Cost per tick = amount_provided * 1e-9 * current_price_per_giga_unit_per_tick

                    // Convert u128 price to BigDecimal and multiply
                    let price_bd = BigDecimal::from(current_price_per_giga_unit_per_tick);

                    // Matches the computation done in the runtime
                    //
                    // (price * amount) / gigaunit
                    let cost = (price_bd * amount_provided) / shp_constants::GIGAUNIT;

                    // Truncate the decimal digits of the cost per tick
                    let cost = cost.with_scale_round(0, RoundingMode::Down);

                    ("bsp".to_string(), cost.to_string())
                }
            };

            streams.push(PaymentStreamInfo {
                provider: stream_data.provider,
                provider_type,
                total_amount_paid: stream_data.total_amount_paid.to_string(),
                cost_per_tick,
            });
        }

        Ok(PaymentStreamsResponse { streams })
    }

    /// Calls is_file_in_file_storage RPC method from the MSP substrate node
    /// to get file metadata if present.
    ///
    /// Returns successfully only if the file is present and fully stored in
    /// the MSP node (i.e. all chunks of the file are present).
    /// Returns error in any other case, with descriptive message.
    ///
    /// ```ignore
    /// pub enum GetFileFromFileStorageResult {
    ///     FileNotFound, // returns Error
    ///     IncompleteFile(IncompleteFileStatus), // returns Error
    ///     FileFound(FileMetadata), // returns Ok
    ///     FileFoundWithInconsistency(FileMetadata), // returns Error
    /// }
    /// ```
    pub async fn check_file_status(&self, file_key: &str) -> Result<FileMetadata, Error> {
        let file_status: GetFileFromFileStorageResult = self
            .rpc
            .is_file_in_file_storage(file_key)
            .await
            .map_err(|e| Error::BadRequest(e.to_string()))?;

        match file_status {
            GetFileFromFileStorageResult::FileNotFound => {
                Err(Error::NotFound("File not found".to_string()))
            }
            GetFileFromFileStorageResult::FileFoundWithInconsistency(_inconsistent_metadata) => {
                Err(Error::BadRequest(
                    "File found with inconsistency".to_string(),
                ))
            }
            GetFileFromFileStorageResult::IncompleteFile(_status) => {
                Err(Error::BadRequest("File is incomplete".to_string()))
            }
            GetFileFromFileStorageResult::FileFound(metadata) => Ok(metadata),
        }
    }

    /// Download a file by `file_key` via the MSP RPC into `/tmp/uploads/<file_key>` and
    /// return its size, UTF-8 location, fingerprint, and temp path.
    /// Returns BadRequest on RPC/parse errors.
    ///
    /// Will verify that `user` has permission to access the specified `file_key`
    ///
    /// We provide an URL as saveFileToDisk RPC requires it to stream the file.
    /// We also implemented the internal_upload_by_key handler to handle this temporary file upload.
    pub async fn get_file_from_key(
        &self,
<<<<<<< HEAD
        user: &Address,
        file_key: &str,
    ) -> Result<FileDownloadResult, Error> {
        debug!(target: "msp_service::get_file_from_key", file_key = %file_key, "Downloading file by key");

        // Retrieve file info, this will also authenticate the user
        let file = self.get_file_info(user, file_key).await?;

        // Create temp url for download
        let temp_path = format!("/tmp/uploads/{}", file.file_key);

        // TODO(AUTH): Add MSP Node authentication credentials
        // Currently this internal endpoint doesn't authenticate that
        // the client connecting to it is the MSP Node
        let upload_url = format!(
            "{}/internal/uploads/{}",
            self.msp_config.callback_url, file.file_key
=======
        session_id: &str,
        file_key: &str,
    ) -> Result<FileDownloadResult, Error> {
        debug!(target: "msp_service::get_file_from_key", file_key = %file_key, "Downloading file by key");
        // TODO: authenticate user
        let upload_url = format!(
            "{}/internal/uploads/{}/{}",
            self.msp_callback_url, session_id, file_key
>>>>>>> 14600674
        );

        // Make the RPC call to download file and get metadata
        let rpc_response: SaveFileToDisk = self
            .rpc
            .save_file_to_disk(&file.file_key, upload_url.as_str())
            .await
            .map_err(|e| {
                Error::BadRequest(format!("Failed to save file to disk via RPC: {}", e))
            })?;

        match rpc_response {
            SaveFileToDisk::FileNotFound => {
                warn!(target: "msp_service::get_file_from_key", file_key = %file_key, "File not found for download");
                Err(Error::NotFound("File not found".to_string()))
            }
            SaveFileToDisk::IncompleteFile(_status) => {
                warn!(
                    target: "msp_service::get_file_from_key",
                    file_key = %file_key,
                    "Incomplete file requested for download"
                );
                Err(Error::BadRequest("File is incomplete".to_string()))
            }
            SaveFileToDisk::Success(_file_metadata) => {
                // TODO: re-enable these checks once the Mock RPC returns the correct data
                // It's a defensive check to ensure the RPC returns correct data,
                // unfortunately, the mock RPC doesn't have access to the expected data
                // which makes the SDK Mock tests fail

                // // Convert location bytes to string
                // let location = String::from_utf8_lossy(file_metadata.location()).to_string();
                // let file_size = file_metadata.file_size();
                // let fingerprint = file_metadata.fingerprint().as_hash();

                // // Ensure data received from MSP matches what we expect
                // if location != file.location
                //     || file_size != file.size
                //     || fingerprint != file.fingerprint
                // {
                //     Err(Error::BadRequest(
                //         "Downloaded file doesn't match given file key".to_string(),
                //     ))
                // } else {

                debug!(
                    "File download prepared - file_key: {}, size: {} bytes",
                    file.file_key, file.size
                );

                Ok(FileDownloadResult {
<<<<<<< HEAD
                    file_size: file.size,
                    location: file.location,
                    fingerprint: file.fingerprint,
                    temp_path,
=======
                    file_size,
                    location,
                    fingerprint,
>>>>>>> 14600674
                })
                // }
            }
        }
    }

    /// Process a streamed file upload: validate metadata, chunk into trie, batch proofs, and send to MSP.
    ///
    /// Verifies ownership of bucket that the file belongs to is `user`
    pub async fn process_and_upload_file(
        &self,
        user: &Address,
        file_key: &str,
        mut file_data_stream: Field,
        file_metadata: FileMetadata,
    ) -> Result<FileUploadResponse, Error> {
        debug!(
            target: "msp_service::process_and_upload_file",
            file_key = %file_key,
            file_size = file_metadata.file_size(),
            "Starting file upload"
        );

        // Retrieve the onchain file info and verify user has permission to access the file
        let info = self.get_file_info(user, &file_key).await?;

        // Validate bucket id and file key against metadata
        let expected_bucket_id = hex::encode(file_metadata.bucket_id());
        let bucket_id_without_prefix = info.bucket_id.trim_start_matches("0x");
        if bucket_id_without_prefix != expected_bucket_id {
            return Err(Error::BadRequest(
                format!("Bucket ID in URL does not match file metadata: {expected_bucket_id} != {bucket_id_without_prefix}"),
            ));
        }

        let expected_file_key = hex::encode(file_metadata.file_key::<Blake2Hasher>());
        let file_key_without_prefix = file_key.trim_start_matches("0x");
        if file_key_without_prefix != expected_file_key {
            return Err(Error::BadRequest(format!(
                "File key in URL does not match file metadata: {expected_file_key} != {file_key_without_prefix}"
            )));
        }

        // Initialize the trie that will hold the chunked file data.
        let mut trie = InMemoryFileDataTrie::<StorageProofsMerkleTrieLayout>::new();

        // Prepare the overflow buffer that will hold any data that doesn't exactly fit in a chunk.
        let mut overflow_buffer = Vec::new();

        // Initialize the chunk index.
        let mut chunk_index = 0;

        // Start streaming the file data into the trie, chunking it into FILE_CHUNK_SIZE chunks in the process.
        while let Some(bytes_read) = file_data_stream.chunk().await.map_err(|e| {
            Error::BadRequest(format!("Failed to read multipart stream chunk: {}", e))
        })? {
            // Load the bytes read from the file into the overflow buffer.
            overflow_buffer.extend_from_slice(&bytes_read);

            // While the overflow buffer is larger than FILE_CHUNK_SIZE, process a chunk.
            while overflow_buffer.len() >= FILE_CHUNK_SIZE as usize {
                let chunk = overflow_buffer[..FILE_CHUNK_SIZE as usize].to_vec();

                // Insert the chunk into the trie.
                trie.write_chunk(&ChunkId::new(chunk_index as u64), &chunk)
                    .map_err(|e| {
                        Error::BadRequest(format!(
                            "Failed to write chunk {} to trie: {}",
                            chunk_index, e
                        ))
                    })?;

                // Increment the chunk index.
                chunk_index += 1;

                // Remove the chunk from the overflow buffer.
                overflow_buffer.drain(..FILE_CHUNK_SIZE as usize);
            }
        }

        // Check the overflow buffer to see if the file didn't fit exactly in an integer number of chunks.
        if !overflow_buffer.is_empty() {
            // Insert the chunk into the trie.
            trie.write_chunk(&ChunkId::new(chunk_index as u64), &overflow_buffer)
                .map_err(|e| {
                    Error::BadRequest(format!(
                        "Failed to write final chunk {} to trie: {}",
                        chunk_index, e
                    ))
                })?;

            // Increment the chunk index to get the total amount of chunks.
            chunk_index += 1;
        }

        // Validate that the file fingerprint matches the trie root.
        let computed_root = trie.get_root();
        if computed_root.as_ref() != file_metadata.fingerprint().as_ref() {
            return Err(Error::BadRequest(format!(
                "File fingerprint mismatch. Expected: {}, Computed: {}",
                hex::encode(file_metadata.fingerprint().as_ref()),
                hex::encode(computed_root)
            )));
        }

        // Validate that the received amount of chunks matches the amount of chunks corresponding to the file size in the metadata.
        let total_chunks = file_metadata.chunks_count();
        if chunk_index != total_chunks {
            return Err(Error::BadRequest(format!(
            "Received amount of chunks {} does not match the amount of chunks {} corresponding to the file size in the metadata",
            chunk_index, total_chunks
        )));
        }

        debug!(target: "msp_service::process_and_upload_file", total_chunks = total_chunks, "File chunking completed");

        // At this point, the trie contains the entire file data and we can start generating the proofs for the chunk batches
        // and sending them to the MSP.

        // Get how many chunks fit in a batch of BATCH_CHUNK_FILE_TRANSFER_MAX_SIZE, rounding down.
        const CHUNKS_PER_BATCH: u64 = BATCH_CHUNK_FILE_TRANSFER_MAX_SIZE as u64 / FILE_CHUNK_SIZE;

        // Initialize the index of the initial chunk to process in this batch.
        let mut batch_start_chunk_index = 0;
        let total_batches = (total_chunks + CHUNKS_PER_BATCH - 1) / CHUNKS_PER_BATCH;
        let mut batch_number = 1;

        // Start processing batches, until all chunks have been processed.
        while batch_start_chunk_index < total_chunks {
            // Get the chunks to send in this batch, capping at the total amount of chunks of the file.
            let chunks = (batch_start_chunk_index
                ..(batch_start_chunk_index + CHUNKS_PER_BATCH).min(total_chunks))
                .map(|chunk_index| ChunkId::new(chunk_index as u64))
                .collect::<HashSet<_>>();
            let chunks_in_batch = chunks.len() as u64;

            debug!(
                target: "msp_service::process_and_upload_file",
                batch_number = batch_number,
                total_batches = total_batches,
                chunk_start = batch_start_chunk_index,
                chunk_end = batch_start_chunk_index + chunks_in_batch - 1,
                "Processing batch"
            );

            // Generate the proof for the batch.
            let file_proof = trie.generate_proof(&chunks).map_err(|e| {
                Error::BadRequest(format!(
                    "Failed to generate proof for batch {}: {}",
                    batch_number, e
                ))
            })?;

            // Convert the generated proof to a FileKeyProof and send it to the MSP.
            let file_key_proof = file_proof
                .to_file_key_proof(file_metadata.clone())
                .map_err(|e| Error::BadRequest(format!("Failed to convert proof: {:?}", e)))?;

            // Send the proof with the chunks to the MSP.
            self.upload_to_msp(&chunks, &file_key_proof)
                .await
                .map_err(|e| {
                    Error::BadRequest(format!(
                        "Failed to upload batch {} to MSP: {}",
                        batch_number, e
                    ))
                })?;

            debug!(
                target: "msp_service::process_and_upload_file",
                batch_number = batch_number,
                total_batches = total_batches,
                "Batch uploaded successfully"
            );

            // Update the initial chunk index for the next batch.
            batch_start_chunk_index += chunks_in_batch;
            batch_number += 1;
        }

        // If the complete file was uploaded to the MSP successfully, we can return the response.
        let bytes_location = file_metadata.location();
        let location = str::from_utf8(&bytes_location)
            .unwrap_or(&info.file_key)
            .to_string();

        debug!(
            file_key = %info.file_key,
            chunks = total_chunks,
            "File upload completed"
        );

        Ok(FileUploadResponse {
            status: "upload_successful".to_string(),
            fingerprint: info.fingerprint_hexstr(),
            file_key: info.file_key,
            bucket_id: info.bucket_id,
            location,
        })
    }

    /// Upload a batch of file chunks with their FileKeyProof to the MSP via its RPC.
    ///
    /// This implementation:
    /// 1. Gets the MSP info to get its multiaddresses.
    /// 2. Extracts the peer IDs from the multiaddresses.
    /// 3. Sends the FileKeyProof with the batch of chunks to the MSP through the `receiveBackendFileChunks` RPC method.
    ///
    /// Note: obtaining the peer ID previous to sending the request is needed as this is the peer ID that the MSP
    /// will send the file to. If it's different than its local one, it will probably fail.
    pub async fn upload_to_msp(
        &self,
        chunk_ids: &HashSet<ChunkId>,
        file_key_proof: &FileKeyProof,
    ) -> Result<(), Error> {
        debug!(
            target: "msp_service::upload_to_msp",
            chunk_count = chunk_ids.len(),
            "Uploading chunks to MSP"
        );

        // Ensure we are not incorrectly trying to upload an empty file.
        if chunk_ids.is_empty() {
            return Err(Error::BadRequest(
                "Cannot upload file with no chunks".to_string(),
            ));
        }

        // Get the MSP's info including its multiaddresses.
        let msp_info = self.get_info().await?;

        // Extract the peer IDs from the multiaddresses.
        let peer_ids = self.extract_peer_ids_from_multiaddresses(&msp_info.multiaddresses)?;

        // Try to send the chunks batch to each peer until one succeeds.
        debug!(target: "msp_service::upload_to_msp", "Trying to send the chunks batch to each peer until one succeeds");
        let mut last_err = None;
        for peer_id in peer_ids {
            match self
                .send_upload_request_to_msp_peer(peer_id, file_key_proof.clone())
                .await
            {
                Ok(()) => {
                    debug!(
                        target: "msp_service::upload_to_msp",
                        chunk_count = chunk_ids.len(),
                        msp_id = %msp_info.msp_id,
                        file_key = %format!("0x{}", hex::encode(file_key_proof.file_metadata.file_key::<Blake2Hasher>())),
                        bucket_id = %format!("0x{}", hex::encode(file_key_proof.file_metadata.bucket_id())),
                        "Successfully uploaded chunks to MSP"
                    );
                    return Ok(());
                }
                Err(e) => {
                    warn!(target: "msp_service::upload_to_msp", peer_id = ?peer_id, error = ?e, "Failed to send chunks to peer");
                    last_err = Some(e);
                    continue;
                }
            }
        }

        Err(last_err.expect("At least one peer_id was tried, so last_err must be Some"))
    }

    /// Extract peer IDs from multiaddresses
    fn extract_peer_ids_from_multiaddresses(
        &self,
        multiaddresses: &[String],
    ) -> Result<Vec<PeerId>, Error> {
        debug!(target: "msp_service::extract_peer_ids_from_multiaddresses", "Extracting peer IDs from MSP's multiaddresses");
        let mut peer_ids = HashSet::new();

        for multiaddr_str in multiaddresses {
            // Parse multiaddress string to extract peer ID
            // Format example: "/ip4/192.168.0.10/tcp/30333/p2p/12D3KooWJAgnKUrQkGsKxRxojxcFRhtH6ovWfJTPJjAkhmAz2yC8"
            if let Some(p2p_part) = multiaddr_str.split("/p2p/").nth(1) {
                // Extract the peer ID part (everything after /p2p/)
                let peer_id_str = p2p_part.split('/').next().unwrap_or(p2p_part);

                match peer_id_str.parse::<PeerId>() {
                    Ok(peer_id) => {
                        debug!(
                            target: "msp_service::extract_peer_ids_from_multiaddresses",
                            peer_id = ?peer_id,
                            multiaddress = %multiaddr_str,
                            "Extracted peer ID from multiaddress"
                        );
                        peer_ids.insert(peer_id);
                    }
                    Err(e) => {
                        warn!(
                            target: "msp_service::extract_peer_ids_from_multiaddresses",
                            multiaddress = %multiaddr_str,
                            error = ?e,
                            "Failed to parse peer ID from multiaddress"
                        );
                    }
                }
            } else {
                warn!(target: "msp_service::extract_peer_ids_from_multiaddresses", multiaddress = %multiaddr_str, "No /p2p/ section found in multiaddress");
            }
        }

        if peer_ids.is_empty() {
            return Err(Error::BadRequest(
                "No valid peer IDs found in multiaddresses".to_string(),
            ));
        }

        Ok(peer_ids.into_iter().collect())
    }

    /// Send an upload request to a specific peer ID of the MSP with retry logic.
    async fn send_upload_request_to_msp_peer(
        &self,
        peer_id: PeerId,
        file_key_proof: FileKeyProof,
    ) -> Result<(), Error> {
        debug!(
            target: "msp_service::send_upload_request_to_msp_peer",
            peer_id = ?peer_id,
            "Attempting to send upload request to MSP peer"
        );

        // Get fhe file metadata from the received FileKeyProof.
        let file_metadata = file_key_proof.clone().file_metadata;

        // Get the file key from the file metadata.
        let file_key: H256 = file_metadata.file_key::<Blake2Hasher>();
        let file_key_hexstr = format!("{file_key:x}");

        // Encode the FileKeyProof as SCALE for transport
        let encoded_proof = file_key_proof.encode();

        let mut retry_attempts = 0;
        let max_retries = self.msp_config.upload_retry_attempts;
        let delay_between_retries_secs = self.msp_config.upload_retry_delay_secs;

        while retry_attempts < max_retries {
            debug!(target: "msp_service::send_upload_request_to_msp_peer", peer_id = ?peer_id, retry_attempt = retry_attempts, "Sending file chunks to MSP peer via RPC");
            let result: Result<Vec<u8>, _> = self
                .rpc
                .receive_file_chunks(&file_key_hexstr, encoded_proof.clone())
                .await;

            match result {
                Ok(_raw) => {
                    debug!(peer_id = ?peer_id, "Successfully sent upload request to MSP peer");
                    return Ok(());
                }
                Err(e) => {
                    retry_attempts += 1;
                    if retry_attempts < max_retries {
                        warn!(
                            target: "msp_service::send_upload_request_to_msp_peer",
                            peer_id = ?peer_id,
                            retry_attempt = retry_attempts,
                            error = ?e,
                            "Upload request to MSP peer {peer_id} failed via RPC, retrying... (attempt {retry_attempts})",
                        );
                        tokio::time::sleep(std::time::Duration::from_secs(
                            delay_between_retries_secs,
                        ))
                        .await;
                    } else {
                        return Err(Error::Internal);
                    }
                }
            }
        }

        Err(Error::Internal)
    }
}

impl MspService {
    /// Verifies user can access the given bucket
    fn can_user_view_bucket(&self, bucket: DBBucket, user: &Address) -> Result<DBBucket, Error> {
        // TODO: NFT ownership
        if bucket.private {
            if bucket.account.as_str() == user.to_string() {
                Ok(bucket)
            } else {
                Err(Error::Unauthorized(format!(
                    "Specified user is not authorized to view this bucket"
                )))
            }
        } else {
            Ok(bucket)
        }
    }

    /// Retrieve a bucket from the DB and verify read permission
    async fn get_db_bucket(
        &self,
        bucket_id: &str,
        user: &Address,
    ) -> Result<shc_indexer_db::models::Bucket, Error> {
        let bucket_id_hex = bucket_id.trim_start_matches("0x");

        let bucket_id = hex::decode(bucket_id_hex)
            .map_err(|e| Error::BadRequest(format!("Invalid Bucket ID hex encoding: {}", e)))?;

        if bucket_id.len() != 32 {
            return Err(Error::BadRequest(format!(
                "Invalid Bucket ID length. Expected 32 bytes, got {}",
                bucket_id.len()
            )));
        }

        self.postgres
            .get_bucket(&bucket_id)
            .await
            .and_then(|bucket| self.can_user_view_bucket(bucket, user))
    }
}

#[cfg(all(test, feature = "mocks"))]
mod tests {
    use std::{str::FromStr, sync::Arc};

    use bigdecimal::BigDecimal;
    use serde_json::Value;

    use shc_common::types::{FileKeyProof, FileMetadata};
    use shp_types::Hash;

    use super::*;
    use crate::{
        config::Config,
        constants::{
            database::DEFAULT_PAGE_LIMIT,
            mocks::{MOCK_ADDRESS, MOCK_PRICE_PER_GIGA_UNIT},
            rpc::DUMMY_MSP_ID,
            test::{bucket::DEFAULT_BUCKET_NAME, file::DEFAULT_SIZE},
        },
        data::{
            indexer_db::{
                client::DBClient, mock_repository::MockRepository, repository::PaymentStreamKind,
            },
            rpc::{AnyRpcConnection, MockConnection, StorageHubRpcClient},
        },
        test_utils::random_bytes_32,
    };

    /// Builder for creating MspService instances with mock dependencies for testing
    struct MockMspServiceBuilder {
        postgres: Arc<DBClient>,
        rpc: Arc<StorageHubRpcClient>,
    }

    impl MockMspServiceBuilder {
        /// Create a new builder with default empty mocks
        pub fn new() -> Self {
            Self {
                postgres: Arc::new(DBClient::new(Arc::new(MockRepository::new()))),
                rpc: Arc::new(StorageHubRpcClient::new(Arc::new(AnyRpcConnection::Mock(
                    MockConnection::new(),
                )))),
            }
        }

        /// Initialize repository with custom test data
        pub async fn init_repository_with<F>(self, init: F) -> Self
        where
            F: FnOnce(&DBClient) -> std::pin::Pin<Box<dyn std::future::Future<Output = ()> + '_>>,
        {
            init(&self.postgres).await;
            self
        }

        #[allow(dead_code)] // useful helper if we are making requests that we don't mock yet
        /// Set RPC responses for the connection to use
        pub async fn with_rpc_responses(mut self, responses: Vec<(&str, Value)>) -> Self {
            let mock_conn = MockConnection::new();
            for (method, value) in responses {
                mock_conn.set_response(method, value).await;
            }
            self.rpc = Arc::new(StorageHubRpcClient::new(Arc::new(AnyRpcConnection::Mock(
                mock_conn,
            ))));
            self
        }

        /// Build the final MspService
        pub async fn build(self) -> MspService {
            let cfg = Config::default();

            MspService::new(self.postgres, self.rpc, cfg.msp)
                .await
                .expect("Mocked MSP service builder should succeed")
        }
    }

    #[tokio::test]
    async fn test_get_info() {
        let service = MockMspServiceBuilder::new().build().await;
        let info = service.get_info().await.unwrap();

        assert_eq!(info.status, "active");
        assert!(!info.multiaddresses.is_empty());
    }

    #[tokio::test]
    async fn test_get_stats() {
        let service = MockMspServiceBuilder::new().build().await;
        let stats = service.get_stats().await.unwrap();

        assert!(stats.capacity.total_bytes > 0);
        assert!(stats.capacity.available_bytes <= stats.capacity.total_bytes);
    }

    #[tokio::test]
    async fn test_get_value_props() {
        let service = MockMspServiceBuilder::new().build().await;
        let props = service.get_value_props().await.unwrap();

        assert!(!props.is_empty());
        assert!(props.iter().any(|p| p.value_prop.available));
    }

    #[tokio::test]
    async fn test_list_user_buckets() {
        let service = MockMspServiceBuilder::new()
            .init_repository_with(|client| {
                Box::pin(async move {
                    // Create MSP with the ID that matches the default config
                    let msp = client
                        .create_msp(
                            &MOCK_ADDRESS.to_string(),
                            OnchainMspId::new(Hash::from_slice(&DUMMY_MSP_ID)),
                        )
                        .await
                        .expect("should create MSP");

                    // Create a test bucket for the mock user
                    client
                        .create_bucket(
                            &MOCK_ADDRESS.to_string(),
                            Some(msp.id),
                            DEFAULT_BUCKET_NAME.as_bytes(),
                            random_bytes_32().as_slice(),
                            false,
                        )
                        .await
                        .expect("should create bucket");
                })
            })
            .await
            .build()
            .await;

        let buckets = service
            .list_user_buckets(&MOCK_ADDRESS, 0, DEFAULT_PAGE_LIMIT)
            .await
            .unwrap()
            .collect::<Vec<_>>();

        assert!(!buckets.is_empty());
    }

    #[tokio::test]
    async fn test_get_bucket() {
        let bucket_name = "my-bucket";
        let bucket_id = random_bytes_32();

        let service = MockMspServiceBuilder::new()
            .init_repository_with(|client| {
                Box::pin(async move {
                    // Create MSP with the ID that matches the default config
                    let msp = client
                        .create_msp(
                            &MOCK_ADDRESS.to_string(),
                            OnchainMspId::new(Hash::from_slice(&DUMMY_MSP_ID)),
                        )
                        .await
                        .expect("should create MSP");

                    // Create a test bucket for the mock user
                    let bucket = client
                        .create_bucket(
                            &MOCK_ADDRESS.to_string(),
                            Some(msp.id),
                            bucket_name.as_bytes(),
                            &bucket_id,
                            false,
                        )
                        .await
                        .expect("should create bucket");

                    client
                        .create_file(
                            MOCK_ADDRESS.to_string().as_bytes(),
                            random_bytes_32().as_slice(),
                            bucket.id,
                            &bucket_id,
                            "sample-file.txt".as_bytes(),
                            random_bytes_32().as_slice(),
                            DEFAULT_SIZE,
                        )
                        .await
                        .expect("should create file");
                })
            })
            .await
            .build()
            .await;

        let bucket_id = hex::encode(bucket_id);
        let bucket = service.get_bucket(&bucket_id, &MOCK_ADDRESS).await.unwrap();

        assert_eq!(bucket.bucket_id, bucket_id);
        assert_eq!(bucket.name, bucket_name);
    }

    #[tokio::test]
    async fn test_get_files_root() {
        let bucket_id = random_bytes_32();

        let service = MockMspServiceBuilder::new()
            .init_repository_with(|client| {
                Box::pin(async move {
                    // Create MSP with the ID that matches the default config
                    let msp = client
                        .create_msp(
                            &MOCK_ADDRESS.to_string(),
                            OnchainMspId::new(Hash::from_slice(&DUMMY_MSP_ID)),
                        )
                        .await
                        .expect("should create MSP");

                    // Create a test bucket for the mock user
                    let bucket = client
                        .create_bucket(
                            &MOCK_ADDRESS.to_string(),
                            Some(msp.id),
                            DEFAULT_BUCKET_NAME.as_bytes(),
                            &bucket_id,
                            false,
                        )
                        .await
                        .expect("should create bucket");

                    client
                        .create_file(
                            MOCK_ADDRESS.to_string().as_bytes(),
                            random_bytes_32().as_slice(),
                            bucket.id,
                            &bucket_id,
                            "sample-file.txt".as_bytes(),
                            random_bytes_32().as_slice(),
                            DEFAULT_SIZE,
                        )
                        .await
                        .expect("should create file");
                })
            })
            .await
            .build()
            .await;

        let filter = "/";
        let tree = service
            .get_file_tree(
                hex::encode(bucket_id).as_ref(),
                &MOCK_ADDRESS,
                filter,
                0,
                DEFAULT_PAGE_LIMIT,
            )
            .await
            .unwrap();

        assert_eq!(
            tree.name.as_str(),
            filter,
            "Folder name should match folder"
        );
        assert!(tree.children.len() > 0, "Shold have at least 1 entry");
    }

    #[tokio::test]
    async fn test_get_file_info() {
        let file_key = random_bytes_32();
        let bucket_id = random_bytes_32();

        let service = MockMspServiceBuilder::new()
            .init_repository_with(|client| {
                Box::pin(async move {
                    // Create MSP with the ID that matches the default config
                    let msp = client
                        .create_msp(
                            &MOCK_ADDRESS.to_string(),
                            OnchainMspId::new(Hash::from_slice(&DUMMY_MSP_ID)),
                        )
                        .await
                        .expect("should create MSP");

                    // Create a test bucket for the mock user
                    let bucket = client
                        .create_bucket(
                            &MOCK_ADDRESS.to_string(),
                            Some(msp.id),
                            DEFAULT_BUCKET_NAME.as_bytes(),
                            &bucket_id,
                            false,
                        )
                        .await
                        .expect("should create bucket");

                    client
                        .create_file(
                            MOCK_ADDRESS.to_string().as_bytes(),
                            &file_key,
                            bucket.id,
                            &bucket_id,
                            "sample-file.txt".as_bytes(),
                            random_bytes_32().as_slice(),
                            DEFAULT_SIZE,
                        )
                        .await
                        .expect("should create file");
                })
            })
            .await
            .build()
            .await;

        let bucket_id = hex::encode(bucket_id);
        let file_key = hex::encode(file_key);

        let info = service
            .get_file_info(&MOCK_ADDRESS, &file_key)
            .await
            .expect("get_file_info should succeed");

        assert_eq!(info.bucket_id, bucket_id);
        assert_eq!(info.file_key, file_key);
        assert!(!info.location.is_empty());
        assert!(info.size > 0);
    }

    #[tokio::test]
    async fn test_get_payment_stream() {
        let rate = BigDecimal::from(5);
        let amount_provided = BigDecimal::from(10);

        let service = MockMspServiceBuilder::new()
            .init_repository_with(|client| {
                let rate = rate.clone();
                let amount_provided = amount_provided.clone();

                Box::pin(async move {
                    // Create 2 payment streams for MOCK_ADDRESS, one for MSP and one for BSP
                    client
                        .create_payment_stream(
                            &MOCK_ADDRESS.to_string(),
                            "0x1234567890abcdef1234567890abcdef12345678",
                            BigDecimal::from(500000),
                            PaymentStreamKind::Fixed { rate },
                        )
                        .await
                        .expect("should create fixed payment stream");

                    client
                        .create_payment_stream(
                            &MOCK_ADDRESS.to_string(),
                            "0xabcdef1234567890abcdef1234567890abcdef12",
                            BigDecimal::from(200000),
                            PaymentStreamKind::Dynamic { amount_provided },
                        )
                        .await
                        .expect("should create dynamic payment stream");
                })
            })
            .await
            .build()
            .await;

        let ps = service
            .get_payment_streams(&MOCK_ADDRESS)
            .await
            .expect("get_payment_stream should succeed");

        // Verify we have the expected payment streams
        assert_eq!(ps.streams.len(), 2);

        let fixed = ps
            .streams
            .iter()
            .find(|s| s.provider_type == "msp")
            .expect("a fixed stream");
        assert_eq!(
            BigDecimal::from_str(&fixed.cost_per_tick).expect("cost per tick to be a valid number"),
            rate,
            "Fixed payment stream cost per tick should match what it was crated with"
        );

        let dynamic = ps
            .streams
            .iter()
            .find(|s| s.provider_type == "bsp")
            .expect("a dynamic stream");

        let expected_cost_per_tick = amount_provided
            // mock environment sets price per giga unit to this value
            * BigDecimal::from(MOCK_PRICE_PER_GIGA_UNIT)
            * BigDecimal::from_str("1e-9").unwrap();
        let expected_cost_per_tick = expected_cost_per_tick.with_scale_round(0, RoundingMode::Down);

        assert_eq!(
            BigDecimal::from_str(&dynamic.cost_per_tick)
                .expect("cost per tick to be a valid number"),
            expected_cost_per_tick,
            "Dynamic payment stream cost per tick should be a function of amount provided and price per giga unit"
        )
    }

    #[tokio::test]
    async fn test_upload_to_msp() {
        let service = MockMspServiceBuilder::new().build().await;

        // Provide at least one chunk id (upload_to_msp rejects empty sets)
        let mut chunk_ids = HashSet::new();
        chunk_ids.insert(ChunkId::new(0));

        // Create test file metadata
        let file_metadata = FileMetadata::new(
            vec![0u8; 32],
            vec![0u8; 32],
            b"test_location".to_vec(),
            1000,
            [0u8; 32].into(),
        )
        .unwrap();

        // Create test FileKeyProof
        let file_key_proof = FileKeyProof::new(
            file_metadata.owner().clone(),
            file_metadata.bucket_id().clone(),
            file_metadata.location().clone(),
            file_metadata.file_size(),
            *file_metadata.fingerprint(),
            sp_trie::CompactProof {
                encoded_nodes: vec![],
            },
        )
        .unwrap();

        service
            .upload_to_msp(&chunk_ids, &file_key_proof)
            .await
            .expect("able to upload file");
    }
}<|MERGE_RESOLUTION|>--- conflicted
+++ resolved
@@ -38,20 +38,12 @@
     },
 };
 
-<<<<<<< HEAD
 /// Result of [`MspService::get_file_from_key`]
-=======
->>>>>>> 14600674
 #[derive(Debug, Deserialize, Serialize)]
 pub struct FileDownloadResult {
     pub file_size: u64,
     pub location: String,
     pub fingerprint: [u8; 32],
-<<<<<<< HEAD
-    /// Local filesystem path where the file is stored
-    pub temp_path: String,
-=======
->>>>>>> 14600674
 }
 
 /// Service for handling MSP-related operations
@@ -421,34 +413,21 @@
     /// We also implemented the internal_upload_by_key handler to handle this temporary file upload.
     pub async fn get_file_from_key(
         &self,
-<<<<<<< HEAD
         user: &Address,
+        session_id: &str,
         file_key: &str,
     ) -> Result<FileDownloadResult, Error> {
         debug!(target: "msp_service::get_file_from_key", file_key = %file_key, "Downloading file by key");
 
         // Retrieve file info, this will also authenticate the user
         let file = self.get_file_info(user, file_key).await?;
-
-        // Create temp url for download
-        let temp_path = format!("/tmp/uploads/{}", file.file_key);
 
         // TODO(AUTH): Add MSP Node authentication credentials
         // Currently this internal endpoint doesn't authenticate that
         // the client connecting to it is the MSP Node
         let upload_url = format!(
-            "{}/internal/uploads/{}",
-            self.msp_config.callback_url, file.file_key
-=======
-        session_id: &str,
-        file_key: &str,
-    ) -> Result<FileDownloadResult, Error> {
-        debug!(target: "msp_service::get_file_from_key", file_key = %file_key, "Downloading file by key");
-        // TODO: authenticate user
-        let upload_url = format!(
             "{}/internal/uploads/{}/{}",
             self.msp_callback_url, session_id, file_key
->>>>>>> 14600674
         );
 
         // Make the RPC call to download file and get metadata
@@ -500,16 +479,9 @@
                 );
 
                 Ok(FileDownloadResult {
-<<<<<<< HEAD
                     file_size: file.size,
                     location: file.location,
                     fingerprint: file.fingerprint,
-                    temp_path,
-=======
-                    file_size,
-                    location,
-                    fingerprint,
->>>>>>> 14600674
                 })
                 // }
             }
