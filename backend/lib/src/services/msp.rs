//! MSP service implementation with mock data
//!
//! TODO(MOCK): many of methods of the MspService returns mocked data

use std::{collections::HashSet, sync::Arc};

use chrono::Utc;
use codec::Encode;
use sc_network::PeerId;
use serde::{Deserialize, Serialize};
use shc_common::types::{ChunkId, FileKeyProof};
use shc_rpc::SaveFileToDisk;
use sp_core::{Blake2Hasher, H256};
use tracing::{debug, info, warn};

use shc_indexer_db::{models::Bucket as DBBucket, OnchainMspId};
use shp_types::Hash;

use crate::{
    constants::{
        mocks::{PLACEHOLDER_BUCKET_FILE_COUNT, PLACEHOLDER_BUCKET_SIZE_BYTES},
        rpc::DUMMY_MSP_ID,
    },
    data::{indexer_db::client::DBClient, rpc::StorageHubRpcClient, storage::BoxedStorage},
    error::Error,
    models::{
        buckets::{Bucket, FileTree},
        files::{DistributeResponse, FileInfo},
        msp_info::{Capacity, InfoResponse, MspHealthResponse, StatsResponse, ValueProp},
        payment::PaymentStream,
    },
};

/// Placeholder
#[derive(Debug, Deserialize, Serialize)]
pub struct FileDownloadResult {
    pub file_size: u64,
    pub location: String,
    pub fingerprint: [u8; 32],
    pub temp_path: String,
}

/// Service for handling MSP-related operations
//TODO: remove dead_code annotations when we actually use these items
// storage: anything that the backend will need to store temporarily
// rpc: anything that the backend needs to request to the underlying MSP node
#[derive(Clone)]
pub struct MspService {
    msp_id: OnchainMspId,

    #[allow(dead_code)]
    storage: Arc<dyn BoxedStorage>,
    postgres: Arc<DBClient>,
    #[allow(dead_code)]
    rpc: Arc<StorageHubRpcClient>,
    msp_callback_url: String,
}

impl MspService {
    /// Create a new MSP service
    pub fn new(
        storage: Arc<dyn BoxedStorage>,
        postgres: Arc<DBClient>,
        rpc: Arc<StorageHubRpcClient>,
        msp_callback_url: String,
    ) -> Self {
        // TODO: retrieve from RPC
        let msp_id = OnchainMspId::new(Hash::from_slice(DUMMY_MSP_ID.as_slice()));

        Self {
            msp_id,
            storage,
            postgres,
            rpc,
            msp_callback_url,
        }
    }

    /// Get MSP information
    pub async fn get_info(&self) -> Result<InfoResponse, Error> {
        Ok(InfoResponse {
            client: "storagehub-node v1.0.0".to_string(),
            version: "StorageHub MSP v0.1.0".to_string(),
<<<<<<< HEAD
            msp_id: self.msp_id.to_string(),
=======
            msp_id: "4c310f61f81475048e8ce5eadf4ee718c42ba285579bb37ac6da55a92c638f42".to_string(),
						// TODO: Until we have actual MSP info, we should at least get the multiaddress from an RPC.
						// This way the backend can actually upload files to the MSP without having to change this code.
>>>>>>> 852d3423
            multiaddresses: vec![
                "/ip4/192.168.0.10/tcp/30333/p2p/12D3KooWSUvz8QM5X4tfAaSLErAZjR2puojo16pULBHyqTMGKtNV".to_string()
            ],
            owner_account: "0xf24FF3a9CF04c71Dbc94D0b566f7A27B94566cac".to_string(),
            payment_account: "0xf24FF3a9CF04c71Dbc94D0b566f7A27B94566cac".to_string(),
            status: "active".to_string(),
            active_since: 123,
            uptime: "2 days, 1 hour".to_string(),
        })
    }

    /// Get MSP statistics
    pub async fn get_stats(&self) -> Result<StatsResponse, Error> {
        Ok(StatsResponse {
            capacity: Capacity {
                total_bytes: 1099511627776,
                available_bytes: 879609302220,
                used_bytes: 219902325556,
            },
            active_users: 152,
            last_capacity_change: 123,
            value_props_amount: 42,
            buckets_amount: 1024,
        })
    }

    /// Get MSP value propositions
    pub async fn get_value_props(&self) -> Result<Vec<ValueProp>, Error> {
        Ok(vec![
            ValueProp {
                id: "f32282ba18056b02cf2feb4cea92aa4552131617cdb7da03acaa554e4e736c32".to_string(),
                price_per_gb_block: 0.5,
                data_limit_per_bucket_bytes: 10737418240,
                is_available: true,
            },
            ValueProp {
                id: "a12345ba18056b02cf2feb4cea92aa4552131617cdb7da03acaa554e4e736c45".to_string(),
                price_per_gb_block: 0.3,
                data_limit_per_bucket_bytes: 5368709120,
                is_available: true,
            },
            ValueProp {
                id: "b67890ba18056b02cf2feb4cea92aa4552131617cdb7da03acaa554e4e736c67".to_string(),
                price_per_gb_block: 0.8,
                data_limit_per_bucket_bytes: 21474836480,
                is_available: false,
            },
        ])
    }

    /// Get MSP health status
    pub async fn get_health(&self) -> Result<MspHealthResponse, Error> {
        Ok(MspHealthResponse {
            status: "healthy".to_string(),
            components: serde_json::json!({
                "database": {
                    "status": "healthy",
                    "details": "PostgreSQL connection active"
                },
                "mspClient": {
                    "status": "healthy",
                    "details": "Connected to StorageHub MSP client"
                },
                "storageHubNetwork": {
                    "status": "healthy",
                    "details": "Node synced with network"
                },
                "diskSpace": {
                    "status": "healthy",
                    "details": "80% capacity available"
                }
            }),
            last_checked: Utc::now(),
        })
    }

    /// List buckets for a user
    pub async fn list_user_buckets(
        &self,
        user_address: &str,
    ) -> Result<impl Iterator<Item = Bucket>, Error> {
        // TODO: request by page
        self.postgres
            .get_user_buckets(&self.msp_id, user_address, None, None)
            .await
            .map(|buckets| {
                buckets.into_iter().map(|entry| {
                    Bucket::from_db(
                        &entry,
                        PLACEHOLDER_BUCKET_SIZE_BYTES,
                        PLACEHOLDER_BUCKET_FILE_COUNT,
                    )
                })
            })
    }

    /// Get a specific bucket by ID
    ///
    /// Verifies ownership of bucket is `user`
    pub async fn get_bucket(&self, bucket_id: &str, user: &str) -> Result<Bucket, Error> {
        self.get_db_bucket(bucket_id, user).await.map(|bucket| {
            Bucket::from_db(
                &bucket,
                PLACEHOLDER_BUCKET_SIZE_BYTES,
                PLACEHOLDER_BUCKET_FILE_COUNT,
            )
        })
    }

    /// Get file tree for a bucket
    ///
    /// Verifies ownership of bucket is `user`
    /// Returns only direct children of the given path
    ///
    /// ## Business Rules for File Location Handling
    ///
    /// The given path is normalized using the following rules:
    /// * root is implicit
    /// * duplicated slashes are collapsed
    /// * trailing slashes are trimmed
    pub async fn get_file_tree(
        &self,
        bucket_id: &str,
        user: &str,
        path: &str,
    ) -> Result<FileTree, Error> {
        // first, get the bucket from the db and determine if user can view the bucket
        let bucket = self.get_db_bucket(bucket_id, user).await?;

        // TODO: request by page
        // TODO: optimize query by requesting only matching paths
        let files = self
            .postgres
            .get_bucket_files(bucket.id, None, None)
            .await?;

        // Create hierarchy based on location segments
        Ok(FileTree::from_files_filtered(files, path))
    }

    /// Get file information
    pub async fn get_file_info(
        &self,
        bucket_id: &str,
        user: &str,
        file_key: &str,
    ) -> Result<FileInfo, Error> {
        let file_key_hex = file_key.trim_start_matches("0x");

        let file_key = hex::decode(file_key_hex)
            .map_err(|e| Error::BadRequest(format!("Invalid File Key hex encoding: {}", e)))?;

        if file_key.len() != 32 {
            return Err(Error::BadRequest(format!(
                "Invalid File Key length. Expected 32 bytes, got {}",
                file_key.len()
            )));
        }

        // get bucket determine if user can view it
        let bucket = self.get_bucket(bucket_id, user).await?;

        self.postgres
            .get_file_info(&file_key)
            .await
            .map(|file| FileInfo::from_db(&file, bucket.is_public))
    }

    /// Check via MSP RPC if this node is expecting to receive the given file key
    pub async fn is_msp_expecting_file_key(&self, file_key: &str) -> Result<bool, Error> {
        let expected: bool = self
            .rpc
            .call("storagehubclient_isFileKeyExpected", (file_key,))
            .await
            .map_err(|e| Error::BadRequest(e.to_string()))?;
        Ok(expected)
    }

    /// Distribute a file to BSPs
    pub async fn distribute_file(
        &self,
        _bucket_id: &str,
        file_key: &str,
    ) -> Result<DistributeResponse, Error> {
        // Mock implementation
        Ok(DistributeResponse {
            status: "distribution_initiated".to_string(),
            file_key: file_key.to_string(),
            message: "File distribution to volunteering BSPs has been initiated".to_string(),
        })
    }

    /// Get payment stream for a user
    pub async fn get_payment_stream(&self, _user_address: &str) -> Result<PaymentStream, Error> {
        // Mock implementation
        Ok(PaymentStream {
            tokens_per_block: 100,
            last_charged_tick: 1234567,
            user_deposit: 100000,
            out_of_funds_tick: None,
        })
    }

    /// Download a file by `file_key` via the MSP RPC into `uploads/<file_key>` and
    /// return its size, UTF-8 location, fingerprint, and temp path.
    /// Returns BadRequest on RPC/parse errors.
    ///
    /// We provide an URL as saveFileToDisk RPC requires it to stream the file.
    /// We also implemented the internal_upload_by_key handler to handle this temporary file upload.
    pub async fn get_file_from_key(&self, file_key: &str) -> Result<FileDownloadResult, Error> {
        // Create temp url for download
        let temp_path = format!("uploads/{}", file_key);
        let upload_url = format!("{}/{}", self.msp_callback_url, temp_path);

        // Make the RPC call to download file and get metadata
        let rpc_response: SaveFileToDisk = self
            .rpc
            .call(
                "storagehubclient_saveFileToDisk",
                (file_key, upload_url.as_str()),
            )
            .await
            .map_err(|e| Error::BadRequest(e.to_string()))?;

        match rpc_response {
            SaveFileToDisk::FileNotFound => Err(Error::NotFound("File not found".to_string())),
            SaveFileToDisk::IncompleteFile(_status) => {
                Err(Error::BadRequest("File is incomplete".to_string()))
            }
            SaveFileToDisk::Success(file_metadata) => {
                // Convert location bytes to string
                let location = String::from_utf8_lossy(file_metadata.location()).to_string();
                let fingerprint: [u8; 32] = file_metadata.fingerprint().as_hash();
                let file_size = file_metadata.file_size();

                Ok(FileDownloadResult {
                    file_size,
                    location,
                    fingerprint,
                    temp_path,
                })
            }
        }
    }

    /// Upload a batch of file chunks with their FileKeyProof to the MSP via its RPC.
    ///
    /// This implementation:
    /// 1. Gets the MSP info to get its multiaddresses.
    /// 2. Extracts the peer IDs from the multiaddresses.
    /// 3. Sends the FileKeyProof with the batch of chunks to the MSP through the `receiveBackendFileChunks` RPC method.
    ///
    /// Note: obtaining the peer ID previous to sending the request is needed as this is the peer ID that the MSP
    /// will send the file to. If it's different than its local one, it will probably fail.
    pub async fn upload_to_msp(
        &self,
        chunk_ids: &HashSet<ChunkId>,
        file_key_proof: &FileKeyProof,
    ) -> Result<(), Error> {
        // Ensure we are not incorrectly trying to upload an empty file.
        if chunk_ids.is_empty() {
            return Err(Error::BadRequest(
                "Cannot upload file with no chunks".to_string(),
            ));
        }

        // Get the MSP's info including its multiaddresses.
        let msp_info = self.get_info().await?;

        // Extract the peer IDs from the multiaddresses.
        let peer_ids = self.extract_peer_ids_from_multiaddresses(&msp_info.multiaddresses)?;

        // Try to send the chunks batch to each peer until one succeeds.
        let mut last_err = None;
        for peer_id in peer_ids {
            match self
                .send_upload_request_to_msp_peer(peer_id, file_key_proof.clone())
                .await
            {
                Ok(()) => {
                    info!(
                        "Successfully uploaded {} chunks to MSP {} for file {} in bucket {}",
                        chunk_ids.len(),
                        msp_info.msp_id,
                        hex::encode(file_key_proof.file_metadata.file_key::<Blake2Hasher>()),
                        hex::encode(file_key_proof.file_metadata.bucket_id())
                    );
                    return Ok(());
                }
                Err(e) => {
                    warn!("Failed to send chunks to peer {:?}: {:?}", peer_id, e);
                    last_err = Some(e);
                    continue;
                }
            }
        }

        Err(last_err.expect("At least one peer_id was tried, so last_err must be Some"))
    }

    /// Extract peer IDs from multiaddresses
    fn extract_peer_ids_from_multiaddresses(
        &self,
        multiaddresses: &[String],
    ) -> Result<Vec<PeerId>, Error> {
        let mut peer_ids = Vec::new();

        for multiaddr_str in multiaddresses {
            // Parse multiaddress string to extract peer ID
            // Format example: "/ip4/192.168.0.10/tcp/30333/p2p/12D3KooWJAgnKUrQkGsKxRxojxcFRhtH6ovWfJTPJjAkhmAz2yC8"
            if let Some(p2p_part) = multiaddr_str.split("/p2p/").nth(1) {
                // Extract the peer ID part (everything after /p2p/)
                let peer_id_str = p2p_part.split('/').next().unwrap_or(p2p_part);

                match peer_id_str.parse::<PeerId>() {
                    Ok(peer_id) => {
                        debug!(
                            "Extracted peer ID {:?} from multiaddress {}",
                            peer_id, multiaddr_str
                        );
                        peer_ids.push(peer_id);
                    }
                    Err(e) => {
                        warn!(
                            "Failed to parse peer ID from multiaddress {}: {:?}",
                            multiaddr_str, e
                        );
                    }
                }
            } else {
                warn!("No /p2p/ section found in multiaddress: {}", multiaddr_str);
            }
        }

        if peer_ids.is_empty() {
            return Err(Error::BadRequest(
                "No valid peer IDs found in multiaddresses".to_string(),
            ));
        }

        Ok(peer_ids)
    }

    /// Send an upload request to a specific peer ID of the MSP with retry logic.
    /// TODO: Make the number of retries configurable.
    async fn send_upload_request_to_msp_peer(
        &self,
        peer_id: PeerId,
        file_key_proof: FileKeyProof,
    ) -> Result<(), Error> {
        debug!(
            "Attempting to send upload request to MSP peer {:?} with file key proof",
            peer_id
        );

        // Get fhe file metadata from the received FileKeyProof.
        let file_metadata = file_key_proof.clone().file_metadata;

        // Get the file key from the file metadata.
        let file_key: H256 = file_metadata.file_key::<Blake2Hasher>();

        // Encode the FileKeyProof as SCALE for transport
        let encoded_proof = file_key_proof.encode();

        // TODO: We should make these configurable.
        let mut retry_attempts = 0;
        let max_retries = 3;
        let delay_between_retries_secs = 1;

        while retry_attempts < max_retries {
            let result: Result<Vec<u8>, _> = self
                .rpc
                .call(
                    "storagehubclient_receiveBackendFileChunks",
                    (file_key, encoded_proof.clone()),
                )
                .await;

            match result {
                Ok(_raw) => {
                    info!("Successfully sent upload request to MSP peer {:?}", peer_id);
                    return Ok(());
                }
                Err(e) => {
                    retry_attempts += 1;
                    if retry_attempts < max_retries {
                        warn!(
                            "Upload request to MSP peer {:?} failed via RPC, retrying... (attempt {}): {:?}",
                            peer_id,
                            retry_attempts,
                            e
                        );
                        tokio::time::sleep(std::time::Duration::from_secs(
                            delay_between_retries_secs,
                        ))
                        .await;
                    } else {
                        return Err(Error::Internal);
                    }
                }
            }
        }

        Err(Error::Internal)
    }
}

impl MspService {
    /// Verifies user can access the given bucket
    fn can_user_view_bucket(&self, bucket: DBBucket, user: &str) -> Result<DBBucket, Error> {
        // TODO: NFT ownership
        if bucket.private {
            if bucket.account.as_str() == user {
                Ok(bucket)
            } else {
                Err(Error::Unauthorized(format!(
                    "Specified user is not authorized to view this bucket"
                )))
            }
        } else {
            Ok(bucket)
        }
    }

    /// Retrieve a bucket from the DB and verify read permission
    async fn get_db_bucket(
        &self,
        bucket_id: &str,
        user: &str,
    ) -> Result<shc_indexer_db::models::Bucket, Error> {
        let bucket_id_hex = bucket_id.trim_start_matches("0x");

        let bucket_id = hex::decode(bucket_id_hex)
            .map_err(|e| Error::BadRequest(format!("Invalid Bucket ID hex encoding: {}", e)))?;

        if bucket_id.len() != 32 {
            return Err(Error::BadRequest(format!(
                "Invalid Bucket ID length. Expected 32 bytes, got {}",
                bucket_id.len()
            )));
        }

        self.postgres
            .get_bucket(&bucket_id)
            .await
            .and_then(|bucket| self.can_user_view_bucket(bucket, user))
    }
}

#[cfg(all(test, feature = "mocks"))]
mod tests {
    use super::*;
<<<<<<< HEAD
    use crate::{
        config::Config,
        constants::{mocks::MOCK_ADDRESS, rpc::DUMMY_MSP_ID, test::bucket},
        data::{
            indexer_db::{client::DBClient, mock_repository::MockRepository},
            rpc::{AnyRpcConnection, MockConnection, StorageHubRpcClient},
            storage::{BoxedStorageWrapper, InMemoryStorage},
        },
    };
    use shp_types::Hash;
    use std::sync::Arc;

    /// Builder for creating MspService instances with mock dependencies for testing
    struct MockMspServiceBuilder {
        storage: Arc<BoxedStorageWrapper<InMemoryStorage>>,
        postgres: Arc<DBClient>,
        rpc: Arc<StorageHubRpcClient>,
    }

    impl MockMspServiceBuilder {
        /// Create a new builder with default empty mocks
        fn new() -> Self {
            let memory_storage = InMemoryStorage::new();
            let storage = Arc::new(BoxedStorageWrapper::new(memory_storage));

            let repo = Arc::new(MockRepository::new());
            let postgres = Arc::new(DBClient::new(repo));

            let mock_conn = MockConnection::new();
            let rpc_conn = Arc::new(AnyRpcConnection::Mock(mock_conn));
            let rpc = Arc::new(StorageHubRpcClient::new(rpc_conn));

            Self {
                storage,
                postgres,
                rpc,
            }
        }

        /// Initialize repository with custom test data
        async fn init_repository_with<F>(self, init: F) -> Self
        where
            F: FnOnce(&DBClient) -> std::pin::Pin<Box<dyn std::future::Future<Output = ()> + '_>>,
        {
            init(&self.postgres).await;
            self
        }

        /// Build the final MspService
        fn build(self) -> MspService {
            let cfg = Config::default();

            MspService::new(
                self.storage,
                self.postgres,
                self.rpc,
                cfg.storage_hub.msp_callback_url,
            )
=======

    use crate::{
        constants::rpc::DEFAULT_MSP_CALLBACK_URL,
        data::{
            indexer_db::mock_repository::MockRepository,
            rpc::{AnyRpcConnection, MockConnection, StorageHubRpcClient},
            storage::{BoxedStorageWrapper, InMemoryStorage},
        },
    };

    use serde_json::Value;
    use shc_common::types::{FileKeyProof, FileMetadata};

    // Builder pattern for creating an MspService mocked instance.
    struct MockMspServiceBuilder {
        storage: Arc<BoxedStorageWrapper<InMemoryStorage>>,
        postgres: Arc<DBClient>,
        rpc: Arc<StorageHubRpcClient>,
        msp_callback_url: String,
    }

    impl MockMspServiceBuilder {
        pub fn new() -> Self {
            Self {
                storage: Arc::new(BoxedStorageWrapper::new(InMemoryStorage::new())),
                postgres: Arc::new(DBClient::new(Arc::new(MockRepository::new()))),
                rpc: Arc::new(StorageHubRpcClient::new(Arc::new(AnyRpcConnection::Mock(
                    MockConnection::new(),
                )))),
                msp_callback_url: String::from(DEFAULT_MSP_CALLBACK_URL),
            }
        }

        pub async fn with_rpc_responses(mut self, responses: Vec<(&str, Value)>) -> Self {
            let mock_conn = MockConnection::new();
            for (method, value) in responses {
                mock_conn.set_response(method, value).await;
            }
            self.rpc = Arc::new(StorageHubRpcClient::new(Arc::new(AnyRpcConnection::Mock(
                mock_conn,
            ))));
            self
        }

        pub fn build(self) -> MspService {
            MspService::new(self.storage, self.postgres, self.rpc, self.msp_callback_url)
>>>>>>> 852d3423
        }
    }

    #[tokio::test]
    async fn test_get_info() {
        let service = MockMspServiceBuilder::new().build();
        let info = service.get_info().await.unwrap();

        assert_eq!(info.status, "active");
        assert!(!info.multiaddresses.is_empty());
    }

    #[tokio::test]
    async fn test_get_stats() {
        let service = MockMspServiceBuilder::new().build();
        let stats = service.get_stats().await.unwrap();

        assert!(stats.capacity.total_bytes > 0);
        assert!(stats.capacity.available_bytes <= stats.capacity.total_bytes);
    }

    #[tokio::test]
    async fn test_get_value_props() {
        let service = MockMspServiceBuilder::new().build();
        let props = service.get_value_props().await.unwrap();

        assert!(!props.is_empty());
        assert!(props.iter().any(|p| p.is_available));
    }

    #[tokio::test]
    async fn test_list_user_buckets() {
<<<<<<< HEAD
        let service = MockMspServiceBuilder::new()
            .init_repository_with(|client| {
                Box::pin(async move {
                    // Create MSP with the ID that matches the default config
                    let msp = client
                        .create_msp(
                            MOCK_ADDRESS,
                            OnchainMspId::new(Hash::from_slice(&DUMMY_MSP_ID)),
                        )
                        .await
                        .expect("should create MSP");
                    // Create a test bucket for the mock user
                    client
                        .create_bucket(
                            MOCK_ADDRESS,
                            Some(msp.id),
                            "test-bucket".as_bytes(),
                            bucket::DEFAULT_BUCKET_ID.as_slice(),
                            false,
                        )
                        .await
                        .expect("should create bucket");
                })
            })
            .await
            .build();

        let buckets = service
            .list_user_buckets(MOCK_ADDRESS)
            .await
            .unwrap()
            .collect::<Vec<_>>();
=======
        let service = MockMspServiceBuilder::new().build();
        let buckets = service.list_user_buckets("0x123").await.unwrap();
>>>>>>> 852d3423

        assert!(!buckets.is_empty());
    }

    #[tokio::test]
    async fn test_get_bucket() {
        let service = MockMspServiceBuilder::new().build();
        let bucket = service.get_bucket("test_bucket").await.unwrap();

        assert_eq!(bucket.bucket_id, "test_bucket");
        assert!(!bucket.name.is_empty());
    }

    #[tokio::test]
    async fn test_get_files_root() {
<<<<<<< HEAD
        use crate::constants::test::bucket::DEFAULT_BUCKET_ID;

        let service = MockMspServiceBuilder::new()
            .init_repository_with(|client| {
                Box::pin(async move {
                    // Create MSP with the ID that matches the default config
                    let msp = client
                        .create_msp(
                            MOCK_ADDRESS,
                            OnchainMspId::new(Hash::from_slice(&DUMMY_MSP_ID)),
                        )
                        .await
                        .expect("should create MSP");
                    // Create a test bucket for the mock user
                    client
                        .create_bucket(
                            MOCK_ADDRESS,
                            Some(msp.id),
                            "test-bucket".as_bytes(),
                            DEFAULT_BUCKET_ID.as_slice(),
                            false,
                        )
                        .await
                        .expect("should create bucket");
                })
            })
            .await
            .build();

        let tree = service
            .get_file_tree(hex::encode(DEFAULT_BUCKET_ID).as_ref(), MOCK_ADDRESS, "/")
=======
        let service = MockMspServiceBuilder::new().build();
        let files = service.get_files("bucket123", None).await.unwrap();
        assert!(files
            .iter()
            .any(|f| f.name == "Thesis" && f.entry_type == "folder"));
        assert!(files
            .iter()
            .any(|f| f.name == "Reports" && f.entry_type == "folder"));
        assert!(files
            .iter()
            .any(|f| f.name == "README.md" && f.entry_type == "file"));
    }

    #[tokio::test]
    async fn test_get_files_thesis() {
        let service = MockMspServiceBuilder::new().build();
        let files = service
            .get_files("bucket123", Some("thesis"))
>>>>>>> 852d3423
            .await
            .unwrap();

        tree.entry.folder().expect("first entry to be a folder");
    }

    #[tokio::test]
    async fn test_get_file_info() {
        let service = MockMspServiceBuilder::new().build();
        let bucket_id = "bucket123";
        let file_key = "abc123";
        let info = service
            .get_file_info(bucket_id, file_key)
            .await
            .expect("get_file_info should succeed");

        assert_eq!(info.bucket_id, bucket_id);
        assert_eq!(info.file_key, file_key);
        assert!(!info.name.is_empty());
        assert!(info.size > 0);
    }

    #[tokio::test]
    async fn test_distribute_file() {
        let service = MockMspServiceBuilder::new().build();
        let file_key = "abc123";
        let resp = service
            .distribute_file("bucket123", file_key)
            .await
            .expect("distribute_file should succeed");

        assert_eq!(resp.status, "distribution_initiated");
        assert_eq!(resp.file_key, file_key);
        assert!(!resp.message.is_empty());
    }

    #[tokio::test]
    async fn test_get_payment_stream() {
        let service = MockMspServiceBuilder::new().build();
        let ps = service
            .get_payment_stream("0x123")
            .await
            .expect("get_payment_stream should succeed");

        assert!(ps.tokens_per_block > 0);
        assert!(ps.user_deposit > 0);
    }

    #[tokio::test]
    async fn test_upload_to_msp() {
        let service = MockMspServiceBuilder::new()
            .with_rpc_responses(vec![(
                "storagehubclient_receiveBackendFileChunks",
                serde_json::json!([]),
            )])
            .await
            .build();

        // Provide at least one chunk id (upload_to_msp rejects empty sets)
        let mut chunk_ids = HashSet::new();
        chunk_ids.insert(ChunkId::new(0));

        // Create test file metadata
        let file_metadata = FileMetadata::new(
            vec![0u8; 32],
            vec![0u8; 32],
            b"test_location".to_vec(),
            1000,
            [0u8; 32].into(),
        )
        .unwrap();

        // Create test FileKeyProof
        let file_key_proof = FileKeyProof::new(
            file_metadata.owner().clone(),
            file_metadata.bucket_id().clone(),
            file_metadata.location().clone(),
            file_metadata.file_size(),
            *file_metadata.fingerprint(),
            sp_trie::CompactProof {
                encoded_nodes: vec![],
            },
        )
        .unwrap();

        let result = service.upload_to_msp(&chunk_ids, &file_key_proof).await;

        assert!(result.is_ok());
    }
}<|MERGE_RESOLUTION|>--- conflicted
+++ resolved
@@ -81,13 +81,9 @@
         Ok(InfoResponse {
             client: "storagehub-node v1.0.0".to_string(),
             version: "StorageHub MSP v0.1.0".to_string(),
-<<<<<<< HEAD
             msp_id: self.msp_id.to_string(),
-=======
-            msp_id: "4c310f61f81475048e8ce5eadf4ee718c42ba285579bb37ac6da55a92c638f42".to_string(),
-						// TODO: Until we have actual MSP info, we should at least get the multiaddress from an RPC.
-						// This way the backend can actually upload files to the MSP without having to change this code.
->>>>>>> 852d3423
+            // TODO: Until we have actual MSP info, we should at least get the multiaddress from an RPC.
+            // This way the backend can actually upload files to the MSP without having to change this code.
             multiaddresses: vec![
                 "/ip4/192.168.0.10/tcp/30333/p2p/12D3KooWSUvz8QM5X4tfAaSLErAZjR2puojo16pULBHyqTMGKtNV".to_string()
             ],
@@ -540,7 +536,6 @@
 #[cfg(all(test, feature = "mocks"))]
 mod tests {
     use super::*;
-<<<<<<< HEAD
     use crate::{
         config::Config,
         constants::{mocks::MOCK_ADDRESS, rpc::DUMMY_MSP_ID, test::bucket},
@@ -562,66 +557,6 @@
 
     impl MockMspServiceBuilder {
         /// Create a new builder with default empty mocks
-        fn new() -> Self {
-            let memory_storage = InMemoryStorage::new();
-            let storage = Arc::new(BoxedStorageWrapper::new(memory_storage));
-
-            let repo = Arc::new(MockRepository::new());
-            let postgres = Arc::new(DBClient::new(repo));
-
-            let mock_conn = MockConnection::new();
-            let rpc_conn = Arc::new(AnyRpcConnection::Mock(mock_conn));
-            let rpc = Arc::new(StorageHubRpcClient::new(rpc_conn));
-
-            Self {
-                storage,
-                postgres,
-                rpc,
-            }
-        }
-
-        /// Initialize repository with custom test data
-        async fn init_repository_with<F>(self, init: F) -> Self
-        where
-            F: FnOnce(&DBClient) -> std::pin::Pin<Box<dyn std::future::Future<Output = ()> + '_>>,
-        {
-            init(&self.postgres).await;
-            self
-        }
-
-        /// Build the final MspService
-        fn build(self) -> MspService {
-            let cfg = Config::default();
-
-            MspService::new(
-                self.storage,
-                self.postgres,
-                self.rpc,
-                cfg.storage_hub.msp_callback_url,
-            )
-=======
-
-    use crate::{
-        constants::rpc::DEFAULT_MSP_CALLBACK_URL,
-        data::{
-            indexer_db::mock_repository::MockRepository,
-            rpc::{AnyRpcConnection, MockConnection, StorageHubRpcClient},
-            storage::{BoxedStorageWrapper, InMemoryStorage},
-        },
-    };
-
-    use serde_json::Value;
-    use shc_common::types::{FileKeyProof, FileMetadata};
-
-    // Builder pattern for creating an MspService mocked instance.
-    struct MockMspServiceBuilder {
-        storage: Arc<BoxedStorageWrapper<InMemoryStorage>>,
-        postgres: Arc<DBClient>,
-        rpc: Arc<StorageHubRpcClient>,
-        msp_callback_url: String,
-    }
-
-    impl MockMspServiceBuilder {
         pub fn new() -> Self {
             Self {
                 storage: Arc::new(BoxedStorageWrapper::new(InMemoryStorage::new())),
@@ -629,10 +564,19 @@
                 rpc: Arc::new(StorageHubRpcClient::new(Arc::new(AnyRpcConnection::Mock(
                     MockConnection::new(),
                 )))),
-                msp_callback_url: String::from(DEFAULT_MSP_CALLBACK_URL),
             }
         }
 
+        /// Initialize repository with custom test data
+        pub async fn init_repository_with<F>(self, init: F) -> Self
+        where
+            F: FnOnce(&DBClient) -> std::pin::Pin<Box<dyn std::future::Future<Output = ()> + '_>>,
+        {
+            init(&self.postgres).await;
+            self
+        }
+
+        /// Set RPC responses for the connection to use
         pub async fn with_rpc_responses(mut self, responses: Vec<(&str, Value)>) -> Self {
             let mock_conn = MockConnection::new();
             for (method, value) in responses {
@@ -644,9 +588,16 @@
             self
         }
 
+        /// Build the final MspService
         pub fn build(self) -> MspService {
-            MspService::new(self.storage, self.postgres, self.rpc, self.msp_callback_url)
->>>>>>> 852d3423
+            let cfg = Config::default();
+
+            MspService::new(
+                self.storage,
+                self.postgres,
+                self.rpc,
+                cfg.storage_hub.msp_callback_url,
+            )
         }
     }
 
@@ -679,7 +630,6 @@
 
     #[tokio::test]
     async fn test_list_user_buckets() {
-<<<<<<< HEAD
         let service = MockMspServiceBuilder::new()
             .init_repository_with(|client| {
                 Box::pin(async move {
@@ -712,10 +662,6 @@
             .await
             .unwrap()
             .collect::<Vec<_>>();
-=======
-        let service = MockMspServiceBuilder::new().build();
-        let buckets = service.list_user_buckets("0x123").await.unwrap();
->>>>>>> 852d3423
 
         assert!(!buckets.is_empty());
     }
@@ -731,7 +677,6 @@
 
     #[tokio::test]
     async fn test_get_files_root() {
-<<<<<<< HEAD
         use crate::constants::test::bucket::DEFAULT_BUCKET_ID;
 
         let service = MockMspServiceBuilder::new()
@@ -763,26 +708,6 @@
 
         let tree = service
             .get_file_tree(hex::encode(DEFAULT_BUCKET_ID).as_ref(), MOCK_ADDRESS, "/")
-=======
-        let service = MockMspServiceBuilder::new().build();
-        let files = service.get_files("bucket123", None).await.unwrap();
-        assert!(files
-            .iter()
-            .any(|f| f.name == "Thesis" && f.entry_type == "folder"));
-        assert!(files
-            .iter()
-            .any(|f| f.name == "Reports" && f.entry_type == "folder"));
-        assert!(files
-            .iter()
-            .any(|f| f.name == "README.md" && f.entry_type == "file"));
-    }
-
-    #[tokio::test]
-    async fn test_get_files_thesis() {
-        let service = MockMspServiceBuilder::new().build();
-        let files = service
-            .get_files("bucket123", Some("thesis"))
->>>>>>> 852d3423
             .await
             .unwrap();
 
