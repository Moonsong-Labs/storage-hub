//! MSP service implementation with mock data
//!
//! TODO(MOCK): many of methods of the MspService returns mocked data

use std::{collections::HashSet, str::FromStr, sync::Arc};

<<<<<<< HEAD
use axum_extra::extract::multipart::Field;
=======
use bigdecimal::BigDecimal;
>>>>>>> 482999c4
use chrono::Utc;
use codec::{Decode, Encode};
use sc_network::PeerId;
use serde::{Deserialize, Serialize};
<<<<<<< HEAD
use shc_common::types::{
    ChunkId, FileKeyProof, FileMetadata, StorageProofsMerkleTrieLayout,
    BATCH_CHUNK_FILE_TRANSFER_MAX_SIZE, FILE_CHUNK_SIZE,
};
use shc_file_manager::{in_memory::InMemoryFileDataTrie, traits::FileDataTrie};
use shc_rpc::SaveFileToDisk;
=======
use shc_common::types::{ChunkId, FileKeyProof};
use shc_rpc::{GetValuePropositionsResult, RpcProviderId, SaveFileToDisk};
>>>>>>> 482999c4
use sp_core::{Blake2Hasher, H256};
use tracing::{debug, info, warn};

use shc_indexer_db::{models::Bucket as DBBucket, OnchainMspId};
use shp_types::Hash;

use crate::{
    constants::mocks::{PLACEHOLDER_BUCKET_FILE_COUNT, PLACEHOLDER_BUCKET_SIZE_BYTES},
    data::{
        indexer_db::{client::DBClient, repository::PaymentStreamKind},
        rpc::StorageHubRpcClient,
        storage::BoxedStorage,
    },
    error::Error,
    models::{
        buckets::{Bucket, FileTree},
<<<<<<< HEAD
        files::{DistributeResponse, FileInfo, FileUploadResponse},
        msp_info::{Capacity, InfoResponse, MspHealthResponse, StatsResponse, ValueProp},
        payment::PaymentStream,
=======
        files::{DistributeResponse, FileInfo},
        msp_info::{
            Capacity, InfoResponse, MspHealthResponse, StatsResponse, ValuePropositionWithId,
        },
        payment::{PaymentStreamInfo, PaymentStreamsResponse},
>>>>>>> 482999c4
    },
};

/// Placeholder
#[derive(Debug, Deserialize, Serialize)]
pub struct FileDownloadResult {
    pub file_size: u64,
    pub location: String,
    pub fingerprint: [u8; 32],
    pub temp_path: String,
}

/// Service for handling MSP-related operations
//TODO: remove dead_code annotations when we actually use these items
// storage: anything that the backend will need to store temporarily
// rpc: anything that the backend needs to request to the underlying MSP node
#[derive(Clone)]
pub struct MspService {
    msp_id: OnchainMspId,

    #[allow(dead_code)]
    storage: Arc<dyn BoxedStorage>,
    postgres: Arc<DBClient>,
    #[allow(dead_code)]
    rpc: Arc<StorageHubRpcClient>,
    msp_callback_url: String,
}

impl MspService {
    /// Create a new MSP service
    /// Only MSP nodes are supported so it returns an error if the node is not an MSP.
    pub async fn new(
        storage: Arc<dyn BoxedStorage>,
        postgres: Arc<DBClient>,
        rpc: Arc<StorageHubRpcClient>,
        msp_callback_url: String,
    ) -> Result<Self, Error> {
        // Discover provider id from the connected node.
        // If the node is not yet an MSP (which happens in integration tests), retry with
        // a bounded number of attempts.
        // TODO: Think about making it so in integration tests we spin up the backend
        // only after the MSP has been registered on-chain, to avoid having this retry logic.
        let mut retry_attempts = 0;
        let max_retries = 10;
        let delay_between_retries_secs = 5;

        let msp_id = loop {
            let provider_id: RpcProviderId = rpc
                .get_provider_id()
                .await
                .map_err(|e| Error::BadRequest(e.to_string()))?;

            match provider_id {
                RpcProviderId::Msp(id) => break OnchainMspId::new(Hash::from_slice(id.as_ref())),
                RpcProviderId::Bsp(_) => {
                    return Err(Error::BadRequest(
                        "Connected node is a BSP; expected an MSP".to_string(),
                    ))
                }
                RpcProviderId::NotAProvider => {
                    if retry_attempts >= max_retries {
                        return Err(Error::BadRequest(
                            "Connected node not a registered MSP after timeout".to_string(),
                        ));
                    }
                    warn!(
                        "Connected node is not yet a registered MSP; retrying provider discovery... (attempt {})",
                        retry_attempts + 1
                    );
                    tokio::time::sleep(std::time::Duration::from_secs(delay_between_retries_secs))
                        .await;
                    retry_attempts += 1;
                    continue;
                }
            }
        };

        Ok(Self {
            msp_id,
            storage,
            postgres,
            rpc,
            // TODO: dedicated config struct
            // see: https://github.com/Moonsong-Labs/storage-hub/pull/459/files#r2369596519
            msp_callback_url,
        })
    }

    /// Get MSP information
    pub async fn get_info(&self) -> Result<InfoResponse, Error> {
        // Fetch the MSP's local listen multiaddresses via RPC
        let multiaddresses: Vec<String> = self
            .rpc
            .get_multiaddresses()
            .await
            .map_err(|e| Error::BadRequest(e.to_string()))?;

        Ok(InfoResponse {
            client: "storagehub-node v1.0.0".to_string(),
            version: "StorageHub MSP v0.1.0".to_string(),
            msp_id: self.msp_id.to_string(),
            multiaddresses,
            owner_account: "0xf24FF3a9CF04c71Dbc94D0b566f7A27B94566cac".to_string(),
            payment_account: "0xf24FF3a9CF04c71Dbc94D0b566f7A27B94566cac".to_string(),
            status: "active".to_string(),
            active_since: 123,
            uptime: "2 days, 1 hour".to_string(),
        })
    }

    /// Get MSP statistics
    pub async fn get_stats(&self) -> Result<StatsResponse, Error> {
        Ok(StatsResponse {
            capacity: Capacity {
                total_bytes: 1099511627776,
                available_bytes: 879609302220,
                used_bytes: 219902325556,
            },
            active_users: 152,
            last_capacity_change: 123,
            value_props_amount: 42,
            buckets_amount: 1024,
        })
    }

    /// Get MSP value propositions
    pub async fn get_value_props(&self) -> Result<Vec<ValuePropositionWithId>, Error> {
        // Call RPC to get the value propositions
        let result: GetValuePropositionsResult = self
            .rpc
            .get_value_props()
            .await
            .map_err(|e| Error::BadRequest(e.to_string()))?;

        // Decode the SCALE-encoded ValuePropositionWithId entries
        match result {
            GetValuePropositionsResult::Success(encoded_props) => {
                let mut props = Vec::with_capacity(encoded_props.len());
                for encoded_value_proposition in encoded_props {
                    let value_prop_with_id =
                        ValuePropositionWithId::decode(&mut encoded_value_proposition.as_slice())
                            .map_err(|e| {
                            Error::BadRequest(format!(
                                "Failed to decode ValuePropositionWithId: {}",
                                e
                            ))
                        })?;

                    props.push(ValuePropositionWithId {
                        id: value_prop_with_id.id,
                        value_prop: value_prop_with_id.value_prop,
                    });
                }
                Ok(props)
            }
            GetValuePropositionsResult::NotAnMsp => Err(Error::BadRequest(
                "The node that we are connected to is not an MSP".to_string(),
            )),
        }
    }

    /// Get MSP health status
    pub async fn get_health(&self) -> Result<MspHealthResponse, Error> {
        Ok(MspHealthResponse {
            status: "healthy".to_string(),
            components: serde_json::json!({
                "database": {
                    "status": "healthy",
                    "details": "PostgreSQL connection active"
                },
                "mspClient": {
                    "status": "healthy",
                    "details": "Connected to StorageHub MSP client"
                },
                "storageHubNetwork": {
                    "status": "healthy",
                    "details": "Node synced with network"
                },
                "diskSpace": {
                    "status": "healthy",
                    "details": "80% capacity available"
                }
            }),
            last_checked: Utc::now(),
        })
    }

    /// List buckets for a user
    pub async fn list_user_buckets(
        &self,
        user_address: &str,
    ) -> Result<impl Iterator<Item = Bucket>, Error> {
        // TODO: request by page
        self.postgres
            .get_user_buckets(&self.msp_id, user_address, None, None)
            .await
            .map(|buckets| {
                buckets.into_iter().map(|entry| {
                    Bucket::from_db(
                        &entry,
                        PLACEHOLDER_BUCKET_SIZE_BYTES,
                        PLACEHOLDER_BUCKET_FILE_COUNT,
                    )
                })
            })
    }

    /// Get a specific bucket by ID
    ///
    /// Verifies ownership of bucket is `user`
    pub async fn get_bucket(&self, bucket_id: &str, user: &str) -> Result<Bucket, Error> {
        self.get_db_bucket(bucket_id, user).await.map(|bucket| {
            Bucket::from_db(
                &bucket,
                PLACEHOLDER_BUCKET_SIZE_BYTES,
                PLACEHOLDER_BUCKET_FILE_COUNT,
            )
        })
    }

    /// Get file tree for a bucket
    ///
    /// Verifies ownership of bucket is `user`
    /// Returns only direct children of the given path
    ///
    /// ## Business Rules for File Location Handling
    ///
    /// The given path is normalized using the following rules:
    /// * root is implicit
    /// * duplicated slashes are collapsed
    /// * trailing slashes are trimmed
    pub async fn get_file_tree(
        &self,
        bucket_id: &str,
        user: &str,
        path: &str,
    ) -> Result<FileTree, Error> {
        // first, get the bucket from the db and determine if user can view the bucket
        let bucket = self.get_db_bucket(bucket_id, user).await?;

        // TODO: request by page
        // TODO: optimize query by requesting only matching paths
        let files = self
            .postgres
            .get_bucket_files(bucket.id, None, None)
            .await?;

        // Create hierarchy based on location segments
        Ok(FileTree::from_files_filtered(files, path))
    }

    /// Get file information
    pub async fn get_file_info(
        &self,
        bucket_id: &str,
        user: &str,
        file_key: &str,
    ) -> Result<FileInfo, Error> {
        let file_key_hex = file_key.trim_start_matches("0x");

        let file_key = hex::decode(file_key_hex)
            .map_err(|e| Error::BadRequest(format!("Invalid File Key hex encoding: {}", e)))?;

        if file_key.len() != 32 {
            return Err(Error::BadRequest(format!(
                "Invalid File Key length. Expected 32 bytes, got {}",
                file_key.len()
            )));
        }

        // get bucket determine if user can view it
        let bucket = self.get_bucket(bucket_id, user).await?;

        self.postgres
            .get_file_info(&file_key)
            .await
            .map(|file| FileInfo::from_db(&file, bucket.is_public))
    }

    /// Check via MSP RPC if this node is expecting to receive the given file key
    pub async fn is_msp_expecting_file_key(&self, file_key: &str) -> Result<bool, Error> {
        let expected: bool = self
            .rpc
            .is_file_key_expected(file_key)
            .await
            .map_err(|e| Error::BadRequest(e.to_string()))?;
        Ok(expected)
    }

    /// Distribute a file to BSPs
    pub async fn distribute_file(
        &self,
        _bucket_id: &str,
        file_key: &str,
    ) -> Result<DistributeResponse, Error> {
        // Mock implementation
        Ok(DistributeResponse {
            status: "distribution_initiated".to_string(),
            file_key: file_key.to_string(),
            message: "File distribution to volunteering BSPs has been initiated".to_string(),
        })
    }

    /// Get all payment streams for a user
    pub async fn get_payment_streams(
        &self,
        user_address: &str,
    ) -> Result<PaymentStreamsResponse, Error> {
        // Get all payment streams for the user from the database
        let payment_stream_data = self
            .postgres
            .get_payment_streams_for_user(user_address)
            .await?;

        // Get current price per giga unit per tick from RPC (for dynamic rate calculations)
        let current_price_per_giga_unit_per_tick = self
            .rpc
            .get_current_price_per_giga_unit_per_tick()
            .await
            .map_err(|e| Error::BadRequest(format!("Failed to get price per unit: {}", e)))?;
        let unit_to_giga_unit =
            BigDecimal::from_str("1e-9").expect("Inverse of GIGA to be parsed correctly");

        // Process each payment stream
        let mut streams = Vec::new();
        for stream_data in payment_stream_data {
            let (provider_type, cost_per_tick) = match stream_data.kind {
                PaymentStreamKind::Fixed { rate } => {
                    // This is an MSP (fixed rate payment stream)
                    ("msp".to_string(), rate.to_string())
                }
                PaymentStreamKind::Dynamic { amount_provided } => {
                    // This is a BSP (dynamic rate payment stream)
                    // Cost per tick = amount_provided * 1e-9 * current_price_per_giga_unit_per_tick

                    // Convert u128 price to BigDecimal and multiply
                    let price_bd = BigDecimal::from(current_price_per_giga_unit_per_tick);
                    let cost = amount_provided * &unit_to_giga_unit * price_bd;

                    ("bsp".to_string(), cost.to_string())
                }
            };

            streams.push(PaymentStreamInfo {
                provider: stream_data.provider,
                provider_type,
                total_amount_paid: stream_data.total_amount_paid.to_string(),
                cost_per_tick,
            });
        }

        Ok(PaymentStreamsResponse { streams })
    }

    /// Download a file by `file_key` via the MSP RPC into `/tmp/uploads/<file_key>` and
    /// return its size, UTF-8 location, fingerprint, and temp path.
    /// Returns BadRequest on RPC/parse errors.
    ///
    /// We provide an URL as saveFileToDisk RPC requires it to stream the file.
    /// We also implemented the internal_upload_by_key handler to handle this temporary file upload.
    pub async fn get_file_from_key(&self, file_key: &str) -> Result<FileDownloadResult, Error> {
        // TODO: authenticate user

        // Create temp url for download
        let temp_path = format!("/tmp/uploads/{}", file_key);
        let upload_url = format!("{}/internal/uploads/{}", self.msp_callback_url, file_key);

        // Make the RPC call to download file and get metadata
        let rpc_response: SaveFileToDisk = self
            .rpc
            .save_file_to_disk(file_key, upload_url.as_str())
            .await
            .map_err(|e| Error::BadRequest(e.to_string()))?;

        match rpc_response {
            SaveFileToDisk::FileNotFound => Err(Error::NotFound("File not found".to_string())),
            SaveFileToDisk::IncompleteFile(_status) => {
                Err(Error::BadRequest("File is incomplete".to_string()))
            }
            SaveFileToDisk::Success(file_metadata) => {
                // Convert location bytes to string
                let location = String::from_utf8_lossy(file_metadata.location()).to_string();
                let fingerprint: [u8; 32] = file_metadata.fingerprint().as_hash();
                let file_size = file_metadata.file_size();

                Ok(FileDownloadResult {
                    file_size,
                    location,
                    fingerprint,
                    temp_path,
                })
            }
        }
    }

    /// Process a streamed file upload: validate metadata, chunk into trie, batch proofs, and send to MSP.
    pub async fn process_and_upload_file(
        &self,
        bucket_id: &str,
        file_key: &str,
        mut file_data_stream: Field,
        file_metadata: FileMetadata,
    ) -> Result<FileUploadResponse, Error> {
        // Validate bucket id and file key against metadata
        let expected_bucket_id = hex::encode(file_metadata.bucket_id());
        if bucket_id.trim_start_matches("0x") != expected_bucket_id {
            return Err(Error::BadRequest(
                "Bucket ID in URL does not match file metadata".to_string(),
            ));
        }

        let expected_file_key = hex::encode(file_metadata.file_key::<Blake2Hasher>());
        if file_key.trim_start_matches("0x") != expected_file_key {
            return Err(Error::BadRequest(
                "File key in URL does not match file metadata".to_string(),
            ));
        }

        // Initialize the trie that will hold the chunked file data.
        let mut trie = InMemoryFileDataTrie::<StorageProofsMerkleTrieLayout>::new();

        // Prepare the overflow buffer that will hold any data that doesn't exactly fit in a chunk.
        let mut overflow_buffer = Vec::new();

        // Initialize the chunk index.
        let mut chunk_index = 0;

        // Start streaming the file data into the trie, chunking it into FILE_CHUNK_SIZE chunks in the process.
        while let Some(bytes_read) = file_data_stream
            .chunk()
            .await
            .map_err(|e| Error::BadRequest(e.to_string()))?
        {
            // Load the bytes read from the file into the overflow buffer.
            overflow_buffer.extend_from_slice(&bytes_read);

            // While the overflow buffer is larger than FILE_CHUNK_SIZE, process a chunk.
            while overflow_buffer.len() >= FILE_CHUNK_SIZE as usize {
                let chunk = overflow_buffer[..FILE_CHUNK_SIZE as usize].to_vec();

                // Insert the chunk into the trie.
                trie.write_chunk(&ChunkId::new(chunk_index as u64), &chunk)
                    .map_err(|e| Error::BadRequest(e.to_string()))?;

                // Increment the chunk index.
                chunk_index += 1;

                // Remove the chunk from the overflow buffer.
                overflow_buffer.drain(..FILE_CHUNK_SIZE as usize);
            }
        }

        // Check the overflow buffer to see if the file didn't fit exactly in an integer number of chunks.
        if !overflow_buffer.is_empty() {
            // Insert the chunk into the trie.
            trie.write_chunk(&ChunkId::new(chunk_index as u64), &overflow_buffer)
                .map_err(|e| Error::BadRequest(e.to_string()))?;

            // Increment the chunk index to get the total amount of chunks.
            chunk_index += 1;
        }

        // Validate that the file fingerprint matches the trie root.
        let computed_root = trie.get_root();
        if computed_root.as_ref() != file_metadata.fingerprint().as_ref() {
            return Err(Error::BadRequest(format!(
                "File fingerprint mismatch. Expected: {}, Computed: {}",
                hex::encode(file_metadata.fingerprint().as_ref()),
                hex::encode(computed_root)
            )));
        }

        // Validate that the received amount of chunks matches the amount of chunks corresponding to the file size in the metadata.
        let total_chunks = file_metadata.chunks_count();
        if chunk_index != total_chunks {
            return Err(Error::BadRequest(format!(
            "Received amount of chunks {} does not match the amount of chunks {} corresponding to the file size in the metadata",
            chunk_index, total_chunks
        )));
        }

        // At this point, the trie contains the entire file data and we can start generating the proofs for the chunk batches
        // and sending them to the MSP.

        // Get how many chunks fit in a batch of BATCH_CHUNK_FILE_TRANSFER_MAX_SIZE, rounding down.
        const CHUNKS_PER_BATCH: u64 = BATCH_CHUNK_FILE_TRANSFER_MAX_SIZE as u64 / FILE_CHUNK_SIZE;

        // Initialize the index of the initial chunk to process in this batch.
        let mut batch_start_chunk_index = 0;

        // Start processing batches, until all chunks have been processed.
        while batch_start_chunk_index < total_chunks {
            // Get the chunks to send in this batch, capping at the total amount of chunks of the file.
            let chunks = (batch_start_chunk_index
                ..(batch_start_chunk_index + CHUNKS_PER_BATCH).min(total_chunks))
                .map(|chunk_index| ChunkId::new(chunk_index as u64))
                .collect::<HashSet<_>>();
            let chunks_in_batch = chunks.len() as u64;

            // Generate the proof for the batch.
            let file_proof = trie
                .generate_proof(&chunks)
                .map_err(|e| Error::BadRequest(e.to_string()))?;

            // Convert the generated proof to a FileKeyProof and send it to the MSP.
            let file_key_proof = file_proof
                .to_file_key_proof(file_metadata.clone())
                .map_err(|e| Error::BadRequest(format!("Failed to convert proof: {:?}", e)))?;

            // Send the proof with the chunks to the MSP.
            self.upload_to_msp(&chunks, &file_key_proof)
                .await
                .map_err(|e| Error::BadRequest(e.to_string()))?;

            // Update the initial chunk index for the next batch.
            batch_start_chunk_index += chunks_in_batch;
        }

        // If the complete file was uploaded to the MSP successfully, we can return the response.
        let bytes_location = file_metadata.location().clone();
        let location = str::from_utf8(&bytes_location)
            .unwrap_or(file_key)
            .to_string();
        Ok(FileUploadResponse {
            status: "upload_successful".to_string(),
            file_key: file_key.to_string(),
            bucket_id: bucket_id.to_string(),
            fingerprint: format!("0x{}", hex::encode(trie.get_root())),
            location,
        })
    }

    /// Upload a batch of file chunks with their FileKeyProof to the MSP via its RPC.
    ///
    /// This implementation:
    /// 1. Gets the MSP info to get its multiaddresses.
    /// 2. Extracts the peer IDs from the multiaddresses.
    /// 3. Sends the FileKeyProof with the batch of chunks to the MSP through the `receiveBackendFileChunks` RPC method.
    ///
    /// Note: obtaining the peer ID previous to sending the request is needed as this is the peer ID that the MSP
    /// will send the file to. If it's different than its local one, it will probably fail.
    pub async fn upload_to_msp(
        &self,
        chunk_ids: &HashSet<ChunkId>,
        file_key_proof: &FileKeyProof,
    ) -> Result<(), Error> {
        // Ensure we are not incorrectly trying to upload an empty file.
        if chunk_ids.is_empty() {
            return Err(Error::BadRequest(
                "Cannot upload file with no chunks".to_string(),
            ));
        }

        debug!("get_info");

        // Get the MSP's info including its multiaddresses.
        let msp_info = self.get_info().await?;

        debug!("extract_peer_ids");

        // Extract the peer IDs from the multiaddresses.
        let peer_ids = self.extract_peer_ids_from_multiaddresses(&msp_info.multiaddresses)?;

        // Try to send the chunks batch to each peer until one succeeds.
        let mut last_err = None;
        for peer_id in peer_ids {
            match self
                .send_upload_request_to_msp_peer(peer_id, file_key_proof.clone())
                .await
            {
                Ok(()) => {
                    info!(
                        "Successfully uploaded {} chunks to MSP {} for file {} in bucket {}",
                        chunk_ids.len(),
                        msp_info.msp_id,
                        hex::encode(file_key_proof.file_metadata.file_key::<Blake2Hasher>()),
                        hex::encode(file_key_proof.file_metadata.bucket_id())
                    );
                    return Ok(());
                }
                Err(e) => {
                    warn!("Failed to send chunks to peer {:?}: {:?}", peer_id, e);
                    last_err = Some(e);
                    continue;
                }
            }
        }

        Err(last_err.expect("At least one peer_id was tried, so last_err must be Some"))
    }

    /// Extract peer IDs from multiaddresses
    fn extract_peer_ids_from_multiaddresses(
        &self,
        multiaddresses: &[String],
    ) -> Result<Vec<PeerId>, Error> {
        let mut peer_ids = HashSet::new();

        for multiaddr_str in multiaddresses {
            // Parse multiaddress string to extract peer ID
            // Format example: "/ip4/192.168.0.10/tcp/30333/p2p/12D3KooWJAgnKUrQkGsKxRxojxcFRhtH6ovWfJTPJjAkhmAz2yC8"
            if let Some(p2p_part) = multiaddr_str.split("/p2p/").nth(1) {
                // Extract the peer ID part (everything after /p2p/)
                let peer_id_str = p2p_part.split('/').next().unwrap_or(p2p_part);

                match peer_id_str.parse::<PeerId>() {
                    Ok(peer_id) => {
                        debug!(
                            "Extracted peer ID {:?} from multiaddress {}",
                            peer_id, multiaddr_str
                        );
                        peer_ids.insert(peer_id);
                    }
                    Err(e) => {
                        warn!(
                            "Failed to parse peer ID from multiaddress {}: {:?}",
                            multiaddr_str, e
                        );
                    }
                }
            } else {
                warn!("No /p2p/ section found in multiaddress: {}", multiaddr_str);
            }
        }

        if peer_ids.is_empty() {
            return Err(Error::BadRequest(
                "No valid peer IDs found in multiaddresses".to_string(),
            ));
        }

        Ok(peer_ids.into_iter().collect())
    }

    /// Send an upload request to a specific peer ID of the MSP with retry logic.
    /// TODO: Make the number of retries configurable.
    async fn send_upload_request_to_msp_peer(
        &self,
        peer_id: PeerId,
        file_key_proof: FileKeyProof,
    ) -> Result<(), Error> {
        debug!(
            "Attempting to send upload request to MSP peer {:?} with file key proof",
            peer_id
        );

        // Get fhe file metadata from the received FileKeyProof.
        let file_metadata = file_key_proof.clone().file_metadata;

        // Get the file key from the file metadata.
        let file_key: H256 = file_metadata.file_key::<Blake2Hasher>();
        let file_key_hexstr = format!("{file_key:x}");

        // Encode the FileKeyProof as SCALE for transport
        let encoded_proof = file_key_proof.encode();

        // TODO: We should make these configurable.
        let mut retry_attempts = 0;
        let max_retries = 3;
        let delay_between_retries_secs = 1;

        while retry_attempts < max_retries {
            debug!("receive file chunks");
            let result: Result<Vec<u8>, _> = self
                .rpc
                .receive_file_chunks(&file_key_hexstr, encoded_proof.clone())
                .await;

            match result {
                Ok(_raw) => {
                    info!("Successfully sent upload request to MSP peer {:?}", peer_id);
                    return Ok(());
                }
                Err(e) => {
                    retry_attempts += 1;
                    if retry_attempts < max_retries {
                        warn!(
                            "Upload request to MSP peer {:?} failed via RPC, retrying... (attempt {}): {:?}",
                            peer_id,
                            retry_attempts,
                            e
                        );
                        tokio::time::sleep(std::time::Duration::from_secs(
                            delay_between_retries_secs,
                        ))
                        .await;
                    } else {
                        return Err(Error::Internal);
                    }
                }
            }
        }

        Err(Error::Internal)
    }
}

impl MspService {
    /// Verifies user can access the given bucket
    fn can_user_view_bucket(&self, bucket: DBBucket, user: &str) -> Result<DBBucket, Error> {
        // TODO: NFT ownership
        if bucket.private {
            if bucket.account.as_str() == user {
                Ok(bucket)
            } else {
                Err(Error::Unauthorized(format!(
                    "Specified user is not authorized to view this bucket"
                )))
            }
        } else {
            Ok(bucket)
        }
    }

    /// Retrieve a bucket from the DB and verify read permission
    async fn get_db_bucket(
        &self,
        bucket_id: &str,
        user: &str,
    ) -> Result<shc_indexer_db::models::Bucket, Error> {
        let bucket_id_hex = bucket_id.trim_start_matches("0x");

        let bucket_id = hex::decode(bucket_id_hex)
            .map_err(|e| Error::BadRequest(format!("Invalid Bucket ID hex encoding: {}", e)))?;

        if bucket_id.len() != 32 {
            return Err(Error::BadRequest(format!(
                "Invalid Bucket ID length. Expected 32 bytes, got {}",
                bucket_id.len()
            )));
        }

        self.postgres
            .get_bucket(&bucket_id)
            .await
            .and_then(|bucket| self.can_user_view_bucket(bucket, user))
    }
}

#[cfg(all(test, feature = "mocks"))]
mod tests {
    use std::sync::Arc;

    use bigdecimal::BigDecimal;
    use serde_json::Value;

    use shc_common::types::{FileKeyProof, FileMetadata};
    use shp_types::Hash;

    use super::*;
    use crate::{
        config::Config,
        constants::{
            mocks::{MOCK_ADDRESS, MOCK_PRICE_PER_GIGA_UNIT},
            rpc::DUMMY_MSP_ID,
            test::{bucket::DEFAULT_BUCKET_NAME, file::DEFAULT_SIZE},
        },
        data::{
            indexer_db::{
                client::DBClient, mock_repository::MockRepository, repository::PaymentStreamKind,
            },
            rpc::{AnyRpcConnection, MockConnection, StorageHubRpcClient},
            storage::{BoxedStorageWrapper, InMemoryStorage},
        },
        test_utils::random_bytes_32,
    };

    /// Builder for creating MspService instances with mock dependencies for testing
    struct MockMspServiceBuilder {
        storage: Arc<BoxedStorageWrapper<InMemoryStorage>>,
        postgres: Arc<DBClient>,
        rpc: Arc<StorageHubRpcClient>,
    }

    impl MockMspServiceBuilder {
        /// Create a new builder with default empty mocks
        pub fn new() -> Self {
            Self {
                storage: Arc::new(BoxedStorageWrapper::new(InMemoryStorage::new())),
                postgres: Arc::new(DBClient::new(Arc::new(MockRepository::new()))),
                rpc: Arc::new(StorageHubRpcClient::new(Arc::new(AnyRpcConnection::Mock(
                    MockConnection::new(),
                )))),
            }
        }

        /// Initialize repository with custom test data
        pub async fn init_repository_with<F>(self, init: F) -> Self
        where
            F: FnOnce(&DBClient) -> std::pin::Pin<Box<dyn std::future::Future<Output = ()> + '_>>,
        {
            init(&self.postgres).await;
            self
        }

        #[allow(dead_code)] // useful helper if we are making requests that we don't mock yet
        /// Set RPC responses for the connection to use
        pub async fn with_rpc_responses(mut self, responses: Vec<(&str, Value)>) -> Self {
            let mock_conn = MockConnection::new();
            for (method, value) in responses {
                mock_conn.set_response(method, value).await;
            }
            self.rpc = Arc::new(StorageHubRpcClient::new(Arc::new(AnyRpcConnection::Mock(
                mock_conn,
            ))));
            self
        }

        /// Build the final MspService
        pub async fn build(self) -> MspService {
            let cfg = Config::default();

            MspService::new(
                self.storage,
                self.postgres,
                self.rpc,
                cfg.storage_hub.msp_callback_url,
            )
            .await
            .expect("Mocked MSP service builder should succeed")
        }
    }

    #[tokio::test]
    async fn test_get_info() {
        let service = MockMspServiceBuilder::new().build().await;
        let info = service.get_info().await.unwrap();

        assert_eq!(info.status, "active");
        assert!(!info.multiaddresses.is_empty());
    }

    #[tokio::test]
    async fn test_get_stats() {
        let service = MockMspServiceBuilder::new().build().await;
        let stats = service.get_stats().await.unwrap();

        assert!(stats.capacity.total_bytes > 0);
        assert!(stats.capacity.available_bytes <= stats.capacity.total_bytes);
    }

    #[tokio::test]
    async fn test_get_value_props() {
        let service = MockMspServiceBuilder::new().build().await;
        let props = service.get_value_props().await.unwrap();

        assert!(!props.is_empty());
        assert!(props.iter().any(|p| p.value_prop.available));
    }

    #[tokio::test]
    async fn test_list_user_buckets() {
        let service = MockMspServiceBuilder::new()
            .init_repository_with(|client| {
                Box::pin(async move {
                    // Create MSP with the ID that matches the default config
                    let msp = client
                        .create_msp(
                            MOCK_ADDRESS,
                            OnchainMspId::new(Hash::from_slice(&DUMMY_MSP_ID)),
                        )
                        .await
                        .expect("should create MSP");

                    // Create a test bucket for the mock user
                    client
                        .create_bucket(
                            MOCK_ADDRESS,
                            Some(msp.id),
                            DEFAULT_BUCKET_NAME.as_bytes(),
                            random_bytes_32().as_slice(),
                            false,
                        )
                        .await
                        .expect("should create bucket");
                })
            })
            .await
            .build()
            .await;

        let buckets = service
            .list_user_buckets(MOCK_ADDRESS)
            .await
            .unwrap()
            .collect::<Vec<_>>();

        assert!(!buckets.is_empty());
    }

    #[tokio::test]
    async fn test_get_bucket() {
        let bucket_name = "my-bucket";
        let bucket_id = random_bytes_32();

        let service = MockMspServiceBuilder::new()
            .init_repository_with(|client| {
                Box::pin(async move {
                    // Create MSP with the ID that matches the default config
                    let msp = client
                        .create_msp(
                            MOCK_ADDRESS,
                            OnchainMspId::new(Hash::from_slice(&DUMMY_MSP_ID)),
                        )
                        .await
                        .expect("should create MSP");

                    // Create a test bucket for the mock user
                    let bucket = client
                        .create_bucket(
                            MOCK_ADDRESS,
                            Some(msp.id),
                            bucket_name.as_bytes(),
                            &bucket_id,
                            false,
                        )
                        .await
                        .expect("should create bucket");

                    client
                        .create_file(
                            MOCK_ADDRESS.as_bytes(),
                            random_bytes_32().as_slice(),
                            bucket.id,
                            &bucket_id,
                            "sample-file.txt".as_bytes(),
                            random_bytes_32().as_slice(),
                            DEFAULT_SIZE,
                        )
                        .await
                        .expect("should create file");
                })
            })
            .await
            .build()
            .await;

        let bucket_id = hex::encode(bucket_id);
        let bucket = service.get_bucket(&bucket_id, MOCK_ADDRESS).await.unwrap();

        assert_eq!(bucket.bucket_id, bucket_id);
        assert_eq!(bucket.name, bucket_name);
    }

    #[tokio::test]
    async fn test_get_files_root() {
        let bucket_id = random_bytes_32();

        let service = MockMspServiceBuilder::new()
            .init_repository_with(|client| {
                Box::pin(async move {
                    // Create MSP with the ID that matches the default config
                    let msp = client
                        .create_msp(
                            MOCK_ADDRESS,
                            OnchainMspId::new(Hash::from_slice(&DUMMY_MSP_ID)),
                        )
                        .await
                        .expect("should create MSP");

                    // Create a test bucket for the mock user
                    let bucket = client
                        .create_bucket(
                            MOCK_ADDRESS,
                            Some(msp.id),
                            DEFAULT_BUCKET_NAME.as_bytes(),
                            &bucket_id,
                            false,
                        )
                        .await
                        .expect("should create bucket");

                    client
                        .create_file(
                            MOCK_ADDRESS.as_bytes(),
                            random_bytes_32().as_slice(),
                            bucket.id,
                            &bucket_id,
                            "sample-file.txt".as_bytes(),
                            random_bytes_32().as_slice(),
                            DEFAULT_SIZE,
                        )
                        .await
                        .expect("should create file");
                })
            })
            .await
            .build()
            .await;

        let tree = service
            .get_file_tree(hex::encode(bucket_id).as_ref(), MOCK_ADDRESS, "/")
            .await
            .unwrap();

        tree.entry.folder().expect("first entry to be a folder");
    }

    #[tokio::test]
    async fn test_get_file_info() {
        let file_key = random_bytes_32();
        let bucket_id = random_bytes_32();

        let service = MockMspServiceBuilder::new()
            .init_repository_with(|client| {
                Box::pin(async move {
                    // Create MSP with the ID that matches the default config
                    let msp = client
                        .create_msp(
                            MOCK_ADDRESS,
                            OnchainMspId::new(Hash::from_slice(&DUMMY_MSP_ID)),
                        )
                        .await
                        .expect("should create MSP");

                    // Create a test bucket for the mock user
                    let bucket = client
                        .create_bucket(
                            MOCK_ADDRESS,
                            Some(msp.id),
                            DEFAULT_BUCKET_NAME.as_bytes(),
                            &bucket_id,
                            false,
                        )
                        .await
                        .expect("should create bucket");

                    client
                        .create_file(
                            MOCK_ADDRESS.as_bytes(),
                            &file_key,
                            bucket.id,
                            &bucket_id,
                            "sample-file.txt".as_bytes(),
                            random_bytes_32().as_slice(),
                            DEFAULT_SIZE,
                        )
                        .await
                        .expect("should create file");
                })
            })
            .await
            .build()
            .await;

        let bucket_id = hex::encode(bucket_id);
        let file_key = hex::encode(file_key);

        let info = service
            .get_file_info(&bucket_id, MOCK_ADDRESS, &file_key)
            .await
            .expect("get_file_info should succeed");

        assert_eq!(info.bucket_id, bucket_id);
        assert_eq!(info.file_key, file_key);
        assert!(!info.location.is_empty());
        assert!(info.size > 0);
    }

    #[tokio::test]
    async fn test_distribute_file() {
        let service = MockMspServiceBuilder::new().build().await;
        let file_key = "abc123";
        let resp = service
            .distribute_file("bucket123", file_key)
            .await
            .expect("distribute_file should succeed");

        assert_eq!(resp.status, "distribution_initiated");
        assert_eq!(resp.file_key, file_key);
        assert!(!resp.message.is_empty());
    }

    #[tokio::test]
    async fn test_get_payment_stream() {
        let rate = BigDecimal::from(5);
        let amount_provided = BigDecimal::from(10);

        let service = MockMspServiceBuilder::new()
            .init_repository_with(|client| {
                let rate = rate.clone();
                let amount_provided = amount_provided.clone();

                Box::pin(async move {
                    // Create 2 payment streams for MOCK_ADDRESS, one for MSP and one for BSP
                    client
                        .create_payment_stream(
                            MOCK_ADDRESS,
                            "0x1234567890abcdef1234567890abcdef12345678",
                            BigDecimal::from(500000),
                            PaymentStreamKind::Fixed { rate },
                        )
                        .await
                        .expect("should create fixed payment stream");

                    client
                        .create_payment_stream(
                            MOCK_ADDRESS,
                            "0xabcdef1234567890abcdef1234567890abcdef12",
                            BigDecimal::from(200000),
                            PaymentStreamKind::Dynamic { amount_provided },
                        )
                        .await
                        .expect("should create dynamic payment stream");
                })
            })
            .await
            .build()
            .await;

        let ps = service
            .get_payment_streams(MOCK_ADDRESS)
            .await
            .expect("get_payment_stream should succeed");

        // Verify we have the expected payment streams
        assert_eq!(ps.streams.len(), 2);

        let fixed = ps
            .streams
            .iter()
            .find(|s| s.provider_type == "msp")
            .expect("a fixed stream");
        assert_eq!(
            BigDecimal::from_str(&fixed.cost_per_tick).expect("cost per tick to be a valid number"),
            rate,
            "Fixed payment stream cost per tick should match what it was crated with"
        );

        let dynamic = ps
            .streams
            .iter()
            .find(|s| s.provider_type == "bsp")
            .expect("a dynamic stream");

        let expected_cost_per_tick = amount_provided
            // mock environment sets price per giga unit to this value
            * BigDecimal::from(MOCK_PRICE_PER_GIGA_UNIT)
            * BigDecimal::from_str("1e-9").unwrap();

        assert_eq!(
            BigDecimal::from_str(&dynamic.cost_per_tick)
                .expect("cost per tick to be a valid number"),
            expected_cost_per_tick,
            "Dynamic payment stream cost per tick should be a function of amount provided and price per giga unit"
        )
    }

    #[tokio::test]
    async fn test_upload_to_msp() {
        let service = MockMspServiceBuilder::new().build().await;

        // Provide at least one chunk id (upload_to_msp rejects empty sets)
        let mut chunk_ids = HashSet::new();
        chunk_ids.insert(ChunkId::new(0));

        // Create test file metadata
        let file_metadata = FileMetadata::new(
            vec![0u8; 32],
            vec![0u8; 32],
            b"test_location".to_vec(),
            1000,
            [0u8; 32].into(),
        )
        .unwrap();

        // Create test FileKeyProof
        let file_key_proof = FileKeyProof::new(
            file_metadata.owner().clone(),
            file_metadata.bucket_id().clone(),
            file_metadata.location().clone(),
            file_metadata.file_size(),
            *file_metadata.fingerprint(),
            sp_trie::CompactProof {
                encoded_nodes: vec![],
            },
        )
        .unwrap();

        service
            .upload_to_msp(&chunk_ids, &file_key_proof)
            .await
            .expect("able to upload file");
    }
}<|MERGE_RESOLUTION|>--- conflicted
+++ resolved
@@ -4,26 +4,18 @@
 
 use std::{collections::HashSet, str::FromStr, sync::Arc};
 
-<<<<<<< HEAD
 use axum_extra::extract::multipart::Field;
-=======
 use bigdecimal::BigDecimal;
->>>>>>> 482999c4
 use chrono::Utc;
 use codec::{Decode, Encode};
 use sc_network::PeerId;
 use serde::{Deserialize, Serialize};
-<<<<<<< HEAD
 use shc_common::types::{
     ChunkId, FileKeyProof, FileMetadata, StorageProofsMerkleTrieLayout,
     BATCH_CHUNK_FILE_TRANSFER_MAX_SIZE, FILE_CHUNK_SIZE,
 };
 use shc_file_manager::{in_memory::InMemoryFileDataTrie, traits::FileDataTrie};
-use shc_rpc::SaveFileToDisk;
-=======
-use shc_common::types::{ChunkId, FileKeyProof};
 use shc_rpc::{GetValuePropositionsResult, RpcProviderId, SaveFileToDisk};
->>>>>>> 482999c4
 use sp_core::{Blake2Hasher, H256};
 use tracing::{debug, info, warn};
 
@@ -40,17 +32,11 @@
     error::Error,
     models::{
         buckets::{Bucket, FileTree},
-<<<<<<< HEAD
         files::{DistributeResponse, FileInfo, FileUploadResponse},
-        msp_info::{Capacity, InfoResponse, MspHealthResponse, StatsResponse, ValueProp},
-        payment::PaymentStream,
-=======
-        files::{DistributeResponse, FileInfo},
         msp_info::{
             Capacity, InfoResponse, MspHealthResponse, StatsResponse, ValuePropositionWithId,
         },
         payment::{PaymentStreamInfo, PaymentStreamsResponse},
->>>>>>> 482999c4
     },
 };
 
