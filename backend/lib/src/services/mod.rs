--- conflicted
+++ resolved
@@ -112,19 +112,15 @@
 #[cfg(all(test, feature = "mocks"))]
 impl Services {
     /// Create a test services struct with in-memory storage and mocks
-<<<<<<< HEAD
-    pub fn mocks() -> Self {
+    pub async fn mocks() -> Self {
         // Use default config for mocks
         let config = Config::default();
 
-        Self::mocks_with_config(config)
+        Self::mocks_with_config(config).await
     }
 
     /// Create a test services struct with in-memory storage and mocks and custom config
-    pub fn mocks_with_config(config: Config) -> Self {
-=======
-    pub async fn mocks() -> Self {
->>>>>>> 5c25d223
+    pub async fn mocks_with_config(config: Config) -> Self {
         // Create in-memory storage
         let memory_storage = InMemoryStorage::new();
         let storage = Arc::new(BoxedStorageWrapper::new(memory_storage));
@@ -138,8 +134,7 @@
         let rpc_conn = Arc::new(AnyRpcConnection::Mock(mock_conn));
         let rpc = Arc::new(StorageHubRpcClient::new(rpc_conn));
 
-<<<<<<< HEAD
-        Self::new(storage, postgres, rpc, config)
+        Self::new(storage, postgres, rpc, config).await
     }
 }
 
@@ -151,8 +146,5 @@
             services.auth.jwt_decoding_key().clone(),
             services.auth.jwt_validation().clone(),
         )
-=======
-        Self::new(storage, postgres, rpc, Config::default()).await
->>>>>>> 5c25d223
     }
 }