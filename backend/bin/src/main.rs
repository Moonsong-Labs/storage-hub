//! StorageHub MSP Backend Binary
//!
//! Main entry point for the StorageHub MSP (Main Storage Provider) backend service.

use std::sync::Arc;

use anyhow::{Context, Result};
use clap::Parser;
#[cfg(feature = "mocks")]
use sh_msp_backend_lib::data::{indexer_db::mock_repository::MockRepository, rpc::MockConnection};
use sh_msp_backend_lib::{
    api::create_app,
    config::Config,
    data::{
        indexer_db::{client::DBClient, repository::postgres::Repository},
        rpc::{AnyRpcConnection, RpcConfig, StorageHubRpcClient, WsConnection},
        storage::{BoxedStorageWrapper, InMemoryStorage},
    },
    services::Services,
};
use tracing::{debug, info};
use tracing_subscriber::{layer::SubscriberExt, util::SubscriberInitExt, EnvFilter};

#[derive(Parser, Debug)]
#[command(name = "sh-msp-backend")]
#[command(about = "StorageHub MSP Backend Service", long_about = None)]
struct Args {
    /// Config file path
    #[arg(short, long)]
    config: Option<String>,

    /// Override server host
    #[arg(long)]
    host: Option<String>,

    /// Override server port
    #[arg(short, long)]
    port: Option<u16>,

    /// Override database URL
    #[arg(long)]
    database_url: Option<String>,

    /// Override RPC URL
    #[arg(long)]
    rpc_url: Option<String>,

    /// Override MSP callback URL
    #[arg(long)]
    msp_callback_url: Option<String>,
}

#[tokio::main]
async fn main() -> Result<()> {
    // Initialize tracing
    tracing_subscriber::registry()
        .with(EnvFilter::from_default_env())
        .with(tracing_subscriber::fmt::layer())
        .init();

    info!("Starting StorageHub Backend");

    // Initialize services
    let config = load_config()?;
    info!("Server will run on {}:{}", config.host, config.port);

    let memory_storage = InMemoryStorage::new();
    let storage = Arc::new(BoxedStorageWrapper::new(memory_storage));

    let postgres_client = create_postgres_client(&config).await?;
    let rpc_client = create_rpc_client(&config).await?;
<<<<<<< HEAD
    let services = Services::new(config.clone(), storage, postgres_client, rpc_client);
=======
    let services = Services::new(storage, postgres_client, rpc_client, config.clone());
>>>>>>> c5f0151e

    // Start server
    let app = create_app(services);
    let listener = tokio::net::TcpListener::bind((config.host.as_str(), config.port))
        .await
        .context("Failed to bind TCP listener")?;

    info!("Server listening on http://{}:{}", config.host, config.port);

    axum::serve(listener, app).await.context("Server error")?;

    Ok(())
}

fn load_config() -> Result<Config> {
    let args = Args::parse();

    let mut config = match args.config {
        Some(path) => Config::from_file(&path)
            .with_context(|| format!("Failed to read config file: {}", path))?,
        None => {
            debug!("No config file specified, using defaults");
            Config::default()
        }
    };

    // Apply CLI overrides
    if let Some(host) = args.host {
        config.host = host;
    }
    if let Some(port) = args.port {
        config.port = port;
    }
    if let Some(database_url) = args.database_url {
        config.database.url = database_url;
    }
    if let Some(rpc_url) = args.rpc_url {
        config.storage_hub.rpc_url = rpc_url;
    }
    if let Some(msp_callback_url) = args.msp_callback_url {
        config.storage_hub.msp_callback_url = msp_callback_url;
    }

    Ok(config)
}

async fn create_postgres_client(config: &Config) -> Result<Arc<DBClient>> {
    #[cfg(feature = "mocks")]
    {
        if config.database.mock_mode {
            info!("Using mock repository (mock_mode enabled)");

            let mock_repo = MockRepository::new();
            let client = DBClient::new(Arc::new(mock_repo));

            // Test the connection (mock always succeeds)
            client
                .test_connection()
                .await
                .context("Failed to test mock connection")?;

            return Ok(Arc::new(client));
        }
    }

    // Initialize real repository for database access
    let repository = Repository::new(&config.database.url)
        .await
        .context("Failed to create repository with database connection")?;

    let client = DBClient::new(Arc::new(repository));

    // Test the connection
    client
        .test_connection()
        .await
        .context("Failed to connect to PostgreSQL")?;

    info!("Connected to PostgreSQL database");
    Ok(Arc::new(client))
}

async fn create_rpc_client(config: &Config) -> Result<Arc<StorageHubRpcClient>> {
    #[cfg(feature = "mocks")]
    {
        if config.storage_hub.mock_mode {
            info!("Using mock RPC connection (mock_mode enabled)");

            let mock_conn = AnyRpcConnection::Mock(MockConnection::new());
            let client = StorageHubRpcClient::new(Arc::new(mock_conn));

            return Ok(Arc::new(client));
        }
    }

    let rpc_config = RpcConfig {
        url: config.storage_hub.rpc_url.clone(),
        timeout_secs: config.storage_hub.timeout_secs,
        max_concurrent_requests: config.storage_hub.max_concurrent_requests,
        verify_tls: config.storage_hub.verify_tls,
    };

    let ws_conn = WsConnection::new(rpc_config)
        .await
        .context("Failed to create RPC connection")?;

    let conn = AnyRpcConnection::Real(ws_conn);
    let client = StorageHubRpcClient::new(Arc::new(conn));

    info!("Connected to StorageHub RPC");
    Ok(Arc::new(client))
}<|MERGE_RESOLUTION|>--- conflicted
+++ resolved
@@ -69,11 +69,7 @@
 
     let postgres_client = create_postgres_client(&config).await?;
     let rpc_client = create_rpc_client(&config).await?;
-<<<<<<< HEAD
-    let services = Services::new(config.clone(), storage, postgres_client, rpc_client);
-=======
     let services = Services::new(storage, postgres_client, rpc_client, config.clone());
->>>>>>> c5f0151e
 
     // Start server
     let app = create_app(services);
