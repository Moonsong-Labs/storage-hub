//! StorageHub MSP Backend Binary
//!
//! Main entry point for the StorageHub MSP (Main Storage Provider) backend service.

use std::sync::Arc;

use anyhow::{Context, Result};
use clap::Parser;
#[cfg(feature = "mocks")]
use sh_msp_backend_lib::data::{indexer_db::mock_repository::MockRepository, rpc::MockConnection};
use sh_msp_backend_lib::{
    api::create_app,
    config::Config,
    constants::retry::get_retry_delay,
    data::{
        indexer_db::{client::DBClient, repository::postgres::Repository},
        rpc::{AnyRpcConnection, RpcConfig, StorageHubRpcClient, WsConnection},
        storage::{BoxedStorageWrapper, InMemoryStorage},
    },
    services::Services,
};
use tracing::{debug, info, warn};
use tracing_subscriber::{layer::SubscriberExt, util::SubscriberInitExt, EnvFilter};

#[derive(Parser, Debug)]
#[command(name = "sh-msp-backend")]
#[command(about = "StorageHub MSP Backend Service", long_about = None)]
struct Args {
    /// Config file path
    #[arg(short, long)]
    config: Option<String>,

    /// Override server host
    #[arg(long)]
    host: Option<String>,

    /// Override server port
    #[arg(short, long)]
    port: Option<u16>,

    /// Override database URL
    #[arg(long)]
    database_url: Option<String>,

    /// Override RPC URL
    #[arg(long)]
    rpc_url: Option<String>,

    /// Override MSP callback URL
    #[arg(long)]
    msp_callback_url: Option<String>,
}

#[tokio::main]
async fn main() -> Result<()> {
    // Initialize tracing
    tracing_subscriber::registry()
        .with(EnvFilter::from_default_env())
        .with(tracing_subscriber::fmt::layer())
        .init();

    info!("Starting StorageHub Backend");

    // Initialize services
    let config = load_config()?;
    let (host, port) = (config.host.clone(), config.port);
    info!("Server will run on {}:{}", host, port);

    let memory_storage = InMemoryStorage::new();
    let storage = Arc::new(BoxedStorageWrapper::new(memory_storage));

    let postgres_client = create_postgres_client(&config).await?;
    let rpc_client = create_rpc_client_with_retry(&config).await?;
    let services = Services::new(storage, postgres_client, rpc_client, config.clone()).await;

    // Start server
    let app = create_app(services);
    let listener = tokio::net::TcpListener::bind((host.as_str(), port))
        .await
        .context("Failed to bind TCP listener")?;

    info!("Server listening on http://{}:{}", host, port);

    axum::serve(listener, app).await.context("Server error")?;

    Ok(())
}

fn load_config() -> Result<Config> {
    let args = Args::parse();

    let mut config = match args.config {
        Some(path) => Config::from_file(&path)
            .with_context(|| format!("Failed to read config file: {}", path))?,
        None => {
            debug!("No config file specified, using defaults");
            Config::default()
        }
    };

    // Apply CLI overrides
    if let Some(host) = args.host {
        config.host = host;
    }
    if let Some(port) = args.port {
        config.port = port;
    }
    if let Some(database_url) = args.database_url {
        config.database.url = database_url;
    }
    if let Some(rpc_url) = args.rpc_url {
        config.storage_hub.rpc_url = rpc_url;
    }
    if let Some(msp_callback_url) = args.msp_callback_url {
        config.msp.callback_url = msp_callback_url;
    }

    Ok(config)
}

async fn create_postgres_client(config: &Config) -> Result<Arc<DBClient>> {
    #[cfg(feature = "mocks")]
    {
        if config.database.mock_mode {
            info!("Using mock repository (mock_mode enabled)");

            let mock_repo = MockRepository::sample().await;
            let client = DBClient::new(Arc::new(mock_repo));

            // Test the connection (mock always succeeds)
            client
                .test_connection()
                .await
                .context("Failed to test mock connection")?;

            return Ok(Arc::new(client));
        }
    }

    // Initialize real repository for database access
    let repository = Repository::new(&config.database.url)
        .await
        .context("Failed to create repository with database connection")?;

    let client = DBClient::new(Arc::new(repository));

    // Test the connection
    client
        .test_connection()
        .await
        .context("Failed to connect to PostgreSQL")?;

    info!("Connected to PostgreSQL database");
    Ok(Arc::new(client))
}

async fn create_rpc_client(config: &Config) -> Result<Arc<StorageHubRpcClient>> {
    #[cfg(feature = "mocks")]
    {
        if config.storage_hub.mock_mode {
            info!("Using mock RPC connection (mock_mode enabled)");

            let mock_conn = AnyRpcConnection::Mock(MockConnection::new());
            let client = StorageHubRpcClient::new(Arc::new(mock_conn));

            return Ok(Arc::new(client));
        }
    }

    let rpc_config = RpcConfig {
        url: config.storage_hub.rpc_url.clone(),
        timeout_secs: config.storage_hub.timeout_secs,
        max_concurrent_requests: config.storage_hub.max_concurrent_requests,
        verify_tls: config.storage_hub.verify_tls,
    };

    let ws_conn = WsConnection::new(rpc_config)
        .await
        .context("Failed to create RPC connection")?;

    let conn = AnyRpcConnection::Real(ws_conn);
    let client = StorageHubRpcClient::new(Arc::new(conn));

    info!("Connected to StorageHub RPC");
    Ok(Arc::new(client))
}

/// This function tries to create an RPC client and, if failing to do so (mainly caused by the MSP client
/// not being ready yet), it retries indefinitely with a stepped backoff strategy.
///
/// Note: Keep in mind that the failure to connect to the RPC is not always caused by the MSP client
/// not being ready yet, but could also occur due to a badly configured RPC URL. If this is the case,
/// the backend will keep retrying indefinitely but fail to start. Monitor the retry attempt count
/// in logs to detect potential configuration issues.
async fn create_rpc_client_with_retry(config: &Config) -> Result<Arc<StorageHubRpcClient>> {
<<<<<<< HEAD
    let mut attempts: u32 = 0;
    let max_attempts = config.storage_hub.rpc_retry_attempts;
    let delay_between_retries_secs = config.storage_hub.rpc_retry_delay_secs;
=======
    let mut attempt = 0;

>>>>>>> 2524ae40
    loop {
        match create_rpc_client(config).await {
            Ok(client) => return Ok(client),
            Err(e) => {
                // Calculate the retry delay before the next attempt based on the attempt number
                let delay_secs = get_retry_delay(attempt);
                warn!(
                    "RPC not ready yet (attempt {}), retrying in {} seconds. Error: {:?}",
                    attempt + 1,
                    delay_secs,
                    e
                );
                tokio::time::sleep(std::time::Duration::from_secs(delay_secs)).await;
                attempt += 1;
            }
        }
    }
}<|MERGE_RESOLUTION|>--- conflicted
+++ resolved
@@ -193,14 +193,8 @@
 /// the backend will keep retrying indefinitely but fail to start. Monitor the retry attempt count
 /// in logs to detect potential configuration issues.
 async fn create_rpc_client_with_retry(config: &Config) -> Result<Arc<StorageHubRpcClient>> {
-<<<<<<< HEAD
-    let mut attempts: u32 = 0;
-    let max_attempts = config.storage_hub.rpc_retry_attempts;
-    let delay_between_retries_secs = config.storage_hub.rpc_retry_delay_secs;
-=======
     let mut attempt = 0;
 
->>>>>>> 2524ae40
     loop {
         match create_rpc_client(config).await {
             Ok(client) => return Ok(client),
