[package]
name = "sh-backend"
version = "0.1.0"
edition = "2021"

[[bin]]
name = "backend"
path = "src/main.rs"

[dependencies]
# Local dependencies
sh-backend-lib = { path = "../lib" }

# Workspace dependencies
tokio = { workspace = true, features = ["full"] }
axum = "0.7"
toml = { workspace = true }
serde = { workspace = true, features = ["derive"] }

# Logging
tracing = "0.1"
tracing-subscriber = { version = "0.3", features = ["env-filter"] }
<<<<<<< HEAD

# CLI
clap = { workspace = true }
=======
axum = "0.7"
toml = "0.8"
serde = { version = "1.0", features = ["derive"] }

[features]
default = ["mocks"]
mocks = ["sh-backend-lib/mocks"]
>>>>>>> fc47530e
<|MERGE_RESOLUTION|>--- conflicted
+++ resolved
@@ -20,16 +20,10 @@
 # Logging
 tracing = "0.1"
 tracing-subscriber = { version = "0.3", features = ["env-filter"] }
-<<<<<<< HEAD
 
 # CLI
 clap = { workspace = true }
-=======
-axum = "0.7"
-toml = "0.8"
-serde = { version = "1.0", features = ["derive"] }
 
 [features]
 default = ["mocks"]
-mocks = ["sh-backend-lib/mocks"]
->>>>>>> fc47530e
+mocks = ["sh-backend-lib/mocks"]