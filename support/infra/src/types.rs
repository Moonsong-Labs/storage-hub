use serde::{Deserialize, Serialize};
use sp_runtime::traits::BlakeTwo256;
use std::fmt::Debug;

use sp_core::Hasher;
use sp_core::H256;
use sp_trie::CompactProof;

use crate::constants::FILE_CHUNK_SIZE;

// TODO: this is currently a placeholder in order to define Storage interface.
/// FileKey is the identifier for a file.
/// Computed as the hash of the FileMetadata.
pub type Key = H256;

// TODO: this is currently a placeholder in order to define Storage interface.
/// This type mirrors the `FileLocation<T>` type from the runtime, which is a BoundedVec.
type FileLocation = Vec<u8>;

// TODO: this is currently a placeholder in order to define Storage interface.
/// Metadata contains information about a file.
/// Most importantly, the fingerprint which is the root Merkle hash of the file.
#[derive(Serialize, Deserialize, Clone, Debug, PartialEq, Eq)]
pub struct Metadata {
    pub owner: String,
<<<<<<< HEAD
    pub location: Vec<u8>,
=======
    pub location: FileLocation,
>>>>>>> 31c72672
    pub size: u64,
    pub fingerprint: Key,
}

impl From<Vec<u8>> for Metadata {
    fn from(data: Vec<u8>) -> Self {
        bincode::deserialize(&data).expect("Failed to deserialize Metadata")
    }
}

impl Metadata {
    pub fn new(owner: String, location: Vec<u8>, size: u64, fingerprint: Key) -> Self {
        Self {
            owner,
            location,
            size,
            fingerprint,
        }
    }

    pub fn chunk_count(&self) -> u64 {
        let full_chunks = self.size / (FILE_CHUNK_SIZE as u64);
        if self.size % (FILE_CHUNK_SIZE as u64) > 0 {
            return full_chunks + 1;
        }
        full_chunks
    }

    pub fn chunk_ids(&self) -> impl Iterator<Item = ChunkId> {
        0..self.chunk_count()
    }

    pub fn key(&self) -> Key {
        // TODO(Arthur): double check this, I'm assuming Blake2 as the Trie hash function.
        BlakeTwo256::hash(&serde_json::to_vec(&self).expect("Should not fail. This is a bug."))
    }
}

/// Typed u64 representing the index of a file [`Chunk`]. Indexed from 0.
pub type ChunkId = u64;

// TODO: this is currently a placeholder in order to define Storage interface.
/// Typed chunk of a file. This is what is stored in the leaf of the stored Merkle tree.
pub type Chunk = Vec<u8>;

/// Leaf in the Forest or File trie.
#[derive(Clone, Serialize, Deserialize)]
pub struct Leaf<K, D: Debug> {
    pub key: K,
    pub data: D,
}

impl<K, D: Debug> Leaf<K, D> {
    pub fn new(key: K, data: D) -> Self {
        Self { key, data }
    }
}

/// Proving either the exact key or the neighbour keys of the challenged key.
pub enum Proven<K, D: Debug> {
    ExactKey(Leaf<K, D>),
    NeighbourKeys((Option<Leaf<K, D>>, Option<Leaf<K, D>>)),
}

impl<K, D: Debug> Proven<K, D> {
    pub fn new_exact_key(key: K, data: D) -> Self {
        Proven::ExactKey(Leaf { key, data })
    }

    pub fn new_neighbour_keys(
        left: Option<Leaf<K, D>>,
        right: Option<Leaf<K, D>>,
    ) -> Result<Self, &'static str> {
        match (left, right) {
            (None, None) => Err("Both left and right leaves cannot be None"),
            (left, right) => Ok(Proven::NeighbourKeys((left, right))),
        }
    }
}

/// Proof of file key(s) in the forest trie.
pub struct ForestProof<K>
where
    K: AsRef<[u8]>,
{
    /// The file key that was proven.
    pub proven: Vec<Proven<K, Metadata>>,
    /// The compact proof.
    pub proof: CompactProof,
    /// The root hash of the trie.
    pub root: K,
}

/// Storage proof in compact form.
#[derive(Clone, Serialize, Deserialize)]
pub struct SerializableCompactProof {
    pub encoded_nodes: Vec<Vec<u8>>,
}

impl From<CompactProof> for SerializableCompactProof {
    fn from(proof: CompactProof) -> Self {
        Self {
            encoded_nodes: proof.encoded_nodes,
        }
    }
}

impl Into<CompactProof> for SerializableCompactProof {
    fn into(self) -> CompactProof {
        CompactProof {
            encoded_nodes: self.encoded_nodes,
        }
    }
}

#[derive(Clone, Serialize, Deserialize)]
pub struct FileProof {
    /// The file chunk (and id) that was proven.
    pub proven: Leaf<ChunkId, Chunk>,
    /// The compact proof.
    pub proof: SerializableCompactProof,
    /// The root hash of the trie, also known as the fingerprint of the file.
    pub root: H256,
}<|MERGE_RESOLUTION|>--- conflicted
+++ resolved
@@ -23,11 +23,7 @@
 #[derive(Serialize, Deserialize, Clone, Debug, PartialEq, Eq)]
 pub struct Metadata {
     pub owner: String,
-<<<<<<< HEAD
-    pub location: Vec<u8>,
-=======
     pub location: FileLocation,
->>>>>>> 31c72672
     pub size: u64,
     pub fingerprint: Key,
 }
