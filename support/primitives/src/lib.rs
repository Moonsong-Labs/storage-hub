--- conflicted
+++ resolved
@@ -143,22 +143,15 @@
                 }
                 // Scenario 3 (valid): `next_leaf` is the first leaf since the next previous leaf is `None`.
                 // The challenge is before the first leaf (i.e. the challenge does not exist in the trie).
-<<<<<<< HEAD
-                (Some((prev_key, _)), Some((next_key, _)))
-                    if prev_key == next_key && trie_de_iter.next_back().is_none() =>
-                {
-                    // Converting the key to a slice and then to a fixed size array.
-                    let prev_key: &[u8; H_LENGTH] = prev_key
-                        .as_slice()
-                        .try_into()
-                        .map_err(|_| "Failed to convert proven key to a fixed size array.")?;
-
-                    // Converting the fixed size array to the key type.
-                    let prev_key = prev_key
-=======
                 (None, Some((next_key, _))) => {
+                    // Converting the key to a slice and then to a fixed size array.
+                    let next_key: &[u8; H_LENGTH] = next_key
+                        .as_slice()
+                        .try_into()
+                        .map_err(|_| "Failed to convert proven key to a fixed size array.")?;
+
+                    // Converting the fixed size array to the key type.
                     let next_key = next_key
->>>>>>> 66a43049
                         .try_into()
                         .map_err(|_| "Failed to convert proven key.")?;
 
