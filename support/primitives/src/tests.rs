use std::io::Read;

use reference_trie::RefHasher;
use serde::Serialize;
use sp_trie::{
    recorder::Recorder, CompactProof, LayoutV1, MemoryDB, TrieDBBuilder, TrieDBMutBuilder,
    TrieLayout, TrieMut,
};
use storage_hub_traits::CommitmentVerifier;
use trie_db::{Hasher, TrieIterator};

use crate::TrieVerifier;

/// The hash type of trie node keys
type HashT<T> = <<T as TrieLayout>::Hash as Hasher>::Out;

const CHUNK_SIZE: usize = 2;
const FILES_BASE_PATH: &str = "./tmp/";

#[derive(Serialize, PartialEq, Debug)]
struct FileMetadata<'a> {
    user_id: &'a [u8],
    bucket: &'a [u8],
    file_id: &'a [u8],
    size: u64,
    /// The fingerprint will always be 32 bytes since we are using Keccak256, aka RefHasher.
    fingerprint: [u8; 32],
}

/// Build a Merkle Patricia Forest Trie.
///
/// The trie is built from the ground up, by each file into 32 byte chunks and storing them in a trie.
/// Each trie is then inserted into a new merkle patricia trie, which comprises the merkle forest.
pub fn build_merkle_patricia_forest<T: TrieLayout>() -> (
    MemoryDB<T::Hash>,
    HashT<T>,
    Vec<<<T as TrieLayout>::Hash as Hasher>::Out>,
) {
    let user_ids = vec![
        b"01", b"02", b"03", b"04", b"05", b"06", b"07", b"08", b"09", b"10", b"11", b"12", b"13",
        b"12", b"13", b"14", b"15", b"16", b"17", b"18", b"19", b"20", b"21", b"22", b"23", b"24",
        b"25", b"26", b"27", b"28", b"29", b"30", b"31", b"32",
    ];
    let bucket = b"bucket";
    let file_name = b"sample64b";

    let mut file_leaves = Vec::new();

    println!("Chunking file into 32 byte chunks and building Merkle Patricia Tries...");

    for user_id in user_ids {
        let file_path = format!(
            "{}-{}-{}.txt",
            String::from_utf8(user_id.to_vec()).unwrap(),
            String::from_utf8(bucket.to_vec()).unwrap(),
            String::from_utf8(file_name.to_vec()).unwrap()
        );

        std::fs::create_dir_all(FILES_BASE_PATH).unwrap();
        std::fs::File::create(FILES_BASE_PATH.to_owned() + &file_path).unwrap();

        let file = std::fs::File::open(FILES_BASE_PATH.to_owned() + &file_path).unwrap();
        let file_size = std::fs::File::metadata(&file).unwrap().len();
        let (_memdb, fingerprint) = merklise_file::<LayoutV1<RefHasher>>(&file_path);

        let metadata = FileMetadata {
            user_id,
            bucket,
            file_id: file_name,
            size: file_size,
            fingerprint: fingerprint
                .as_ref()
                .try_into()
                .expect("slice with incorrect length"),
        };

        let metadata = bincode::serialize(&metadata).unwrap();
        let metadata_hash = T::Hash::hash(&metadata);

        file_leaves.push((metadata_hash, metadata));
    }

    // Construct the Merkle Patricia Forest
    let mut memdb = MemoryDB::<T::Hash>::default();
    let mut root: HashT<T> = Default::default();

    let mut file_keys = Vec::new();
    {
        let mut merkle_forest_trie = TrieDBMutBuilder::<T>::new(&mut memdb, &mut root).build();

        // Insert file leaf and metadata into the Merkle Patricia Forest.
        for file in &file_leaves {
            merkle_forest_trie
                .insert(file.0.as_ref(), file.1.as_ref())
                .unwrap();

            file_keys.push(file.0.clone());
        }

        println!(
            "Merkle Patricia Forest Trie root: {:?}",
            merkle_forest_trie.root()
        );
    }

    // Sorting file keys for deterministic proof generation
    file_keys.sort();

    (memdb, root, file_keys)
}

/// Build a Merkle Patricia Forest Trie with just one key.
///
/// The trie is built from the ground up, by each file into 32 byte chunks and storing them in a trie.
/// Each trie is then inserted into a new merkle patricia trie, which comprises the merkle forest.
pub fn build_merkle_patricia_forest_one_key<T: TrieLayout>() -> (
    MemoryDB<T::Hash>,
    HashT<T>,
    Vec<<<T as TrieLayout>::Hash as Hasher>::Out>,
) {
    let user_ids = vec![b"01"];
    let bucket = b"bucket";
    let file_name = b"sample64b";

    let mut file_leaves = Vec::new();

    println!("Chunking file into 32 byte chunks and building Merkle Patricia Tries...");

    for user_id in user_ids {
        let file_path = format!(
            "{}-{}-{}.txt",
            String::from_utf8(user_id.to_vec()).unwrap(),
            String::from_utf8(bucket.to_vec()).unwrap(),
            String::from_utf8(file_name.to_vec()).unwrap()
        );

        std::fs::create_dir_all(FILES_BASE_PATH).unwrap();
        std::fs::File::create(FILES_BASE_PATH.to_owned() + &file_path).unwrap();

        let file = std::fs::File::open(FILES_BASE_PATH.to_owned() + &file_path).unwrap();
        let file_size = std::fs::File::metadata(&file).unwrap().len();
        let (_memdb, fingerprint) = merklise_file::<LayoutV1<RefHasher>>(&file_path);

        let metadata = FileMetadata {
            user_id,
            bucket,
            file_id: file_name,
            size: file_size,
            fingerprint: fingerprint
                .as_ref()
                .try_into()
                .expect("slice with incorrect length"),
        };

        let metadata = bincode::serialize(&metadata).unwrap();
        let metadata_hash = T::Hash::hash(&metadata);

        file_leaves.push((metadata_hash, metadata));
    }

    // Construct the Merkle Patricia Forest
    let mut memdb = MemoryDB::<T::Hash>::default();
    let mut root: HashT<T> = Default::default();

    let mut file_keys = Vec::new();
    {
        let mut merkle_forest_trie = TrieDBMutBuilder::<T>::new(&mut memdb, &mut root).build();

        // Insert file leaf and metadata into the Merkle Patricia Forest.
        for file in &file_leaves {
            merkle_forest_trie
                .insert(file.0.as_ref(), file.1.as_ref())
                .unwrap();

            file_keys.push(file.0.clone());
        }

        println!(
            "Merkle Patricia Forest Trie root: {:?}",
            merkle_forest_trie.root()
        );
    }

    // Sorting file keys for deterministic proof generation
    file_keys.sort();

    (memdb, root, file_keys)
}

/// Chunk a file into [`CHUNK_SIZE`] byte chunks and store them in a Merkle Patricia Trie.
///
/// The trie is stored in a [`MemoryDB`] and the [`Root`] is returned.
///
/// TODO: make this function fetch data from storage using Storage trait.
/// _It is assumed that the file is located in the same directory as the executable._
pub fn merklise_file<T: TrieLayout>(file_path: &str) -> (MemoryDB<T::Hash>, HashT<T>) {
    let file_path = FILES_BASE_PATH.to_owned() + file_path;
    let mut file = std::fs::File::open(file_path).unwrap();
    let mut buf = [0; CHUNK_SIZE];
    let mut chunks = Vec::new();

    // create list of key-value pairs consisting of chunk metadata and chunk data
    loop {
        let n = file.read(&mut buf).unwrap();
        if n == 0 {
            break;
        }

        let chunk_hash = T::Hash::hash(&buf);

        chunks.push((chunk_hash, buf.to_vec()));
    }

    let mut memdb = MemoryDB::<T::Hash>::default();
    let mut root = Default::default();
    {
        let mut t = TrieDBMutBuilder::<T>::new(&mut memdb, &mut root).build();
        for (k, v) in &chunks {
            t.insert(k.as_ref(), v).unwrap();
        }
    }

    (memdb, root)
}

#[test]
fn commitment_verifier_challenge_exactly_first_key_success() {
    let (memdb, root, leaf_keys) = build_merkle_patricia_forest::<LayoutV1<RefHasher>>();

    // This recorder is used to record accessed keys in the trie and later generate a proof for them.
    let recorder: Recorder<RefHasher> = Recorder::default();

    let challenge_key = leaf_keys.first().unwrap();

    {
        // Creating trie inside of closure to drop it before generating proof.
        let mut trie_recorder = recorder.as_trie_recorder(root);
        let trie = TrieDBBuilder::<LayoutV1<RefHasher>>::new(&memdb, &root)
            .with_recorder(&mut trie_recorder)
            .build();

        // Create an iterator over the leaf nodes.
        let mut iter = trie.into_double_ended_iter().unwrap();

        // Seek to the challenge key.
        iter.seek(challenge_key).unwrap();

        // Read the leaf node.
        iter.next();
    }

    // Generate proof
    let proof = recorder
        .drain_storage_proof()
        .to_compact_proof::<RefHasher>(root)
        .expect("Failed to create compact proof from recorder");

    // Verify proof
<<<<<<< HEAD
    let proof_keys = TrieVerifier::<RefHasher>::verify_proof(&root, &[*challenge_key], &proof)
        .expect("Failed to verify proof");
=======
    let proof_keys =
        TrieVerifier::<LayoutV1<RefHasher>>::verify_proof(&root, &[*challenge_key], &proof)
            .expect("Failed to verify proof");
>>>>>>> f27b92eb

    assert_eq!(proof_keys, vec![*challenge_key]);
}

#[test]
fn commitment_verifier_challenge_key_in_between_success() {
    let (memdb, root, leaf_keys) = build_merkle_patricia_forest::<LayoutV1<RefHasher>>();

    // This recorder is used to record accessed keys in the trie and later generate a proof for them.
    let recorder: Recorder<RefHasher> = Recorder::default();

    // Challenge key is the first key with the most significant bit incremented by 1.
    let mut challenge_key = leaf_keys[0].clone();
    challenge_key[0] += 1;

    {
        // Creating trie inside of closure to drop it before generating proof.
        let mut trie_recorder = recorder.as_trie_recorder(root);
        let trie = TrieDBBuilder::<LayoutV1<RefHasher>>::new(&memdb, &root)
            .with_recorder(&mut trie_recorder)
            .build();

        // Create an iterator over the leaf nodes.
        let mut iter = trie.into_double_ended_iter().unwrap();

        // Seek to the challenge key.
        iter.seek(&challenge_key).unwrap();

        // Access the next leaf node.
        let next_leaf = iter.next();

        // Access the previous leaf node.
        let prev_leaf = iter.next_back();

        let challenged_key_vec = challenge_key.to_vec();

        // Assert that challenge_key is between `next_leaf` and `prev_leaf`
        assert!(
            prev_leaf.unwrap().unwrap().0 < challenged_key_vec
                && challenged_key_vec < next_leaf.unwrap().unwrap().0
        );
    }

    // Generate proof
    let proof = recorder
        .drain_storage_proof()
        .to_compact_proof::<RefHasher>(root)
        .expect("Failed to create compact proof from recorder");

    // Verify proof
<<<<<<< HEAD
    let proof_keys = TrieVerifier::<RefHasher>::verify_proof(&root, &[challenge_key], &proof)
        .expect("Failed to verify proof");
=======
    let proof_keys =
        TrieVerifier::<LayoutV1<RefHasher>>::verify_proof(&root, &[challenge_key], &proof)
            .expect("Failed to verify proof");
>>>>>>> f27b92eb

    assert_eq!(proof_keys, vec![leaf_keys[0].clone(), leaf_keys[1].clone()]);
}

#[test]
fn commitment_verifier_challenge_key_before_first_key_success() {
    let (memdb, root, leaf_keys) = build_merkle_patricia_forest::<LayoutV1<RefHasher>>();

    // This recorder is used to record accessed keys in the trie and later generate a proof for them.
    let recorder: Recorder<RefHasher> = Recorder::default();

    // Challenge key is the first key with the most significant bit decremented by 1.
    let mut challenge_key = leaf_keys[0].clone();
    challenge_key[0] -= 1;

    {
        // Creating trie inside of closure to drop it before generating proof.
        let mut trie_recorder = recorder.as_trie_recorder(root);
        let trie = TrieDBBuilder::<LayoutV1<RefHasher>>::new(&memdb, &root)
            .with_recorder(&mut trie_recorder)
            .build();

        // Create an iterator over the leaf nodes.
        let mut iter = trie.into_double_ended_iter().unwrap();

        // Seek to the challenge key.
        iter.seek(&challenge_key).unwrap();

        // Access the next leaf node.
        let next_leaf = iter.next();

        // Access the previous leaf node.
        let prev_leaf = iter.next_back();

        let challenged_key_vec = challenge_key.to_vec();

        // Assert that challenge_key is below next_leaf and that prev_leaf is equal to next_leaf.
        // This is due to some inconsistent behaviour in the iterator, that when you seek to a key
        // that is less than the first key, it will return the first key as the next_back leaf,
        // even if it is not lower than the challenge key.
        assert!(prev_leaf == next_leaf && challenged_key_vec < next_leaf.unwrap().unwrap().0);
    }

    // Generate proof
    let proof = recorder
        .drain_storage_proof()
        .to_compact_proof::<RefHasher>(root)
        .expect("Failed to create compact proof from recorder");

    // Verify proof
<<<<<<< HEAD
    let proof_keys = TrieVerifier::<RefHasher>::verify_proof(&root, &[challenge_key], &proof)
        .expect("Failed to verify proof");
=======
    let proof_keys =
        TrieVerifier::<LayoutV1<RefHasher>>::verify_proof(&root, &[challenge_key], &proof)
            .expect("Failed to verify proof");
>>>>>>> f27b92eb

    assert_eq!(proof_keys, vec![leaf_keys[0].clone()]);
}

#[test]
fn commitment_verifier_challenge_key_after_last_key_success() {
    let (memdb, root, leaf_keys) = build_merkle_patricia_forest::<LayoutV1<RefHasher>>();

    // This recorder is used to record accessed keys in the trie and later generate a proof for them.
    let recorder: Recorder<RefHasher> = Recorder::default();

    let largest_key = leaf_keys.iter().max().unwrap();

    // Challenge key is the largest key with the most significant bit incremented by 1.
    let mut challenge_key = largest_key.clone();
    challenge_key[0] += 1;

    {
        // Creating trie inside of closure to drop it before generating proof.
        let mut trie_recorder = recorder.as_trie_recorder(root);
        let trie = TrieDBBuilder::<LayoutV1<RefHasher>>::new(&memdb, &root)
            .with_recorder(&mut trie_recorder)
            .build();

        // Create an iterator over the leaf nodes.
        let mut iter = trie.into_double_ended_iter().unwrap();

        // Seek to the challenge key.
        iter.seek(&challenge_key).unwrap();

        // Access the previous leaf node.
        let prev_leaf = iter.next_back();

        // Access the next leaf node.
        let next_leaf = iter.next();

        // Assert that challenge_key is greater than the last leaf node and that next_leaf is None.
        assert!(prev_leaf.unwrap().unwrap().0 < challenge_key.to_vec() && next_leaf.is_none());
    }

    // Generate proof
    let proof = recorder
        .drain_storage_proof()
        .to_compact_proof::<RefHasher>(root)
        .expect("Failed to create compact proof from recorder");

    // Verify proof
<<<<<<< HEAD
    let proof_keys = TrieVerifier::<RefHasher>::verify_proof(&root, &[challenge_key], &proof)
        .expect("Failed to verify proof");
=======
    let proof_keys =
        TrieVerifier::<LayoutV1<RefHasher>>::verify_proof(&root, &[challenge_key], &proof)
            .expect("Failed to verify proof");
>>>>>>> f27b92eb

    assert_eq!(proof_keys, vec![*largest_key]);
}

#[test]
fn commitment_verifier_multiple_exact_challenge_keys_success() {
    let (memdb, root, leaf_keys) = build_merkle_patricia_forest::<LayoutV1<RefHasher>>();

    // This recorder is used to record accessed keys in the trie and later generate a proof for them.
    let recorder: Recorder<RefHasher> = Recorder::default();

    let challenge_keys = [leaf_keys[0], leaf_keys[1], leaf_keys[2]];

    {
        // Creating trie inside of closure to drop it before generating proof.
        let mut trie_recorder = recorder.as_trie_recorder(root);
        let trie = TrieDBBuilder::<LayoutV1<RefHasher>>::new(&memdb, &root)
            .with_recorder(&mut trie_recorder)
            .build();

        // Create an iterator over the leaf nodes.
        let mut iter = trie.into_double_ended_iter().unwrap();

        for challenge_key in &challenge_keys {
            // Seek to the challenge key.
            iter.seek(challenge_key).unwrap();

            // Access the next leaf node.
            iter.next();
        }
    }

    // Generate proof
    let proof = recorder
        .drain_storage_proof()
        .to_compact_proof::<RefHasher>(root)
        .expect("Failed to create compact proof from recorder");

    // Verify proof
<<<<<<< HEAD
    let proof_keys = TrieVerifier::<RefHasher>::verify_proof(&root, &challenge_keys, &proof)
        .expect("Failed to verify proof");
=======
    let proof_keys =
        TrieVerifier::<LayoutV1<RefHasher>>::verify_proof(&root, &challenge_keys, &proof)
            .expect("Failed to verify proof");
>>>>>>> f27b92eb

    assert_eq!(proof_keys, challenge_keys);
}

#[test]
fn commitment_verifier_multiple_in_between_challenge_keys_success() {
    let (memdb, root, leaf_keys) = build_merkle_patricia_forest::<LayoutV1<RefHasher>>();

    // This recorder is used to record accessed keys in the trie and later generate a proof for them.
    let recorder: Recorder<RefHasher> = Recorder::default();

    let mut challenge_keys = [leaf_keys[0], leaf_keys[1], leaf_keys[2]];

    // Increment the most significant bit of every challenge key by 1.
    for key in &mut challenge_keys {
        key[0] += 1;
    }

    {
        // Creating trie inside of closure to drop it before generating proof.
        let mut trie_recorder = recorder.as_trie_recorder(root);
        let trie = TrieDBBuilder::<LayoutV1<RefHasher>>::new(&memdb, &root)
            .with_recorder(&mut trie_recorder)
            .build();

        // Create an iterator over the leaf nodes.
        let mut iter = trie.into_double_ended_iter().unwrap();

        for challenge_key in &challenge_keys {
            // Seek to the challenge key.
            iter.seek(challenge_key).unwrap();

            // Access the next leaf node.
            iter.next();

            // Access the previous leaf node.
            iter.next_back();
        }
    }

    // Generate proof
    let proof = recorder
        .drain_storage_proof()
        .to_compact_proof::<RefHasher>(root)
        .expect("Failed to create compact proof from recorder");

    // Verify proof
<<<<<<< HEAD
    let proof_keys = TrieVerifier::<RefHasher>::verify_proof(&root, &challenge_keys, &proof)
        .expect("Failed to verify proof");
=======
    let proof_keys =
        TrieVerifier::<LayoutV1<RefHasher>>::verify_proof(&root, &challenge_keys, &proof)
            .expect("Failed to verify proof");
>>>>>>> f27b92eb

    assert_eq!(
        proof_keys,
        [leaf_keys[0], leaf_keys[1], leaf_keys[2], leaf_keys[3]]
    );
}

#[test]
fn commitment_verifier_multiple_in_between_challenge_keys_starting_before_first_key_success() {
    let (memdb, root, leaf_keys) = build_merkle_patricia_forest::<LayoutV1<RefHasher>>();

    // This recorder is used to record accessed keys in the trie and later generate a proof for them.
    let recorder: Recorder<RefHasher> = Recorder::default();

    let mut challenge_keys = [leaf_keys[0], leaf_keys[1], leaf_keys[2]];

    // Decrement the most significant bit of every challenge key by 1.
    for key in &mut challenge_keys {
        key[0] -= 1;
    }

    {
        // Creating trie inside of closure to drop it before generating proof.
        let mut trie_recorder = recorder.as_trie_recorder(root);
        let trie = TrieDBBuilder::<LayoutV1<RefHasher>>::new(&memdb, &root)
            .with_recorder(&mut trie_recorder)
            .build();

        // Create an iterator over the leaf nodes.
        let mut iter = trie.into_double_ended_iter().unwrap();

        for challenge_key in &challenge_keys {
            // Seek to the challenge key.
            iter.seek(challenge_key).unwrap();

            // Access the next leaf node.
            iter.next();

            // Access the previous leaf node.
            iter.next_back();
        }
    }

    // Generate proof
    let proof = recorder
        .drain_storage_proof()
        .to_compact_proof::<RefHasher>(root)
        .expect("Failed to create compact proof from recorder");

    // Verify proof
<<<<<<< HEAD
    let proof_keys = TrieVerifier::<RefHasher>::verify_proof(&root, &challenge_keys, &proof)
        .expect("Failed to verify proof");
=======
    let proof_keys =
        TrieVerifier::<LayoutV1<RefHasher>>::verify_proof(&root, &challenge_keys, &proof)
            .expect("Failed to verify proof");
>>>>>>> f27b92eb

    assert_eq!(proof_keys, [leaf_keys[0], leaf_keys[1], leaf_keys[2]]);
}

#[test]
fn commitment_verifier_multiple_in_between_challenge_keys_and_one_after_last_key_success() {
    let (memdb, root, leaf_keys) = build_merkle_patricia_forest::<LayoutV1<RefHasher>>();

    // This recorder is used to record accessed keys in the trie and later generate a proof for them.
    let recorder: Recorder<RefHasher> = Recorder::default();

    let largest_key = leaf_keys.iter().max().unwrap();
    let mut challenge_keys = [leaf_keys[0], leaf_keys[1], leaf_keys[2], *largest_key];

    // Increment the most significant bit of every challenge key by 1.
    for key in &mut challenge_keys {
        key[0] += 1;
    }

    {
        // Creating trie inside of closure to drop it before generating proof.
        let mut trie_recorder = recorder.as_trie_recorder(root);
        let trie = TrieDBBuilder::<LayoutV1<RefHasher>>::new(&memdb, &root)
            .with_recorder(&mut trie_recorder)
            .build();

        // Create an iterator over the leaf nodes.
        let mut iter = trie.into_double_ended_iter().unwrap();

        for challenge_key in &challenge_keys {
            // Seek to the challenge key.
            iter.seek(challenge_key).unwrap();

            // Access the next leaf node.
            iter.next();

            // Access the previous leaf node.
            iter.next_back();
        }
    }

    // Generate proof
    let proof = recorder
        .drain_storage_proof()
        .to_compact_proof::<RefHasher>(root)
        .expect("Failed to create compact proof from recorder");

    // Verify proof
<<<<<<< HEAD
    let proof_keys = TrieVerifier::<RefHasher>::verify_proof(&root, &challenge_keys, &proof)
        .expect("Failed to verify proof");
=======
    let proof_keys =
        TrieVerifier::<LayoutV1<RefHasher>>::verify_proof(&root, &challenge_keys, &proof)
            .expect("Failed to verify proof");
>>>>>>> f27b92eb

    assert_eq!(
        proof_keys,
        [
            leaf_keys[0],
            leaf_keys[1],
            leaf_keys[2],
            leaf_keys[3],
            *largest_key
        ]
    );
}

#[test]
fn commitment_verifier_multiple_challenges_before_single_key_trie_success() {
    let (memdb, root, leaf_keys) = build_merkle_patricia_forest_one_key::<LayoutV1<RefHasher>>();

    // This recorder is used to record accessed keys in the trie and later generate a proof for them.
    let recorder: Recorder<RefHasher> = Recorder::default();

    let mut challenge_keys = [leaf_keys[0], leaf_keys[0], leaf_keys[0]];

    // Decrement the most significant bit of every challenge key by 1.
    let mut i = 0;
    for key in &mut challenge_keys {
        i += 2;
        key[0] -= i;
    }

    {
        // Creating trie inside of closure to drop it before generating proof.
        let mut trie_recorder = recorder.as_trie_recorder(root);
        let trie = TrieDBBuilder::<LayoutV1<RefHasher>>::new(&memdb, &root)
            .with_recorder(&mut trie_recorder)
            .build();

        // Create an iterator over the leaf nodes.
        let mut iter = trie.into_double_ended_iter().unwrap();

        for challenge_key in &challenge_keys {
            // Seek to the challenge key.
            iter.seek(challenge_key).unwrap();

            // Access the next leaf node.
            iter.next();

            // Access the previous leaf node.
            iter.next_back();
        }
    }

    // Generate proof
    let proof = recorder
        .drain_storage_proof()
        .to_compact_proof::<RefHasher>(root)
        .expect("Failed to create compact proof from recorder");

    // Verify proof
<<<<<<< HEAD
    let proof_keys = TrieVerifier::<RefHasher>::verify_proof(&root, &challenge_keys, &proof)
        .expect("Failed to verify proof");
=======
    let proof_keys =
        TrieVerifier::<LayoutV1<RefHasher>>::verify_proof(&root, &challenge_keys, &proof)
            .expect("Failed to verify proof");
>>>>>>> f27b92eb

    assert_eq!(proof_keys, [leaf_keys[0]]);
}

#[test]
fn commitment_verifier_multiple_challenges_after_single_key_trie_success() {
    let (memdb, root, leaf_keys) = build_merkle_patricia_forest_one_key::<LayoutV1<RefHasher>>();

    // This recorder is used to record accessed keys in the trie and later generate a proof for them.
    let recorder: Recorder<RefHasher> = Recorder::default();

    let mut challenge_keys = [leaf_keys[0], leaf_keys[0], leaf_keys[0]];

    // Decrement the most significant bit of every challenge key by 1.
    let mut i = 0;
    for key in &mut challenge_keys {
        i += 2;
        key[0] += i;
    }

    {
        // Creating trie inside of closure to drop it before generating proof.
        let mut trie_recorder = recorder.as_trie_recorder(root);
        let trie = TrieDBBuilder::<LayoutV1<RefHasher>>::new(&memdb, &root)
            .with_recorder(&mut trie_recorder)
            .build();

        // Create an iterator over the leaf nodes.
        let mut iter = trie.into_double_ended_iter().unwrap();

        for challenge_key in &challenge_keys {
            // Seek to the challenge key.
            iter.seek(challenge_key).unwrap();

            // Access the next leaf node.
            iter.next();

            // Access the previous leaf node.
            iter.next_back();
        }
    }

    // Generate proof
    let proof = recorder
        .drain_storage_proof()
        .to_compact_proof::<RefHasher>(root)
        .expect("Failed to create compact proof from recorder");

    // Verify proof
<<<<<<< HEAD
    let proof_keys = TrieVerifier::<RefHasher>::verify_proof(&root, &challenge_keys, &proof)
        .expect("Failed to verify proof");
=======
    let proof_keys =
        TrieVerifier::<LayoutV1<RefHasher>>::verify_proof(&root, &challenge_keys, &proof)
            .expect("Failed to verify proof");
>>>>>>> f27b92eb

    assert_eq!(proof_keys, [leaf_keys[0]]);
}

#[test]
fn commitment_verifier_multiple_challenges_single_key_trie_success() {
    let (memdb, root, leaf_keys) = build_merkle_patricia_forest_one_key::<LayoutV1<RefHasher>>();

    // This recorder is used to record accessed keys in the trie and later generate a proof for them.
    let recorder: Recorder<RefHasher> = Recorder::default();

    let mut challenge_keys = [leaf_keys[0], leaf_keys[0], leaf_keys[0]];

    // Decrement most significant byte of second challenge key by 1.
    challenge_keys[1][0] -= 1;
    // Increment most significant byte of third challenge key by 1.
    challenge_keys[2][0] += 1;

    {
        // Creating trie inside of closure to drop it before generating proof.
        let mut trie_recorder = recorder.as_trie_recorder(root);
        let trie = TrieDBBuilder::<LayoutV1<RefHasher>>::new(&memdb, &root)
            .with_recorder(&mut trie_recorder)
            .build();

        // Create an iterator over the leaf nodes.
        let mut iter = trie.into_double_ended_iter().unwrap();

        for challenge_key in &challenge_keys {
            // Seek to the challenge key.
            iter.seek(challenge_key).unwrap();

            // Access the next leaf node.
            iter.next();

            // Access the previous leaf node.
            iter.next_back();
        }
    }

    // Generate proof
    let proof = recorder
        .drain_storage_proof()
        .to_compact_proof::<RefHasher>(root)
        .expect("Failed to create compact proof from recorder");

    // Verify proof
<<<<<<< HEAD
    let proof_keys = TrieVerifier::<RefHasher>::verify_proof(&root, &challenge_keys, &proof)
        .expect("Failed to verify proof");
=======
    let proof_keys =
        TrieVerifier::<LayoutV1<RefHasher>>::verify_proof(&root, &challenge_keys, &proof)
            .expect("Failed to verify proof");
>>>>>>> f27b92eb

    assert_eq!(proof_keys, [leaf_keys[0]]);
}

#[test]
fn commitment_verifier_empty_proof_and_root_failure() {
    let (_, _, leaf_keys) = build_merkle_patricia_forest::<LayoutV1<RefHasher>>();

    let challenge_key = leaf_keys.first().unwrap();

    // Generate empty proof
    let empty_proof = CompactProof {
        encoded_nodes: vec![], // Empty proof
    };

    // Generate empty root
    let empty_root = Default::default();

    assert_eq!(
        TrieVerifier::<LayoutV1<RefHasher>>::verify_proof(
            &empty_root,
            &[*challenge_key],
            &empty_proof
        ),
        Err("Failed to convert proof to memory DB, root doesn't match with expected.".into())
    );
}

#[test]
fn commitment_verifier_invalid_root_failure() {
    let (memdb, root, leaf_keys) = build_merkle_patricia_forest::<LayoutV1<RefHasher>>();

    // This recorder is used to record accessed keys in the trie and later generate a proof for them.
    let recorder: Recorder<RefHasher> = Recorder::default();

    let challenge_key = leaf_keys.first().unwrap();

    {
        // Creating trie inside of closure to drop it before generating proof.
        let mut trie_recorder = recorder.as_trie_recorder(root);
        let trie = TrieDBBuilder::<LayoutV1<RefHasher>>::new(&memdb, &root)
            .with_recorder(&mut trie_recorder)
            .build();

        // Create an iterator over the leaf nodes.
        let mut iter = trie.into_double_ended_iter().unwrap();

        // Seek to the challenge key.
        iter.seek(challenge_key).unwrap();
        iter.next().unwrap().unwrap();
    }

    // Generate proof
    let proof = recorder
        .drain_storage_proof()
        .to_compact_proof::<RefHasher>(root)
        .expect("Failed to create compact proof from recorder");

    let invalid_root = Default::default();

    assert_eq!(
        TrieVerifier::<LayoutV1<RefHasher>>::verify_proof(&invalid_root, &[*challenge_key], &proof),
        Err("Failed to convert proof to memory DB, root doesn't match with expected.".into())
    );
}

#[test]
fn commitment_verifier_invalid_proof_failure() {
    let (memdb, root, leaf_keys) = build_merkle_patricia_forest::<LayoutV1<RefHasher>>();

    // This recorder is used to record accessed keys in the trie and later generate a proof for them.
    let recorder: Recorder<RefHasher> = Recorder::default();

    let challenge_key = leaf_keys.first().unwrap();

    {
        // Creating trie inside of closure to drop it before generating proof.
        let mut trie_recorder = recorder.as_trie_recorder(root);
        let trie = TrieDBBuilder::<LayoutV1<RefHasher>>::new(&memdb, &root)
            .with_recorder(&mut trie_recorder)
            .build();

        // Create an iterator over the leaf nodes.
        let mut iter = trie.into_double_ended_iter().unwrap();

        // Seek to the challenge key.
        iter.seek(challenge_key).unwrap();
        iter.next().unwrap().unwrap();
    }

    // Generate proof
    let mut proof = recorder
        .drain_storage_proof()
        .to_compact_proof::<RefHasher>(root)
        .expect("Failed to create compact proof from recorder");

    // Modify the proof to make it invalid
    proof.encoded_nodes[0] = vec![0; 32];

    assert_eq!(
        TrieVerifier::<LayoutV1<RefHasher>>::verify_proof(&root, &[*challenge_key], &proof),
        Err("Failed to convert proof to memory DB, root doesn't match with expected.".into())
    );
}

#[test]
fn commitment_verifier_empty_proof_failure() {
    let (memdb, root, leaf_keys) = build_merkle_patricia_forest::<LayoutV1<RefHasher>>();

    // This recorder is used to record accessed keys in the trie and later generate a proof for them.
    let recorder: Recorder<RefHasher> = Recorder::default();

    let challenge_key = leaf_keys.first().unwrap();

    {
        // Creating trie inside of closure to drop it before generating proof.
        let mut trie_recorder = recorder.as_trie_recorder(root);
        let trie = TrieDBBuilder::<LayoutV1<RefHasher>>::new(&memdb, &root)
            .with_recorder(&mut trie_recorder)
            .build();

        // Create an iterator over the leaf nodes.
        let _iter = trie.into_double_ended_iter().unwrap();

        // Not seeking any key, so that no leaf nodes are accessed.
    }

    // Generate proof
    let proof = CompactProof {
        encoded_nodes: vec![], // Empty proof
    };

    assert_eq!(
        TrieVerifier::<LayoutV1<RefHasher>>::verify_proof(&root, &[*challenge_key], &proof),
        Err("Failed to convert proof to memory DB, root doesn't match with expected.".into())
    );
}

#[test]
fn commitment_verifier_no_challenges_failure() {
    let (memdb, root, _) = build_merkle_patricia_forest::<LayoutV1<RefHasher>>();

    // This recorder is used to record accessed keys in the trie and later generate a proof for them.
    let recorder: Recorder<RefHasher> = Recorder::default();

    {
        // Creating trie inside of closure to drop it before generating proof.
        let mut trie_recorder = recorder.as_trie_recorder(root);
        let trie = TrieDBBuilder::<LayoutV1<RefHasher>>::new(&memdb, &root)
            .with_recorder(&mut trie_recorder)
            .build();

        // Create an iterator over the leaf nodes.
        let _iter = trie.into_double_ended_iter().unwrap();

        // Not seeking any key, so that no leaf nodes are accessed.
    }

    // Generate proof
    let proof = recorder
        .drain_storage_proof()
        .to_compact_proof::<RefHasher>(root)
        .expect("Failed to create compact proof from recorder");

    assert_eq!(
        TrieVerifier::<LayoutV1<RefHasher>>::verify_proof(&root, &[], &proof),
        Err("No challenges provided.".into())
    );
}

#[test]
fn commitment_verifier_no_leaves_in_proof_failure() {
    let (memdb, root, leaf_keys) = build_merkle_patricia_forest::<LayoutV1<RefHasher>>();

    // This recorder is used to record accessed keys in the trie and later generate a proof for them.
    let recorder: Recorder<RefHasher> = Recorder::default();

    let challenge_key = leaf_keys.first().unwrap();

    {
        // Creating trie inside of closure to drop it before generating proof.
        let mut trie_recorder = recorder.as_trie_recorder(root);
        let trie = TrieDBBuilder::<LayoutV1<RefHasher>>::new(&memdb, &root)
            .with_recorder(&mut trie_recorder)
            .build();

        // Create an iterator over the leaf nodes.
        let _iter = trie.into_double_ended_iter().unwrap();

        // Not seeking any key, so that no leaf nodes are accessed.
    }

    // Generate proof
    let proof = recorder
        .drain_storage_proof()
        .to_compact_proof::<RefHasher>(root)
        .expect("Failed to create compact proof from recorder");

    assert_eq!(
        TrieVerifier::<LayoutV1<RefHasher>>::verify_proof(&root, &[*challenge_key], &proof),
        Err("Failed to seek challenged key.".into())
    );
}

#[test]
fn commitment_verifier_wrong_proof_answer_to_challenge_failure() {
    let (memdb, root, leaf_keys) = build_merkle_patricia_forest::<LayoutV1<RefHasher>>();

    // This recorder is used to record accessed keys in the trie and later generate a proof for them.
    let recorder: Recorder<RefHasher> = Recorder::default();

    let challenge_key = &leaf_keys[0];
    let wrong_challenge_key = &leaf_keys[1];

    {
        // Creating trie inside of closure to drop it before generating proof.
        let mut trie_recorder = recorder.as_trie_recorder(root);
        let trie = TrieDBBuilder::<LayoutV1<RefHasher>>::new(&memdb, &root)
            .with_recorder(&mut trie_recorder)
            .build();

        // Create an iterator over the leaf nodes.
        let mut iter = trie.into_double_ended_iter().unwrap();

        // Seek to the wrong challenge key so that we can generate a valid proof for the wrong key.
        iter.seek(wrong_challenge_key).unwrap();
        iter.next().unwrap().unwrap();
    }

    // Generate proof
    let proof = recorder
        .drain_storage_proof()
        .to_compact_proof::<RefHasher>(root)
        .expect("Failed to create compact proof from recorder");

    assert_eq!(
        TrieVerifier::<LayoutV1<RefHasher>>::verify_proof(&root, &[*challenge_key], &proof),
        Err("Failed to seek challenged key.".into())
    );
}

#[test]
fn commitment_verifier_wrong_proof_next_and_prev_when_should_be_exact_failure() {
    let (memdb, root, leaf_keys) = build_merkle_patricia_forest::<LayoutV1<RefHasher>>();

    // This recorder is used to record accessed keys in the trie and later generate a proof for them.
    let recorder: Recorder<RefHasher> = Recorder::default();

    // Existing key before the challenge.
    let prev_challenge_key = leaf_keys[0];

    // Actual challenge, which is an existing key in the trie.
    let challenge_key = leaf_keys[1];

    // Existing key after the challenge.
    let next_challenge_key = leaf_keys[2];

    {
        // Creating trie inside of closure to drop it before generating proof.
        let mut trie_recorder = recorder.as_trie_recorder(root);
        let trie = TrieDBBuilder::<LayoutV1<RefHasher>>::new(&memdb, &root)
            .with_recorder(&mut trie_recorder)
            .build();

        // Create an iterator over the leaf nodes.
        let mut iter = trie.into_double_ended_iter().unwrap();

        // Seek to the existing key before the challenge.
        iter.seek(&prev_challenge_key).unwrap();

        // Seek to the key after the challenge.
        iter.seek(&next_challenge_key).unwrap();
    }

    // Generate proof
    let proof = recorder
        .drain_storage_proof()
        .to_compact_proof::<RefHasher>(root)
        .expect("Failed to create compact proof from recorder");

    assert_eq!(
        TrieVerifier::<LayoutV1<RefHasher>>::verify_proof(&root, &[challenge_key], &proof),
        Err("Failed to seek challenged key.".into())
    );
}

#[test]
fn commitment_verifier_wrong_proof_only_provide_prev_failure() {
    let (memdb, root, leaf_keys) = build_merkle_patricia_forest::<LayoutV1<RefHasher>>();

    // This recorder is used to record accessed keys in the trie and later generate a proof for them.
    let recorder: Recorder<RefHasher> = Recorder::default();

    // Increment the most significant byte of the challenge key by 1.
    let mut challenge_key = leaf_keys[0];
    challenge_key[0] += 1;

    {
        // Creating trie inside of closure to drop it before generating proof.
        let mut trie_recorder = recorder.as_trie_recorder(root);
        let trie = TrieDBBuilder::<LayoutV1<RefHasher>>::new(&memdb, &root)
            .with_recorder(&mut trie_recorder)
            .build();

        // Create an iterator over the leaf nodes.
        let mut iter = trie.into_double_ended_iter().unwrap();

        // Seek to the challenge key, this will only look up the next leaf node.
        iter.seek(&challenge_key).unwrap();
        iter.next_back().unwrap().unwrap();
    }

    // Generate proof
    let proof = recorder
        .drain_storage_proof()
        .to_compact_proof::<RefHasher>(root)
        .expect("Failed to create compact proof from recorder");

    assert_eq!(
        TrieVerifier::<LayoutV1<RefHasher>>::verify_proof(&root, &[challenge_key], &proof),
        Err("Failed to get next leaf.".into())
    );
}

#[test]
fn commitment_verifier_wrong_proof_only_provide_next_failure() {
    let (memdb, root, leaf_keys) = build_merkle_patricia_forest::<LayoutV1<RefHasher>>();

    // This recorder is used to record accessed keys in the trie and later generate a proof for them.
    let recorder: Recorder<RefHasher> = Recorder::default();

    // Increment the most significant byte of the challenge key by 1.
    let mut challenge_key = leaf_keys[0];
    challenge_key[0] += 1;

    {
        // Creating trie inside of closure to drop it before generating proof.
        let mut trie_recorder = recorder.as_trie_recorder(root);
        let trie = TrieDBBuilder::<LayoutV1<RefHasher>>::new(&memdb, &root)
            .with_recorder(&mut trie_recorder)
            .build();

        // Create an iterator over the leaf nodes.
        let mut iter = trie.into_double_ended_iter().unwrap();

        // Seek to the challenge key, this will only look up the next leaf node.
        iter.seek(&challenge_key).unwrap();
        iter.next().unwrap().unwrap();
    }

    // Generate proof
    let proof = recorder
        .drain_storage_proof()
        .to_compact_proof::<RefHasher>(root)
        .expect("Failed to create compact proof from recorder");

    assert_eq!(
        TrieVerifier::<LayoutV1<RefHasher>>::verify_proof(&root, &[challenge_key], &proof),
        Err("Failed to get previous leaf.".into())
    );
}

#[test]
fn commitment_verifier_wrong_proof_skip_actual_next_leaf_failure() {
    let (memdb, root, leaf_keys) = build_merkle_patricia_forest::<LayoutV1<RefHasher>>();

    // This recorder is used to record accessed keys in the trie and later generate a proof for them.
    let recorder: Recorder<RefHasher> = Recorder::default();

    // Increment the most significant byte of the challenge key by 1.
    let mut challenge_key = leaf_keys[0];
    challenge_key[0] += 1;

    // Do the same for the next leaf key.
    let mut next_leaf_key = leaf_keys[1];
    next_leaf_key[0] += 1;

    {
        // Creating trie inside of closure to drop it before generating proof.
        let mut trie_recorder = recorder.as_trie_recorder(root);
        let trie = TrieDBBuilder::<LayoutV1<RefHasher>>::new(&memdb, &root)
            .with_recorder(&mut trie_recorder)
            .build();

        // Create an iterator over the leaf nodes.
        let mut iter = trie.into_double_ended_iter().unwrap();

        // Seek to the challenge key, this will only look up the next leaf node.
        iter.seek(&challenge_key).unwrap();
        iter.next_back().unwrap().unwrap();

        // Seek to two keys ahead of the challenge key.
        iter.seek(&next_leaf_key).unwrap();
        iter.next().unwrap().unwrap();
    }

    // Generate proof
    let proof = recorder
        .drain_storage_proof()
        .to_compact_proof::<RefHasher>(root)
        .expect("Failed to create compact proof from recorder");

    assert_eq!(
        TrieVerifier::<LayoutV1<RefHasher>>::verify_proof(&root, &[challenge_key], &proof),
        Err("Failed to get next leaf.".into())
    );
}<|MERGE_RESOLUTION|>--- conflicted
+++ resolved
@@ -256,14 +256,9 @@
         .expect("Failed to create compact proof from recorder");
 
     // Verify proof
-<<<<<<< HEAD
-    let proof_keys = TrieVerifier::<RefHasher>::verify_proof(&root, &[*challenge_key], &proof)
-        .expect("Failed to verify proof");
-=======
     let proof_keys =
         TrieVerifier::<LayoutV1<RefHasher>>::verify_proof(&root, &[*challenge_key], &proof)
             .expect("Failed to verify proof");
->>>>>>> f27b92eb
 
     assert_eq!(proof_keys, vec![*challenge_key]);
 }
@@ -314,14 +309,9 @@
         .expect("Failed to create compact proof from recorder");
 
     // Verify proof
-<<<<<<< HEAD
-    let proof_keys = TrieVerifier::<RefHasher>::verify_proof(&root, &[challenge_key], &proof)
-        .expect("Failed to verify proof");
-=======
     let proof_keys =
         TrieVerifier::<LayoutV1<RefHasher>>::verify_proof(&root, &[challenge_key], &proof)
             .expect("Failed to verify proof");
->>>>>>> f27b92eb
 
     assert_eq!(proof_keys, vec![leaf_keys[0].clone(), leaf_keys[1].clone()]);
 }
@@ -372,14 +362,9 @@
         .expect("Failed to create compact proof from recorder");
 
     // Verify proof
-<<<<<<< HEAD
-    let proof_keys = TrieVerifier::<RefHasher>::verify_proof(&root, &[challenge_key], &proof)
-        .expect("Failed to verify proof");
-=======
     let proof_keys =
         TrieVerifier::<LayoutV1<RefHasher>>::verify_proof(&root, &[challenge_key], &proof)
             .expect("Failed to verify proof");
->>>>>>> f27b92eb
 
     assert_eq!(proof_keys, vec![leaf_keys[0].clone()]);
 }
@@ -427,14 +412,9 @@
         .expect("Failed to create compact proof from recorder");
 
     // Verify proof
-<<<<<<< HEAD
-    let proof_keys = TrieVerifier::<RefHasher>::verify_proof(&root, &[challenge_key], &proof)
-        .expect("Failed to verify proof");
-=======
     let proof_keys =
         TrieVerifier::<LayoutV1<RefHasher>>::verify_proof(&root, &[challenge_key], &proof)
             .expect("Failed to verify proof");
->>>>>>> f27b92eb
 
     assert_eq!(proof_keys, vec![*largest_key]);
 }
@@ -474,14 +454,9 @@
         .expect("Failed to create compact proof from recorder");
 
     // Verify proof
-<<<<<<< HEAD
-    let proof_keys = TrieVerifier::<RefHasher>::verify_proof(&root, &challenge_keys, &proof)
-        .expect("Failed to verify proof");
-=======
     let proof_keys =
         TrieVerifier::<LayoutV1<RefHasher>>::verify_proof(&root, &challenge_keys, &proof)
             .expect("Failed to verify proof");
->>>>>>> f27b92eb
 
     assert_eq!(proof_keys, challenge_keys);
 }
@@ -529,14 +504,9 @@
         .expect("Failed to create compact proof from recorder");
 
     // Verify proof
-<<<<<<< HEAD
-    let proof_keys = TrieVerifier::<RefHasher>::verify_proof(&root, &challenge_keys, &proof)
-        .expect("Failed to verify proof");
-=======
     let proof_keys =
         TrieVerifier::<LayoutV1<RefHasher>>::verify_proof(&root, &challenge_keys, &proof)
             .expect("Failed to verify proof");
->>>>>>> f27b92eb
 
     assert_eq!(
         proof_keys,
@@ -587,14 +557,9 @@
         .expect("Failed to create compact proof from recorder");
 
     // Verify proof
-<<<<<<< HEAD
-    let proof_keys = TrieVerifier::<RefHasher>::verify_proof(&root, &challenge_keys, &proof)
-        .expect("Failed to verify proof");
-=======
     let proof_keys =
         TrieVerifier::<LayoutV1<RefHasher>>::verify_proof(&root, &challenge_keys, &proof)
             .expect("Failed to verify proof");
->>>>>>> f27b92eb
 
     assert_eq!(proof_keys, [leaf_keys[0], leaf_keys[1], leaf_keys[2]]);
 }
@@ -643,14 +608,9 @@
         .expect("Failed to create compact proof from recorder");
 
     // Verify proof
-<<<<<<< HEAD
-    let proof_keys = TrieVerifier::<RefHasher>::verify_proof(&root, &challenge_keys, &proof)
-        .expect("Failed to verify proof");
-=======
     let proof_keys =
         TrieVerifier::<LayoutV1<RefHasher>>::verify_proof(&root, &challenge_keys, &proof)
             .expect("Failed to verify proof");
->>>>>>> f27b92eb
 
     assert_eq!(
         proof_keys,
@@ -709,14 +669,9 @@
         .expect("Failed to create compact proof from recorder");
 
     // Verify proof
-<<<<<<< HEAD
-    let proof_keys = TrieVerifier::<RefHasher>::verify_proof(&root, &challenge_keys, &proof)
-        .expect("Failed to verify proof");
-=======
     let proof_keys =
         TrieVerifier::<LayoutV1<RefHasher>>::verify_proof(&root, &challenge_keys, &proof)
             .expect("Failed to verify proof");
->>>>>>> f27b92eb
 
     assert_eq!(proof_keys, [leaf_keys[0]]);
 }
@@ -766,14 +721,9 @@
         .expect("Failed to create compact proof from recorder");
 
     // Verify proof
-<<<<<<< HEAD
-    let proof_keys = TrieVerifier::<RefHasher>::verify_proof(&root, &challenge_keys, &proof)
-        .expect("Failed to verify proof");
-=======
     let proof_keys =
         TrieVerifier::<LayoutV1<RefHasher>>::verify_proof(&root, &challenge_keys, &proof)
             .expect("Failed to verify proof");
->>>>>>> f27b92eb
 
     assert_eq!(proof_keys, [leaf_keys[0]]);
 }
@@ -821,14 +771,9 @@
         .expect("Failed to create compact proof from recorder");
 
     // Verify proof
-<<<<<<< HEAD
-    let proof_keys = TrieVerifier::<RefHasher>::verify_proof(&root, &challenge_keys, &proof)
-        .expect("Failed to verify proof");
-=======
     let proof_keys =
         TrieVerifier::<LayoutV1<RefHasher>>::verify_proof(&root, &challenge_keys, &proof)
             .expect("Failed to verify proof");
->>>>>>> f27b92eb
 
     assert_eq!(proof_keys, [leaf_keys[0]]);
 }
