#![cfg_attr(not(feature = "std"), no_std)]

use codec::{FullCodec, HasCompact};
use frame_support::dispatch::DispatchResult;
use frame_support::pallet_prelude::{
    Decode, Encode, MaxEncodedLen, MaybeSerializeDeserialize, Member,
};
use frame_support::sp_runtime::traits::{CheckEqual, MaybeDisplay, SimpleBitOps};
use frame_support::traits::fungible;
use frame_support::Parameter;
use scale_info::prelude::{fmt::Debug, vec::Vec};
use sp_core::Get;
<<<<<<< HEAD
use sp_runtime::traits::{AtLeast32BitUnsigned, Saturating};
=======
use sp_runtime::traits::{AtLeast32BitUnsigned, Hash};
>>>>>>> e029376d
use sp_runtime::{BoundedVec, DispatchError};

#[cfg(feature = "std")]
pub trait MaybeDebug: Debug {}
#[cfg(feature = "std")]
impl<T: Debug> MaybeDebug for T {}
#[cfg(not(feature = "std"))]
pub trait MaybeDebug {}
#[cfg(not(feature = "std"))]
impl<T> MaybeDebug for T {}

/// A trait to lookup registered Providers.
///
/// It is abstracted over the `AccountId` type, `Provider` type.
pub trait ProvidersInterface {
    /// The type corresponding to the staking balance of a registered Provider.
    type Balance: fungible::Inspect<Self::AccountId> + fungible::hold::Inspect<Self::AccountId>;
    /// The type which can be used to identify accounts.
    type AccountId: Parameter + Member + MaybeSerializeDeserialize + Debug + Ord + MaxEncodedLen;
    /// The type which represents a registered Provider's ID.
    type ProviderId: Parameter
        + Member
        + MaybeSerializeDeserialize
        + Debug
        + Ord
        + MaxEncodedLen
        + Copy;
    /// The type corresponding to the root of a registered Provider.
    type MerkleHash: Parameter
        + Member
        + MaybeSerializeDeserialize
        + Debug
        + MaybeDisplay
        + SimpleBitOps
        + Ord
        + Default
        + Copy
        + CheckEqual
        + AsRef<[u8]>
        + AsMut<[u8]>
        + MaxEncodedLen
        + FullCodec;
    /// Check if an account is a registered Provider.
    fn is_provider(who: Self::ProviderId) -> bool;

    /// Get the ProviderId from AccountId, if it is a registered Provider.
    fn get_provider_id(who: Self::AccountId) -> Option<Self::ProviderId>;

    /// Get the payment account of a registered Provider.
    fn get_provider_payment_account(who: Self::ProviderId) -> Option<Self::AccountId>;

    /// Get the root for a registered Provider.
    fn get_root(who: Self::ProviderId) -> Option<Self::MerkleHash>;

    /// Get the stake for a registered  Provider.
    fn get_stake(
        who: Self::ProviderId,
    ) -> Option<<Self::Balance as fungible::Inspect<Self::AccountId>>::Balance>;
}

/// A trait to lookup registered Providers, their Merkle Patricia Trie roots and their stake.
pub trait ReadProvidersInterface: ProvidersInterface {
    /// Type that represents the total number of registered Storage Providers.
    type SpCount: Parameter
        + Member
        + MaybeSerializeDeserialize
        + Ord
        + AtLeast32BitUnsigned
        + FullCodec
        + Copy
        + Default
        + Debug
        + scale_info::TypeInfo
        + MaxEncodedLen;

    /// Type that represents the multiaddress of a Storage Provider.
    type MultiAddress: Parameter
        + MaybeSerializeDeserialize
        + Debug
        + Ord
        + Default
        + AsRef<[u8]>
        + AsMut<[u8]>
        + MaxEncodedLen
        + FullCodec;

    /// Maximum number of multiaddresses a provider can have.
    type MaxNumberOfMultiAddresses: Get<u32>;

    /// Check if provider is a BSP.
    fn is_bsp(who: &Self::ProviderId) -> bool;

    /// Check if provider is a MSP.
    fn is_msp(who: &Self::ProviderId) -> bool;

    /// Get number of registered BSPs.
    fn get_number_of_bsps() -> Self::SpCount;

    /// Get multiaddresses of a BSP.
    fn get_bsp_multiaddresses(
        who: &Self::ProviderId,
    ) -> Result<BoundedVec<Self::MultiAddress, Self::MaxNumberOfMultiAddresses>, DispatchError>;
}

/// Interface to allow the File System pallet to modify the data used by the Storage Providers pallet.
pub trait MutateProvidersInterface {
    /// The type which can be used to identify accounts.
    type AccountId: Parameter + Member + MaybeSerializeDeserialize + Debug + Ord + MaxEncodedLen;
    /// The type which represents a registered Provider.
    type ProviderId: Parameter + Member + MaybeSerializeDeserialize + Debug + Ord + MaxEncodedLen;
    /// Data type for the measurement of storage size
    type StorageData: Parameter
        + Member
        + MaybeSerializeDeserialize
        + Default
        + MaybeDisplay
        + AtLeast32BitUnsigned
        + Copy
        + MaxEncodedLen
        + HasCompact;
    /// The type of ID that uniquely identifies a Merkle Trie Holder (BSPs/Buckets) from an AccountId
    type BucketId: Parameter
        + Member
        + MaybeSerializeDeserialize
        + Debug
        + MaybeDisplay
        + SimpleBitOps
        + Ord
        + Default
        + Copy
        + CheckEqual
        + AsRef<[u8]>
        + AsMut<[u8]>
        + MaxEncodedLen
        + FullCodec;
    /// The type of the Merkle Patricia Root of the storage trie for BSPs and MSPs' buckets (a hash).
    type MerklePatriciaRoot: Parameter
        + Member
        + MaybeSerializeDeserialize
        + Debug
        + MaybeDisplay
        + SimpleBitOps
        + Ord
        + Default
        + Copy
        + CheckEqual
        + AsRef<[u8]>
        + AsMut<[u8]>
        + MaxEncodedLen
        + FullCodec;

    /// Increase the used data of a Storage Provider (generic, MSP or BSP).
    fn increase_data_used(who: &Self::AccountId, delta: Self::StorageData) -> DispatchResult;

    /// Decrease the used data of a Storage Provider (generic, MSP or BSP).
    fn decrease_data_used(who: &Self::AccountId, delta: Self::StorageData) -> DispatchResult;

    /// Add a new Bucket as a Provider
    fn add_bucket(
        msp_id: Self::ProviderId,
        user_id: Self::AccountId,
        bucket_id: Self::BucketId,
        bucket_root: Self::MerklePatriciaRoot,
    ) -> DispatchResult;

    /// Change the root of a bucket
    fn change_root_bucket(
        bucket_id: Self::BucketId,
        new_root: Self::MerklePatriciaRoot,
    ) -> DispatchResult;

    /// Change the root of a BSP
    fn change_root_bsp(
        bsp_id: Self::ProviderId,
        new_root: Self::MerklePatriciaRoot,
    ) -> DispatchResult;

    /// Remove a root from a bucket of a MSP, removing the whole bucket from storage
    fn remove_root_bucket(bucket_id: Self::BucketId) -> DispatchResult;
}

/// The interface to subscribe to updates on the Storage Providers pallet.
pub trait SubscribeProvidersInterface {
    /// The type which represents a registered Provider.
    type ProviderId: Parameter + Member + MaybeSerializeDeserialize + Debug + Ord + MaxEncodedLen;

    /// Subscribe to the sign off of a BSP.
    fn subscribe_bsp_sign_off(who: &Self::ProviderId) -> DispatchResult;

    /// Subscribe to the sign up of a BSP.
    fn subscribe_bsp_sign_up(who: &Self::ProviderId) -> DispatchResult;
}

/// The interface for the ProofsDealer pallet.
///
/// It is abstracted over the `Provider` type, `Proof` type, `ForestProof` type and `MerkleHash` type.
/// It provides the functions to verify a proof, submit a new proof challenge and
/// submit a new challenge with priority.
pub trait ProofsDealerInterface {
    /// The type which represents a registered Provider.
<<<<<<< HEAD
    type ProviderId: Parameter + Member + MaybeSerializeDeserialize + Debug + Ord + MaxEncodedLen;
    /// The type that represents the proof.
    type Proof: Parameter + Member + Debug;
    /// The type corresponding to the root of a registered Provider.
=======
    type Provider: Parameter + Member + MaybeSerializeDeserialize + Debug + Ord + MaxEncodedLen;
    /// The type that represents a proof just for the Merkle Patricia Forest.
    type ForestProof: Parameter + Member + Debug;
    /// The type that represents a proof for an inner key (leaf) of the Merkle Patricia Forest.
    type KeyProof: Parameter + Member + Debug;
    /// The type corresponding to the root and keys in the Merkle Patricia Forest of a
    /// registered Provider.
>>>>>>> e029376d
    type MerkleHash: Parameter
        + Member
        + MaybeSerializeDeserialize
        + Debug
        + MaybeDisplay
        + SimpleBitOps
        + Ord
        + Default
        + Copy
        + CheckEqual
        + AsRef<[u8]>
        + AsMut<[u8]>
        + MaxEncodedLen
        + FullCodec;
    /// The hashing system (algorithm) being used for the Merkle Patricia Forests (e.g. Blake2).
    type MerkleHashing: Hash<Output = Self::MerkleHash>;

<<<<<<< HEAD
    /// Verify a proof for a given Provider, who should have a given Root.
    fn verify_proof(
        who: &Self::ProviderId,
        root: &Self::MerkleHash,
        proof: &Self::Proof,
    ) -> DispatchResult;
=======
    /// Verify a proof just for the Merkle Patricia Forest, for a given Provider.
    ///
    /// This only verifies that something is included in the forest of the Provider. It is not a full
    /// proof of the Provider's data.
    fn verify_forest_proof(
        who: &Self::Provider,
        challenges: &[Self::MerkleHash],
        proof: &Self::ForestProof,
    ) -> Result<Vec<Self::MerkleHash>, DispatchError>;

    /// Verify a proof for a key within the Merkle Patricia Forest of a Provider.
    ///
    /// This only verifies a proof of the data at a specific key within the Provider's forest. It does
    /// not verify if that key is included in the Merkle Patricia Forest of the Provider.
    fn verify_key_proof(
        key: &Self::MerkleHash,
        challenges: &[Self::MerkleHash],
        proof: &Self::KeyProof,
    ) -> Result<Vec<Self::MerkleHash>, DispatchError>;
>>>>>>> e029376d

    /// Submit a new proof challenge.
    fn challenge(key_challenged: &Self::MerkleHash) -> DispatchResult;

    /// Submit a new challenge with priority.
    fn challenge_with_priority(key_challenged: &Self::MerkleHash) -> DispatchResult;
}

/// A trait to verify proofs based on commitments and challenges.
///
/// It is abstracted over the `Proof`, `Commitment` and `Challenge` types.
pub trait CommitmentVerifier {
    /// The type that represents the proof.
    type Proof: Parameter + Member + Debug;
    /// The type that represents the commitment (e.g. a Merkle root)
    type Commitment: MaybeDebug + Ord + Default + Copy + AsRef<[u8]> + AsMut<[u8]>;
    /// The type that represents the challenges which a proof is being verified against.
    type Challenge: MaybeDebug + Ord + Default + Copy + AsRef<[u8]> + AsMut<[u8]>;

    /// Verify a proof based on a commitment and a set of challenges.
    ///
    /// The function returns a vector of keys that are verified by the proof, or an error if the proof
    /// is invalid.
    fn verify_proof(
        commitment: &Self::Commitment,
        challenges: &[Self::Challenge],
        proof: &Self::Proof,
<<<<<<< HEAD
    ) -> Result<Vec<Self::Key>, DispatchError>;
}

/// The interface of the Payment Streams pallet.
///
/// It is to be used by other pallets to interact with the Payment Streams pallet to create, update and delete payment streams.
pub trait PaymentStreamsInterface {
    /// The type which represents the balance of the runtime.
    type Balance: fungible::Inspect<Self::AccountId>
        + fungible::Mutate<Self::AccountId>
        + fungible::hold::Inspect<Self::AccountId>
        + fungible::hold::Mutate<Self::AccountId>;
    /// The type which represents a User account identifier.
    type AccountId: Parameter + Member + MaybeSerializeDeserialize + Debug + Ord + MaxEncodedLen;
    /// The type which represents a Provider identifier.
    type ProviderId: Parameter
        + Member
        + MaybeSerializeDeserialize
        + Debug
        + Ord
        + MaxEncodedLen
        + Copy;
    /// The type which represents a block number.
    type BlockNumber: Parameter + Member + MaybeSerializeDeserialize + Debug + Ord + MaxEncodedLen;
    /// The type which represents a fixed-rate payment stream.
    type FixedRatePaymentStream: Encode
        + Decode
        + Parameter
        + Member
        + Debug
        + MaxEncodedLen
        + PartialEq
        + Clone;
    /// The type which represents a dynamic-rate payment stream.
    type DynamicRatePaymentStream: Encode
        + Decode
        + Parameter
        + Member
        + Debug
        + MaxEncodedLen
        + PartialEq
        + Clone;
    /// The type of the units that the Provider provides to the User (for example, for storage could be terabytes)
    type Units: Parameter
        + Member
        + MaybeSerializeDeserialize
        + Default
        + MaybeDisplay
        + AtLeast32BitUnsigned
        + Saturating
        + Copy
        + MaxEncodedLen
        + HasCompact
        + Into<<Self::Balance as fungible::Inspect<Self::AccountId>>::Balance>;

    /// Create a new fixed-rate payment stream from a User to a Provider.
    fn create_fixed_rate_payment_stream(
        provider_id: &Self::ProviderId,
        user_account: &Self::AccountId,
        rate: <Self::Balance as fungible::Inspect<Self::AccountId>>::Balance,
    ) -> DispatchResult;

    /// Update the rate of an existing fixed-rate payment stream.
    fn update_fixed_rate_payment_stream(
        provider_id: &Self::ProviderId,
        user_account: &Self::AccountId,
        new_rate: <Self::Balance as fungible::Inspect<Self::AccountId>>::Balance,
    ) -> DispatchResult;

    /// Delete a fixed-rate payment stream.
    fn delete_fixed_rate_payment_stream(
        provider_id: &Self::ProviderId,
        user_account: &Self::AccountId,
    ) -> DispatchResult;

    /// Get the fixed-rate payment stream information between a User and a Provider
    fn get_fixed_rate_payment_stream_info(
        provider_id: &Self::ProviderId,
        user_account: &Self::AccountId,
    ) -> Option<Self::FixedRatePaymentStream>;

    /// Create a new dynamic-rate payment stream from a User to a Provider.
    fn create_dynamic_rate_payment_stream(
        provider_id: &Self::ProviderId,
        user_account: &Self::AccountId,
        amount_provided: &Self::Units,
        current_price: <Self::Balance as fungible::Inspect<Self::AccountId>>::Balance,
        current_accumulated_price_index: <Self::Balance as fungible::Inspect<Self::AccountId>>::Balance,
    ) -> DispatchResult;

    /// Update the amount provided of an existing dynamic-rate payment stream.
    fn update_dynamic_rate_payment_stream(
        provider_id: &Self::ProviderId,
        user_account: &Self::AccountId,
        new_amount_provided: &Self::Units,
        current_price: <Self::Balance as fungible::Inspect<Self::AccountId>>::Balance,
    ) -> DispatchResult;

    /// Delete a dynamic-rate payment stream.
    fn delete_dynamic_rate_payment_stream(
        provider_id: &Self::ProviderId,
        user_account: &Self::AccountId,
    ) -> DispatchResult;

    /// Get the dynamic-rate payment stream information between a User and a Provider
    fn get_dynamic_rate_payment_stream_info(
        provider_id: &Self::ProviderId,
        user_account: &Self::AccountId,
    ) -> Option<Self::DynamicRatePaymentStream>;
}

/// The interface of a Payment Manager, which has to be made aware of the last block for which a charge of a payment can be made by a provider.
/// Example: the Proofs Dealer pallet uses this interface to update the block when a Storage Provider last submitted a valid proof for the Payment Streams pallet.
pub trait PaymentManager {
    /// The type which represents the balance of the runtime.
    type Balance: fungible::Inspect<Self::AccountId>;
    /// The type which represents an account identifier.
    type AccountId: Parameter + Member + MaybeSerializeDeserialize + Debug + Ord + MaxEncodedLen;
    /// The type which represents a provider identifier.
    type ProviderId: Parameter
        + Member
        + MaybeSerializeDeserialize
        + Debug
        + Ord
        + MaxEncodedLen
        + Copy;
    /// The type which represents a block number.
    type BlockNumber: Parameter + Member + MaybeSerializeDeserialize + Debug + Ord + MaxEncodedLen;

    /// Update the last valid block for which a charge of a payment can be made
    fn update_last_chargeable_block(
        provider_id: &Self::ProviderId,
        user_account: &Self::AccountId,
        new_last_chargeable_block: Self::BlockNumber,
    ) -> DispatchResult;

    /// Update the accumulated price index that can be used to calculate the amount to be charged
    /// TODO: The way to avoid having to have this function is to only allow `update_last_chargeable_block` to use the current
    /// block number (that way, the price index is readily available in the Payment Streams pallet). I'd rather not do that.
    fn update_chargeable_price_index(
        provider_id: &Self::ProviderId,
        user_account: &Self::AccountId,
        new_last_chargeable_price_index: <Self::Balance as fungible::Inspect<Self::AccountId>>::Balance,
    ) -> DispatchResult;
=======
    ) -> Result<Vec<Self::Challenge>, DispatchError>;
>>>>>>> e029376d
}<|MERGE_RESOLUTION|>--- conflicted
+++ resolved
@@ -10,11 +10,7 @@
 use frame_support::Parameter;
 use scale_info::prelude::{fmt::Debug, vec::Vec};
 use sp_core::Get;
-<<<<<<< HEAD
-use sp_runtime::traits::{AtLeast32BitUnsigned, Saturating};
-=======
-use sp_runtime::traits::{AtLeast32BitUnsigned, Hash};
->>>>>>> e029376d
+use sp_runtime::traits::{AtLeast32BitUnsigned, Hash, Saturating};
 use sp_runtime::{BoundedVec, DispatchError};
 
 #[cfg(feature = "std")]
@@ -215,20 +211,13 @@
 /// submit a new challenge with priority.
 pub trait ProofsDealerInterface {
     /// The type which represents a registered Provider.
-<<<<<<< HEAD
     type ProviderId: Parameter + Member + MaybeSerializeDeserialize + Debug + Ord + MaxEncodedLen;
-    /// The type that represents the proof.
-    type Proof: Parameter + Member + Debug;
-    /// The type corresponding to the root of a registered Provider.
-=======
-    type Provider: Parameter + Member + MaybeSerializeDeserialize + Debug + Ord + MaxEncodedLen;
     /// The type that represents a proof just for the Merkle Patricia Forest.
     type ForestProof: Parameter + Member + Debug;
     /// The type that represents a proof for an inner key (leaf) of the Merkle Patricia Forest.
     type KeyProof: Parameter + Member + Debug;
     /// The type corresponding to the root and keys in the Merkle Patricia Forest of a
     /// registered Provider.
->>>>>>> e029376d
     type MerkleHash: Parameter
         + Member
         + MaybeSerializeDeserialize
@@ -246,20 +235,12 @@
     /// The hashing system (algorithm) being used for the Merkle Patricia Forests (e.g. Blake2).
     type MerkleHashing: Hash<Output = Self::MerkleHash>;
 
-<<<<<<< HEAD
-    /// Verify a proof for a given Provider, who should have a given Root.
-    fn verify_proof(
-        who: &Self::ProviderId,
-        root: &Self::MerkleHash,
-        proof: &Self::Proof,
-    ) -> DispatchResult;
-=======
     /// Verify a proof just for the Merkle Patricia Forest, for a given Provider.
     ///
     /// This only verifies that something is included in the forest of the Provider. It is not a full
     /// proof of the Provider's data.
     fn verify_forest_proof(
-        who: &Self::Provider,
+        who: &Self::ProviderId,
         challenges: &[Self::MerkleHash],
         proof: &Self::ForestProof,
     ) -> Result<Vec<Self::MerkleHash>, DispatchError>;
@@ -273,7 +254,6 @@
         challenges: &[Self::MerkleHash],
         proof: &Self::KeyProof,
     ) -> Result<Vec<Self::MerkleHash>, DispatchError>;
->>>>>>> e029376d
 
     /// Submit a new proof challenge.
     fn challenge(key_challenged: &Self::MerkleHash) -> DispatchResult;
@@ -301,8 +281,7 @@
         commitment: &Self::Commitment,
         challenges: &[Self::Challenge],
         proof: &Self::Proof,
-<<<<<<< HEAD
-    ) -> Result<Vec<Self::Key>, DispatchError>;
+    ) -> Result<Vec<Self::Challenge>, DispatchError>;
 }
 
 /// The interface of the Payment Streams pallet.
@@ -446,7 +425,147 @@
         user_account: &Self::AccountId,
         new_last_chargeable_price_index: <Self::Balance as fungible::Inspect<Self::AccountId>>::Balance,
     ) -> DispatchResult;
-=======
-    ) -> Result<Vec<Self::Challenge>, DispatchError>;
->>>>>>> e029376d
+}
+
+/// The interface of the Payment Streams pallet.
+///
+/// It is to be used by other pallets to interact with the Payment Streams pallet to create, update and delete payment streams.
+pub trait PaymentStreamsInterface {
+    /// The type which represents the balance of the runtime.
+    type Balance: fungible::Inspect<Self::AccountId>
+        + fungible::Mutate<Self::AccountId>
+        + fungible::hold::Inspect<Self::AccountId>
+        + fungible::hold::Mutate<Self::AccountId>;
+    /// The type which represents a User account identifier.
+    type AccountId: Parameter + Member + MaybeSerializeDeserialize + Debug + Ord + MaxEncodedLen;
+    /// The type which represents a Provider identifier.
+    type ProviderId: Parameter
+        + Member
+        + MaybeSerializeDeserialize
+        + Debug
+        + Ord
+        + MaxEncodedLen
+        + Copy;
+    /// The type which represents a block number.
+    type BlockNumber: Parameter + Member + MaybeSerializeDeserialize + Debug + Ord + MaxEncodedLen;
+    /// The type which represents a fixed-rate payment stream.
+    type FixedRatePaymentStream: Encode
+        + Decode
+        + Parameter
+        + Member
+        + Debug
+        + MaxEncodedLen
+        + PartialEq
+        + Clone;
+    /// The type which represents a dynamic-rate payment stream.
+    type DynamicRatePaymentStream: Encode
+        + Decode
+        + Parameter
+        + Member
+        + Debug
+        + MaxEncodedLen
+        + PartialEq
+        + Clone;
+    /// The type of the units that the Provider provides to the User (for example, for storage could be terabytes)
+    type Units: Parameter
+        + Member
+        + MaybeSerializeDeserialize
+        + Default
+        + MaybeDisplay
+        + AtLeast32BitUnsigned
+        + Saturating
+        + Copy
+        + MaxEncodedLen
+        + HasCompact
+        + Into<<Self::Balance as fungible::Inspect<Self::AccountId>>::Balance>;
+
+    /// Create a new fixed-rate payment stream from a User to a Provider.
+    fn create_fixed_rate_payment_stream(
+        provider_id: &Self::ProviderId,
+        user_account: &Self::AccountId,
+        rate: <Self::Balance as fungible::Inspect<Self::AccountId>>::Balance,
+    ) -> DispatchResult;
+
+    /// Update the rate of an existing fixed-rate payment stream.
+    fn update_fixed_rate_payment_stream(
+        provider_id: &Self::ProviderId,
+        user_account: &Self::AccountId,
+        new_rate: <Self::Balance as fungible::Inspect<Self::AccountId>>::Balance,
+    ) -> DispatchResult;
+
+    /// Delete a fixed-rate payment stream.
+    fn delete_fixed_rate_payment_stream(
+        provider_id: &Self::ProviderId,
+        user_account: &Self::AccountId,
+    ) -> DispatchResult;
+
+    /// Get the fixed-rate payment stream information between a User and a Provider
+    fn get_fixed_rate_payment_stream_info(
+        provider_id: &Self::ProviderId,
+        user_account: &Self::AccountId,
+    ) -> Option<Self::FixedRatePaymentStream>;
+
+    /// Create a new dynamic-rate payment stream from a User to a Provider.
+    fn create_dynamic_rate_payment_stream(
+        provider_id: &Self::ProviderId,
+        user_account: &Self::AccountId,
+        amount_provided: &Self::Units,
+        current_price: <Self::Balance as fungible::Inspect<Self::AccountId>>::Balance,
+        current_accumulated_price_index: <Self::Balance as fungible::Inspect<Self::AccountId>>::Balance,
+    ) -> DispatchResult;
+
+    /// Update the amount provided of an existing dynamic-rate payment stream.
+    fn update_dynamic_rate_payment_stream(
+        provider_id: &Self::ProviderId,
+        user_account: &Self::AccountId,
+        new_amount_provided: &Self::Units,
+        current_price: <Self::Balance as fungible::Inspect<Self::AccountId>>::Balance,
+    ) -> DispatchResult;
+
+    /// Delete a dynamic-rate payment stream.
+    fn delete_dynamic_rate_payment_stream(
+        provider_id: &Self::ProviderId,
+        user_account: &Self::AccountId,
+    ) -> DispatchResult;
+
+    /// Get the dynamic-rate payment stream information between a User and a Provider
+    fn get_dynamic_rate_payment_stream_info(
+        provider_id: &Self::ProviderId,
+        user_account: &Self::AccountId,
+    ) -> Option<Self::DynamicRatePaymentStream>;
+}
+
+/// The interface of a Payment Manager, which has to be made aware of the last block for which a charge of a payment can be made by a provider.
+/// Example: the Proofs Dealer pallet uses this interface to update the block when a Storage Provider last submitted a valid proof for the Payment Streams pallet.
+pub trait PaymentManager {
+    /// The type which represents the balance of the runtime.
+    type Balance: fungible::Inspect<Self::AccountId>;
+    /// The type which represents an account identifier.
+    type AccountId: Parameter + Member + MaybeSerializeDeserialize + Debug + Ord + MaxEncodedLen;
+    /// The type which represents a provider identifier.
+    type ProviderId: Parameter
+        + Member
+        + MaybeSerializeDeserialize
+        + Debug
+        + Ord
+        + MaxEncodedLen
+        + Copy;
+    /// The type which represents a block number.
+    type BlockNumber: Parameter + Member + MaybeSerializeDeserialize + Debug + Ord + MaxEncodedLen;
+
+    /// Update the last valid block for which a charge of a payment can be made
+    fn update_last_chargeable_block(
+        provider_id: &Self::ProviderId,
+        user_account: &Self::AccountId,
+        new_last_chargeable_block: Self::BlockNumber,
+    ) -> DispatchResult;
+
+    /// Update the accumulated price index that can be used to calculate the amount to be charged
+    /// TODO: The way to avoid having to have this function is to only allow `update_last_chargeable_block` to use the current
+    /// block number (that way, the price index is readily available in the Payment Streams pallet). I'd rather not do that.
+    fn update_chargeable_price_index(
+        provider_id: &Self::ProviderId,
+        user_account: &Self::AccountId,
+        new_last_chargeable_price_index: <Self::Balance as fungible::Inspect<Self::AccountId>>::Balance,
+    ) -> DispatchResult;
 }