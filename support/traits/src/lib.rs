#![cfg_attr(not(feature = "std"), no_std)]

use codec::{FullCodec, HasCompact};
use frame_support::dispatch::DispatchResult;
use frame_support::pallet_prelude::{
    Decode, Encode, MaxEncodedLen, MaybeSerializeDeserialize, Member,
};
use frame_support::sp_runtime::traits::{CheckEqual, MaybeDisplay, SimpleBitOps};
use frame_support::traits::fungible;
use frame_support::Parameter;
use scale_info::prelude::{fmt::Debug, vec::Vec};
use sp_core::Get;
use sp_runtime::traits::AtLeast32BitUnsigned;
use sp_runtime::{BoundedVec, DispatchError};

#[cfg(feature = "std")]
pub trait MaybeDebug: Debug {}
#[cfg(feature = "std")]
impl<T: Debug> MaybeDebug for T {}
#[cfg(not(feature = "std"))]
pub trait MaybeDebug {}
#[cfg(not(feature = "std"))]
impl<T> MaybeDebug for T {}

/// A trait to lookup registered Providers.
///
/// It is abstracted over the `AccountId` type, `Provider` type.
pub trait ProvidersInterface {
    /// The type corresponding to the staking balance of a registered Provider.
    type Balance: fungible::Inspect<Self::AccountId> + fungible::hold::Inspect<Self::AccountId>;
    /// The type which can be used to identify accounts.
    type AccountId: Parameter + Member + MaybeSerializeDeserialize + Debug + Ord + MaxEncodedLen;
    /// The type which represents a registered Provider.
    type Provider: Parameter + Member + MaybeSerializeDeserialize + Debug + Ord + MaxEncodedLen;
    /// The type corresponding to the root of a registered Provider.
    type MerkleHash: Parameter
        + Member
        + MaybeSerializeDeserialize
        + Debug
        + MaybeDisplay
        + SimpleBitOps
        + Ord
        + Default
        + Copy
        + CheckEqual
        + AsRef<[u8]>
        + AsMut<[u8]>
        + MaxEncodedLen
        + FullCodec;
    /// Check if an account is a registered Provider.
    fn is_provider(who: Self::Provider) -> bool;

    /// Get Provider from AccountId, if it is a registered Provider.
    fn get_provider(who: Self::AccountId) -> Option<Self::Provider>;

    /// Get the root for a registered Provider.
    fn get_root(who: Self::Provider) -> Option<Self::MerkleHash>;

    /// Get the stake for a registered  Provider.
    fn get_stake(
        who: Self::Provider,
    ) -> Option<<Self::Balance as fungible::Inspect<Self::AccountId>>::Balance>;
}

/// A trait to lookup registered Providers, their Merkle Patricia Trie roots and their stake.
pub trait ReadProvidersInterface: ProvidersInterface {
    /// Type that represents the total number of registered Storage Providers.
    type SpCount: Parameter
        + Member
        + MaybeSerializeDeserialize
        + Ord
        + AtLeast32BitUnsigned
        + FullCodec
        + Copy
        + Default
        + Debug
        + scale_info::TypeInfo
        + MaxEncodedLen;

    /// Type that represents the multiaddress of a Storage Provider.
    type MultiAddress: Parameter
        + MaybeSerializeDeserialize
        + Debug
        + Ord
        + Default
        + AsRef<[u8]>
        + AsMut<[u8]>
        + MaxEncodedLen
        + FullCodec;

    /// Maximum number of multiaddresses a provider can have.
    type MaxNumberOfMultiAddresses: Get<u32>;

    /// Check if provider is a BSP.
    fn is_bsp(who: &Self::Provider) -> bool;

    /// Check if provider is a MSP.
    fn is_msp(who: &Self::Provider) -> bool;

    /// Get number of registered BSPs.
    fn get_number_of_bsps() -> Self::SpCount;

    /// Get multiaddresses of a BSP.
    fn get_bsp_multiaddresses(
        who: &Self::Provider,
    ) -> Result<BoundedVec<Self::MultiAddress, Self::MaxNumberOfMultiAddresses>, DispatchError>;
}

/// Interface to allow the File System pallet to modify the data used by the Storage Providers pallet.
pub trait MutateProvidersInterface {
    /// The type which can be used to identify accounts.
    type AccountId: Parameter + Member + MaybeSerializeDeserialize + Debug + Ord + MaxEncodedLen;
    /// The type which represents a registered Provider.
    type Provider: Parameter + Member + MaybeSerializeDeserialize + Debug + Ord + MaxEncodedLen;
    /// Data type for the measurement of storage size
    type StorageData: Parameter
        + Member
        + MaybeSerializeDeserialize
        + Default
        + MaybeDisplay
        + AtLeast32BitUnsigned
        + Copy
        + MaxEncodedLen
        + HasCompact;
    /// The type of ID that uniquely identifies a Merkle Trie Holder (BSPs/Buckets) from an AccountId
    type BucketId: Parameter
        + Member
        + MaybeSerializeDeserialize
        + Debug
        + MaybeDisplay
        + SimpleBitOps
        + Ord
        + Default
        + Copy
        + CheckEqual
        + AsRef<[u8]>
        + AsMut<[u8]>
        + MaxEncodedLen
        + FullCodec;
    /// The type of the Merkle Patricia Root of the storage trie for BSPs and MSPs' buckets (a hash).
    type MerklePatriciaRoot: Parameter
        + Member
        + MaybeSerializeDeserialize
        + Debug
        + MaybeDisplay
        + SimpleBitOps
        + Ord
        + Default
        + Copy
        + CheckEqual
        + AsRef<[u8]>
        + AsMut<[u8]>
        + MaxEncodedLen
        + FullCodec;

    /// Increase the used data of a Storage Provider (generic, MSP or BSP).
    fn increase_data_used(who: &Self::AccountId, delta: Self::StorageData) -> DispatchResult;

    /// Decrease the used data of a Storage Provider (generic, MSP or BSP).
    fn decrease_data_used(who: &Self::AccountId, delta: Self::StorageData) -> DispatchResult;

    /// Add a new Bucket as a Provider
    fn add_bucket(
        msp_id: Self::Provider,
        user_id: Self::AccountId,
        bucket_id: Self::BucketId,
        bucket_root: Self::MerklePatriciaRoot,
    ) -> DispatchResult;

    /// Change the root of a bucket
    fn change_root_bucket(
        bucket_id: Self::BucketId,
        new_root: Self::MerklePatriciaRoot,
    ) -> DispatchResult;

    /// Change the root of a BSP
    fn change_root_bsp(
        bsp_id: Self::Provider,
        new_root: Self::MerklePatriciaRoot,
    ) -> DispatchResult;

    /// Remove a root from a bucket of a MSP, removing the whole bucket from storage
    fn remove_root_bucket(bucket_id: Self::BucketId) -> DispatchResult;
}

/// The interface to subscribe to updates on the Storage Providers pallet.
pub trait SubscribeProvidersInterface {
    /// The type which represents a registered Provider.
    type Provider: Parameter + Member + MaybeSerializeDeserialize + Debug + Ord + MaxEncodedLen;

    /// Subscribe to the sign off of a BSP.
    fn subscribe_bsp_sign_off(who: &Self::Provider) -> DispatchResult;

    /// Subscribe to the sign up of a BSP.
    fn subscribe_bsp_sign_up(who: &Self::Provider) -> DispatchResult;
}

/// The interface for the ProofsDealer pallet.
///
/// It is abstracted over the `Provider` type, `Proof` type and `MerkleHash` type.
/// It provides the functions to verify a proof, submit a new proof challenge and
/// submit a new challenge with priority.
pub trait ProofsDealerInterface {
    /// The type which represents a registered Provider.
    type Provider: Parameter + Member + MaybeSerializeDeserialize + Debug + Ord + MaxEncodedLen;
    /// The type that represents the proof.
    type Proof: Parameter + Member + Debug;
    /// The type corresponding to the root of a registered Provider.
    type MerkleHash: Parameter
        + Member
        + MaybeSerializeDeserialize
        + Debug
        + MaybeDisplay
        + SimpleBitOps
        + Ord
        + Default
        + Copy
        + CheckEqual
        + AsRef<[u8]>
        + AsMut<[u8]>
        + MaxEncodedLen
        + FullCodec;

    /// Verify a proof for a given Provider, who should have a given Root.
    fn verify_proof(
        who: &Self::Provider,
        root: &Self::MerkleHash,
        proof: &Self::Proof,
    ) -> DispatchResult;

    /// Submit a new proof challenge.
    fn challenge(key_challenged: &Self::MerkleHash) -> DispatchResult;

    /// Submit a new challenge with priority.
    fn challenge_with_priority(key_challenged: &Self::MerkleHash) -> DispatchResult;
}

/// A trait to verify proofs based on commitments and challenges.
///
/// It is abstracted over the `Proof` and `Key` type.
pub trait CommitmentVerifier {
    /// The type that represents the proof.
    type Proof: Parameter + Member + Debug;
    /// The type that represents the commitment (e.g. a Merkle root) and the keys representing nodes
    /// in a Merkle tree which are also passed as challenges.
    type Key: MaybeDebug + Ord + Default + Copy + AsRef<[u8]> + AsMut<[u8]>;

    /// Verify a proof based on a commitment and a set of challenges.
    ///
    /// The function returns a vector of keys that are verified by the proof, or an error if the proof
    /// is invalid.
    fn verify_proof(
        commitment: &Self::Key,
        challenges: &[Self::Key],
        proof: &Self::Proof,
<<<<<<< HEAD
    ) -> DispatchResult;
}

/// The interface of the Payment Streams pallet.
///
/// It is to be used by other pallets to interact with the Payment Streams pallet to create, update and delete payment streams.
/// One example: the Proofs Dealer pallet uses this interface to update the block when a Backup Storage Provider last submitted a valid proof.
///
/// TODO: Update this alongisde the Payment Streams pallet to add the `payment_account` to the BSP struct, so we can handle each function with
/// the BSP ID instead of relying on account IDs.
pub trait PaymentStreamsInterface {
    /// The type which represents the balance of the runtime.
    type Balance: fungible::Inspect<Self::AccountId>
        + fungible::Mutate<Self::AccountId>
        + fungible::hold::Inspect<Self::AccountId>
        + fungible::hold::Mutate<Self::AccountId>;
    /// The type which represents an account identifier.
    type AccountId: Parameter + Member + MaybeSerializeDeserialize + Debug + Ord + MaxEncodedLen;
    /// The type which represents a block number.
    type BlockNumber: Parameter + Member + MaybeSerializeDeserialize + Debug + Ord + MaxEncodedLen;
    /// The type which represents a payment stream.
    type PaymentStream: Encode
        + Decode
        + Parameter
        + Member
        + Debug
        + MaxEncodedLen
        + PartialEq
        + Clone;

    /// Create a new payment stream from a user to a Backup Storage Provider.
    fn create_payment_stream(
        bsp_account: &Self::AccountId,
        user_account: &Self::AccountId,
        rate: <Self::Balance as fungible::Inspect<Self::AccountId>>::Balance,
    ) -> DispatchResult;

    /// Update the rate of an existing payment stream.
    fn update_payment_stream(
        bsp_account: &Self::AccountId,
        user_account: &Self::AccountId,
        rate: <Self::Balance as fungible::Inspect<Self::AccountId>>::Balance,
    ) -> DispatchResult;

    /// Delete a payment stream.
    fn delete_payment_stream(
        bsp_account: &Self::AccountId,
        user_account: &Self::AccountId,
    ) -> DispatchResult;

    /// Get the payment stream information for a user and a Backup Storage Provider.
    fn get_payment_stream_info(
        bsp_account: &Self::AccountId,
        user_account: &Self::AccountId,
    ) -> Option<Self::PaymentStream>;

    /// Update the last valid proof of a payment stream.
    fn update_last_valid_proof(
        bsp_account: &Self::AccountId,
        user_account: &Self::AccountId,
        last_valid_proof_block: Self::BlockNumber,
    ) -> DispatchResult;
=======
    ) -> Result<Vec<Self::Key>, DispatchError>;
>>>>>>> 4ce78a00
}<|MERGE_RESOLUTION|>--- conflicted
+++ resolved
@@ -253,8 +253,7 @@
         commitment: &Self::Key,
         challenges: &[Self::Key],
         proof: &Self::Proof,
-<<<<<<< HEAD
-    ) -> DispatchResult;
+    ) -> Result<Vec<Self::Key>, DispatchError>;
 }
 
 /// The interface of the Payment Streams pallet.
@@ -316,7 +315,4 @@
         user_account: &Self::AccountId,
         last_valid_proof_block: Self::BlockNumber,
     ) -> DispatchResult;
-=======
-    ) -> Result<Vec<Self::Key>, DispatchError>;
->>>>>>> 4ce78a00
 }