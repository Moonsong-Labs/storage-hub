[package]
name = "storage-hub-traits"
description = "Support traits used in StorageHub"
version = "0.1.0"
homepage = { workspace = true }
license = { workspace = true }
authors = { workspace = true }
repository = { workspace = true }
edition = { workspace = true }

[lints]
workspace = true

[package.metadata.docs.rs]
targets = ["x86_64-unknown-linux-gnu"]

[dependencies]
codec = { workspace = true }
scale-info = { workspace = true }

# Substrate
frame-benchmarking = { workspace = true, optional = true }
frame-support = { workspace = true }
frame-system = { workspace = true }

sp-runtime = { workspace = true }

[dev-dependencies]
serde = { workspace = true }

# Substrate
sp-core = { workspace = true }
sp-io = { workspace = true }

[features]
default = [ "std" ]
runtime-benchmarks = [
	"frame-benchmarking/runtime-benchmarks",
	"frame-support/runtime-benchmarks",
	"frame-system/runtime-benchmarks",
	"sp-runtime/runtime-benchmarks",
]
std = [
<<<<<<< HEAD
	"codec/std",
	"frame-benchmarking/std",
	"frame-support/std",
	"frame-system/std",
	"scale-info/std",
	"sp-core/std",
	"sp-io/std",
	"sp-runtime/std",
=======
    "codec/std",
    "frame-benchmarking?/std",
    "frame-support/std",
    "frame-system/std",
    "scale-info/std",
    "sp-core/std",
    "sp-io/std",
    "sp-runtime/std",
>>>>>>> a88db0a7
]
try-runtime = [
	"frame-support/try-runtime",
	"frame-system/try-runtime",
	"sp-runtime/try-runtime",
]<|MERGE_RESOLUTION|>--- conflicted
+++ resolved
@@ -33,24 +33,14 @@
 sp-io = { workspace = true }
 
 [features]
-default = [ "std" ]
+default = ["std"]
 runtime-benchmarks = [
-	"frame-benchmarking/runtime-benchmarks",
-	"frame-support/runtime-benchmarks",
-	"frame-system/runtime-benchmarks",
-	"sp-runtime/runtime-benchmarks",
+    "frame-benchmarking/runtime-benchmarks",
+    "frame-support/runtime-benchmarks",
+    "frame-system/runtime-benchmarks",
+    "sp-runtime/runtime-benchmarks",
 ]
 std = [
-<<<<<<< HEAD
-	"codec/std",
-	"frame-benchmarking/std",
-	"frame-support/std",
-	"frame-system/std",
-	"scale-info/std",
-	"sp-core/std",
-	"sp-io/std",
-	"sp-runtime/std",
-=======
     "codec/std",
     "frame-benchmarking?/std",
     "frame-support/std",
@@ -59,10 +49,9 @@
     "sp-core/std",
     "sp-io/std",
     "sp-runtime/std",
->>>>>>> a88db0a7
 ]
 try-runtime = [
-	"frame-support/try-runtime",
-	"frame-system/try-runtime",
-	"sp-runtime/try-runtime",
+    "frame-support/try-runtime",
+    "frame-system/try-runtime",
+    "sp-runtime/try-runtime",
 ]