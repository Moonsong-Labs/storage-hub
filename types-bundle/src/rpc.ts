--- conflicted
+++ resolved
@@ -275,23 +275,21 @@
       ],
       type: "Vec<u8>"
     },
-<<<<<<< HEAD
+    getProviderId: {
+      description: "Get the provider ID of the current node, if any.",
+      params: [],
+      type: "RpcProviderId"
+    },
+    getValuePropositions: {
+      description:
+        "Get the value propositions of the node if it's an MSP; otherwise a NotAnMsp/Error enum.",
+      params: [],
+      type: "GetValuePropositionsResult"
+    },
     getCurrentPricePerGigaUnitPerTick: {
       description: "Get the current price per giga unit per tick from the payment streams pallet",
       params: [],
       type: "u128"
-=======
-    getProviderId: {
-      description: "Get the provider ID of the current node, if any.",
-      params: [],
-      type: "RpcProviderId"
-    },
-    getValuePropositions: {
-      description:
-        "Get the value propositions of the node if it's an MSP; otherwise a NotAnMsp/Error enum.",
-      params: [],
-      type: "GetValuePropositionsResult"
->>>>>>> 929d2d50
     }
   }
 };