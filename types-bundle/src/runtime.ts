import type { DefinitionCall, DefinitionsCall } from "@polkadot/types/types";

const FILE_SYSTEM_V1: Record<string, DefinitionCall> = {
  is_storage_request_open_to_volunteers: {
    description: "Check if a storage request is open to volunteers.",
    params: [
      {
        name: "fileKey",
        type: "H256"
      }
    ],
    type: "Result<bool, IsStorageRequestOpenToVolunteersError>"
  },
  query_earliest_file_volunteer_tick: {
    description: "Query the earliest tick number that a BSP can volunteer for a file.",
    params: [
      {
        name: "bspId",
        type: "BackupStorageProviderId"
      },
      {
        name: "fileKey",
        type: "H256"
      }
    ],
    type: "Result<BlockNumber, QueryFileEarliestVolunteerBlockError>"
  },
  query_bsp_confirm_chunks_to_prove_for_file: {
    description: "Query the chunks that a BSP needs to prove to confirm that it is storing a file.",
    params: [
      {
        name: "bspId",
        type: "BackupStorageProviderId"
      },
      {
        name: "fileKey",
        type: "H256"
      }
    ],
    type: "Result<Vec<ChunkId>, QueryBspConfirmChunksToProveForFileError>"
  },
  query_msp_confirm_chunks_to_prove_for_file: {
    description: "Query the chunks that a MSP needs to prove to confirm that it is storing a file.",
    params: [
      {
        name: "mspId",
        type: "MainStorageProviderId"
      },
      {
        name: "fileKey",
        type: "H256"
      }
    ],
    type: "Result<Vec<ChunkId>, QueryMspConfirmChunksToProveForFileError>"
  },
  query_bsps_volunteered_for_file: {
    description: "Query the BSPs that volunteered for a file.",
    params: [
      {
        name: "fileKey",
        type: "H256"
      }
    ],
    type: "Result<Vec<BackupStorageProviderId>, QueryBspsVolunteeredForFileError>"
  },
  decode_generic_apply_delta_event_info: {
    description:
      "Decodes the BucketId expected to be found in the event info of a generic apply delta.",
    params: [
      {
        name: "encodedEventInfo",
        type: "Vec<u8>"
      }
    ],
    type: "Result<BucketId, GenericApplyDeltaEventInfoError>"
  },
  pending_storage_requests_by_msp: {
<<<<<<< HEAD
    description: "Get the pending storage requests for a given MSP.",
=======
    description: "Get pending storage requests for a Main Storage Provider.",
>>>>>>> dc847e6b
    params: [
      {
        name: "mspId",
        type: "MainStorageProviderId"
      }
    ],
    type: "BTreeMap<H256, StorageRequestMetadata>"
  },
<<<<<<< HEAD
  storage_requests_by_msp: {
    description: "Get the storage requests for a given MSP.",
    params: [
      {
        name: "mspId",
        type: "MainStorageProviderId"
      }
    ],
    type: "BTreeMap<H256, StorageRequestMetadata>"
=======
  query_incomplete_storage_request_metadata: {
    description: "Query incomplete storage request metadata for a file key.",
    params: [
      {
        name: "fileKey",
        type: "H256"
      }
    ],
    type: "Result<IncompleteStorageRequestMetadataResponse, QueryIncompleteStorageRequestMetadataError>"
>>>>>>> dc847e6b
  }
};

const PROOFS_DEALER_V1: Record<string, DefinitionCall> = {
  get_last_tick_provider_submitted_proof: {
    description: "Get the last tick for which the submitter submitted a proof.",
    params: [
      {
        name: "providerId",
        type: "ProviderId"
      }
    ],
    type: "Result<BlockNumber, GetProofSubmissionRecordError>"
  },
  get_next_tick_to_submit_proof_for: {
    description: "Get the next tick for which the submitter should submit a proof.",
    params: [
      {
        name: "providerId",
        type: "ProviderId"
      }
    ],
    type: "Result<BlockNumber, GetProofSubmissionRecordError>"
  },
  get_last_checkpoint_challenge_tick: {
    description: "Get the last checkpoint challenge tick.",
    params: [],
    type: "BlockNumber"
  },
  get_checkpoint_challenges: {
    description: "Get checkpoint challenges for a given block.",
    params: [
      {
        name: "tick",
        type: "BlockNumber"
      }
    ],
    type: "Result<Vec<(Key, Option<TrieRemoveMutation>)>, GetCheckpointChallengesError>"
  },
  get_challenge_seed: {
    description: "Get the seed for a given challenge tick.",
    params: [
      {
        name: "tick",
        type: "BlockNumber"
      }
    ],
    type: "Result<RandomnessOutput, GetChallengeSeedError>"
  },
  get_challenge_period: {
    description: "Get the challenge period for a given Provider.",
    params: [
      {
        name: "providerId",
        type: "ProviderId"
      }
    ],
    type: "Result<BlockNumber, GetChallengePeriodError>"
  },
  get_checkpoint_challenge_period: {
    description: "Get the checkpoint challenge period.",
    params: [],
    type: "BlockNumber"
  },
  get_challenges_from_seed: {
    description: "Get challenges from a seed.",
    params: [
      {
        name: "seed",
        type: "RandomnessOutput"
      },
      {
        name: "providerId",
        type: "ProviderId"
      },
      {
        name: "count",
        type: "u32"
      }
    ],
    type: "Vec<Key>"
  },
  get_forest_challenges_from_seed: {
    description: "Get forest challenges from a seed.",
    params: [
      {
        name: "seed",
        type: "RandomnessOutput"
      },
      {
        name: "providerId",
        type: "ProviderId"
      }
    ],
    type: "Vec<Key>"
  },
  get_current_tick: {
    description: "Get the current tick.",
    params: [],
    type: "BlockNumber"
  },
  get_next_deadline_tick: {
    description: "Get the next deadline tick.",
    params: [
      {
        name: "providerId",
        type: "ProviderId"
      }
    ],
    type: "Result<BlockNumber, GetNextDeadlineTickError>"
  }
};

const STORAGE_PROVIDERS_V1: Record<string, DefinitionCall> = {
  get_bsp_info: {
    description: "Get the BSP info for a given BSP ID.",
    params: [
      {
        name: "bspId",
        type: "BackupStorageProviderId"
      }
    ],
    type: "Result<BackupStorageProvider, GetBspInfoError>"
  },
  get_storage_provider_id: {
    description: "Get the Storage Provider ID for a given Account ID.",
    params: [
      {
        name: "who",
        type: "AccountId"
      }
    ],
    type: "Option<StorageProviderId>"
  },
  get_worst_case_scenario_slashable_amount: {
    description: "Get the worst case scenario slashable amount for a provider.",
    params: [
      {
        name: "providerId",
        type: "ProviderId"
      }
    ],
    type: "Option<Balance>"
  },
  get_slash_amount_per_max_file_size: {
    description: "Get the slashable amount corresponding to the configured max file size.",
    params: [],
    type: "Balance"
  },
  query_storage_provider_capacity: {
    description: "Query the storage provider capacity.",
    params: [
      {
        name: "providerId",
        type: "ProviderId"
      }
    ],
    type: "Result<StorageDataUnit, QueryStorageProviderCapacityError>"
  },
  query_available_storage_capacity: {
    description: "Query the available storage capacity.",
    params: [
      {
        name: "providerId",
        type: "ProviderId"
      }
    ],
    type: "Result<StorageDataUnit, QueryAvailableStorageCapacityError>"
  },
  query_earliest_change_capacity_block: {
    description: "Query the earliest block number that a BSP can change its capacity.",
    params: [
      {
        name: "providerId",
        type: "BackupStorageProviderId"
      }
    ],
    type: "Result<BlockNumber, QueryEarliestChangeCapacityBlockError>"
  },
  query_msp_id_of_bucket_id: {
    description: "Query the MSP ID of a bucket ID.",
    params: [
      {
        name: "bucketId",
        type: "H256"
      }
    ],
    type: "Result<ProviderId, QueryMspIdOfBucketIdError>"
  },
  query_provider_multiaddresses: {
    description: "Query the provider's multiaddresses.",
    params: [
      {
        name: "providerId",
        type: "ProviderId"
      }
    ],
    type: "Result<Multiaddresses, QueryProviderMultiaddressesError>"
  },
  query_value_propositions_for_msp: {
    description: "Query the value propositions for a MSP.",
    params: [
      {
        name: "mspId",
        type: "MainStorageProviderId"
      }
    ],
    type: "Vec<ValuePropositionWithId>"
  },
  get_bsp_stake: {
    description: "Get the stake of a BSP.",
    params: [
      {
        name: "bspId",
        type: "BackupStorageProviderId"
      }
    ],
    type: "Result<Balance, GetStakeError>"
  },
  can_delete_provider: {
    description: "Check if a provider can be deleted.",
    params: [
      {
        name: "providerId",
        type: "ProviderId"
      }
    ],
    type: "bool"
  },
  query_buckets_for_msp: {
    description: "Get the Buckets that an MSP is storing.",
    params: [
      {
        name: "mspId",
        type: "MainStorageProviderId"
      }
    ],
    type: "Result<Vec<BucketId>, QueryBucketsForMspError>"
  },
  query_buckets_of_user_stored_by_msp: {
    description: "Query the buckets stored by an MSP that belong to a specific user.",
    params: [
      {
        name: "mspId",
        type: "ProviderId"
      },
      {
        name: "user",
        type: "AccountId"
      }
    ],
    type: "Result<Vec<H256>, QueryBucketsOfUserStoredByMspError>"
  }
};

const PAYMENT_STREAMS_V1: Record<string, DefinitionCall> = {
  get_users_with_debt_over_threshold: {
    description: "Get the users that have a debt to the provider greater than the threshold.",
    params: [
      {
        name: "providerId",
        type: "ProviderId"
      },
      {
        name: "threshold",
        type: "Balance"
      }
    ],
    type: "Result<Vec<AccountId>, GetUsersWithDebtOverThresholdError>"
  },
  get_users_of_payment_streams_of_provider: {
    description: "Get the payment streams of a provider.",
    params: [
      {
        name: "providerId",
        type: "ProviderId"
      }
    ],
    type: "Vec<AccountId>"
  },
  get_providers_with_payment_streams_with_user: {
    description: "Get the Providers that have at least one payment stream with a specific user.",
    params: [
      {
        name: "userAccount",
        type: "AccountId"
      }
    ],
    type: "Vec<ProviderId>"
  }
};

export const runtime: DefinitionsCall = {
  FileSystemApi: [
    {
      methods: FILE_SYSTEM_V1,
      version: 1
    }
  ],
  ProofsDealerApi: [
    {
      methods: PROOFS_DEALER_V1,
      version: 1
    }
  ],
  StorageProvidersApi: [
    {
      methods: STORAGE_PROVIDERS_V1,
      version: 1
    }
  ],
  PaymentStreamsApi: [
    {
      methods: PAYMENT_STREAMS_V1,
      version: 1
    }
  ]
};<|MERGE_RESOLUTION|>--- conflicted
+++ resolved
@@ -75,11 +75,7 @@
     type: "Result<BucketId, GenericApplyDeltaEventInfoError>"
   },
   pending_storage_requests_by_msp: {
-<<<<<<< HEAD
-    description: "Get the pending storage requests for a given MSP.",
-=======
     description: "Get pending storage requests for a Main Storage Provider.",
->>>>>>> dc847e6b
     params: [
       {
         name: "mspId",
@@ -88,7 +84,6 @@
     ],
     type: "BTreeMap<H256, StorageRequestMetadata>"
   },
-<<<<<<< HEAD
   storage_requests_by_msp: {
     description: "Get the storage requests for a given MSP.",
     params: [
@@ -98,7 +93,7 @@
       }
     ],
     type: "BTreeMap<H256, StorageRequestMetadata>"
-=======
+  },
   query_incomplete_storage_request_metadata: {
     description: "Query incomplete storage request metadata for a file key.",
     params: [
@@ -108,7 +103,6 @@
       }
     ],
     type: "Result<IncompleteStorageRequestMetadataResponse, QueryIncompleteStorageRequestMetadataError>"
->>>>>>> dc847e6b
   }
 };
 
