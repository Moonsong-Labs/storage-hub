const FILE_SYSTEM_V1 = {
  is_storage_request_open_to_volunteers: {
    description: "Check if a storage request is open to volunteers.",
    params: [
      {
        name: "fileKey",
        type: "H256"
      }
    ],
    type: "Result<bool, IsStorageRequestOpenToVolunteersError>"
  },
  query_earliest_file_volunteer_tick: {
    description: "Query the earliest tick number that a BSP can volunteer for a file.",
    params: [
      {
        name: "bspId",
        type: "BackupStorageProviderId"
      },
      {
        name: "fileKey",
        type: "H256"
      }
    ],
    type: "Result<BlockNumber, QueryFileEarliestVolunteerBlockError>"
  },
  query_bsp_confirm_chunks_to_prove_for_file: {
    description: "Query the chunks that a BSP needs to prove to confirm that it is storing a file.",
    params: [
      {
        name: "bspId",
        type: "BackupStorageProviderId"
      },
      {
        name: "fileKey",
        type: "H256"
      }
    ],
    type: "Result<Vec<ChunkId>, QueryBspConfirmChunksToProveForFileError>"
  },
  query_msp_confirm_chunks_to_prove_for_file: {
    description: "Query the chunks that a MSP needs to prove to confirm that it is storing a file.",
    params: [
      {
        name: "mspId",
        type: "MainStorageProviderId"
      },
      {
        name: "fileKey",
        type: "H256"
      }
    ],
    type: "Result<Vec<ChunkId>, QueryMspConfirmChunksToProveForFileError>"
  },
  decode_generic_apply_delta_event_info: {
    description:
      "Decodes the BucketId expected to be found in the event info of a generic apply delta.",
    params: [
      {
        name: "encodedEventInfo",
        type: "Vec<u8>"
      }
    ],
    type: "Result<BucketId, GenericApplyDeltaEventInfoError>"
  }
};
const PROOFS_DEALER_V1 = {
  get_last_tick_provider_submitted_proof: {
    description: "Get the last tick for which the submitter submitted a proof.",
    params: [
      {
        name: "providerId",
        type: "ProviderId"
      }
    ],
    type: "Result<BlockNumber, GetProofSubmissionRecordError>"
  },
  get_next_tick_to_submit_proof_for: {
    description: "Get the next tick for which the submitter should submit a proof.",
    params: [
      {
        name: "providerId",
        type: "ProviderId"
      }
    ],
    type: "Result<BlockNumber, GetProofSubmissionRecordError>"
  },
  get_last_checkpoint_challenge_tick: {
    description: "Get the last checkpoint challenge tick.",
    params: [],
    type: "BlockNumber"
  },
  get_checkpoint_challenges: {
    description: "Get checkpoint challenges for a given block.",
    params: [
      {
        name: "tick",
        type: "BlockNumber"
      }
    ],
    type: "Result<Vec<(Key, Option<TrieRemoveMutation>)>, GetCheckpointChallengesError>"
  },
  get_challenge_seed: {
    description: "Get the seed for a given challenge tick.",
    params: [
      {
        name: "tick",
        type: "BlockNumber"
      }
    ],
    type: "Result<RandomnessOutput, GetChallengeSeedError>"
  },
  get_challenge_period: {
    description: "Get the challenge period for a given Provider.",
    params: [
      {
        name: "providerId",
        type: "ProviderId"
      }
    ],
    type: "Result<BlockNumber, GetChallengePeriodError>"
  },
  get_checkpoint_challenge_period: {
    description: "Get the checkpoint challenge period.",
    params: [],
    type: "BlockNumber"
  },
  get_challenges_from_seed: {
    description: "Get challenges from a seed.",
    params: [
      {
        name: "seed",
        type: "RandomnessOutput"
      },
      {
        name: "providerId",
        type: "ProviderId"
      },
      {
        name: "count",
        type: "u32"
      }
    ],
    type: "Vec<Key>"
  },
  get_forest_challenges_from_seed: {
    description: "Get forest challenges from a seed.",
    params: [
      {
        name: "seed",
        type: "RandomnessOutput"
      },
      {
        name: "providerId",
        type: "ProviderId"
      }
    ],
    type: "Vec<Key>"
  },
  get_current_tick: {
    description: "Get the current tick.",
    params: [],
    type: "BlockNumber"
  },
  get_next_deadline_tick: {
    description: "Get the next deadline tick.",
    params: [
      {
        name: "providerId",
        type: "ProviderId"
      }
    ],
    type: "Result<BlockNumber, GetNextDeadlineTickError>"
  }
};
const STORAGE_PROVIDERS_V1 = {
  get_bsp_info: {
    description: "Get the BSP info for a given BSP ID.",
    params: [
      {
        name: "bspId",
        type: "BackupStorageProviderId"
      }
    ],
    type: "Result<BackupStorageProvider, GetBspInfoError>"
  },
  get_storage_provider_id: {
    description: "Get the Storage Provider ID for a given Account ID.",
    params: [
      {
        name: "who",
        type: "AccountId"
      }
    ],
    type: "Option<StorageProviderId>"
  },
  get_worst_case_scenario_slashable_amount: {
    description: "Get the worst case scenario slashable amount for a provider.",
    params: [
      {
        name: "providerId",
        type: "ProviderId"
      }
    ],
    type: "Option<Balance>"
  },
  get_slash_amount_per_max_file_size: {
    description: "Get the slashable amount corresponding to the configured max file size.",
    params: [],
    type: "Balance"
  },
  query_storage_provider_capacity: {
    description: "Query the storage provider capacity.",
    params: [
      {
        name: "providerId",
        type: "ProviderId"
      }
    ],
    type: "Result<StorageDataUnit, QueryStorageProviderCapacityError>"
  },
  query_available_storage_capacity: {
    description: "Query the available storage capacity.",
    params: [
      {
        name: "providerId",
        type: "ProviderId"
      }
    ],
    type: "Result<StorageDataUnit, QueryAvailableStorageCapacityError>"
  },
  query_earliest_change_capacity_block: {
    description: "Query the earliest block number that a BSP can change its capacity.",
    params: [
      {
        name: "providerId",
        type: "BackupStorageProviderId"
      }
    ],
    type: "Result<BlockNumber, QueryEarliestChangeCapacityBlockError>"
  },
  query_msp_id_of_bucket_id: {
    description: "Query the MSP ID of a bucket ID.",
    params: [
      {
        name: "bucketId",
        type: "H256"
      }
    ],
    type: "Result<ProviderId, QueryMspIdOfBucketIdError>"
  },
  query_provider_multiaddresses: {
    description: "Query the provider's multiaddresses.",
    params: [
      {
        name: "providerId",
        type: "ProviderId"
      }
    ],
    type: "Result<Multiaddresses, QueryProviderMultiaddressesError>"
  },
  query_value_propositions_for_msp: {
    description: "Query the value propositions for a MSP.",
    params: [
      {
        name: "mspId",
        type: "MainStorageProviderId"
      }
    ],
    type: "Vec<ValuePropositionWithId>"
  },
  get_bsp_stake: {
    description: "Get the stake of a BSP.",
    params: [
      {
        name: "bspId",
        type: "BackupStorageProviderId"
      }
    ],
    type: "Result<Balance, GetStakeError>"
  },
  can_delete_provider: {
    description: "Check if a provider can be deleted.",
    params: [
      {
        name: "providerId",
        type: "ProviderId"
      }
    ],
    type: "bool"
  },
<<<<<<< HEAD
  query_buckets_for_insolvent_user: {
    description: "Query the buckets for an insolvent user.",
    params: [
      {
        name: "mspId",
        type: "ProviderId"
      },
      {
        name: "user",
        type: "AccountId"
      }
    ],
    type: "Result<Vec<H256>, QueryBucketsForInsolventUserError>"
=======
  query_buckets_for_msp: {
    description: "Get the Buckets that an MSP is storing.",
    params: [
      {
        name: "mspId",
        type: "MainStorageProviderId"
      }
    ],
    type: "Result<Vec<BucketId>, QueryBucketsForMspError>"
>>>>>>> d43e13ef
  }
};
const PAYMENT_STREAMS_V1 = {
  get_users_with_debt_over_threshold: {
    description: "Get the users that have a debt to the provider greater than the threshold.",
    params: [
      {
        name: "providerId",
        type: "ProviderId"
      },
      {
        name: "threshold",
        type: "Balance"
      }
    ],
    type: "Result<Vec<AccountId>, GetUsersWithDebtOverThresholdError>"
  },
  get_users_of_payment_streams_of_provider: {
    description: "Get the payment streams of a provider.",
    params: [
      {
        name: "providerId",
        type: "ProviderId"
      }
    ],
    type: "Vec<AccountId>"
  },
  get_providers_with_payment_streams_with_user: {
    description: "Get the Providers that have at least one payment stream with a specific user.",
    params: [
      {
        name: "userAccount",
        type: "AccountId"
      }
    ],
    type: "Vec<ProviderId>"
  }
};
export const runtime = {
  FileSystemApi: [
    {
      methods: FILE_SYSTEM_V1,
      version: 1
    }
  ],
  ProofsDealerApi: [
    {
      methods: PROOFS_DEALER_V1,
      version: 1
    }
  ],
  StorageProvidersApi: [
    {
      methods: STORAGE_PROVIDERS_V1,
      version: 1
    }
  ],
  PaymentStreamsApi: [
    {
      methods: PAYMENT_STREAMS_V1,
      version: 1
    }
  ]
};
//# sourceMappingURL=runtime.js.map<|MERGE_RESOLUTION|>--- conflicted
+++ resolved
@@ -288,21 +288,6 @@
     ],
     type: "bool"
   },
-<<<<<<< HEAD
-  query_buckets_for_insolvent_user: {
-    description: "Query the buckets for an insolvent user.",
-    params: [
-      {
-        name: "mspId",
-        type: "ProviderId"
-      },
-      {
-        name: "user",
-        type: "AccountId"
-      }
-    ],
-    type: "Result<Vec<H256>, QueryBucketsForInsolventUserError>"
-=======
   query_buckets_for_msp: {
     description: "Get the Buckets that an MSP is storing.",
     params: [
@@ -312,7 +297,6 @@
       }
     ],
     type: "Result<Vec<BucketId>, QueryBucketsForMspError>"
->>>>>>> d43e13ef
   }
 };
 const PAYMENT_STREAMS_V1 = {
