--- conflicted
+++ resolved
@@ -273,12 +273,6 @@
       ],
       type: "Vec<u8>"
     },
-<<<<<<< HEAD
-    getCurrentPricePerGigaUnitPerTick: {
-      description: "Get the current price per giga unit per tick from the payment streams pallet",
-      params: [],
-      type: "u128"
-=======
     getProviderId: {
       description: "Get the provider ID of the current node, if any.",
       params: [],
@@ -289,7 +283,6 @@
         "Get the value propositions of the node if it's an MSP; otherwise a NotAnMsp/Error enum.",
       params: [],
       type: "GetValuePropositionsResult"
->>>>>>> 929d2d50
     }
   }
 };
