--- conflicted
+++ resolved
@@ -1,113 +1,22 @@
 export const ALL_TYPES = {
-    FileMetadata: {
-        owner: "Vec<u8>",
-        bucket_id: "Vec<u8>",
-        location: "Vec<u8>",
-        file_size: "u64",
-        fingerprint: "[u8; 32]"
-    },
-    IncompleteFileStatus: {
-        file_metadata: "FileMetadata",
-        stored_chunks: "u64",
-        total_chunks: "u64"
-    },
-    SaveFileToDisk: {
-        _enum: {
-            FileNotFound: null,
-            Success: "FileMetadata",
-            IncompleteFile: "IncompleteFileStatus"
-        }
-    },
-    ProviderId: "H256",
-    Key: "H256",
-    RandomnessOutput: "H256",
-    TrieRemoveMutation: {},
-    BackupStorageProviderId: "H256",
-    MainStorageProviderId: "H256",
-    StorageData: "u32",
-    MerklePatriciaRoot: "H256",
-    ChunkId: "u64",
-    BackupStorageProvider: {
-        capacity: "StorageData",
-        data_used: "StorageData",
-        multiaddresses: "BoundedVec<u8, 5>",
-        root: "MerklePatriciaRoot",
-        last_capacity_change: "BlockNumber",
-        owner_account: "AccountId",
-        payment_account: "AccountId"
-    },
-    StorageProviderId: {
-        _enum: {
-            BackupStorageProvider: "BackupStorageProviderId",
-            MainStorageProvider: "MainStorageProviderId"
-        }
-    },
-    GetLastTickProviderSubmittedProofError: {
-        _enum: {
-            ProviderNotRegistered: null,
-            ProviderNeverSubmittedProof: null,
-            InternalApiError: null
-        }
-    },
-    GetCheckpointChallengesError: {
-        _enum: {
-            TickGreaterThanLastCheckpointTick: null,
-            NoCheckpointChallengesInTick: null,
-            InternalApiError: null
-        }
-    },
-    GetChallengeSeedError: {
-        _enum: {
-            TickBeyondLastSeedStored: null,
-            TickIsInTheFuture: null,
-            InternalApiError: null
-        }
-    },
-    GetChallengePeriodError: {
-        _enum: {
-            ProviderNotRegistered: null
-        }
-    },
-    GetBspInfoError: {
-        _enum: {
-            BspNotRegistered: null,
-            InternalApiError: null
-        }
-    },
-    GetNextDeadlineTickError: {
-        _enum: {
-            ProviderNotRegistered: null,
-            ProviderNotInitialised: null,
-            ArithmeticOverflow: null,
-            InternalApiError: null
-        }
-    },
-    QueryFileEarliestVolunteerBlockError: {
-        _enum: {
-            FailedToEncodeFingerprint: null,
-            FailedToEncodeBsp: null,
-            ThresholdArithmeticError: null,
-            StorageRequestNotFound: null,
-            InternalError: null
-        }
-    },
-    QueryBspConfirmChunksToProveForFileError: {
-        _enum: {
-            StorageRequestNotFound: null,
-            InternalError: null
-        }
-    },
-    GetUsersWithDebtOverThresholdError: {
-        _enum: {
-            ProviderNotRegistered: null,
-            ProviderWithoutPaymentStreams: null,
-            AmountToChargeOverflow: null,
-            DebtOverflow: null,
-            InternalApiError: null
-        }
+  FileMetadata: {
+    owner: "Vec<u8>",
+    bucket_id: "Vec<u8>",
+    location: "Vec<u8>",
+    file_size: "u64",
+    fingerprint: "[u8; 32]"
+  },
+  IncompleteFileStatus: {
+    file_metadata: "FileMetadata",
+    stored_chunks: "u64",
+    total_chunks: "u64"
+  },
+  SaveFileToDisk: {
+    _enum: {
+      FileNotFound: null,
+      Success: "FileMetadata",
+      IncompleteFile: "IncompleteFileStatus"
     }
-<<<<<<< HEAD
-=======
   },
   ProviderId: "H256",
   Key: "H256",
@@ -217,6 +126,5 @@
       InternalApiError: null
     }
   }
->>>>>>> 5965850d
 };
 //# sourceMappingURL=types.js.map