[workspace.package]
authors = ["Moonsong Labs"]
edition = "2021"
repository = "https://github.com/Moonsong-Labs/storage-hub-runtime.git"
license = "GPL-3.0-only"
homepage = "https://moonsonglabs.com/"

[profile.release]
panic = "unwind"

[workspace]
members = ["runtime", "pallets/*", "node", "client/*", "support/*"]
resolver = "2"

[workspace.dependencies]
anyhow = "1.0.81"
array-bytes = "6.1"
async-channel = "1.8.0"
async-io = "2.3.2"
<<<<<<< HEAD
bincode = "1.3.3"
=======
async-trait = "0.1.42"
>>>>>>> 303574bb
clap = { version = "4.5.3", features = ["derive"] }
codec = { package = "parity-scale-codec", version = "3.0.0", features = [
	"derive",
], default-features = false }
color-print = "0.3.4"
futures-timer = "3.0.1"
hex-literal = { version = "0.4.1" }
jsonrpsee = { version = "0.22", features = ["server"] }
futures = "0.3.30"
libp2p-identity = "0.1.3"
log = { version = "0.4.21", default-features = false }
parking_lot = "0.12.1"
prost = "0.12"
prost-build = "0.12.3"
scale-info = { version = "2.11.0", default-features = false, features = [
	"derive",
] }
thiserror = "1.0.48"
tokio = "1.36.0"
smallvec = "1.11.0"
reference-trie = "0.29.1"
serde = { version = "1.0.197", features = ["derive"], default-features = false }
serde_json = { version = "1.0.114", default-features = false }
trie-db = "0.29.0"

# Substrate
sp-core = { git = "https://github.com/paritytech/polkadot-sdk.git", tag = "polkadot-v1.9.0", default-features = false }
sp-io = { git = "https://github.com/paritytech/polkadot-sdk.git", tag = "polkadot-v1.9.0", default-features = false }
sp-runtime = { git = "https://github.com/paritytech/polkadot-sdk.git", tag = "polkadot-v1.9.0", default-features = false }
sp-std = { git = "https://github.com/paritytech/polkadot-sdk.git", tag = "polkadot-v1.9.0", default-features = false }
sp-trie = { git = "https://github.com/paritytech/polkadot-sdk.git", version = "29.0.0", default-features = false }
sp-api = { git = "https://github.com/paritytech/polkadot-sdk.git", tag = "polkadot-v1.9.0", default-features = false }
sp-block-builder = { git = "https://github.com/paritytech/polkadot-sdk.git", tag = "polkadot-v1.9.0", default-features = false }
sp-consensus-aura = { git = "https://github.com/paritytech/polkadot-sdk.git", tag = "polkadot-v1.9.0", default-features = false }
sp-consensus-babe = { git = "https://github.com/paritytech/polkadot-sdk.git", tag = "polkadot-v1.9.0", default-features = false }
sp-genesis-builder = { git = "https://github.com/paritytech/polkadot-sdk.git", tag = "polkadot-v1.9.0", default-features = false }
sp-inherents = { git = "https://github.com/paritytech/polkadot-sdk.git", tag = "polkadot-v1.9.0", default-features = false }
sp-offchain = { git = "https://github.com/paritytech/polkadot-sdk.git", tag = "polkadot-v1.9.0", default-features = false }
sp-session = { git = "https://github.com/paritytech/polkadot-sdk.git", tag = "polkadot-v1.9.0", default-features = false }
sp-transaction-pool = { git = "https://github.com/paritytech/polkadot-sdk.git", tag = "polkadot-v1.9.0", default-features = false }
sp-version = { git = "https://github.com/paritytech/polkadot-sdk.git", tag = "polkadot-v1.9.0", default-features = false }
sc-basic-authorship = { git = "https://github.com/paritytech/polkadot-sdk.git", tag = "polkadot-v1.9.0" }
sc-chain-spec = { git = "https://github.com/paritytech/polkadot-sdk.git", tag = "polkadot-v1.9.0" }
sc-cli = { git = "https://github.com/paritytech/polkadot-sdk.git", tag = "polkadot-v1.9.0" }
sc-client-api = { git = "https://github.com/paritytech/polkadot-sdk.git", tag = "polkadot-v1.9.0" }
sc-offchain = { git = "https://github.com/paritytech/polkadot-sdk.git", tag = "polkadot-v1.9.0" }
sc-consensus = { git = "https://github.com/paritytech/polkadot-sdk.git", tag = "polkadot-v1.9.0" }
sc-consensus-aura = { git = "https://github.com/paritytech/polkadot-sdk.git", tag = "polkadot-v1.9.0" }
sc-consensus-manual-seal = { git = "https://github.com/paritytech/polkadot-sdk.git", tag = "polkadot-v1.9.0" }
sc-executor = { git = "https://github.com/paritytech/polkadot-sdk.git", tag = "polkadot-v1.9.0" }
sc-network = { git = "https://github.com/paritytech/polkadot-sdk.git", tag = "polkadot-v1.9.0" }
sc-network-sync = { git = "https://github.com/paritytech/polkadot-sdk.git", tag = "polkadot-v1.9.0" }
sc-rpc = { git = "https://github.com/paritytech/polkadot-sdk.git", tag = "polkadot-v1.9.0" }
sc-service = { git = "https://github.com/paritytech/polkadot-sdk.git", tag = "polkadot-v1.9.0" }
sc-sysinfo = { git = "https://github.com/paritytech/polkadot-sdk.git", tag = "polkadot-v1.9.0" }
sc-telemetry = { git = "https://github.com/paritytech/polkadot-sdk.git", tag = "polkadot-v1.9.0" }
sc-tracing = { git = "https://github.com/paritytech/polkadot-sdk.git", tag = "polkadot-v1.9.0" }
sc-transaction-pool = { git = "https://github.com/paritytech/polkadot-sdk.git", tag = "polkadot-v1.9.0" }
sc-transaction-pool-api = { git = "https://github.com/paritytech/polkadot-sdk.git", tag = "polkadot-v1.9.0" }
sc-utils = { git = "https://github.com/paritytech/polkadot-sdk.git", tag = "polkadot-v1.9.0" }
sp-blockchain = { git = "https://github.com/paritytech/polkadot-sdk.git", tag = "polkadot-v1.9.0" }
sp-keystore = { git = "https://github.com/paritytech/polkadot-sdk.git", tag = "polkadot-v1.9.0" }
sp-timestamp = { git = "https://github.com/paritytech/polkadot-sdk.git", tag = "polkadot-v1.9.0" }
sp-weights = { git = "https://github.com/paritytech/polkadot-sdk.git", tag = "polkadot-v1.9.0" }
substrate-frame-rpc-system = { git = "https://github.com/paritytech/polkadot-sdk.git", tag = "polkadot-v1.9.0" }
substrate-prometheus-endpoint = { git = "https://github.com/paritytech/polkadot-sdk.git", tag = "polkadot-v1.9.0" }
substrate-wasm-builder = { git = "https://github.com/paritytech/polkadot-sdk.git", tag = "polkadot-v1.9.0" }
substrate-build-script-utils = { git = "https://github.com/paritytech/polkadot-sdk.git", tag = "polkadot-v1.9.0" }
frame-benchmarking = { git = "https://github.com/paritytech/polkadot-sdk.git", tag = "polkadot-v1.9.0", default-features = false }
frame-benchmarking-cli = { git = "https://github.com/paritytech/polkadot-sdk.git", tag = "polkadot-v1.9.0" }
frame-support = { git = "https://github.com/paritytech/polkadot-sdk.git", tag = "polkadot-v1.9.0", default-features = false }
frame-system = { git = "https://github.com/paritytech/polkadot-sdk.git", tag = "polkadot-v1.9.0", default-features = false }
frame-executive = { git = "https://github.com/paritytech/polkadot-sdk.git", tag = "polkadot-v1.9.0", default-features = false }
frame-system-benchmarking = { git = "https://github.com/paritytech/polkadot-sdk.git", tag = "polkadot-v1.9.0", default-features = false }
frame-system-rpc-runtime-api = { git = "https://github.com/paritytech/polkadot-sdk.git", tag = "polkadot-v1.9.0", default-features = false }
frame-try-runtime = { git = "https://github.com/paritytech/polkadot-sdk.git", tag = "polkadot-v1.9.0", default-features = false }
pallet-aura = { git = "https://github.com/paritytech/polkadot-sdk.git", tag = "polkadot-v1.9.0", default-features = false }
pallet-authorship = { git = "https://github.com/paritytech/polkadot-sdk.git", tag = "polkadot-v1.9.0", default-features = false }
pallet-message-queue = { git = "https://github.com/paritytech/polkadot-sdk.git", tag = "polkadot-v1.9.0", default-features = false }
pallet-session = { git = "https://github.com/paritytech/polkadot-sdk.git", tag = "polkadot-v1.9.0", default-features = false }
pallet-sudo = { git = "https://github.com/paritytech/polkadot-sdk.git", tag = "polkadot-v1.9.0", default-features = false }
pallet-timestamp = { git = "https://github.com/paritytech/polkadot-sdk.git", tag = "polkadot-v1.9.0", default-features = false }
pallet-transaction-payment = { git = "https://github.com/paritytech/polkadot-sdk.git", tag = "polkadot-v1.9.0", default-features = false }
pallet-transaction-payment-rpc = { git = "https://github.com/paritytech/polkadot-sdk.git", tag = "polkadot-v1.9.0" }
pallet-transaction-payment-rpc-runtime-api = { git = "https://github.com/paritytech/polkadot-sdk.git", tag = "polkadot-v1.9.0", default-features = false }
pallet-balances = { git = "https://github.com/paritytech/polkadot-sdk.git", tag = "polkadot-v1.9.0", default-features = false }

# Polkadot
polkadot-cli = { git = "https://github.com/paritytech/polkadot-sdk.git", tag = "polkadot-v1.9.0", features = [
	"rococo-native",
] }
polkadot-primitives = { git = "https://github.com/paritytech/polkadot-sdk.git", tag = "polkadot-v1.9.0", default-features = false }
pallet-xcm = { git = "https://github.com/paritytech/polkadot-sdk.git", tag = "polkadot-v1.9.0", default-features = false }
polkadot-parachain-primitives = { git = "https://github.com/paritytech/polkadot-sdk.git", tag = "polkadot-v1.9.0", default-features = false }
polkadot-runtime-common = { git = "https://github.com/paritytech/polkadot-sdk.git", tag = "polkadot-v1.9.0", default-features = false }
xcm = { package = "staging-xcm", git = "https://github.com/paritytech/polkadot-sdk.git", tag = "polkadot-v1.9.0", default-features = false }
xcm-builder = { package = "staging-xcm-builder", git = "https://github.com/paritytech/polkadot-sdk.git", tag = "polkadot-v1.9.0", default-features = false }
xcm-executor = { package = "staging-xcm-executor", git = "https://github.com/paritytech/polkadot-sdk.git", tag = "polkadot-v1.9.0", default-features = false }
runtime-constants = { package = "polkadot-runtime-constants", git = "https://github.com/polkadot-fellows/runtimes.git", tag = "v1.2.1", default-features = false }

# Cumulus
cumulus-client-cli = { git = "https://github.com/paritytech/polkadot-sdk.git", tag = "polkadot-v1.9.0" }
cumulus-client-collator = { git = "https://github.com/paritytech/polkadot-sdk.git", tag = "polkadot-v1.9.0" }
cumulus-client-consensus-aura = { git = "https://github.com/paritytech/polkadot-sdk.git", tag = "polkadot-v1.9.0" }
cumulus-client-consensus-common = { git = "https://github.com/paritytech/polkadot-sdk.git", tag = "polkadot-v1.9.0" }
cumulus-client-consensus-proposer = { git = "https://github.com/paritytech/polkadot-sdk.git", tag = "polkadot-v1.9.0" }
cumulus-client-parachain-inherent = { git = "https://github.com/paritytech/polkadot-sdk.git", tag = "polkadot-v1.9.0" }
cumulus-client-service = { git = "https://github.com/paritytech/polkadot-sdk.git", tag = "polkadot-v1.9.0" }
cumulus-primitives-parachain-inherent = { git = "https://github.com/paritytech/polkadot-sdk.git", tag = "polkadot-v1.9.0" }
cumulus-relay-chain-interface = { git = "https://github.com/paritytech/polkadot-sdk.git", tag = "polkadot-v1.9.0" }
cumulus-pallet-aura-ext = { git = "https://github.com/paritytech/polkadot-sdk.git", tag = "polkadot-v1.9.0", default-features = false }
cumulus-pallet-dmp-queue = { git = "https://github.com/paritytech/polkadot-sdk.git", tag = "polkadot-v1.9.0", default-features = false }
cumulus-pallet-parachain-system = { git = "https://github.com/paritytech/polkadot-sdk.git", tag = "polkadot-v1.9.0", default-features = false, features = [
	"parameterized-consensus-hook",
] }
cumulus-pallet-session-benchmarking = { git = "https://github.com/paritytech/polkadot-sdk.git", tag = "polkadot-v1.9.0", default-features = false }
cumulus-pallet-xcm = { git = "https://github.com/paritytech/polkadot-sdk.git", tag = "polkadot-v1.9.0", default-features = false }
cumulus-pallet-xcmp-queue = { git = "https://github.com/paritytech/polkadot-sdk.git", tag = "polkadot-v1.9.0", default-features = false }
cumulus-primitives-aura = { git = "https://github.com/paritytech/polkadot-sdk.git", tag = "polkadot-v1.9.0", default-features = false }
cumulus-primitives-core = { git = "https://github.com/paritytech/polkadot-sdk.git", tag = "polkadot-v1.9.0", default-features = false }
cumulus-primitives-utility = { git = "https://github.com/paritytech/polkadot-sdk.git", tag = "polkadot-v1.9.0", default-features = false }
pallet-collator-selection = { git = "https://github.com/paritytech/polkadot-sdk.git", tag = "polkadot-v1.9.0", default-features = false }
cumulus-primitives-storage-weight-reclaim = { git = "https://github.com/paritytech/polkadot-sdk.git", tag = "polkadot-v1.9.0", default-features = false }
parachains-common = { git = "https://github.com/paritytech/polkadot-sdk.git", tag = "polkadot-v1.9.0", default-features = false }
parachain-info = { package = "staging-parachain-info", git = "https://github.com/paritytech/polkadot-sdk.git", tag = "polkadot-v1.9.0", default-features = false }

# Local Pallets
pallet-storage-providers = { path = "pallets/providers", default-features = false }
pallet-file-system = { path = "pallets/file-system", default-features = false }
pallet-proofs-dealer = { path = "pallets/proofs-dealer", default-features = false }
pallet-randomness = { path = "pallets/randomness", default-features = false }

file-manager = { path = "client/file-manager", default-features = false }
forest-manager = { path = "client/forest-manager", default-features = false }

storage-hub-traits = { path = "support/traits", default-features = false }
storage-hub-infra = { path = "support/infra", default-features = false }
session-keys-primitives = { path = "primitives/session-keys", default-features = false }
storage-hub-runtime = { path = "runtime", default-features = false }

[workspace.lints.rust]
suspicious_double_ref_op = { level = "allow", priority = 2 }

[workspace.lints.clippy]
all = { level = "allow", priority = 0 }
correctness = { level = "warn", priority = 1 }
complexity = { level = "warn", priority = 1 }
if-same-then-else = { level = "allow", priority = 2 }
zero-prefixed-literal = { level = "allow", priority = 2 }            # 00_1000_000
type_complexity = { level = "allow", priority = 2 }                  # raison d'etre
nonminimal-bool = { level = "allow", priority = 2 }                  # maybe
borrowed-box = { level = "allow", priority = 2 }                     # Reasonable to fix this one
too-many-arguments = { level = "allow", priority = 2 }               # (Turning this on would lead to)
needless-lifetimes = { level = "allow", priority = 2 }               # generated code
unnecessary_cast = { level = "allow", priority = 2 }                 # Types may change
identity-op = { level = "allow", priority = 2 }                      # One case where we do 0 +
useless_conversion = { level = "allow", priority = 2 }               # Types may change
unit_arg = { level = "allow", priority = 2 }                         # stylistic
option-map-unit-fn = { level = "allow", priority = 2 }               # stylistic
bind_instead_of_map = { level = "allow", priority = 2 }              # stylistic
erasing_op = { level = "allow", priority = 2 }                       # E.g. 0 * DOLLARS
eq_op = { level = "allow", priority = 2 }                            # In tests we test equality.
while_immutable_condition = { level = "allow", priority = 2 }        # false positives
needless_option_as_deref = { level = "allow", priority = 2 }         # false positives
derivable_impls = { level = "allow", priority = 2 }                  # false positives
stable_sort_primitive = { level = "allow", priority = 2 }            # prefer stable sort
extra-unused-type-parameters = { level = "allow", priority = 2 }     # stylistic
default_constructed_unit_structs = { level = "allow", priority = 2 } # stylistic<|MERGE_RESOLUTION|>--- conflicted
+++ resolved
@@ -17,14 +17,11 @@
 array-bytes = "6.1"
 async-channel = "1.8.0"
 async-io = "2.3.2"
-<<<<<<< HEAD
+async-trait = "0.1.42"
 bincode = "1.3.3"
-=======
-async-trait = "0.1.42"
->>>>>>> 303574bb
 clap = { version = "4.5.3", features = ["derive"] }
 codec = { package = "parity-scale-codec", version = "3.0.0", features = [
-	"derive",
+    "derive",
 ], default-features = false }
 color-print = "0.3.4"
 futures-timer = "3.0.1"
@@ -37,7 +34,7 @@
 prost = "0.12"
 prost-build = "0.12.3"
 scale-info = { version = "2.11.0", default-features = false, features = [
-	"derive",
+    "derive",
 ] }
 thiserror = "1.0.48"
 tokio = "1.36.0"
@@ -111,7 +108,7 @@
 
 # Polkadot
 polkadot-cli = { git = "https://github.com/paritytech/polkadot-sdk.git", tag = "polkadot-v1.9.0", features = [
-	"rococo-native",
+    "rococo-native",
 ] }
 polkadot-primitives = { git = "https://github.com/paritytech/polkadot-sdk.git", tag = "polkadot-v1.9.0", default-features = false }
 pallet-xcm = { git = "https://github.com/paritytech/polkadot-sdk.git", tag = "polkadot-v1.9.0", default-features = false }
@@ -135,7 +132,7 @@
 cumulus-pallet-aura-ext = { git = "https://github.com/paritytech/polkadot-sdk.git", tag = "polkadot-v1.9.0", default-features = false }
 cumulus-pallet-dmp-queue = { git = "https://github.com/paritytech/polkadot-sdk.git", tag = "polkadot-v1.9.0", default-features = false }
 cumulus-pallet-parachain-system = { git = "https://github.com/paritytech/polkadot-sdk.git", tag = "polkadot-v1.9.0", default-features = false, features = [
-	"parameterized-consensus-hook",
+    "parameterized-consensus-hook",
 ] }
 cumulus-pallet-session-benchmarking = { git = "https://github.com/paritytech/polkadot-sdk.git", tag = "polkadot-v1.9.0", default-features = false }
 cumulus-pallet-xcm = { git = "https://github.com/paritytech/polkadot-sdk.git", tag = "polkadot-v1.9.0", default-features = false }
