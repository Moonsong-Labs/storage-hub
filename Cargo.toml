[workspace.package]
authors = ["Moonsong Labs"]
edition = "2021"
repository = "https://github.com/Moonsong-Labs/storage-hub-runtime.git"
license = "GPL-3.0-only"
homepage = "https://moonsonglabs.com/"

[profile.release]
panic = "unwind"

[workspace]
members = ["runtime", "pallets/*", "node", "support/*"]
resolver = "2"

[workspace.dependencies]
anyhow = "1.0.81"
array-bytes = "6.1"
async-channel = "1.8.0"
<<<<<<< HEAD
codec = { package = "parity-scale-codec", version = "3.0.0", features = [
    "derive",
], default-features = false }
=======
clap = { version = "4.5.3", features = ["derive"] }
codec = { package = "parity-scale-codec", version = "3.0.0", features = [
    "derive",
], default-features = false }
hex-literal = { version = "0.4.1" }
jsonrpsee = { version = "0.22", features = ["server"] }
>>>>>>> a88db0a7
color-print = "0.3.4"
futures = "0.3.30"
libp2p-identity = "0.1.3"
log = { version = "0.4.21", default-features = false }
parking_lot = "0.12.1"
prost = "0.12"
prost-build = "0.12.3"
scale-info = { version = "2.11.0", default-features = false, features = [
    "derive",
] }
<<<<<<< HEAD
serde = { version = "1.0.197", features = ["derive"] }
thiserror = "1.0.48"
tokio = "1.36.0"

hex-literal = { version = "0.4.1" }
smallvec = "1.11.0"
clap = { version = "4.4.14", features = ["derive"] }
jsonrpsee = { version = "0.20.3", features = ["server"] }
serde_json = "1.0.108"

# Substrate
sp-core = { git = "https://github.com/paritytech/polkadot-sdk.git", tag = "polkadot-v1.7.0", default-features = false }
sp-io = { git = "https://github.com/paritytech/polkadot-sdk.git", tag = "polkadot-v1.7.0", default-features = false }
sp-runtime = { git = "https://github.com/paritytech/polkadot-sdk.git", tag = "polkadot-v1.7.0", default-features = false }
sp-std = { git = "https://github.com/paritytech/polkadot-sdk.git", tag = "polkadot-v1.7.0", default-features = false }
sp-trie = { git = "https://github.com/paritytech/polkadot-sdk.git", tag = "polkadot-v1.7.0", default-features = false }
sp-api = { git = "https://github.com/paritytech/polkadot-sdk.git", tag = "polkadot-v1.7.0", default-features = false }
sp-block-builder = { git = "https://github.com/paritytech/polkadot-sdk.git", tag = "polkadot-v1.7.0", default-features = false }
sp-consensus-aura = { git = "https://github.com/paritytech/polkadot-sdk.git", tag = "polkadot-v1.7.0", default-features = false }
sp-genesis-builder = { git = "https://github.com/paritytech/polkadot-sdk.git", tag = "polkadot-v1.7.0", default-features = false }
sp-inherents = { git = "https://github.com/paritytech/polkadot-sdk.git", tag = "polkadot-v1.7.0", default-features = false }
sp-offchain = { git = "https://github.com/paritytech/polkadot-sdk.git", tag = "polkadot-v1.7.0", default-features = false }
sp-session = { git = "https://github.com/paritytech/polkadot-sdk.git", tag = "polkadot-v1.7.0", default-features = false }
sp-transaction-pool = { git = "https://github.com/paritytech/polkadot-sdk.git", tag = "polkadot-v1.7.0", default-features = false }
sp-version = { git = "https://github.com/paritytech/polkadot-sdk.git", tag = "polkadot-v1.7.0", default-features = false }
sc-basic-authorship = { git = "https://github.com/paritytech/polkadot-sdk.git", tag = "polkadot-v1.7.0" }
sc-chain-spec = { git = "https://github.com/paritytech/polkadot-sdk.git", tag = "polkadot-v1.7.0" }
sc-cli = { git = "https://github.com/paritytech/polkadot-sdk.git", tag = "polkadot-v1.7.0" }
sc-client-api = { git = "https://github.com/paritytech/polkadot-sdk.git", tag = "polkadot-v1.7.0" }
sc-offchain = { git = "https://github.com/paritytech/polkadot-sdk.git", tag = "polkadot-v1.7.0" }
sc-consensus = { git = "https://github.com/paritytech/polkadot-sdk.git", tag = "polkadot-v1.7.0" }
sc-executor = { git = "https://github.com/paritytech/polkadot-sdk.git", tag = "polkadot-v1.7.0" }
sc-network = { git = "https://github.com/paritytech/polkadot-sdk.git", tag = "polkadot-v1.7.0" }
sc-network-sync = { git = "https://github.com/paritytech/polkadot-sdk.git", tag = "polkadot-v1.7.0" }
sc-rpc = { git = "https://github.com/paritytech/polkadot-sdk.git", tag = "polkadot-v1.7.0" }
sc-service = { git = "https://github.com/paritytech/polkadot-sdk.git", tag = "polkadot-v1.7.0" }
sc-sysinfo = { git = "https://github.com/paritytech/polkadot-sdk.git", tag = "polkadot-v1.7.0" }
sc-telemetry = { git = "https://github.com/paritytech/polkadot-sdk.git", tag = "polkadot-v1.7.0" }
sc-tracing = { git = "https://github.com/paritytech/polkadot-sdk.git", tag = "polkadot-v1.7.0" }
sc-transaction-pool = { git = "https://github.com/paritytech/polkadot-sdk.git", tag = "polkadot-v1.7.0" }
sc-transaction-pool-api = { git = "https://github.com/paritytech/polkadot-sdk.git", tag = "polkadot-v1.7.0" }
sc-utils = { git = "https://github.com/paritytech/polkadot-sdk.git", tag = "polkadot-v1.7.0" }
sp-blockchain = { git = "https://github.com/paritytech/polkadot-sdk.git", tag = "polkadot-v1.7.0" }
sp-keystore = { git = "https://github.com/paritytech/polkadot-sdk.git", tag = "polkadot-v1.7.0" }
sp-timestamp = { git = "https://github.com/paritytech/polkadot-sdk.git", tag = "polkadot-v1.7.0" }
substrate-frame-rpc-system = { git = "https://github.com/paritytech/polkadot-sdk.git", tag = "polkadot-v1.7.0" }
substrate-prometheus-endpoint = { git = "https://github.com/paritytech/polkadot-sdk.git", tag = "polkadot-v1.7.0" }
substrate-wasm-builder = { git = "https://github.com/paritytech/polkadot-sdk.git", tag = "polkadot-v1.7.0" }
substrate-build-script-utils = { git = "https://github.com/paritytech/polkadot-sdk.git", tag = "polkadot-v1.7.0" }
=======
thiserror = "1.0.48"
tokio = "1.36.0"

smallvec = "1.11.0"
serde = { version = "1.0.197", features = ["derive"], default-features = false }
serde_json = { version = "1.0.114", default-features = false }

# Substrate
sp-core = { git = "https://github.com/paritytech/polkadot-sdk.git", tag = "polkadot-v1.9.0", default-features = false }
sp-io = { git = "https://github.com/paritytech/polkadot-sdk.git", tag = "polkadot-v1.9.0", default-features = false }
sp-runtime = { git = "https://github.com/paritytech/polkadot-sdk.git", tag = "polkadot-v1.9.0", default-features = false }
sp-std = { git = "https://github.com/paritytech/polkadot-sdk.git", tag = "polkadot-v1.9.0", default-features = false }
sp-trie = { git = "https://github.com/paritytech/polkadot-sdk.git", tag = "polkadot-v1.9.0", default-features = false }
sp-api = { git = "https://github.com/paritytech/polkadot-sdk.git", tag = "polkadot-v1.9.0", default-features = false }
sp-block-builder = { git = "https://github.com/paritytech/polkadot-sdk.git", tag = "polkadot-v1.9.0", default-features = false }
sp-consensus-aura = { git = "https://github.com/paritytech/polkadot-sdk.git", tag = "polkadot-v1.9.0", default-features = false }
sp-genesis-builder = { git = "https://github.com/paritytech/polkadot-sdk.git", tag = "polkadot-v1.9.0", default-features = false }
sp-inherents = { git = "https://github.com/paritytech/polkadot-sdk.git", tag = "polkadot-v1.9.0", default-features = false }
sp-offchain = { git = "https://github.com/paritytech/polkadot-sdk.git", tag = "polkadot-v1.9.0", default-features = false }
sp-session = { git = "https://github.com/paritytech/polkadot-sdk.git", tag = "polkadot-v1.9.0", default-features = false }
sp-transaction-pool = { git = "https://github.com/paritytech/polkadot-sdk.git", tag = "polkadot-v1.9.0", default-features = false }
sp-version = { git = "https://github.com/paritytech/polkadot-sdk.git", tag = "polkadot-v1.9.0", default-features = false }
sc-basic-authorship = { git = "https://github.com/paritytech/polkadot-sdk.git", tag = "polkadot-v1.9.0" }
sc-chain-spec = { git = "https://github.com/paritytech/polkadot-sdk.git", tag = "polkadot-v1.9.0" }
sc-cli = { git = "https://github.com/paritytech/polkadot-sdk.git", tag = "polkadot-v1.9.0" }
sc-client-api = { git = "https://github.com/paritytech/polkadot-sdk.git", tag = "polkadot-v1.9.0" }
sc-offchain = { git = "https://github.com/paritytech/polkadot-sdk.git", tag = "polkadot-v1.9.0" }
sc-consensus = { git = "https://github.com/paritytech/polkadot-sdk.git", tag = "polkadot-v1.9.0" }
sc-executor = { git = "https://github.com/paritytech/polkadot-sdk.git", tag = "polkadot-v1.9.0" }
sc-network = { git = "https://github.com/paritytech/polkadot-sdk.git", tag = "polkadot-v1.9.0" }
sc-network-sync = { git = "https://github.com/paritytech/polkadot-sdk.git", tag = "polkadot-v1.9.0" }
sc-rpc = { git = "https://github.com/paritytech/polkadot-sdk.git", tag = "polkadot-v1.9.0" }
sc-service = { git = "https://github.com/paritytech/polkadot-sdk.git", tag = "polkadot-v1.9.0" }
sc-sysinfo = { git = "https://github.com/paritytech/polkadot-sdk.git", tag = "polkadot-v1.9.0" }
sc-telemetry = { git = "https://github.com/paritytech/polkadot-sdk.git", tag = "polkadot-v1.9.0" }
sc-tracing = { git = "https://github.com/paritytech/polkadot-sdk.git", tag = "polkadot-v1.9.0" }
sc-transaction-pool = { git = "https://github.com/paritytech/polkadot-sdk.git", tag = "polkadot-v1.9.0" }
sc-transaction-pool-api = { git = "https://github.com/paritytech/polkadot-sdk.git", tag = "polkadot-v1.9.0" }
sc-utils = { git = "https://github.com/paritytech/polkadot-sdk.git", tag = "polkadot-v1.9.0" }
sp-blockchain = { git = "https://github.com/paritytech/polkadot-sdk.git", tag = "polkadot-v1.9.0" }
sp-keystore = { git = "https://github.com/paritytech/polkadot-sdk.git", tag = "polkadot-v1.9.0" }
sp-timestamp = { git = "https://github.com/paritytech/polkadot-sdk.git", tag = "polkadot-v1.9.0" }
substrate-frame-rpc-system = { git = "https://github.com/paritytech/polkadot-sdk.git", tag = "polkadot-v1.9.0" }
substrate-prometheus-endpoint = { git = "https://github.com/paritytech/polkadot-sdk.git", tag = "polkadot-v1.9.0" }
substrate-wasm-builder = { git = "https://github.com/paritytech/polkadot-sdk.git", tag = "polkadot-v1.9.0" }
substrate-build-script-utils = { git = "https://github.com/paritytech/polkadot-sdk.git", tag = "polkadot-v1.9.0" }
>>>>>>> a88db0a7

# FRAME
frame-benchmarking = { git = "https://github.com/paritytech/polkadot-sdk.git", tag = "polkadot-v1.9.0", default-features = false }
frame-benchmarking-cli = { git = "https://github.com/paritytech/polkadot-sdk.git", tag = "polkadot-v1.9.0" }
frame-support = { git = "https://github.com/paritytech/polkadot-sdk.git", tag = "polkadot-v1.9.0", default-features = false }
frame-system = { git = "https://github.com/paritytech/polkadot-sdk.git", tag = "polkadot-v1.9.0", default-features = false }
frame-executive = { git = "https://github.com/paritytech/polkadot-sdk.git", tag = "polkadot-v1.9.0", default-features = false }
frame-system-benchmarking = { git = "https://github.com/paritytech/polkadot-sdk.git", tag = "polkadot-v1.9.0", default-features = false }
frame-system-rpc-runtime-api = { git = "https://github.com/paritytech/polkadot-sdk.git", tag = "polkadot-v1.9.0", default-features = false }
frame-try-runtime = { git = "https://github.com/paritytech/polkadot-sdk.git", tag = "polkadot-v1.9.0", default-features = false }
pallet-aura = { git = "https://github.com/paritytech/polkadot-sdk.git", tag = "polkadot-v1.9.0", default-features = false }
pallet-authorship = { git = "https://github.com/paritytech/polkadot-sdk.git", tag = "polkadot-v1.9.0", default-features = false }
pallet-message-queue = { git = "https://github.com/paritytech/polkadot-sdk.git", tag = "polkadot-v1.9.0", default-features = false }
pallet-session = { git = "https://github.com/paritytech/polkadot-sdk.git", tag = "polkadot-v1.9.0", default-features = false }
pallet-sudo = { git = "https://github.com/paritytech/polkadot-sdk.git", tag = "polkadot-v1.9.0", default-features = false }
pallet-timestamp = { git = "https://github.com/paritytech/polkadot-sdk.git", tag = "polkadot-v1.9.0", default-features = false }
pallet-transaction-payment = { git = "https://github.com/paritytech/polkadot-sdk.git", tag = "polkadot-v1.9.0", default-features = false }
pallet-transaction-payment-rpc = { git = "https://github.com/paritytech/polkadot-sdk.git", tag = "polkadot-v1.9.0" }
pallet-transaction-payment-rpc-runtime-api = { git = "https://github.com/paritytech/polkadot-sdk.git", tag = "polkadot-v1.9.0", default-features = false }
pallet-balances = { git = "https://github.com/paritytech/polkadot-sdk.git", tag = "polkadot-v1.9.0", default-features = false }

# Polkadot
polkadot-cli = { git = "https://github.com/paritytech/polkadot-sdk.git", tag = "polkadot-v1.9.0", features = [
    "rococo-native",
] }
polkadot-primitives = { git = "https://github.com/paritytech/polkadot-sdk.git", tag = "polkadot-v1.9.0" }
pallet-xcm = { git = "https://github.com/paritytech/polkadot-sdk.git", tag = "polkadot-v1.9.0", default-features = false }
polkadot-parachain-primitives = { git = "https://github.com/paritytech/polkadot-sdk.git", tag = "polkadot-v1.9.0", default-features = false }
polkadot-runtime-common = { git = "https://github.com/paritytech/polkadot-sdk.git", tag = "polkadot-v1.9.0", default-features = false }
xcm = { package = "staging-xcm", git = "https://github.com/paritytech/polkadot-sdk.git", tag = "polkadot-v1.9.0", default-features = false }
xcm-builder = { package = "staging-xcm-builder", git = "https://github.com/paritytech/polkadot-sdk.git", tag = "polkadot-v1.9.0", default-features = false }
xcm-executor = { package = "staging-xcm-executor", git = "https://github.com/paritytech/polkadot-sdk.git", tag = "polkadot-v1.9.0", default-features = false }

# Cumulus
cumulus-client-cli = { git = "https://github.com/paritytech/polkadot-sdk.git", tag = "polkadot-v1.9.0" }
cumulus-client-collator = { git = "https://github.com/paritytech/polkadot-sdk.git", tag = "polkadot-v1.9.0" }
cumulus-client-consensus-aura = { git = "https://github.com/paritytech/polkadot-sdk.git", tag = "polkadot-v1.9.0" }
cumulus-client-consensus-common = { git = "https://github.com/paritytech/polkadot-sdk.git", tag = "polkadot-v1.9.0" }
cumulus-client-consensus-proposer = { git = "https://github.com/paritytech/polkadot-sdk.git", tag = "polkadot-v1.9.0" }
cumulus-client-service = { git = "https://github.com/paritytech/polkadot-sdk.git", tag = "polkadot-v1.9.0" }
cumulus-primitives-parachain-inherent = { git = "https://github.com/paritytech/polkadot-sdk.git", tag = "polkadot-v1.9.0" }
cumulus-relay-chain-interface = { git = "https://github.com/paritytech/polkadot-sdk.git", tag = "polkadot-v1.9.0" }
cumulus-pallet-aura-ext = { git = "https://github.com/paritytech/polkadot-sdk.git", tag = "polkadot-v1.9.0", default-features = false }
cumulus-pallet-dmp-queue = { git = "https://github.com/paritytech/polkadot-sdk.git", tag = "polkadot-v1.9.0", default-features = false }
cumulus-pallet-parachain-system = { git = "https://github.com/paritytech/polkadot-sdk.git", tag = "polkadot-v1.9.0", default-features = false, features = [
    "parameterized-consensus-hook",
] }
<<<<<<< HEAD
cumulus-pallet-session-benchmarking = { git = "https://github.com/paritytech/polkadot-sdk.git", tag = "polkadot-v1.7.0", default-features = false }
cumulus-pallet-xcm = { git = "https://github.com/paritytech/polkadot-sdk.git", tag = "polkadot-v1.7.0", default-features = false }
cumulus-pallet-xcmp-queue = { git = "https://github.com/paritytech/polkadot-sdk.git", tag = "polkadot-v1.7.0", default-features = false }
cumulus-primitives-aura = { git = "https://github.com/paritytech/polkadot-sdk.git", tag = "polkadot-v1.7.0", default-features = false }
cumulus-primitives-core = { git = "https://github.com/paritytech/polkadot-sdk.git", tag = "polkadot-v1.7.0", default-features = false }
cumulus-primitives-utility = { git = "https://github.com/paritytech/polkadot-sdk.git", tag = "polkadot-v1.7.0", default-features = false }
pallet-collator-selection = { git = "https://github.com/paritytech/polkadot-sdk.git", tag = "polkadot-v1.7.0", default-features = false }
parachains-common = { git = "https://github.com/paritytech/polkadot-sdk.git", tag = "polkadot-v1.7.0", default-features = false }
parachain-info = { package = "staging-parachain-info", git = "https://github.com/paritytech/polkadot-sdk.git", tag = "polkadot-v1.7.0", default-features = false }
storage-hub-runtime = { path = "runtime" }
=======
cumulus-pallet-session-benchmarking = { git = "https://github.com/paritytech/polkadot-sdk.git", tag = "polkadot-v1.9.0", default-features = false }
cumulus-pallet-xcm = { git = "https://github.com/paritytech/polkadot-sdk.git", tag = "polkadot-v1.9.0", default-features = false }
cumulus-pallet-xcmp-queue = { git = "https://github.com/paritytech/polkadot-sdk.git", tag = "polkadot-v1.9.0", default-features = false }
cumulus-primitives-aura = { git = "https://github.com/paritytech/polkadot-sdk.git", tag = "polkadot-v1.9.0", default-features = false }
cumulus-primitives-core = { git = "https://github.com/paritytech/polkadot-sdk.git", tag = "polkadot-v1.9.0", default-features = false }
cumulus-primitives-utility = { git = "https://github.com/paritytech/polkadot-sdk.git", tag = "polkadot-v1.9.0", default-features = false }
pallet-collator-selection = { git = "https://github.com/paritytech/polkadot-sdk.git", tag = "polkadot-v1.9.0", default-features = false }
cumulus-primitives-storage-weight-reclaim = { git = "https://github.com/paritytech/polkadot-sdk.git", tag = "polkadot-v1.9.0", default-features = false }
parachains-common = { git = "https://github.com/paritytech/polkadot-sdk.git", tag = "polkadot-v1.9.0", default-features = false }
parachain-info = { package = "staging-parachain-info", git = "https://github.com/paritytech/polkadot-sdk.git", tag = "polkadot-v1.9.0", default-features = false }

# Local Pallets
storage-hub-runtime = { path = "runtime", default-features = false }
>>>>>>> a88db0a7
pallet-storage-providers = { path = "pallets/providers", default-features = false }
pallet-file-system = { path = "pallets/file-system", default-features = false }
pallet-proofs-dealer = { path = "pallets/proofs-dealer", default-features = false }
storage-hub-traits = { path = "support/traits", default-features = false }
storage-hub-infra = { path = "support/infra", default-features = false }

[workspace.lints.rust]
suspicious_double_ref_op = { level = "allow", priority = 2 }

[workspace.lints.clippy]
all = { level = "allow", priority = 0 }
correctness = { level = "warn", priority = 1 }
complexity = { level = "warn", priority = 1 }
if-same-then-else = { level = "allow", priority = 2 }
zero-prefixed-literal = { level = "allow", priority = 2 }            # 00_1000_000
type_complexity = { level = "allow", priority = 2 }                  # raison d'etre
nonminimal-bool = { level = "allow", priority = 2 }                  # maybe
borrowed-box = { level = "allow", priority = 2 }                     # Reasonable to fix this one
too-many-arguments = { level = "allow", priority = 2 }               # (Turning this on would lead to)
needless-lifetimes = { level = "allow", priority = 2 }               # generated code
unnecessary_cast = { level = "allow", priority = 2 }                 # Types may change
identity-op = { level = "allow", priority = 2 }                      # One case where we do 0 +
useless_conversion = { level = "allow", priority = 2 }               # Types may change
unit_arg = { level = "allow", priority = 2 }                         # stylistic
option-map-unit-fn = { level = "allow", priority = 2 }               # stylistic
bind_instead_of_map = { level = "allow", priority = 2 }              # stylistic
erasing_op = { level = "allow", priority = 2 }                       # E.g. 0 * DOLLARS
eq_op = { level = "allow", priority = 2 }                            # In tests we test equality.
while_immutable_condition = { level = "allow", priority = 2 }        # false positives
needless_option_as_deref = { level = "allow", priority = 2 }         # false positives
derivable_impls = { level = "allow", priority = 2 }                  # false positives
stable_sort_primitive = { level = "allow", priority = 2 }            # prefer stable sort
extra-unused-type-parameters = { level = "allow", priority = 2 }     # stylistic
default_constructed_unit_structs = { level = "allow", priority = 2 } # stylistic<|MERGE_RESOLUTION|>--- conflicted
+++ resolved
@@ -16,18 +16,12 @@
 anyhow = "1.0.81"
 array-bytes = "6.1"
 async-channel = "1.8.0"
-<<<<<<< HEAD
-codec = { package = "parity-scale-codec", version = "3.0.0", features = [
-    "derive",
-], default-features = false }
-=======
 clap = { version = "4.5.3", features = ["derive"] }
 codec = { package = "parity-scale-codec", version = "3.0.0", features = [
     "derive",
 ], default-features = false }
 hex-literal = { version = "0.4.1" }
 jsonrpsee = { version = "0.22", features = ["server"] }
->>>>>>> a88db0a7
 color-print = "0.3.4"
 futures = "0.3.30"
 libp2p-identity = "0.1.3"
@@ -38,65 +32,13 @@
 scale-info = { version = "2.11.0", default-features = false, features = [
     "derive",
 ] }
-<<<<<<< HEAD
-serde = { version = "1.0.197", features = ["derive"] }
 thiserror = "1.0.48"
 tokio = "1.36.0"
+serde = { version = "1.0.197", features = ["derive"] }
+serde_json = "1.0.108"
+smallvec = "1.11.0"
 
-hex-literal = { version = "0.4.1" }
-smallvec = "1.11.0"
-clap = { version = "4.4.14", features = ["derive"] }
-jsonrpsee = { version = "0.20.3", features = ["server"] }
-serde_json = "1.0.108"
-
-# Substrate
-sp-core = { git = "https://github.com/paritytech/polkadot-sdk.git", tag = "polkadot-v1.7.0", default-features = false }
-sp-io = { git = "https://github.com/paritytech/polkadot-sdk.git", tag = "polkadot-v1.7.0", default-features = false }
-sp-runtime = { git = "https://github.com/paritytech/polkadot-sdk.git", tag = "polkadot-v1.7.0", default-features = false }
-sp-std = { git = "https://github.com/paritytech/polkadot-sdk.git", tag = "polkadot-v1.7.0", default-features = false }
-sp-trie = { git = "https://github.com/paritytech/polkadot-sdk.git", tag = "polkadot-v1.7.0", default-features = false }
-sp-api = { git = "https://github.com/paritytech/polkadot-sdk.git", tag = "polkadot-v1.7.0", default-features = false }
-sp-block-builder = { git = "https://github.com/paritytech/polkadot-sdk.git", tag = "polkadot-v1.7.0", default-features = false }
-sp-consensus-aura = { git = "https://github.com/paritytech/polkadot-sdk.git", tag = "polkadot-v1.7.0", default-features = false }
-sp-genesis-builder = { git = "https://github.com/paritytech/polkadot-sdk.git", tag = "polkadot-v1.7.0", default-features = false }
-sp-inherents = { git = "https://github.com/paritytech/polkadot-sdk.git", tag = "polkadot-v1.7.0", default-features = false }
-sp-offchain = { git = "https://github.com/paritytech/polkadot-sdk.git", tag = "polkadot-v1.7.0", default-features = false }
-sp-session = { git = "https://github.com/paritytech/polkadot-sdk.git", tag = "polkadot-v1.7.0", default-features = false }
-sp-transaction-pool = { git = "https://github.com/paritytech/polkadot-sdk.git", tag = "polkadot-v1.7.0", default-features = false }
-sp-version = { git = "https://github.com/paritytech/polkadot-sdk.git", tag = "polkadot-v1.7.0", default-features = false }
-sc-basic-authorship = { git = "https://github.com/paritytech/polkadot-sdk.git", tag = "polkadot-v1.7.0" }
-sc-chain-spec = { git = "https://github.com/paritytech/polkadot-sdk.git", tag = "polkadot-v1.7.0" }
-sc-cli = { git = "https://github.com/paritytech/polkadot-sdk.git", tag = "polkadot-v1.7.0" }
-sc-client-api = { git = "https://github.com/paritytech/polkadot-sdk.git", tag = "polkadot-v1.7.0" }
-sc-offchain = { git = "https://github.com/paritytech/polkadot-sdk.git", tag = "polkadot-v1.7.0" }
-sc-consensus = { git = "https://github.com/paritytech/polkadot-sdk.git", tag = "polkadot-v1.7.0" }
-sc-executor = { git = "https://github.com/paritytech/polkadot-sdk.git", tag = "polkadot-v1.7.0" }
-sc-network = { git = "https://github.com/paritytech/polkadot-sdk.git", tag = "polkadot-v1.7.0" }
-sc-network-sync = { git = "https://github.com/paritytech/polkadot-sdk.git", tag = "polkadot-v1.7.0" }
-sc-rpc = { git = "https://github.com/paritytech/polkadot-sdk.git", tag = "polkadot-v1.7.0" }
-sc-service = { git = "https://github.com/paritytech/polkadot-sdk.git", tag = "polkadot-v1.7.0" }
-sc-sysinfo = { git = "https://github.com/paritytech/polkadot-sdk.git", tag = "polkadot-v1.7.0" }
-sc-telemetry = { git = "https://github.com/paritytech/polkadot-sdk.git", tag = "polkadot-v1.7.0" }
-sc-tracing = { git = "https://github.com/paritytech/polkadot-sdk.git", tag = "polkadot-v1.7.0" }
-sc-transaction-pool = { git = "https://github.com/paritytech/polkadot-sdk.git", tag = "polkadot-v1.7.0" }
-sc-transaction-pool-api = { git = "https://github.com/paritytech/polkadot-sdk.git", tag = "polkadot-v1.7.0" }
-sc-utils = { git = "https://github.com/paritytech/polkadot-sdk.git", tag = "polkadot-v1.7.0" }
-sp-blockchain = { git = "https://github.com/paritytech/polkadot-sdk.git", tag = "polkadot-v1.7.0" }
-sp-keystore = { git = "https://github.com/paritytech/polkadot-sdk.git", tag = "polkadot-v1.7.0" }
-sp-timestamp = { git = "https://github.com/paritytech/polkadot-sdk.git", tag = "polkadot-v1.7.0" }
-substrate-frame-rpc-system = { git = "https://github.com/paritytech/polkadot-sdk.git", tag = "polkadot-v1.7.0" }
-substrate-prometheus-endpoint = { git = "https://github.com/paritytech/polkadot-sdk.git", tag = "polkadot-v1.7.0" }
-substrate-wasm-builder = { git = "https://github.com/paritytech/polkadot-sdk.git", tag = "polkadot-v1.7.0" }
-substrate-build-script-utils = { git = "https://github.com/paritytech/polkadot-sdk.git", tag = "polkadot-v1.7.0" }
-=======
-thiserror = "1.0.48"
-tokio = "1.36.0"
-
-smallvec = "1.11.0"
-serde = { version = "1.0.197", features = ["derive"], default-features = false }
-serde_json = { version = "1.0.114", default-features = false }
-
-# Substrate
+# FRAME
 sp-core = { git = "https://github.com/paritytech/polkadot-sdk.git", tag = "polkadot-v1.9.0", default-features = false }
 sp-io = { git = "https://github.com/paritytech/polkadot-sdk.git", tag = "polkadot-v1.9.0", default-features = false }
 sp-runtime = { git = "https://github.com/paritytech/polkadot-sdk.git", tag = "polkadot-v1.9.0", default-features = false }
@@ -135,9 +77,6 @@
 substrate-prometheus-endpoint = { git = "https://github.com/paritytech/polkadot-sdk.git", tag = "polkadot-v1.9.0" }
 substrate-wasm-builder = { git = "https://github.com/paritytech/polkadot-sdk.git", tag = "polkadot-v1.9.0" }
 substrate-build-script-utils = { git = "https://github.com/paritytech/polkadot-sdk.git", tag = "polkadot-v1.9.0" }
->>>>>>> a88db0a7
-
-# FRAME
 frame-benchmarking = { git = "https://github.com/paritytech/polkadot-sdk.git", tag = "polkadot-v1.9.0", default-features = false }
 frame-benchmarking-cli = { git = "https://github.com/paritytech/polkadot-sdk.git", tag = "polkadot-v1.9.0" }
 frame-support = { git = "https://github.com/paritytech/polkadot-sdk.git", tag = "polkadot-v1.9.0", default-features = false }
@@ -183,18 +122,6 @@
 cumulus-pallet-parachain-system = { git = "https://github.com/paritytech/polkadot-sdk.git", tag = "polkadot-v1.9.0", default-features = false, features = [
     "parameterized-consensus-hook",
 ] }
-<<<<<<< HEAD
-cumulus-pallet-session-benchmarking = { git = "https://github.com/paritytech/polkadot-sdk.git", tag = "polkadot-v1.7.0", default-features = false }
-cumulus-pallet-xcm = { git = "https://github.com/paritytech/polkadot-sdk.git", tag = "polkadot-v1.7.0", default-features = false }
-cumulus-pallet-xcmp-queue = { git = "https://github.com/paritytech/polkadot-sdk.git", tag = "polkadot-v1.7.0", default-features = false }
-cumulus-primitives-aura = { git = "https://github.com/paritytech/polkadot-sdk.git", tag = "polkadot-v1.7.0", default-features = false }
-cumulus-primitives-core = { git = "https://github.com/paritytech/polkadot-sdk.git", tag = "polkadot-v1.7.0", default-features = false }
-cumulus-primitives-utility = { git = "https://github.com/paritytech/polkadot-sdk.git", tag = "polkadot-v1.7.0", default-features = false }
-pallet-collator-selection = { git = "https://github.com/paritytech/polkadot-sdk.git", tag = "polkadot-v1.7.0", default-features = false }
-parachains-common = { git = "https://github.com/paritytech/polkadot-sdk.git", tag = "polkadot-v1.7.0", default-features = false }
-parachain-info = { package = "staging-parachain-info", git = "https://github.com/paritytech/polkadot-sdk.git", tag = "polkadot-v1.7.0", default-features = false }
-storage-hub-runtime = { path = "runtime" }
-=======
 cumulus-pallet-session-benchmarking = { git = "https://github.com/paritytech/polkadot-sdk.git", tag = "polkadot-v1.9.0", default-features = false }
 cumulus-pallet-xcm = { git = "https://github.com/paritytech/polkadot-sdk.git", tag = "polkadot-v1.9.0", default-features = false }
 cumulus-pallet-xcmp-queue = { git = "https://github.com/paritytech/polkadot-sdk.git", tag = "polkadot-v1.9.0", default-features = false }
@@ -207,13 +134,13 @@
 parachain-info = { package = "staging-parachain-info", git = "https://github.com/paritytech/polkadot-sdk.git", tag = "polkadot-v1.9.0", default-features = false }
 
 # Local Pallets
-storage-hub-runtime = { path = "runtime", default-features = false }
->>>>>>> a88db0a7
 pallet-storage-providers = { path = "pallets/providers", default-features = false }
 pallet-file-system = { path = "pallets/file-system", default-features = false }
 pallet-proofs-dealer = { path = "pallets/proofs-dealer", default-features = false }
+
 storage-hub-traits = { path = "support/traits", default-features = false }
 storage-hub-infra = { path = "support/infra", default-features = false }
+storage-hub-runtime = { path = "runtime", default-features = false }
 
 [workspace.lints.rust]
 suspicious_double_ref_op = { level = "allow", priority = 2 }
