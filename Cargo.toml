[workspace.package]
authors = ["Moonsong Labs"]
edition = "2021"
repository = "https://github.com/Moonsong-Labs/storage-hub-runtime.git"
license = "GPL-3.0-only"
homepage = "https://moonsonglabs.com/"

[profile.release]
panic = "unwind"

[workspace]
members = ["runtime", "pallets/*", "node", "support/*"]
resolver = "2"

[workspace.dependencies]
anyhow = "1.0.81"
array-bytes = "6.1"
async-channel = "1.8.0"
<<<<<<< HEAD
async-trait = "0.1.42"
=======
async-io = "2.3.2"
>>>>>>> 52b8bcd4
clap = { version = "4.5.3", features = ["derive"] }
codec = { package = "parity-scale-codec", version = "3.0.0", features = [
	"derive",
], default-features = false }
color-print = "0.3.4"
futures-timer = "3.0.1"
hex-literal = { version = "0.4.1" }
jsonrpsee = { version = "0.22", features = ["server"] }
futures = "0.3.30"
libp2p-identity = "0.1.3"
log = { version = "0.4.21", default-features = false }
parking_lot = "0.12.1"
prost = "0.12"
prost-build = "0.12.3"
scale-info = { version = "2.11.0", default-features = false, features = [
	"derive",
] }
thiserror = "1.0.48"
tokio = "1.36.0"
serde = { version = "1.0.197", features = ["derive"] }
serde_json = "1.0.108"
smallvec = "1.11.0"

# Substrate
sp-core = { git = "https://github.com/paritytech/polkadot-sdk.git", tag = "polkadot-v1.9.0", default-features = false }
sp-io = { git = "https://github.com/paritytech/polkadot-sdk.git", tag = "polkadot-v1.9.0", default-features = false }
sp-runtime = { git = "https://github.com/paritytech/polkadot-sdk.git", tag = "polkadot-v1.9.0", default-features = false }
sp-std = { git = "https://github.com/paritytech/polkadot-sdk.git", tag = "polkadot-v1.9.0", default-features = false }
sp-trie = { git = "https://github.com/paritytech/polkadot-sdk.git", tag = "polkadot-v1.9.0", default-features = false }
sp-api = { git = "https://github.com/paritytech/polkadot-sdk.git", tag = "polkadot-v1.9.0", default-features = false }
sp-block-builder = { git = "https://github.com/paritytech/polkadot-sdk.git", tag = "polkadot-v1.9.0", default-features = false }
sp-consensus-aura = { git = "https://github.com/paritytech/polkadot-sdk.git", tag = "polkadot-v1.9.0", default-features = false }
sp-consensus-babe = { git = "https://github.com/paritytech/polkadot-sdk.git", tag = "polkadot-v1.9.0", default-features = false }
sp-genesis-builder = { git = "https://github.com/paritytech/polkadot-sdk.git", tag = "polkadot-v1.9.0", default-features = false }
sp-inherents = { git = "https://github.com/paritytech/polkadot-sdk.git", tag = "polkadot-v1.9.0", default-features = false }
sp-offchain = { git = "https://github.com/paritytech/polkadot-sdk.git", tag = "polkadot-v1.9.0", default-features = false }
sp-session = { git = "https://github.com/paritytech/polkadot-sdk.git", tag = "polkadot-v1.9.0", default-features = false }
sp-transaction-pool = { git = "https://github.com/paritytech/polkadot-sdk.git", tag = "polkadot-v1.9.0", default-features = false }
sp-version = { git = "https://github.com/paritytech/polkadot-sdk.git", tag = "polkadot-v1.9.0", default-features = false }
sc-basic-authorship = { git = "https://github.com/paritytech/polkadot-sdk.git", tag = "polkadot-v1.9.0" }
sc-chain-spec = { git = "https://github.com/paritytech/polkadot-sdk.git", tag = "polkadot-v1.9.0" }
sc-cli = { git = "https://github.com/paritytech/polkadot-sdk.git", tag = "polkadot-v1.9.0" }
sc-client-api = { git = "https://github.com/paritytech/polkadot-sdk.git", tag = "polkadot-v1.9.0" }
sc-offchain = { git = "https://github.com/paritytech/polkadot-sdk.git", tag = "polkadot-v1.9.0" }
sc-consensus = { git = "https://github.com/paritytech/polkadot-sdk.git", tag = "polkadot-v1.9.0" }
sc-consensus-aura = { git = "https://github.com/paritytech/polkadot-sdk.git", tag = "polkadot-v1.9.0" }
sc-consensus-manual-seal = { git = "https://github.com/paritytech/polkadot-sdk.git", tag = "polkadot-v1.9.0" }
sc-executor = { git = "https://github.com/paritytech/polkadot-sdk.git", tag = "polkadot-v1.9.0" }
sc-network = { git = "https://github.com/paritytech/polkadot-sdk.git", tag = "polkadot-v1.9.0" }
sc-network-sync = { git = "https://github.com/paritytech/polkadot-sdk.git", tag = "polkadot-v1.9.0" }
sc-rpc = { git = "https://github.com/paritytech/polkadot-sdk.git", tag = "polkadot-v1.9.0" }
sc-service = { git = "https://github.com/paritytech/polkadot-sdk.git", tag = "polkadot-v1.9.0" }
sc-sysinfo = { git = "https://github.com/paritytech/polkadot-sdk.git", tag = "polkadot-v1.9.0" }
sc-telemetry = { git = "https://github.com/paritytech/polkadot-sdk.git", tag = "polkadot-v1.9.0" }
sc-tracing = { git = "https://github.com/paritytech/polkadot-sdk.git", tag = "polkadot-v1.9.0" }
sc-transaction-pool = { git = "https://github.com/paritytech/polkadot-sdk.git", tag = "polkadot-v1.9.0" }
sc-transaction-pool-api = { git = "https://github.com/paritytech/polkadot-sdk.git", tag = "polkadot-v1.9.0" }
sc-utils = { git = "https://github.com/paritytech/polkadot-sdk.git", tag = "polkadot-v1.9.0" }
sp-blockchain = { git = "https://github.com/paritytech/polkadot-sdk.git", tag = "polkadot-v1.9.0" }
sp-keystore = { git = "https://github.com/paritytech/polkadot-sdk.git", tag = "polkadot-v1.9.0" }
sp-timestamp = { git = "https://github.com/paritytech/polkadot-sdk.git", tag = "polkadot-v1.9.0" }
substrate-frame-rpc-system = { git = "https://github.com/paritytech/polkadot-sdk.git", tag = "polkadot-v1.9.0" }
substrate-prometheus-endpoint = { git = "https://github.com/paritytech/polkadot-sdk.git", tag = "polkadot-v1.9.0" }
substrate-wasm-builder = { git = "https://github.com/paritytech/polkadot-sdk.git", tag = "polkadot-v1.9.0" }
substrate-build-script-utils = { git = "https://github.com/paritytech/polkadot-sdk.git", tag = "polkadot-v1.9.0" }
frame-benchmarking = { git = "https://github.com/paritytech/polkadot-sdk.git", tag = "polkadot-v1.9.0", default-features = false }
frame-benchmarking-cli = { git = "https://github.com/paritytech/polkadot-sdk.git", tag = "polkadot-v1.9.0" }
frame-support = { git = "https://github.com/paritytech/polkadot-sdk.git", tag = "polkadot-v1.9.0", default-features = false }
frame-system = { git = "https://github.com/paritytech/polkadot-sdk.git", tag = "polkadot-v1.9.0", default-features = false }
frame-executive = { git = "https://github.com/paritytech/polkadot-sdk.git", tag = "polkadot-v1.9.0", default-features = false }
frame-system-benchmarking = { git = "https://github.com/paritytech/polkadot-sdk.git", tag = "polkadot-v1.9.0", default-features = false }
frame-system-rpc-runtime-api = { git = "https://github.com/paritytech/polkadot-sdk.git", tag = "polkadot-v1.9.0", default-features = false }
frame-try-runtime = { git = "https://github.com/paritytech/polkadot-sdk.git", tag = "polkadot-v1.9.0", default-features = false }
pallet-aura = { git = "https://github.com/paritytech/polkadot-sdk.git", tag = "polkadot-v1.9.0", default-features = false }
pallet-authorship = { git = "https://github.com/paritytech/polkadot-sdk.git", tag = "polkadot-v1.9.0", default-features = false }
pallet-message-queue = { git = "https://github.com/paritytech/polkadot-sdk.git", tag = "polkadot-v1.9.0", default-features = false }
pallet-session = { git = "https://github.com/paritytech/polkadot-sdk.git", tag = "polkadot-v1.9.0", default-features = false }
pallet-sudo = { git = "https://github.com/paritytech/polkadot-sdk.git", tag = "polkadot-v1.9.0", default-features = false }
pallet-timestamp = { git = "https://github.com/paritytech/polkadot-sdk.git", tag = "polkadot-v1.9.0", default-features = false }
pallet-transaction-payment = { git = "https://github.com/paritytech/polkadot-sdk.git", tag = "polkadot-v1.9.0", default-features = false }
pallet-transaction-payment-rpc = { git = "https://github.com/paritytech/polkadot-sdk.git", tag = "polkadot-v1.9.0" }
pallet-transaction-payment-rpc-runtime-api = { git = "https://github.com/paritytech/polkadot-sdk.git", tag = "polkadot-v1.9.0", default-features = false }
pallet-balances = { git = "https://github.com/paritytech/polkadot-sdk.git", tag = "polkadot-v1.9.0", default-features = false }

# Polkadot
polkadot-cli = { git = "https://github.com/paritytech/polkadot-sdk.git", tag = "polkadot-v1.9.0", features = [
	"rococo-native",
] }
polkadot-primitives = { git = "https://github.com/paritytech/polkadot-sdk.git", tag = "polkadot-v1.9.0" }
pallet-xcm = { git = "https://github.com/paritytech/polkadot-sdk.git", tag = "polkadot-v1.9.0", default-features = false }
polkadot-parachain-primitives = { git = "https://github.com/paritytech/polkadot-sdk.git", tag = "polkadot-v1.9.0", default-features = false }
polkadot-runtime-common = { git = "https://github.com/paritytech/polkadot-sdk.git", tag = "polkadot-v1.9.0", default-features = false }
xcm = { package = "staging-xcm", git = "https://github.com/paritytech/polkadot-sdk.git", tag = "polkadot-v1.9.0", default-features = false }
xcm-builder = { package = "staging-xcm-builder", git = "https://github.com/paritytech/polkadot-sdk.git", tag = "polkadot-v1.9.0", default-features = false }
xcm-executor = { package = "staging-xcm-executor", git = "https://github.com/paritytech/polkadot-sdk.git", tag = "polkadot-v1.9.0", default-features = false }

# Cumulus
cumulus-client-cli = { git = "https://github.com/paritytech/polkadot-sdk.git", tag = "polkadot-v1.9.0" }
cumulus-client-collator = { git = "https://github.com/paritytech/polkadot-sdk.git", tag = "polkadot-v1.9.0" }
cumulus-client-consensus-aura = { git = "https://github.com/paritytech/polkadot-sdk.git", tag = "polkadot-v1.9.0" }
cumulus-client-consensus-common = { git = "https://github.com/paritytech/polkadot-sdk.git", tag = "polkadot-v1.9.0" }
cumulus-client-consensus-proposer = { git = "https://github.com/paritytech/polkadot-sdk.git", tag = "polkadot-v1.9.0" }
cumulus-client-parachain-inherent = { git = "https://github.com/paritytech/polkadot-sdk.git", tag = "polkadot-v1.9.0" }
cumulus-client-service = { git = "https://github.com/paritytech/polkadot-sdk.git", tag = "polkadot-v1.9.0" }
cumulus-primitives-parachain-inherent = { git = "https://github.com/paritytech/polkadot-sdk.git", tag = "polkadot-v1.9.0" }
cumulus-relay-chain-interface = { git = "https://github.com/paritytech/polkadot-sdk.git", tag = "polkadot-v1.9.0" }
cumulus-pallet-aura-ext = { git = "https://github.com/paritytech/polkadot-sdk.git", tag = "polkadot-v1.9.0", default-features = false }
cumulus-pallet-dmp-queue = { git = "https://github.com/paritytech/polkadot-sdk.git", tag = "polkadot-v1.9.0", default-features = false }
cumulus-pallet-parachain-system = { git = "https://github.com/paritytech/polkadot-sdk.git", tag = "polkadot-v1.9.0", default-features = false, features = [
	"parameterized-consensus-hook",
] }
cumulus-pallet-session-benchmarking = { git = "https://github.com/paritytech/polkadot-sdk.git", tag = "polkadot-v1.9.0", default-features = false }
cumulus-pallet-xcm = { git = "https://github.com/paritytech/polkadot-sdk.git", tag = "polkadot-v1.9.0", default-features = false }
cumulus-pallet-xcmp-queue = { git = "https://github.com/paritytech/polkadot-sdk.git", tag = "polkadot-v1.9.0", default-features = false }
cumulus-primitives-aura = { git = "https://github.com/paritytech/polkadot-sdk.git", tag = "polkadot-v1.9.0", default-features = false }
cumulus-primitives-core = { git = "https://github.com/paritytech/polkadot-sdk.git", tag = "polkadot-v1.9.0", default-features = false }
cumulus-primitives-utility = { git = "https://github.com/paritytech/polkadot-sdk.git", tag = "polkadot-v1.9.0", default-features = false }
pallet-collator-selection = { git = "https://github.com/paritytech/polkadot-sdk.git", tag = "polkadot-v1.9.0", default-features = false }
cumulus-primitives-storage-weight-reclaim = { git = "https://github.com/paritytech/polkadot-sdk.git", tag = "polkadot-v1.9.0", default-features = false }
parachains-common = { git = "https://github.com/paritytech/polkadot-sdk.git", tag = "polkadot-v1.9.0", default-features = false }
parachain-info = { package = "staging-parachain-info", git = "https://github.com/paritytech/polkadot-sdk.git", tag = "polkadot-v1.9.0", default-features = false }

# Local Pallets
pallet-storage-providers = { path = "pallets/providers", default-features = false }
pallet-file-system = { path = "pallets/file-system", default-features = false }
pallet-proofs-dealer = { path = "pallets/proofs-dealer", default-features = false }
pallet-randomness = { path = "pallets/randomness", default-features = false }

storage-hub-traits = { path = "support/traits", default-features = false }
storage-hub-infra = { path = "support/infra", default-features = false }
session-keys-primitives = { path = "primitives/session-keys", default-features = false }
storage-hub-runtime = { path = "runtime", default-features = false }

[workspace.lints.rust]
suspicious_double_ref_op = { level = "allow", priority = 2 }

[workspace.lints.clippy]
all = { level = "allow", priority = 0 }
correctness = { level = "warn", priority = 1 }
complexity = { level = "warn", priority = 1 }
if-same-then-else = { level = "allow", priority = 2 }
zero-prefixed-literal = { level = "allow", priority = 2 }            # 00_1000_000
type_complexity = { level = "allow", priority = 2 }                  # raison d'etre
nonminimal-bool = { level = "allow", priority = 2 }                  # maybe
borrowed-box = { level = "allow", priority = 2 }                     # Reasonable to fix this one
too-many-arguments = { level = "allow", priority = 2 }               # (Turning this on would lead to)
needless-lifetimes = { level = "allow", priority = 2 }               # generated code
unnecessary_cast = { level = "allow", priority = 2 }                 # Types may change
identity-op = { level = "allow", priority = 2 }                      # One case where we do 0 +
useless_conversion = { level = "allow", priority = 2 }               # Types may change
unit_arg = { level = "allow", priority = 2 }                         # stylistic
option-map-unit-fn = { level = "allow", priority = 2 }               # stylistic
bind_instead_of_map = { level = "allow", priority = 2 }              # stylistic
erasing_op = { level = "allow", priority = 2 }                       # E.g. 0 * DOLLARS
eq_op = { level = "allow", priority = 2 }                            # In tests we test equality.
while_immutable_condition = { level = "allow", priority = 2 }        # false positives
needless_option_as_deref = { level = "allow", priority = 2 }         # false positives
derivable_impls = { level = "allow", priority = 2 }                  # false positives
stable_sort_primitive = { level = "allow", priority = 2 }            # prefer stable sort
extra-unused-type-parameters = { level = "allow", priority = 2 }     # stylistic
default_constructed_unit_structs = { level = "allow", priority = 2 } # stylistic<|MERGE_RESOLUTION|>--- conflicted
+++ resolved
@@ -16,11 +16,8 @@
 anyhow = "1.0.81"
 array-bytes = "6.1"
 async-channel = "1.8.0"
-<<<<<<< HEAD
+async-io = "2.3.2"
 async-trait = "0.1.42"
-=======
-async-io = "2.3.2"
->>>>>>> 52b8bcd4
 clap = { version = "4.5.3", features = ["derive"] }
 codec = { package = "parity-scale-codec", version = "3.0.0", features = [
 	"derive",
