[workspace.package]
authors = ["Moonsong Labs"]
edition = "2021"
repository = "https://github.com/Moonsong-Labs/storage-hub-runtime.git"
license = "GPL-3.0-only"
homepage = "https://moonsonglabs.com/"

[profile.release]
panic = "unwind"

[profile.production]
codegen-units = 1
inherits = "release"
lto = true

[workspace]
members = [
<<<<<<< HEAD
    "runtime",
    "pallets/*",
    "node",
    "client",
    "client/actors-framework",
    "client/blockchain-service",
    "client/common",
    "client/file-manager",
    "client/file-transfer-service",
    "client/fisherman-service",
    "client/forest-manager",
    "client/indexer-db",
    "client/indexer-service",
    "client/rpc",
    "client/telemetry-service",
    "primitives/*",
    "xcm-simulator",
    "sdk/core/wasm",
=======
	"runtime",
	"pallets/*",
	"node",
	"client",
	"client/actors-framework",
	"client/blockchain-service",
	"client/common",
	"client/file-manager",
	"client/file-transfer-service",
	"client/fisherman-service",
	"client/forest-manager",
	"client/indexer-db",
	"client/indexer-service",
	"client/rpc",
	"primitives/*",
	"xcm-simulator",
	"sdk/core/wasm",
	"backend/bin",
	"backend/lib",
>>>>>>> f209026c
]
resolver = "2"

[workspace.dependencies]
anyhow = "1.0.81"
array-bytes = "6.1"
async-channel = "1.8.0"
async-io = "2.3.2"
async-trait = "0.1.42"
axum = "0.7"
axum-test = "15"
bigdecimal = { version = "0.4.5", features = ["serde"] }
bincode = "1.3.3"
clap = { version = "4.5.3", features = ["derive", "env"] }
chrono = "0.4"
codec = { package = "parity-scale-codec", version = "3.0.0", features = [
    "derive",
], default-features = false }
color-print = "0.3.4"
diesel = { version = "2.2.4", features = ["postgres", "chrono", "numeric"] }
diesel-async = { version = "0.5.0", features = ["bb8", "postgres"] }
futures-timer = "3.0.1"
hash-db = "0.16.0"
hex = { version = "0.4.3", default-features = false }
hex-literal = { version = "0.4.1" }
jsonrpsee = { version = "0.24.3" }
jsonrpsee-core = { version = "0.24.3" }
kvdb = "0.13.0"
kvdb-memorydb = "0.13.0"
kvdb-rocksdb = "0.19.0"
rocksdb = "0.21.0"
futures = "0.3.30"
lazy-static = { package = "lazy_static", version = "1.4.0" }
log = { version = "0.4.21", default-features = false }
num-bigint = { version = "0.4.3", default-features = false }
ordered-float = "3.9.1"
parking_lot = "0.12.4"
priority-queue = "1.3.2"
prost = "0.12"
prost-build = "0.12.3"
rand = "0.8.5"
reference-trie = "0.29.1"
scale-info = { version = "2.11.0", default-features = false, features = [
    "derive",
] }
serde = { version = "1.0.210", default-features = false }
serde_json = { version = "1.0.121", default-features = false }
smallvec = "1.11.0"
strum = { version = "0.26.3", features = ["derive"] }
thiserror = "1.0.48"
tokio = "1.36.0"
toml = "0.8.19"
tower-http = { version = "0.5", features = ["cors"] }
tracing = "0.1"
tracing-subscriber = { version = "0.3", features = ["env-filter"] }
trie-db = { version = "0.29", default-features = false }
trybuild = "1.0"
proc-macro2 = "1.0.79"
quote = "1.0.35"
syn = { version = "2.0.52", features = ["full", "extra-traits"] }
once_cell = "1.18.0"
tracing = "0.1"
uuid = { version = "1.4", features = ["v4", "serde"] }
axiom-rs = { version = "0.11.4", default-features = false, features = ["tokio", "rustls-tls"] }

# Substrate
sp-core = { git = "https://github.com/paritytech/polkadot-sdk.git", tag = "polkadot-stable2412-6", default-features = false }
sp-io = { git = "https://github.com/paritytech/polkadot-sdk.git", tag = "polkadot-stable2412-6", default-features = false }
sp-runtime = { git = "https://github.com/paritytech/polkadot-sdk.git", tag = "polkadot-stable2412-6", default-features = false }
sp-runtime-interface = { git = "https://github.com/paritytech/polkadot-sdk.git", tag = "polkadot-stable2412-6", default-features = false }
sp-std = { git = "https://github.com/paritytech/polkadot-sdk.git", tag = "polkadot-stable2412-6", default-features = false }
sp-trie = { git = "https://github.com/paritytech/polkadot-sdk.git", tag = "polkadot-stable2412-6", default-features = false }
sp-api = { git = "https://github.com/paritytech/polkadot-sdk.git", tag = "polkadot-stable2412-6", default-features = false }
sp-arithmetic = { git = "https://github.com/paritytech/polkadot-sdk.git", tag = "polkadot-stable2412-6", default-features = false }
sp-blockchain = { git = "https://github.com/paritytech/polkadot-sdk.git", tag = "polkadot-stable2412-6", default-features = false }
sp-block-builder = { git = "https://github.com/paritytech/polkadot-sdk.git", tag = "polkadot-stable2412-6", default-features = false }
sp-consensus-aura = { git = "https://github.com/paritytech/polkadot-sdk.git", tag = "polkadot-stable2412-6", default-features = false }
sp-consensus-babe = { git = "https://github.com/paritytech/polkadot-sdk.git", tag = "polkadot-stable2412-6", default-features = false }
sp-genesis-builder = { git = "https://github.com/paritytech/polkadot-sdk.git", tag = "polkadot-stable2412-6", default-features = false }
sp-inherents = { git = "https://github.com/paritytech/polkadot-sdk.git", tag = "polkadot-stable2412-6", default-features = false }
sp-keyring = { git = "https://github.com/paritytech/polkadot-sdk.git", tag = "polkadot-stable2412-6", default-features = false }
sp-keystore = { git = "https://github.com/paritytech/polkadot-sdk.git", tag = "polkadot-stable2412-6", default-features = false }
sp-offchain = { git = "https://github.com/paritytech/polkadot-sdk.git", tag = "polkadot-stable2412-6", default-features = false }
sp-rpc = { git = "https://github.com/paritytech/polkadot-sdk.git", tag = "polkadot-stable2412-6", default-features = false }
sp-session = { git = "https://github.com/paritytech/polkadot-sdk.git", tag = "polkadot-stable2412-6", default-features = false }
sp-state-machine = { git = "https://github.com/paritytech/polkadot-sdk.git", tag = "polkadot-stable2412-6", default-features = false }
sp-timestamp = { git = "https://github.com/paritytech/polkadot-sdk.git", tag = "polkadot-stable2412-6", default-features = false }
sp-tracing = { git = "https://github.com/paritytech/polkadot-sdk.git", tag = "polkadot-stable2412-6", default-features = false }
sp-transaction-pool = { git = "https://github.com/paritytech/polkadot-sdk.git", tag = "polkadot-stable2412-6", default-features = false }
sp-version = { git = "https://github.com/paritytech/polkadot-sdk.git", tag = "polkadot-stable2412-6", default-features = false }
sc-basic-authorship = { git = "https://github.com/paritytech/polkadot-sdk.git", tag = "polkadot-stable2412-6", default-features = false }
sc-chain-spec = { git = "https://github.com/paritytech/polkadot-sdk.git", tag = "polkadot-stable2412-6", default-features = false }
sc-cli = { git = "https://github.com/paritytech/polkadot-sdk.git", tag = "polkadot-stable2412-6", default-features = false }
sc-client-api = { git = "https://github.com/paritytech/polkadot-sdk.git", tag = "polkadot-stable2412-6", default-features = false }
sc-offchain = { git = "https://github.com/paritytech/polkadot-sdk.git", tag = "polkadot-stable2412-6", default-features = false }
sc-consensus = { git = "https://github.com/paritytech/polkadot-sdk.git", tag = "polkadot-stable2412-6", default-features = false }
sc-consensus-aura = { git = "https://github.com/paritytech/polkadot-sdk.git", tag = "polkadot-stable2412-6", default-features = false }
sc-consensus-manual-seal = { git = "https://github.com/paritytech/polkadot-sdk.git", tag = "polkadot-stable2412-6", default-features = false }
sc-executor = { git = "https://github.com/paritytech/polkadot-sdk.git", tag = "polkadot-stable2412-6", default-features = false }
sc-network = { git = "https://github.com/paritytech/polkadot-sdk.git", tag = "polkadot-stable2412-6", default-features = false }
sc-network-sync = { git = "https://github.com/paritytech/polkadot-sdk.git", tag = "polkadot-stable2412-6", default-features = false }
sc-network-types = { git = "https://github.com/paritytech/polkadot-sdk.git", tag = "polkadot-stable2412-6", default-features = false }
sc-rpc = { git = "https://github.com/paritytech/polkadot-sdk.git", tag = "polkadot-stable2412-6", default-features = false }
sc-service = { git = "https://github.com/paritytech/polkadot-sdk.git", tag = "polkadot-stable2412-6", default-features = false }
sc-sysinfo = { git = "https://github.com/paritytech/polkadot-sdk.git", tag = "polkadot-stable2412-6", default-features = false }
sc-telemetry = { git = "https://github.com/paritytech/polkadot-sdk.git", tag = "polkadot-stable2412-6", default-features = false }
sc-tracing = { git = "https://github.com/paritytech/polkadot-sdk.git", tag = "polkadot-stable2412-6", default-features = false }
sc-transaction-pool = { git = "https://github.com/paritytech/polkadot-sdk.git", tag = "polkadot-stable2412-6", default-features = false }
sc-transaction-pool-api = { git = "https://github.com/paritytech/polkadot-sdk.git", tag = "polkadot-stable2412-6", default-features = false }
sc-utils = { git = "https://github.com/paritytech/polkadot-sdk.git", tag = "polkadot-stable2412-6", default-features = false }
sp-weights = { git = "https://github.com/paritytech/polkadot-sdk.git", tag = "polkadot-stable2412-6", default-features = false }
sc-rpc-api = { git = "https://github.com/paritytech/polkadot-sdk.git", tag = "polkadot-stable2412-6", default-features = false }
substrate-frame-rpc-system = { git = "https://github.com/paritytech/polkadot-sdk.git", tag = "polkadot-stable2412-6", default-features = false }
substrate-prometheus-endpoint = { git = "https://github.com/paritytech/polkadot-sdk.git", tag = "polkadot-stable2412-6", default-features = false }
substrate-wasm-builder = { git = "https://github.com/paritytech/polkadot-sdk.git", tag = "polkadot-stable2412-6", default-features = false }
substrate-build-script-utils = { git = "https://github.com/paritytech/polkadot-sdk.git", tag = "polkadot-stable2412-6", default-features = false }
frame-benchmarking = { git = "https://github.com/paritytech/polkadot-sdk.git", tag = "polkadot-stable2412-6", default-features = false }
frame-benchmarking-cli = { git = "https://github.com/paritytech/polkadot-sdk.git", tag = "polkadot-stable2412-6", default-features = false }
frame-support = { git = "https://github.com/paritytech/polkadot-sdk.git", tag = "polkadot-stable2412-6", default-features = false }
frame-system = { git = "https://github.com/paritytech/polkadot-sdk.git", tag = "polkadot-stable2412-6", default-features = false }
frame-executive = { git = "https://github.com/paritytech/polkadot-sdk.git", tag = "polkadot-stable2412-6", default-features = false }
frame-metadata-hash-extension = { git = "https://github.com/paritytech/polkadot-sdk.git", tag = "polkadot-stable2412-6", default-features = false }
frame-system-benchmarking = { git = "https://github.com/paritytech/polkadot-sdk.git", tag = "polkadot-stable2412-6", default-features = false }
frame-system-rpc-runtime-api = { git = "https://github.com/paritytech/polkadot-sdk.git", tag = "polkadot-stable2412-6", default-features = false }
frame-try-runtime = { git = "https://github.com/paritytech/polkadot-sdk.git", tag = "polkadot-stable2412-6", default-features = false }
pallet-aura = { git = "https://github.com/paritytech/polkadot-sdk.git", tag = "polkadot-stable2412-6", default-features = false }
pallet-authorship = { git = "https://github.com/paritytech/polkadot-sdk.git", tag = "polkadot-stable2412-6", default-features = false }
pallet-balances = { git = "https://github.com/paritytech/polkadot-sdk.git", tag = "polkadot-stable2412-6", default-features = false }
pallet-message-queue = { git = "https://github.com/paritytech/polkadot-sdk.git", tag = "polkadot-stable2412-6", default-features = false }
pallet-nfts = { git = "https://github.com/paritytech/polkadot-sdk.git", tag = "polkadot-stable2412-6", default-features = false }
pallet-parameters = { git = "https://github.com/paritytech/polkadot-sdk.git", tag = "polkadot-stable2412-6", default-features = false }
pallet-session = { git = "https://github.com/paritytech/polkadot-sdk.git", tag = "polkadot-stable2412-6", default-features = false }
pallet-sudo = { git = "https://github.com/paritytech/polkadot-sdk.git", tag = "polkadot-stable2412-6", default-features = false }
pallet-timestamp = { git = "https://github.com/paritytech/polkadot-sdk.git", tag = "polkadot-stable2412-6", default-features = false }
pallet-transaction-payment = { git = "https://github.com/paritytech/polkadot-sdk.git", tag = "polkadot-stable2412-6", default-features = false }
pallet-transaction-payment-rpc = { git = "https://github.com/paritytech/polkadot-sdk.git", tag = "polkadot-stable2412-6", default-features = false }
pallet-transaction-payment-rpc-runtime-api = { git = "https://github.com/paritytech/polkadot-sdk.git", tag = "polkadot-stable2412-6", default-features = false }
pallet-uniques = { git = "https://github.com/paritytech/polkadot-sdk.git", tag = "polkadot-stable2412-6", default-features = false }

# Polkadot
polkadot-cli = { git = "https://github.com/paritytech/polkadot-sdk.git", tag = "polkadot-stable2412-6", features = [
    "rococo-native",
], default-features = false }
polkadot-core-primitives = { git = "https://github.com/paritytech/polkadot-sdk.git", tag = "polkadot-stable2412-6", default-features = false }
polkadot-primitives = { git = "https://github.com/paritytech/polkadot-sdk.git", tag = "polkadot-stable2412-6", default-features = false }
pallet-xcm = { git = "https://github.com/paritytech/polkadot-sdk.git", tag = "polkadot-stable2412-6", default-features = false }
polkadot-parachain-primitives = { git = "https://github.com/paritytech/polkadot-sdk.git", tag = "polkadot-stable2412-6", default-features = false }
polkadot-runtime-common = { git = "https://github.com/paritytech/polkadot-sdk.git", tag = "polkadot-stable2412-6", default-features = false }
polkadot-runtime-parachains = { git = "https://github.com/paritytech/polkadot-sdk.git", tag = "polkadot-stable2412-6", default-features = false }
xcm = { package = "staging-xcm", git = "https://github.com/paritytech/polkadot-sdk.git", tag = "polkadot-stable2412-6", default-features = false }
xcm-simulator = { git = "https://github.com/paritytech/polkadot-sdk.git", tag = "polkadot-stable2412-6", default-features = false }
xcm-runtime-apis = { git = "https://github.com/paritytech/polkadot-sdk.git", tag = "polkadot-stable2412-6", default-features = false }
xcm-builder = { package = "staging-xcm-builder", git = "https://github.com/paritytech/polkadot-sdk.git", tag = "polkadot-stable2412-6", default-features = false }
xcm-executor = { package = "staging-xcm-executor", git = "https://github.com/paritytech/polkadot-sdk.git", tag = "polkadot-stable2412-6", default-features = false }
runtime-constants = { package = "polkadot-runtime-constants", git = "https://github.com/polkadot-fellows/runtimes.git", tag = "v1.5.1", default-features = false }

# Cumulus
cumulus-client-cli = { git = "https://github.com/paritytech/polkadot-sdk.git", tag = "polkadot-stable2412-6", default-features = false }
cumulus-client-collator = { git = "https://github.com/paritytech/polkadot-sdk.git", tag = "polkadot-stable2412-6", default-features = false }
cumulus-client-consensus-aura = { git = "https://github.com/paritytech/polkadot-sdk.git", tag = "polkadot-stable2412-6", default-features = false }
cumulus-client-consensus-common = { git = "https://github.com/paritytech/polkadot-sdk.git", tag = "polkadot-stable2412-6", default-features = false }
cumulus-client-consensus-proposer = { git = "https://github.com/paritytech/polkadot-sdk.git", tag = "polkadot-stable2412-6", default-features = false }
cumulus-client-parachain-inherent = { git = "https://github.com/paritytech/polkadot-sdk.git", tag = "polkadot-stable2412-6", default-features = false }
cumulus-client-service = { git = "https://github.com/paritytech/polkadot-sdk.git", tag = "polkadot-stable2412-6", default-features = false }
cumulus-primitives-parachain-inherent = { git = "https://github.com/paritytech/polkadot-sdk.git", tag = "polkadot-stable2412-6", default-features = false }
cumulus-relay-chain-interface = { git = "https://github.com/paritytech/polkadot-sdk.git", tag = "polkadot-stable2412-6", default-features = false }
cumulus-pallet-aura-ext = { git = "https://github.com/paritytech/polkadot-sdk.git", tag = "polkadot-stable2412-6", default-features = false }
cumulus-pallet-parachain-system = { git = "https://github.com/paritytech/polkadot-sdk.git", tag = "polkadot-stable2412-6", default-features = false }
cumulus-pallet-session-benchmarking = { git = "https://github.com/paritytech/polkadot-sdk.git", tag = "polkadot-stable2412-6", default-features = false }
cumulus-pallet-xcm = { git = "https://github.com/paritytech/polkadot-sdk.git", tag = "polkadot-stable2412-6", default-features = false }
cumulus-pallet-xcmp-queue = { git = "https://github.com/paritytech/polkadot-sdk.git", tag = "polkadot-stable2412-6", default-features = false }
cumulus-primitives-aura = { git = "https://github.com/paritytech/polkadot-sdk.git", tag = "polkadot-stable2412-6", default-features = false }
cumulus-primitives-core = { git = "https://github.com/paritytech/polkadot-sdk.git", tag = "polkadot-stable2412-6", default-features = false }
cumulus-primitives-utility = { git = "https://github.com/paritytech/polkadot-sdk.git", tag = "polkadot-stable2412-6", default-features = false }
pallet-collator-selection = { git = "https://github.com/paritytech/polkadot-sdk.git", tag = "polkadot-stable2412-6", default-features = false }
cumulus-primitives-storage-weight-reclaim = { git = "https://github.com/paritytech/polkadot-sdk.git", tag = "polkadot-stable2412-6", default-features = false }
parachains-common = { git = "https://github.com/paritytech/polkadot-sdk.git", tag = "polkadot-stable2412-6", default-features = false }
parachain-info = { package = "staging-parachain-info", git = "https://github.com/paritytech/polkadot-sdk.git", tag = "polkadot-stable2412-6", default-features = false }

# Frontier (wasm)
fp-account = { git = "https://github.com/polkadot-evm/frontier", branch = "stable2412", default-features = false }
fp-evm = { git = "https://github.com/polkadot-evm/frontier", branch = "stable2412", default-features = false }
fp-rpc = { git = "https://github.com/polkadot-evm/frontier", branch = "stable2412", default-features = false }
fp-self-contained = { git = "https://github.com/polkadot-evm/frontier", branch = "stable2412", default-features = false }
fp-storage = { git = "https://github.com/polkadot-evm/frontier", branch = "stable2412", default-features = false }
pallet-base-fee = { git = "https://github.com/polkadot-evm/frontier", branch = "stable2412", default-features = false }
pallet-dynamic-fee = { git = "https://github.com/polkadot-evm/frontier", branch = "stable2412", default-features = false }
pallet-ethereum = { git = "https://github.com/polkadot-evm/frontier/", branch = "stable2412", default-features = false }
pallet-evm = { git = "https://github.com/polkadot-evm/frontier/", branch = "stable2412", default-features = false }
pallet-evm-chain-id = { git = "https://github.com/polkadot-evm/frontier/", branch = "stable2412", default-features = false }
pallet-evm-precompile-modexp = { git = "https://github.com/polkadot-evm/frontier", branch = "stable2412", default-features = false }
pallet-evm-precompile-sha3fips = { git = "https://github.com/polkadot-evm/frontier", branch = "stable2412", default-features = false }
pallet-evm-precompile-simple = { git = "https://github.com/polkadot-evm/frontier", branch = "stable2412", default-features = false }
pallet-hotfix-sufficients = { git = "https://github.com/polkadot-evm/frontier", branch = "stable2412", default-features = false }

# Frontier (client)
fc-api = { git = "https://github.com/polkadot-evm/frontier", branch = "stable2412", default-features = false }
fc-cli = { git = "https://github.com/polkadot-evm/frontier", branch = "stable2412", default-features = false }
fc-consensus = { git = "https://github.com/polkadot-evm/frontier", branch = "stable2412", default-features = false }
fc-db = { git = "https://github.com/polkadot-evm/frontier", branch = "stable2412" }
fc-mapping-sync = { git = "https://github.com/polkadot-evm/frontier", branch = "stable2412", default-features = false }
fc-rpc = { git = "https://github.com/polkadot-evm/frontier", branch = "stable2412", default-features = false }
fc-rpc-core = { git = "https://github.com/polkadot-evm/frontier", branch = "stable2412", default-features = false }
fc-storage = { git = "https://github.com/polkadot-evm/frontier", branch = "stable2412", default-features = false }

# Local Pallets
pallet-bucket-nfts = { path = "pallets/bucket-nfts", default-features = false }
pallet-cr-randomness = { path = "pallets/provider-randomness", default-features = false }
pallet-file-system = { path = "pallets/file-system", default-features = false }
pallet-file-system-runtime-api = { path = "pallets/file-system/runtime-api", default-features = false }
pallet-payment-streams = { path = "pallets/payment-streams", default-features = false }
pallet-payment-streams-runtime-api = { path = "pallets/payment-streams/runtime-api", default-features = false }
pallet-proofs-dealer = { path = "pallets/proofs-dealer", default-features = false }
pallet-proofs-dealer-runtime-api = { path = "pallets/proofs-dealer/runtime-api", default-features = false }
pallet-randomness = { path = "pallets/randomness", default-features = false }
pallet-storage-providers = { path = "pallets/providers", default-features = false }
pallet-storage-providers-runtime-api = { path = "pallets/providers/runtime-api", default-features = false }

# Local - StorageHub Client (used by the node, can be std or no_std)
shc-actors-framework = { path = "client/actors-framework", default-features = false }
shc-actors-derive = { path = "client/actors-derive", default-features = false }
shc-blockchain-service = { path = "client/blockchain-service", default-features = false }
shc-telemetry-service = { path = "client/telemetry-service", default-features = false }
shc-file-transfer-service = { path = "client/file-transfer-service", default-features = false }
shc-indexer-service = { path = "client/indexer-service", default-features = false }
shc-indexer-db = { path = "client/indexer-db", default-features = false }
shc-common = { path = "client/common", default-features = false }
shc-file-manager = { path = "client/file-manager", default-features = false }
shc-fisherman-service = { path = "client/fisherman-service", default-features = false }
shc-forest-manager = { path = "client/forest-manager", default-features = false }
shc-rpc = { path = "client/rpc", default-features = false }
shc-client = { path = "client", default-features = false }

# Local - StorageHub Primitives (used by the runtime and the node, must be no_std compatible)
shp-constants = { path = "primitives/constants", default-features = false }
shp-data-price-updater = { path = "primitives/data-price-updater", default-features = false }
shp-file-key-verifier = { path = "primitives/file-key-verifier", default-features = false }
shp-file-metadata = { path = "primitives/file-metadata", default-features = false }
shp-forest-verifier = { path = "primitives/forest-verifier", default-features = false }
shp-opaque = { path = "primitives/opaque", default-features = false }
shp-session-keys = { path = "primitives/session-keys", default-features = false }
shp-traits = { path = "primitives/traits", default-features = false }
shp-treasury-funding = { path = "primitives/treasury-funding", default-features = false }
shp-types = { path = "primitives/types", default-features = false }

# Lcoal - StorageHub Runtime
storage-hub-runtime = { path = "runtime", default-features = false }

[workspace.lints.rust]
suspicious_double_ref_op = { level = "allow", priority = 2 }

[workspace.lints.clippy]
all = { level = "allow", priority = 0 }
correctness = { level = "warn", priority = 1 }
complexity = { level = "warn", priority = 1 }
if-same-then-else = { level = "allow", priority = 2 }
zero-prefixed-literal = { level = "allow", priority = 2 }            # 00_1000_000
type_complexity = { level = "allow", priority = 2 }                  # raison d'etre
nonminimal-bool = { level = "allow", priority = 2 }                  # maybe
borrowed-box = { level = "allow", priority = 2 }                     # Reasonable to fix this one
too-many-arguments = { level = "allow", priority = 2 }               # (Turning this on would lead to)
needless-lifetimes = { level = "allow", priority = 2 }               # generated code
unnecessary_cast = { level = "allow", priority = 2 }                 # Types may change
identity-op = { level = "allow", priority = 2 }                      # One case where we do 0 +
useless_conversion = { level = "allow", priority = 2 }               # Types may change
unit_arg = { level = "allow", priority = 2 }                         # stylistic
option-map-unit-fn = { level = "allow", priority = 2 }               # stylistic
bind_instead_of_map = { level = "allow", priority = 2 }              # stylistic
erasing_op = { level = "allow", priority = 2 }                       # E.g. 0 * DOLLARS
eq_op = { level = "allow", priority = 2 }                            # In tests we test equality.
while_immutable_condition = { level = "allow", priority = 2 }        # false positives
needless_option_as_deref = { level = "allow", priority = 2 }         # false positives
derivable_impls = { level = "allow", priority = 2 }                  # false positives
stable_sort_primitive = { level = "allow", priority = 2 }            # prefer stable sort
extra-unused-type-parameters = { level = "allow", priority = 2 }     # stylistic
default_constructed_unit_structs = { level = "allow", priority = 2 } # stylistic<|MERGE_RESOLUTION|>--- conflicted
+++ resolved
@@ -15,26 +15,6 @@
 
 [workspace]
 members = [
-<<<<<<< HEAD
-    "runtime",
-    "pallets/*",
-    "node",
-    "client",
-    "client/actors-framework",
-    "client/blockchain-service",
-    "client/common",
-    "client/file-manager",
-    "client/file-transfer-service",
-    "client/fisherman-service",
-    "client/forest-manager",
-    "client/indexer-db",
-    "client/indexer-service",
-    "client/rpc",
-    "client/telemetry-service",
-    "primitives/*",
-    "xcm-simulator",
-    "sdk/core/wasm",
-=======
 	"runtime",
 	"pallets/*",
 	"node",
@@ -49,12 +29,12 @@
 	"client/indexer-db",
 	"client/indexer-service",
 	"client/rpc",
+	"client/telemetry-service",
 	"primitives/*",
 	"xcm-simulator",
 	"sdk/core/wasm",
 	"backend/bin",
 	"backend/lib",
->>>>>>> f209026c
 ]
 resolver = "2"
 
@@ -116,7 +96,6 @@
 quote = "1.0.35"
 syn = { version = "2.0.52", features = ["full", "extra-traits"] }
 once_cell = "1.18.0"
-tracing = "0.1"
 uuid = { version = "1.4", features = ["v4", "serde"] }
 axiom-rs = { version = "0.11.4", default-features = false, features = ["tokio", "rustls-tls"] }
 
