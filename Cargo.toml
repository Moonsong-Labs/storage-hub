[workspace.package]
authors = ["Moonsong Labs"]
edition = "2021"
repository = "https://github.com/Moonsong-Labs/storage-hub-runtime.git"
license = "GPL-3.0-only"
homepage = "https://moonsonglabs.com/"

[profile.release]
panic = "unwind"

[workspace]
members = [
	"runtime",
	"pallets/*",
	"node",
	"client/*",
	"primitives/*",
	"xcm-simulator",
]
resolver = "2"

[workspace.dependencies]
anyhow = "1.0.81"
array-bytes = "6.1"
async-channel = "1.8.0"
async-io = "2.3.2"
async-trait = "0.1.42"
bincode = "1.3.3"
clap = { version = "4.5.3", features = ["derive"] }
chrono = "0.4"
codec = { package = "parity-scale-codec", version = "3.0.0", features = [
	"derive",
], default-features = false }
color-print = "0.3.4"
futures-timer = "3.0.1"
hash-db = "0.16.0"
hex = "0.4.3"
hex-literal = { version = "0.4.1" }
jsonrpsee = { version = "0.22", features = ["server"] }
kvdb = "0.13.0"
kvdb-memorydb = "0.13.0"
kvdb-rocksdb = "0.19.0"
rocksdb = "0.21.0"
futures = "0.3.30"
lazy-static = { package = "lazy_static", version = "1.4.0" }
libp2p-identity = "0.1.3"
log = { version = "0.4.21", default-features = false }
num-bigint = { version = "0.4.3", default-features = false }
parking_lot = "0.12.1"
prost = "0.12"
prost-build = "0.12.3"
rand = "0.8.5"
reference-trie = "0.29.1"
scale-info = { version = "2.11.0", default-features = false, features = [
	"derive",
] }
thiserror = "1.0.48"
tokio = "1.36.0"
trie-db = { version = "0.29.1", default-features = false }
serde = { version = "1.0.210", default-features = false }
serde_json = "1.0.108"
smallvec = "1.11.0"
diesel = { version = "2.2.4", features = ["postgres", "chrono", "numeric"] }
diesel-async = { version = "0.5.0", features = ["bb8", "postgres"] }
bigdecimal = { version = "0.4.5", features = ["serde"] }

# Substrate
sp-core = { git = "https://github.com/paritytech/polkadot-sdk.git", tag = "polkadot-v1.10.0", default-features = false }
sp-io = { git = "https://github.com/paritytech/polkadot-sdk.git", tag = "polkadot-v1.10.0", default-features = false }
sp-runtime = { git = "https://github.com/paritytech/polkadot-sdk.git", tag = "polkadot-v1.10.0", default-features = false }
sp-std = { git = "https://github.com/paritytech/polkadot-sdk.git", tag = "polkadot-v1.10.0", default-features = false }
# latest version containing trie-db upgrade (double ended iterator)
sp-trie = { git = "https://github.com/paritytech/polkadot-sdk.git", version = "29.0.0", default-features = false }
<<<<<<< HEAD
sp-api = { git = "https://github.com/paritytech/polkadot-sdk.git", tag = "polkadot-v1.10.0", default-features = false }
sp-arithmetic = { git = "https://github.com/paritytech/polkadot-sdk.git", tag = "polkadot-v1.10.0", default-features = false }
sp-blockchain = { git = "https://github.com/paritytech/polkadot-sdk.git", tag = "polkadot-v1.10.0" }
sp-block-builder = { git = "https://github.com/paritytech/polkadot-sdk.git", tag = "polkadot-v1.10.0", default-features = false }
sp-consensus-aura = { git = "https://github.com/paritytech/polkadot-sdk.git", tag = "polkadot-v1.10.0", default-features = false }
sp-consensus-babe = { git = "https://github.com/paritytech/polkadot-sdk.git", tag = "polkadot-v1.10.0", default-features = false }
sp-genesis-builder = { git = "https://github.com/paritytech/polkadot-sdk.git", tag = "polkadot-v1.10.0", default-features = false }
sp-inherents = { git = "https://github.com/paritytech/polkadot-sdk.git", tag = "polkadot-v1.10.0", default-features = false }
sp-keyring = { git = "https://github.com/paritytech/polkadot-sdk.git", tag = "polkadot-v1.10.0", default-features = false }
sp-keystore = { git = "https://github.com/paritytech/polkadot-sdk.git", tag = "polkadot-v1.10.0" }
sp-offchain = { git = "https://github.com/paritytech/polkadot-sdk.git", tag = "polkadot-v1.10.0", default-features = false }
sp-session = { git = "https://github.com/paritytech/polkadot-sdk.git", tag = "polkadot-v1.10.0", default-features = false }
sp-state-machine = { git = "https://github.com/paritytech/polkadot-sdk.git", tag = "polkadot-v1.10.0", default-features = false }
sp-timestamp = { git = "https://github.com/paritytech/polkadot-sdk.git", tag = "polkadot-v1.10.0" }
sp-tracing = { git = "https://github.com/paritytech/polkadot-sdk", tag = "polkadot-v1.10.0", default-features = false }
sp-transaction-pool = { git = "https://github.com/paritytech/polkadot-sdk.git", tag = "polkadot-v1.10.0", default-features = false }
sp-version = { git = "https://github.com/paritytech/polkadot-sdk.git", tag = "polkadot-v1.10.0", default-features = false }
sc-basic-authorship = { git = "https://github.com/paritytech/polkadot-sdk.git", tag = "polkadot-v1.10.0" }
sc-chain-spec = { git = "https://github.com/paritytech/polkadot-sdk.git", tag = "polkadot-v1.10.0" }
sc-cli = { git = "https://github.com/paritytech/polkadot-sdk.git", tag = "polkadot-v1.10.0" }
sc-client-api = { git = "https://github.com/paritytech/polkadot-sdk.git", tag = "polkadot-v1.10.0" }
sc-offchain = { git = "https://github.com/paritytech/polkadot-sdk.git", tag = "polkadot-v1.10.0" }
sc-consensus = { git = "https://github.com/paritytech/polkadot-sdk.git", tag = "polkadot-v1.10.0" }
sc-consensus-aura = { git = "https://github.com/paritytech/polkadot-sdk.git", tag = "polkadot-v1.10.0" }
sc-consensus-manual-seal = { git = "https://github.com/paritytech/polkadot-sdk.git", tag = "polkadot-v1.10.0" }
sc-executor = { git = "https://github.com/paritytech/polkadot-sdk.git", tag = "polkadot-v1.10.0" }
sc-network = { git = "https://github.com/paritytech/polkadot-sdk.git", tag = "polkadot-v1.10.0" }
sc-network-sync = { git = "https://github.com/paritytech/polkadot-sdk.git", tag = "polkadot-v1.10.0" }
sc-rpc = { git = "https://github.com/paritytech/polkadot-sdk.git", tag = "polkadot-v1.10.0" }
sc-service = { git = "https://github.com/paritytech/polkadot-sdk.git", tag = "polkadot-v1.10.0" }
sc-sysinfo = { git = "https://github.com/paritytech/polkadot-sdk.git", tag = "polkadot-v1.10.0" }
sc-telemetry = { git = "https://github.com/paritytech/polkadot-sdk.git", tag = "polkadot-v1.10.0" }
sc-tracing = { git = "https://github.com/paritytech/polkadot-sdk.git", tag = "polkadot-v1.10.0" }
sc-transaction-pool = { git = "https://github.com/paritytech/polkadot-sdk.git", tag = "polkadot-v1.10.0" }
sc-transaction-pool-api = { git = "https://github.com/paritytech/polkadot-sdk.git", tag = "polkadot-v1.10.0" }
sc-utils = { git = "https://github.com/paritytech/polkadot-sdk.git", tag = "polkadot-v1.10.0" }
sp-weights = { git = "https://github.com/paritytech/polkadot-sdk.git", tag = "polkadot-v1.10.0" }
substrate-frame-rpc-system = { git = "https://github.com/paritytech/polkadot-sdk.git", tag = "polkadot-v1.10.0" }
substrate-prometheus-endpoint = { git = "https://github.com/paritytech/polkadot-sdk.git", tag = "polkadot-v1.10.0" }
substrate-wasm-builder = { git = "https://github.com/paritytech/polkadot-sdk.git", tag = "polkadot-v1.10.0" }
substrate-build-script-utils = { git = "https://github.com/paritytech/polkadot-sdk.git", tag = "polkadot-v1.10.0" }
frame-benchmarking = { git = "https://github.com/paritytech/polkadot-sdk.git", tag = "polkadot-v1.10.0", default-features = false }
frame-benchmarking-cli = { git = "https://github.com/paritytech/polkadot-sdk.git", tag = "polkadot-v1.10.0" }
frame-support = { git = "https://github.com/paritytech/polkadot-sdk.git", tag = "polkadot-v1.10.0", default-features = false }
frame-system = { git = "https://github.com/paritytech/polkadot-sdk.git", tag = "polkadot-v1.10.0", default-features = false }
frame-executive = { git = "https://github.com/paritytech/polkadot-sdk.git", tag = "polkadot-v1.10.0", default-features = false }
frame-system-benchmarking = { git = "https://github.com/paritytech/polkadot-sdk.git", tag = "polkadot-v1.10.0", default-features = false }
frame-system-rpc-runtime-api = { git = "https://github.com/paritytech/polkadot-sdk.git", tag = "polkadot-v1.10.0", default-features = false }
frame-try-runtime = { git = "https://github.com/paritytech/polkadot-sdk.git", tag = "polkadot-v1.10.0", default-features = false }
pallet-aura = { git = "https://github.com/paritytech/polkadot-sdk.git", tag = "polkadot-v1.10.0", default-features = false }
pallet-authorship = { git = "https://github.com/paritytech/polkadot-sdk.git", tag = "polkadot-v1.10.0", default-features = false }
pallet-message-queue = { git = "https://github.com/paritytech/polkadot-sdk.git", tag = "polkadot-v1.10.0", default-features = false }
pallet-nfts = { git = "https://github.com/paritytech/polkadot-sdk.git", tag = "polkadot-v1.10.0", default-features = false }
pallet-session = { git = "https://github.com/paritytech/polkadot-sdk.git", tag = "polkadot-v1.10.0", default-features = false }
pallet-sudo = { git = "https://github.com/paritytech/polkadot-sdk.git", tag = "polkadot-v1.10.0", default-features = false }
pallet-timestamp = { git = "https://github.com/paritytech/polkadot-sdk.git", tag = "polkadot-v1.10.0", default-features = false }
pallet-transaction-payment = { git = "https://github.com/paritytech/polkadot-sdk.git", tag = "polkadot-v1.10.0", default-features = false }
pallet-transaction-payment-rpc = { git = "https://github.com/paritytech/polkadot-sdk.git", tag = "polkadot-v1.10.0" }
pallet-transaction-payment-rpc-runtime-api = { git = "https://github.com/paritytech/polkadot-sdk.git", tag = "polkadot-v1.10.0", default-features = false }
pallet-uniques = { git = "https://github.com/paritytech/polkadot-sdk.git", tag = "polkadot-v1.10.0", default-features = false }
pallet-balances = { git = "https://github.com/paritytech/polkadot-sdk.git", tag = "polkadot-v1.10.0", default-features = false }
=======
sp-api = { git = "https://github.com/paritytech/polkadot-sdk.git", tag = "polkadot-v1.9.0", default-features = false }
sp-arithmetic = { git = "https://github.com/paritytech/polkadot-sdk.git", tag = "polkadot-v1.9.0", default-features = false }
sp-blockchain = { git = "https://github.com/paritytech/polkadot-sdk.git", tag = "polkadot-v1.9.0" }
sp-block-builder = { git = "https://github.com/paritytech/polkadot-sdk.git", tag = "polkadot-v1.9.0", default-features = false }
sp-consensus-aura = { git = "https://github.com/paritytech/polkadot-sdk.git", tag = "polkadot-v1.9.0", default-features = false }
sp-consensus-babe = { git = "https://github.com/paritytech/polkadot-sdk.git", tag = "polkadot-v1.9.0", default-features = false }
sp-genesis-builder = { git = "https://github.com/paritytech/polkadot-sdk.git", tag = "polkadot-v1.9.0", default-features = false }
sp-inherents = { git = "https://github.com/paritytech/polkadot-sdk.git", tag = "polkadot-v1.9.0", default-features = false }
sp-keyring = { git = "https://github.com/paritytech/polkadot-sdk.git", tag = "polkadot-v1.9.0", default-features = false }
sp-keystore = { git = "https://github.com/paritytech/polkadot-sdk.git", tag = "polkadot-v1.9.0" }
sp-offchain = { git = "https://github.com/paritytech/polkadot-sdk.git", tag = "polkadot-v1.9.0", default-features = false }
sp-session = { git = "https://github.com/paritytech/polkadot-sdk.git", tag = "polkadot-v1.9.0", default-features = false }
sp-state-machine = { git = "https://github.com/paritytech/polkadot-sdk.git", tag = "polkadot-v1.9.0", default-features = false }
sp-timestamp = { git = "https://github.com/paritytech/polkadot-sdk.git", tag = "polkadot-v1.9.0" }
sp-tracing = { git = "https://github.com/paritytech/polkadot-sdk", tag = "polkadot-v1.9.0", default-features = false }
sp-transaction-pool = { git = "https://github.com/paritytech/polkadot-sdk.git", tag = "polkadot-v1.9.0", default-features = false }
sp-version = { git = "https://github.com/paritytech/polkadot-sdk.git", tag = "polkadot-v1.9.0", default-features = false }
sc-basic-authorship = { git = "https://github.com/paritytech/polkadot-sdk.git", tag = "polkadot-v1.9.0" }
sc-chain-spec = { git = "https://github.com/paritytech/polkadot-sdk.git", tag = "polkadot-v1.9.0" }
sc-cli = { git = "https://github.com/paritytech/polkadot-sdk.git", tag = "polkadot-v1.9.0" }
sc-client-api = { git = "https://github.com/paritytech/polkadot-sdk.git", tag = "polkadot-v1.9.0" }
sc-offchain = { git = "https://github.com/paritytech/polkadot-sdk.git", tag = "polkadot-v1.9.0" }
sc-consensus = { git = "https://github.com/paritytech/polkadot-sdk.git", tag = "polkadot-v1.9.0" }
sc-consensus-aura = { git = "https://github.com/paritytech/polkadot-sdk.git", tag = "polkadot-v1.9.0" }
sc-consensus-manual-seal = { git = "https://github.com/paritytech/polkadot-sdk.git", tag = "polkadot-v1.9.0" }
sc-executor = { git = "https://github.com/paritytech/polkadot-sdk.git", tag = "polkadot-v1.9.0" }
sc-network = { git = "https://github.com/paritytech/polkadot-sdk.git", tag = "polkadot-v1.9.0" }
sc-network-sync = { git = "https://github.com/paritytech/polkadot-sdk.git", tag = "polkadot-v1.9.0" }
sc-rpc = { git = "https://github.com/paritytech/polkadot-sdk.git", tag = "polkadot-v1.9.0" }
sc-service = { git = "https://github.com/paritytech/polkadot-sdk.git", tag = "polkadot-v1.9.0" }
sc-sysinfo = { git = "https://github.com/paritytech/polkadot-sdk.git", tag = "polkadot-v1.9.0" }
sc-telemetry = { git = "https://github.com/paritytech/polkadot-sdk.git", tag = "polkadot-v1.9.0" }
sc-tracing = { git = "https://github.com/paritytech/polkadot-sdk.git", tag = "polkadot-v1.9.0" }
sc-transaction-pool = { git = "https://github.com/paritytech/polkadot-sdk.git", tag = "polkadot-v1.9.0" }
sc-transaction-pool-api = { git = "https://github.com/paritytech/polkadot-sdk.git", tag = "polkadot-v1.9.0" }
sc-utils = { git = "https://github.com/paritytech/polkadot-sdk.git", tag = "polkadot-v1.9.0" }
sp-weights = { git = "https://github.com/paritytech/polkadot-sdk.git", tag = "polkadot-v1.9.0" }
substrate-frame-rpc-system = { git = "https://github.com/paritytech/polkadot-sdk.git", tag = "polkadot-v1.9.0" }
substrate-prometheus-endpoint = { git = "https://github.com/paritytech/polkadot-sdk.git", tag = "polkadot-v1.9.0" }
substrate-wasm-builder = { git = "https://github.com/paritytech/polkadot-sdk.git", tag = "polkadot-v1.9.0" }
substrate-build-script-utils = { git = "https://github.com/paritytech/polkadot-sdk.git", tag = "polkadot-v1.9.0" }
frame-benchmarking = { git = "https://github.com/paritytech/polkadot-sdk.git", tag = "polkadot-v1.9.0", default-features = false }
frame-benchmarking-cli = { git = "https://github.com/paritytech/polkadot-sdk.git", tag = "polkadot-v1.9.0" }
frame-support = { git = "https://github.com/paritytech/polkadot-sdk.git", tag = "polkadot-v1.9.0", default-features = false }
frame-system = { git = "https://github.com/paritytech/polkadot-sdk.git", tag = "polkadot-v1.9.0", default-features = false }
frame-executive = { git = "https://github.com/paritytech/polkadot-sdk.git", tag = "polkadot-v1.9.0", default-features = false }
frame-system-benchmarking = { git = "https://github.com/paritytech/polkadot-sdk.git", tag = "polkadot-v1.9.0", default-features = false }
frame-system-rpc-runtime-api = { git = "https://github.com/paritytech/polkadot-sdk.git", tag = "polkadot-v1.9.0", default-features = false }
frame-try-runtime = { git = "https://github.com/paritytech/polkadot-sdk.git", tag = "polkadot-v1.9.0", default-features = false }
pallet-aura = { git = "https://github.com/paritytech/polkadot-sdk.git", tag = "polkadot-v1.9.0", default-features = false }
pallet-authorship = { git = "https://github.com/paritytech/polkadot-sdk.git", tag = "polkadot-v1.9.0", default-features = false }
pallet-balances = { git = "https://github.com/paritytech/polkadot-sdk.git", tag = "polkadot-v1.9.0", default-features = false }
pallet-message-queue = { git = "https://github.com/paritytech/polkadot-sdk.git", tag = "polkadot-v1.9.0", default-features = false }
pallet-nfts = { git = "https://github.com/paritytech/polkadot-sdk.git", tag = "polkadot-v1.9.0", default-features = false }
pallet-parameters = { git = "https://github.com/paritytech/polkadot-sdk.git", tag = "polkadot-v1.9.0", default-features = false }
pallet-session = { git = "https://github.com/paritytech/polkadot-sdk.git", tag = "polkadot-v1.9.0", default-features = false }
pallet-sudo = { git = "https://github.com/paritytech/polkadot-sdk.git", tag = "polkadot-v1.9.0", default-features = false }
pallet-timestamp = { git = "https://github.com/paritytech/polkadot-sdk.git", tag = "polkadot-v1.9.0", default-features = false }
pallet-transaction-payment = { git = "https://github.com/paritytech/polkadot-sdk.git", tag = "polkadot-v1.9.0", default-features = false }
pallet-transaction-payment-rpc = { git = "https://github.com/paritytech/polkadot-sdk.git", tag = "polkadot-v1.9.0" }
pallet-transaction-payment-rpc-runtime-api = { git = "https://github.com/paritytech/polkadot-sdk.git", tag = "polkadot-v1.9.0", default-features = false }
pallet-uniques = { git = "https://github.com/paritytech/polkadot-sdk.git", tag = "polkadot-v1.9.0", default-features = false }
>>>>>>> 7736ab0d

# Polkadot
polkadot-cli = { git = "https://github.com/paritytech/polkadot-sdk.git", tag = "polkadot-v1.10.0", features = [
	"rococo-native",
] }
polkadot-core-primitives = { git = "https://github.com/paritytech/polkadot-sdk", tag = "polkadot-v1.11.0", default-features = false }
polkadot-primitives = { git = "https://github.com/paritytech/polkadot-sdk.git", tag = "polkadot-v1.10.0", default-features = false }
pallet-xcm = { git = "https://github.com/paritytech/polkadot-sdk.git", tag = "polkadot-v1.10.0", default-features = false }
polkadot-parachain-primitives = { git = "https://github.com/paritytech/polkadot-sdk.git", tag = "polkadot-v1.10.0", default-features = false }
polkadot-runtime-common = { git = "https://github.com/paritytech/polkadot-sdk.git", tag = "polkadot-v1.10.0", default-features = false }
polkadot-runtime-parachains = { git = "https://github.com/paritytech/polkadot-sdk", tag = "polkadot-v1.10.0", default-features = false }
xcm = { package = "staging-xcm", git = "https://github.com/paritytech/polkadot-sdk.git", tag = "polkadot-v1.10.0", default-features = false }
xcm-simulator = { git = "https://github.com/paritytech/polkadot-sdk", tag = "polkadot-v1.10.0", default-features = false }
xcm-builder = { package = "staging-xcm-builder", git = "https://github.com/paritytech/polkadot-sdk.git", tag = "polkadot-v1.10.0", default-features = false }
xcm-executor = { package = "staging-xcm-executor", git = "https://github.com/paritytech/polkadot-sdk.git", tag = "polkadot-v1.10.0", default-features = false }
runtime-constants = { package = "polkadot-runtime-constants", git = "https://github.com/polkadot-fellows/runtimes.git", tag = "v1.2.1", default-features = false }

# Cumulus
cumulus-client-cli = { git = "https://github.com/paritytech/polkadot-sdk.git", tag = "polkadot-v1.10.0" }
cumulus-client-collator = { git = "https://github.com/paritytech/polkadot-sdk.git", tag = "polkadot-v1.10.0" }
cumulus-client-consensus-aura = { git = "https://github.com/paritytech/polkadot-sdk.git", tag = "polkadot-v1.10.0" }
cumulus-client-consensus-common = { git = "https://github.com/paritytech/polkadot-sdk.git", tag = "polkadot-v1.10.0" }
cumulus-client-consensus-proposer = { git = "https://github.com/paritytech/polkadot-sdk.git", tag = "polkadot-v1.10.0" }
cumulus-client-parachain-inherent = { git = "https://github.com/paritytech/polkadot-sdk.git", tag = "polkadot-v1.10.0" }
cumulus-client-service = { git = "https://github.com/paritytech/polkadot-sdk.git", tag = "polkadot-v1.10.0" }
cumulus-primitives-parachain-inherent = { git = "https://github.com/paritytech/polkadot-sdk.git", tag = "polkadot-v1.10.0" }
cumulus-relay-chain-interface = { git = "https://github.com/paritytech/polkadot-sdk.git", tag = "polkadot-v1.10.0" }
cumulus-pallet-aura-ext = { git = "https://github.com/paritytech/polkadot-sdk.git", tag = "polkadot-v1.10.0", default-features = false }
cumulus-pallet-dmp-queue = { git = "https://github.com/paritytech/polkadot-sdk.git", tag = "polkadot-v1.10.0", default-features = false }
cumulus-pallet-parachain-system = { git = "https://github.com/paritytech/polkadot-sdk.git", tag = "polkadot-v1.10.0", default-features = false, features = [
	"parameterized-consensus-hook",
] }
cumulus-pallet-session-benchmarking = { git = "https://github.com/paritytech/polkadot-sdk.git", tag = "polkadot-v1.10.0", default-features = false }
cumulus-pallet-xcm = { git = "https://github.com/paritytech/polkadot-sdk.git", tag = "polkadot-v1.10.0", default-features = false }
cumulus-pallet-xcmp-queue = { git = "https://github.com/paritytech/polkadot-sdk.git", tag = "polkadot-v1.10.0", default-features = false }
cumulus-primitives-aura = { git = "https://github.com/paritytech/polkadot-sdk.git", tag = "polkadot-v1.10.0", default-features = false }
cumulus-primitives-core = { git = "https://github.com/paritytech/polkadot-sdk.git", tag = "polkadot-v1.10.0", default-features = false }
cumulus-primitives-utility = { git = "https://github.com/paritytech/polkadot-sdk.git", tag = "polkadot-v1.10.0", default-features = false }
pallet-collator-selection = { git = "https://github.com/paritytech/polkadot-sdk.git", tag = "polkadot-v1.10.0", default-features = false }
cumulus-primitives-storage-weight-reclaim = { git = "https://github.com/paritytech/polkadot-sdk.git", tag = "polkadot-v1.10.0", default-features = false }
parachains-common = { git = "https://github.com/paritytech/polkadot-sdk.git", tag = "polkadot-v1.10.0", default-features = false }
parachain-info = { package = "staging-parachain-info", git = "https://github.com/paritytech/polkadot-sdk.git", tag = "polkadot-v1.10.0", default-features = false }

# Local Pallets
pallet-bucket-nfts = { path = "pallets/bucket-nfts", default-features = false }
pallet-file-system = { path = "pallets/file-system", default-features = false }
pallet-file-system-runtime-api = { path = "pallets/file-system/runtime-api", default-features = false }
pallet-payment-streams = { path = "pallets/payment-streams", default-features = false }
pallet-payment-streams-runtime-api = { path = "pallets/payment-streams/runtime-api", default-features = false }
pallet-proofs-dealer = { path = "pallets/proofs-dealer", default-features = false }
pallet-proofs-dealer-runtime-api = { path = "pallets/proofs-dealer/runtime-api", default-features = false }
pallet-randomness = { path = "pallets/randomness", default-features = false }
pallet-storage-providers = { path = "pallets/providers", default-features = false }
pallet-storage-providers-runtime-api = { path = "pallets/providers/runtime-api", default-features = false }

# Local - StorageHub Client (used by the node, can be std or no_std)
shc-actors-framework = { path = "client/actors-framework", default-features = false }
shc-blockchain-service = { path = "client/blockchain-service", default-features = false }
shc-file-transfer-service = { path = "client/file-transfer-service", default-features = false }
shc-indexer-service = { path = "client/indexer-service", default-features = false }
shc-indexer-db = { path = "client/indexer-db", default-features = false }
shc-common = { path = "client/common", default-features = false }
shc-file-manager = { path = "client/file-manager", default-features = false }
shc-forest-manager = { path = "client/forest-manager", default-features = false }
shc-rpc = { path = "client/rpc", default-features = false }

# Local - StorageHub Primitives (used by the runtime and the node, must be no_std compatible)
shp-constants = { path = "primitives/constants", default-features = false }
shp-file-key-verifier = { path = "primitives/file-key-verifier", default-features = false }
shp-file-metadata = { path = "primitives/file-metadata", default-features = false }
shp-forest-verifier = { path = "primitives/forest-verifier", default-features = false }
shp-session-keys = { path = "primitives/session-keys", default-features = false }
shp-traits = { path = "primitives/traits", default-features = false }

# Lcoal - StorageHub Runtime
storage-hub-runtime = { path = "runtime", default-features = false }

[workspace.lints.rust]
suspicious_double_ref_op = { level = "allow", priority = 2 }

[workspace.lints.clippy]
all = { level = "allow", priority = 0 }
correctness = { level = "warn", priority = 1 }
complexity = { level = "warn", priority = 1 }
if-same-then-else = { level = "allow", priority = 2 }
zero-prefixed-literal = { level = "allow", priority = 2 }            # 00_1000_000
type_complexity = { level = "allow", priority = 2 }                  # raison d'etre
nonminimal-bool = { level = "allow", priority = 2 }                  # maybe
borrowed-box = { level = "allow", priority = 2 }                     # Reasonable to fix this one
too-many-arguments = { level = "allow", priority = 2 }               # (Turning this on would lead to)
needless-lifetimes = { level = "allow", priority = 2 }               # generated code
unnecessary_cast = { level = "allow", priority = 2 }                 # Types may change
identity-op = { level = "allow", priority = 2 }                      # One case where we do 0 +
useless_conversion = { level = "allow", priority = 2 }               # Types may change
unit_arg = { level = "allow", priority = 2 }                         # stylistic
option-map-unit-fn = { level = "allow", priority = 2 }               # stylistic
bind_instead_of_map = { level = "allow", priority = 2 }              # stylistic
erasing_op = { level = "allow", priority = 2 }                       # E.g. 0 * DOLLARS
eq_op = { level = "allow", priority = 2 }                            # In tests we test equality.
while_immutable_condition = { level = "allow", priority = 2 }        # false positives
needless_option_as_deref = { level = "allow", priority = 2 }         # false positives
derivable_impls = { level = "allow", priority = 2 }                  # false positives
stable_sort_primitive = { level = "allow", priority = 2 }            # prefer stable sort
extra-unused-type-parameters = { level = "allow", priority = 2 }     # stylistic
default_constructed_unit_structs = { level = "allow", priority = 2 } # stylistic<|MERGE_RESOLUTION|>--- conflicted
+++ resolved
@@ -71,7 +71,6 @@
 sp-std = { git = "https://github.com/paritytech/polkadot-sdk.git", tag = "polkadot-v1.10.0", default-features = false }
 # latest version containing trie-db upgrade (double ended iterator)
 sp-trie = { git = "https://github.com/paritytech/polkadot-sdk.git", version = "29.0.0", default-features = false }
-<<<<<<< HEAD
 sp-api = { git = "https://github.com/paritytech/polkadot-sdk.git", tag = "polkadot-v1.10.0", default-features = false }
 sp-arithmetic = { git = "https://github.com/paritytech/polkadot-sdk.git", tag = "polkadot-v1.10.0", default-features = false }
 sp-blockchain = { git = "https://github.com/paritytech/polkadot-sdk.git", tag = "polkadot-v1.10.0" }
@@ -123,8 +122,10 @@
 frame-try-runtime = { git = "https://github.com/paritytech/polkadot-sdk.git", tag = "polkadot-v1.10.0", default-features = false }
 pallet-aura = { git = "https://github.com/paritytech/polkadot-sdk.git", tag = "polkadot-v1.10.0", default-features = false }
 pallet-authorship = { git = "https://github.com/paritytech/polkadot-sdk.git", tag = "polkadot-v1.10.0", default-features = false }
+pallet-balances = { git = "https://github.com/paritytech/polkadot-sdk.git", tag = "polkadot-v1.10.0", default-features = false }
 pallet-message-queue = { git = "https://github.com/paritytech/polkadot-sdk.git", tag = "polkadot-v1.10.0", default-features = false }
 pallet-nfts = { git = "https://github.com/paritytech/polkadot-sdk.git", tag = "polkadot-v1.10.0", default-features = false }
+pallet-parameters = { git = "https://github.com/paritytech/polkadot-sdk.git", tag = "polkadot-v1.10.0", default-features = false }
 pallet-session = { git = "https://github.com/paritytech/polkadot-sdk.git", tag = "polkadot-v1.10.0", default-features = false }
 pallet-sudo = { git = "https://github.com/paritytech/polkadot-sdk.git", tag = "polkadot-v1.10.0", default-features = false }
 pallet-timestamp = { git = "https://github.com/paritytech/polkadot-sdk.git", tag = "polkadot-v1.10.0", default-features = false }
@@ -132,71 +133,6 @@
 pallet-transaction-payment-rpc = { git = "https://github.com/paritytech/polkadot-sdk.git", tag = "polkadot-v1.10.0" }
 pallet-transaction-payment-rpc-runtime-api = { git = "https://github.com/paritytech/polkadot-sdk.git", tag = "polkadot-v1.10.0", default-features = false }
 pallet-uniques = { git = "https://github.com/paritytech/polkadot-sdk.git", tag = "polkadot-v1.10.0", default-features = false }
-pallet-balances = { git = "https://github.com/paritytech/polkadot-sdk.git", tag = "polkadot-v1.10.0", default-features = false }
-=======
-sp-api = { git = "https://github.com/paritytech/polkadot-sdk.git", tag = "polkadot-v1.9.0", default-features = false }
-sp-arithmetic = { git = "https://github.com/paritytech/polkadot-sdk.git", tag = "polkadot-v1.9.0", default-features = false }
-sp-blockchain = { git = "https://github.com/paritytech/polkadot-sdk.git", tag = "polkadot-v1.9.0" }
-sp-block-builder = { git = "https://github.com/paritytech/polkadot-sdk.git", tag = "polkadot-v1.9.0", default-features = false }
-sp-consensus-aura = { git = "https://github.com/paritytech/polkadot-sdk.git", tag = "polkadot-v1.9.0", default-features = false }
-sp-consensus-babe = { git = "https://github.com/paritytech/polkadot-sdk.git", tag = "polkadot-v1.9.0", default-features = false }
-sp-genesis-builder = { git = "https://github.com/paritytech/polkadot-sdk.git", tag = "polkadot-v1.9.0", default-features = false }
-sp-inherents = { git = "https://github.com/paritytech/polkadot-sdk.git", tag = "polkadot-v1.9.0", default-features = false }
-sp-keyring = { git = "https://github.com/paritytech/polkadot-sdk.git", tag = "polkadot-v1.9.0", default-features = false }
-sp-keystore = { git = "https://github.com/paritytech/polkadot-sdk.git", tag = "polkadot-v1.9.0" }
-sp-offchain = { git = "https://github.com/paritytech/polkadot-sdk.git", tag = "polkadot-v1.9.0", default-features = false }
-sp-session = { git = "https://github.com/paritytech/polkadot-sdk.git", tag = "polkadot-v1.9.0", default-features = false }
-sp-state-machine = { git = "https://github.com/paritytech/polkadot-sdk.git", tag = "polkadot-v1.9.0", default-features = false }
-sp-timestamp = { git = "https://github.com/paritytech/polkadot-sdk.git", tag = "polkadot-v1.9.0" }
-sp-tracing = { git = "https://github.com/paritytech/polkadot-sdk", tag = "polkadot-v1.9.0", default-features = false }
-sp-transaction-pool = { git = "https://github.com/paritytech/polkadot-sdk.git", tag = "polkadot-v1.9.0", default-features = false }
-sp-version = { git = "https://github.com/paritytech/polkadot-sdk.git", tag = "polkadot-v1.9.0", default-features = false }
-sc-basic-authorship = { git = "https://github.com/paritytech/polkadot-sdk.git", tag = "polkadot-v1.9.0" }
-sc-chain-spec = { git = "https://github.com/paritytech/polkadot-sdk.git", tag = "polkadot-v1.9.0" }
-sc-cli = { git = "https://github.com/paritytech/polkadot-sdk.git", tag = "polkadot-v1.9.0" }
-sc-client-api = { git = "https://github.com/paritytech/polkadot-sdk.git", tag = "polkadot-v1.9.0" }
-sc-offchain = { git = "https://github.com/paritytech/polkadot-sdk.git", tag = "polkadot-v1.9.0" }
-sc-consensus = { git = "https://github.com/paritytech/polkadot-sdk.git", tag = "polkadot-v1.9.0" }
-sc-consensus-aura = { git = "https://github.com/paritytech/polkadot-sdk.git", tag = "polkadot-v1.9.0" }
-sc-consensus-manual-seal = { git = "https://github.com/paritytech/polkadot-sdk.git", tag = "polkadot-v1.9.0" }
-sc-executor = { git = "https://github.com/paritytech/polkadot-sdk.git", tag = "polkadot-v1.9.0" }
-sc-network = { git = "https://github.com/paritytech/polkadot-sdk.git", tag = "polkadot-v1.9.0" }
-sc-network-sync = { git = "https://github.com/paritytech/polkadot-sdk.git", tag = "polkadot-v1.9.0" }
-sc-rpc = { git = "https://github.com/paritytech/polkadot-sdk.git", tag = "polkadot-v1.9.0" }
-sc-service = { git = "https://github.com/paritytech/polkadot-sdk.git", tag = "polkadot-v1.9.0" }
-sc-sysinfo = { git = "https://github.com/paritytech/polkadot-sdk.git", tag = "polkadot-v1.9.0" }
-sc-telemetry = { git = "https://github.com/paritytech/polkadot-sdk.git", tag = "polkadot-v1.9.0" }
-sc-tracing = { git = "https://github.com/paritytech/polkadot-sdk.git", tag = "polkadot-v1.9.0" }
-sc-transaction-pool = { git = "https://github.com/paritytech/polkadot-sdk.git", tag = "polkadot-v1.9.0" }
-sc-transaction-pool-api = { git = "https://github.com/paritytech/polkadot-sdk.git", tag = "polkadot-v1.9.0" }
-sc-utils = { git = "https://github.com/paritytech/polkadot-sdk.git", tag = "polkadot-v1.9.0" }
-sp-weights = { git = "https://github.com/paritytech/polkadot-sdk.git", tag = "polkadot-v1.9.0" }
-substrate-frame-rpc-system = { git = "https://github.com/paritytech/polkadot-sdk.git", tag = "polkadot-v1.9.0" }
-substrate-prometheus-endpoint = { git = "https://github.com/paritytech/polkadot-sdk.git", tag = "polkadot-v1.9.0" }
-substrate-wasm-builder = { git = "https://github.com/paritytech/polkadot-sdk.git", tag = "polkadot-v1.9.0" }
-substrate-build-script-utils = { git = "https://github.com/paritytech/polkadot-sdk.git", tag = "polkadot-v1.9.0" }
-frame-benchmarking = { git = "https://github.com/paritytech/polkadot-sdk.git", tag = "polkadot-v1.9.0", default-features = false }
-frame-benchmarking-cli = { git = "https://github.com/paritytech/polkadot-sdk.git", tag = "polkadot-v1.9.0" }
-frame-support = { git = "https://github.com/paritytech/polkadot-sdk.git", tag = "polkadot-v1.9.0", default-features = false }
-frame-system = { git = "https://github.com/paritytech/polkadot-sdk.git", tag = "polkadot-v1.9.0", default-features = false }
-frame-executive = { git = "https://github.com/paritytech/polkadot-sdk.git", tag = "polkadot-v1.9.0", default-features = false }
-frame-system-benchmarking = { git = "https://github.com/paritytech/polkadot-sdk.git", tag = "polkadot-v1.9.0", default-features = false }
-frame-system-rpc-runtime-api = { git = "https://github.com/paritytech/polkadot-sdk.git", tag = "polkadot-v1.9.0", default-features = false }
-frame-try-runtime = { git = "https://github.com/paritytech/polkadot-sdk.git", tag = "polkadot-v1.9.0", default-features = false }
-pallet-aura = { git = "https://github.com/paritytech/polkadot-sdk.git", tag = "polkadot-v1.9.0", default-features = false }
-pallet-authorship = { git = "https://github.com/paritytech/polkadot-sdk.git", tag = "polkadot-v1.9.0", default-features = false }
-pallet-balances = { git = "https://github.com/paritytech/polkadot-sdk.git", tag = "polkadot-v1.9.0", default-features = false }
-pallet-message-queue = { git = "https://github.com/paritytech/polkadot-sdk.git", tag = "polkadot-v1.9.0", default-features = false }
-pallet-nfts = { git = "https://github.com/paritytech/polkadot-sdk.git", tag = "polkadot-v1.9.0", default-features = false }
-pallet-parameters = { git = "https://github.com/paritytech/polkadot-sdk.git", tag = "polkadot-v1.9.0", default-features = false }
-pallet-session = { git = "https://github.com/paritytech/polkadot-sdk.git", tag = "polkadot-v1.9.0", default-features = false }
-pallet-sudo = { git = "https://github.com/paritytech/polkadot-sdk.git", tag = "polkadot-v1.9.0", default-features = false }
-pallet-timestamp = { git = "https://github.com/paritytech/polkadot-sdk.git", tag = "polkadot-v1.9.0", default-features = false }
-pallet-transaction-payment = { git = "https://github.com/paritytech/polkadot-sdk.git", tag = "polkadot-v1.9.0", default-features = false }
-pallet-transaction-payment-rpc = { git = "https://github.com/paritytech/polkadot-sdk.git", tag = "polkadot-v1.9.0" }
-pallet-transaction-payment-rpc-runtime-api = { git = "https://github.com/paritytech/polkadot-sdk.git", tag = "polkadot-v1.9.0", default-features = false }
-pallet-uniques = { git = "https://github.com/paritytech/polkadot-sdk.git", tag = "polkadot-v1.9.0", default-features = false }
->>>>>>> 7736ab0d
 
 # Polkadot
 polkadot-cli = { git = "https://github.com/paritytech/polkadot-sdk.git", tag = "polkadot-v1.10.0", features = [
