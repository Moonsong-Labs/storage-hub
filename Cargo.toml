[workspace.package]
authors = ["Moonsong Labs"]
edition = "2021"
repository = "https://github.com/Moonsong-Labs/storage-hub-runtime.git"
license = "GPL-3.0-only"
homepage = "https://moonsonglabs.com/"

[profile.release]
panic = "unwind"

[profile.production]
codegen-units = 1
inherits = "release"
lto = true

[workspace]
members = [
	"runtime",
	"pallets/*",
	"precompiles/*",
	"node",
	"client",
	"client/actors-framework",
	"client/blockchain-service",
	"client/common",
	"client/file-manager",
	"client/file-transfer-service",
	"client/fisherman-service",
	"client/forest-manager",
	"client/indexer-db",
	"client/indexer-service",
	"client/rpc",
	"primitives/*",
	"xcm-simulator",
	"sdk/core/wasm",
	"backend/bin",
	"backend/lib",
]
resolver = "2"

[workspace.dependencies]
anyhow = "1.0.81"
array-bytes = "6.1"
async-channel = "1.8.0"
async-io = "2.3.2"
async-trait = "0.1.42"
axum = "0.8"
axum-extra = { version = "0.10", features = ["multipart", "typed-header", "file-stream"] }
axum-test = "18"
base64 = "0.21"
bigdecimal = { version = "0.4.5", features = ["serde"] }
bincode = "1.3.3"
clap = { version = "4.5.3", features = ["derive", "env"] }
chrono = "0.4"
codec = { package = "parity-scale-codec", version = "3.0.0", features = [
	"derive",
], default-features = false }
color-print = "0.3.4"
diesel = { version = "2.2.4", features = ["postgres", "chrono", "numeric"] }
diesel-async = { version = "0.5.0", features = ["bb8", "postgres"] }
futures-timer = "3.0.1"
hash-db = "0.16.0"
headers = "0.4.1"
hex = { version = "0.4.3", default-features = false }
hex-literal = { version = "0.4.1" }
<<<<<<< HEAD
jsonrpsee = { version = "0.24.9" }
jsonrpsee-core = { version = "0.24.9" }
=======
jsonrpsee = { version = "0.24.3" }
jsonrpsee-core = { version = "0.24.3" }
jsonwebtoken = "9"
>>>>>>> fe168133
kvdb = "0.13.0"
kvdb-memorydb = "0.13.0"
kvdb-rocksdb = "0.19.0"
rocksdb = "0.21.0"
futures = "0.3.30"
lazy-static = { package = "lazy_static", version = "1.4.0" }
log = { version = "0.4.21", default-features = false }
num-bigint = { version = "0.4.3", default-features = false }
ordered-float = "3.9.1"
parking_lot = "0.12.4"
priority-queue = "1.3.2"
prost = "0.12"
prost-build = "0.12.3"
rand = "0.8.5"
reference-trie = "0.29.1"
scale-info = { version = "2.11.0", default-features = false, features = [
	"derive",
] }
serde = { version = "1.0.210", default-features = false }
serde_json = { version = "1.0.121", default-features = false }
smallvec = "1.11.0"
strum = { version = "0.26.3", features = ["derive"] }
thiserror = "1.0.48"
tokio = "1.36.0"
tokio-util = { version = "0.7", features = ["io"] }
toml = "0.8.19"
tower-http = { version = "0.5", features = ["cors"] }
tracing = "0.1"
tracing-subscriber = { version = "0.3", features = ["env-filter"] }
trie-db = { version = "0.29", default-features = false }
trybuild = "1.0"
proc-macro2 = "1.0.79"
quote = "1.0.35"
syn = { version = "2.0.52", features = ["full", "extra-traits"] }
once_cell = "1.18.0"

# Substrate
sp-core = { git = "https://github.com/paritytech/polkadot-sdk.git", tag = "polkadot-stable2412-6", default-features = false }
sp-io = { git = "https://github.com/paritytech/polkadot-sdk.git", tag = "polkadot-stable2412-6", default-features = false }
sp-runtime = { git = "https://github.com/paritytech/polkadot-sdk.git", tag = "polkadot-stable2412-6", default-features = false }
sp-runtime-interface = { git = "https://github.com/paritytech/polkadot-sdk.git", tag = "polkadot-stable2412-6", default-features = false }
sp-std = { git = "https://github.com/paritytech/polkadot-sdk.git", tag = "polkadot-stable2412-6", default-features = false }
sp-trie = { git = "https://github.com/paritytech/polkadot-sdk.git", tag = "polkadot-stable2412-6", default-features = false }
sp-api = { git = "https://github.com/paritytech/polkadot-sdk.git", tag = "polkadot-stable2412-6", default-features = false }
sp-arithmetic = { git = "https://github.com/paritytech/polkadot-sdk.git", tag = "polkadot-stable2412-6", default-features = false }
sp-blockchain = { git = "https://github.com/paritytech/polkadot-sdk.git", tag = "polkadot-stable2412-6", default-features = false }
sp-block-builder = { git = "https://github.com/paritytech/polkadot-sdk.git", tag = "polkadot-stable2412-6", default-features = false }
sp-consensus-aura = { git = "https://github.com/paritytech/polkadot-sdk.git", tag = "polkadot-stable2412-6", default-features = false }
sp-consensus-babe = { git = "https://github.com/paritytech/polkadot-sdk.git", tag = "polkadot-stable2412-6", default-features = false }
sp-genesis-builder = { git = "https://github.com/paritytech/polkadot-sdk.git", tag = "polkadot-stable2412-6", default-features = false }
sp-inherents = { git = "https://github.com/paritytech/polkadot-sdk.git", tag = "polkadot-stable2412-6", default-features = false }
sp-keyring = { git = "https://github.com/paritytech/polkadot-sdk.git", tag = "polkadot-stable2412-6", default-features = false }
sp-keystore = { git = "https://github.com/paritytech/polkadot-sdk.git", tag = "polkadot-stable2412-6", default-features = false }
sp-offchain = { git = "https://github.com/paritytech/polkadot-sdk.git", tag = "polkadot-stable2412-6", default-features = false }
sp-rpc = { git = "https://github.com/paritytech/polkadot-sdk.git", tag = "polkadot-stable2412-6", default-features = false }
sp-session = { git = "https://github.com/paritytech/polkadot-sdk.git", tag = "polkadot-stable2412-6", default-features = false }
sp-state-machine = { git = "https://github.com/paritytech/polkadot-sdk.git", tag = "polkadot-stable2412-6", default-features = false }
sp-timestamp = { git = "https://github.com/paritytech/polkadot-sdk.git", tag = "polkadot-stable2412-6", default-features = false }
sp-tracing = { git = "https://github.com/paritytech/polkadot-sdk.git", tag = "polkadot-stable2412-6", default-features = false }
sp-transaction-pool = { git = "https://github.com/paritytech/polkadot-sdk.git", tag = "polkadot-stable2412-6", default-features = false }
sp-version = { git = "https://github.com/paritytech/polkadot-sdk.git", tag = "polkadot-stable2412-6", default-features = false }
sc-basic-authorship = { git = "https://github.com/paritytech/polkadot-sdk.git", tag = "polkadot-stable2412-6", default-features = false }
sc-chain-spec = { git = "https://github.com/paritytech/polkadot-sdk.git", tag = "polkadot-stable2412-6", default-features = false }
sc-cli = { git = "https://github.com/paritytech/polkadot-sdk.git", tag = "polkadot-stable2412-6", default-features = false }
sc-client-api = { git = "https://github.com/paritytech/polkadot-sdk.git", tag = "polkadot-stable2412-6", default-features = false }
sc-offchain = { git = "https://github.com/paritytech/polkadot-sdk.git", tag = "polkadot-stable2412-6", default-features = false }
sc-consensus = { git = "https://github.com/paritytech/polkadot-sdk.git", tag = "polkadot-stable2412-6", default-features = false }
sc-consensus-aura = { git = "https://github.com/paritytech/polkadot-sdk.git", tag = "polkadot-stable2412-6", default-features = false }
sc-consensus-manual-seal = { git = "https://github.com/paritytech/polkadot-sdk.git", tag = "polkadot-stable2412-6", default-features = false }
sc-executor = { git = "https://github.com/paritytech/polkadot-sdk.git", tag = "polkadot-stable2412-6", default-features = false }
sc-network = { git = "https://github.com/paritytech/polkadot-sdk.git", tag = "polkadot-stable2412-6", default-features = false }
sc-network-sync = { git = "https://github.com/paritytech/polkadot-sdk.git", tag = "polkadot-stable2412-6", default-features = false }
sc-network-types = { git = "https://github.com/paritytech/polkadot-sdk.git", tag = "polkadot-stable2412-6", default-features = false }
sc-rpc = { git = "https://github.com/paritytech/polkadot-sdk.git", tag = "polkadot-stable2412-6", default-features = false }
sc-service = { git = "https://github.com/paritytech/polkadot-sdk.git", tag = "polkadot-stable2412-6", default-features = false }
sc-sysinfo = { git = "https://github.com/paritytech/polkadot-sdk.git", tag = "polkadot-stable2412-6", default-features = false }
sc-telemetry = { git = "https://github.com/paritytech/polkadot-sdk.git", tag = "polkadot-stable2412-6", default-features = false }
sc-tracing = { git = "https://github.com/paritytech/polkadot-sdk.git", tag = "polkadot-stable2412-6", default-features = false }
sc-transaction-pool = { git = "https://github.com/paritytech/polkadot-sdk.git", tag = "polkadot-stable2412-6", default-features = false }
sc-transaction-pool-api = { git = "https://github.com/paritytech/polkadot-sdk.git", tag = "polkadot-stable2412-6", default-features = false }
sc-utils = { git = "https://github.com/paritytech/polkadot-sdk.git", tag = "polkadot-stable2412-6", default-features = false }
sp-weights = { git = "https://github.com/paritytech/polkadot-sdk.git", tag = "polkadot-stable2412-6", default-features = false }
sc-rpc-api = { git = "https://github.com/paritytech/polkadot-sdk.git", tag = "polkadot-stable2412-6", default-features = false }
substrate-frame-rpc-system = { git = "https://github.com/paritytech/polkadot-sdk.git", tag = "polkadot-stable2412-6", default-features = false }
substrate-prometheus-endpoint = { git = "https://github.com/paritytech/polkadot-sdk.git", tag = "polkadot-stable2412-6", default-features = false }
substrate-wasm-builder = { git = "https://github.com/paritytech/polkadot-sdk.git", tag = "polkadot-stable2412-6", default-features = false }
substrate-build-script-utils = { git = "https://github.com/paritytech/polkadot-sdk.git", tag = "polkadot-stable2412-6", default-features = false }
frame-benchmarking = { git = "https://github.com/paritytech/polkadot-sdk.git", tag = "polkadot-stable2412-6", default-features = false }
frame-benchmarking-cli = { git = "https://github.com/paritytech/polkadot-sdk.git", tag = "polkadot-stable2412-6", default-features = false }
frame-support = { git = "https://github.com/paritytech/polkadot-sdk.git", tag = "polkadot-stable2412-6", default-features = false }
frame-system = { git = "https://github.com/paritytech/polkadot-sdk.git", tag = "polkadot-stable2412-6", default-features = false }
frame-executive = { git = "https://github.com/paritytech/polkadot-sdk.git", tag = "polkadot-stable2412-6", default-features = false }
frame-metadata-hash-extension = { git = "https://github.com/paritytech/polkadot-sdk.git", tag = "polkadot-stable2412-6", default-features = false }
frame-system-benchmarking = { git = "https://github.com/paritytech/polkadot-sdk.git", tag = "polkadot-stable2412-6", default-features = false }
frame-system-rpc-runtime-api = { git = "https://github.com/paritytech/polkadot-sdk.git", tag = "polkadot-stable2412-6", default-features = false }
frame-try-runtime = { git = "https://github.com/paritytech/polkadot-sdk.git", tag = "polkadot-stable2412-6", default-features = false }
pallet-aura = { git = "https://github.com/paritytech/polkadot-sdk.git", tag = "polkadot-stable2412-6", default-features = false }
pallet-authorship = { git = "https://github.com/paritytech/polkadot-sdk.git", tag = "polkadot-stable2412-6", default-features = false }
pallet-balances = { git = "https://github.com/paritytech/polkadot-sdk.git", tag = "polkadot-stable2412-6", default-features = false }
pallet-message-queue = { git = "https://github.com/paritytech/polkadot-sdk.git", tag = "polkadot-stable2412-6", default-features = false }
pallet-nfts = { git = "https://github.com/paritytech/polkadot-sdk.git", tag = "polkadot-stable2412-6", default-features = false }
pallet-parameters = { git = "https://github.com/paritytech/polkadot-sdk.git", tag = "polkadot-stable2412-6", default-features = false }
pallet-session = { git = "https://github.com/paritytech/polkadot-sdk.git", tag = "polkadot-stable2412-6", default-features = false }
pallet-sudo = { git = "https://github.com/paritytech/polkadot-sdk.git", tag = "polkadot-stable2412-6", default-features = false }
pallet-timestamp = { git = "https://github.com/paritytech/polkadot-sdk.git", tag = "polkadot-stable2412-6", default-features = false }
pallet-transaction-payment = { git = "https://github.com/paritytech/polkadot-sdk.git", tag = "polkadot-stable2412-6", default-features = false }
pallet-transaction-payment-rpc = { git = "https://github.com/paritytech/polkadot-sdk.git", tag = "polkadot-stable2412-6", default-features = false }
pallet-transaction-payment-rpc-runtime-api = { git = "https://github.com/paritytech/polkadot-sdk.git", tag = "polkadot-stable2412-6", default-features = false }
pallet-uniques = { git = "https://github.com/paritytech/polkadot-sdk.git", tag = "polkadot-stable2412-6", default-features = false }

# Polkadot
polkadot-cli = { git = "https://github.com/paritytech/polkadot-sdk.git", tag = "polkadot-stable2412-6", features = [
	"rococo-native",
], default-features = false }
polkadot-core-primitives = { git = "https://github.com/paritytech/polkadot-sdk.git", tag = "polkadot-stable2412-6", default-features = false }
polkadot-primitives = { git = "https://github.com/paritytech/polkadot-sdk.git", tag = "polkadot-stable2412-6", default-features = false }
pallet-xcm = { git = "https://github.com/paritytech/polkadot-sdk.git", tag = "polkadot-stable2412-6", default-features = false }
polkadot-parachain-primitives = { git = "https://github.com/paritytech/polkadot-sdk.git", tag = "polkadot-stable2412-6", default-features = false }
polkadot-runtime-common = { git = "https://github.com/paritytech/polkadot-sdk.git", tag = "polkadot-stable2412-6", default-features = false }
polkadot-runtime-parachains = { git = "https://github.com/paritytech/polkadot-sdk.git", tag = "polkadot-stable2412-6", default-features = false }
xcm = { package = "staging-xcm", git = "https://github.com/paritytech/polkadot-sdk.git", tag = "polkadot-stable2412-6", default-features = false }
xcm-simulator = { git = "https://github.com/paritytech/polkadot-sdk.git", tag = "polkadot-stable2412-6", default-features = false }
xcm-runtime-apis = { git = "https://github.com/paritytech/polkadot-sdk.git", tag = "polkadot-stable2412-6", default-features = false }
xcm-builder = { package = "staging-xcm-builder", git = "https://github.com/paritytech/polkadot-sdk.git", tag = "polkadot-stable2412-6", default-features = false }
xcm-executor = { package = "staging-xcm-executor", git = "https://github.com/paritytech/polkadot-sdk.git", tag = "polkadot-stable2412-6", default-features = false }
runtime-constants = { package = "polkadot-runtime-constants", git = "https://github.com/polkadot-fellows/runtimes.git", tag = "v1.5.1", default-features = false }

# Cumulus
cumulus-client-cli = { git = "https://github.com/paritytech/polkadot-sdk.git", tag = "polkadot-stable2412-6", default-features = false }
cumulus-client-collator = { git = "https://github.com/paritytech/polkadot-sdk.git", tag = "polkadot-stable2412-6", default-features = false }
cumulus-client-consensus-aura = { git = "https://github.com/paritytech/polkadot-sdk.git", tag = "polkadot-stable2412-6", default-features = false }
cumulus-client-consensus-common = { git = "https://github.com/paritytech/polkadot-sdk.git", tag = "polkadot-stable2412-6", default-features = false }
cumulus-client-consensus-proposer = { git = "https://github.com/paritytech/polkadot-sdk.git", tag = "polkadot-stable2412-6", default-features = false }
cumulus-client-parachain-inherent = { git = "https://github.com/paritytech/polkadot-sdk.git", tag = "polkadot-stable2412-6", default-features = false }
cumulus-client-service = { git = "https://github.com/paritytech/polkadot-sdk.git", tag = "polkadot-stable2412-6", default-features = false }
cumulus-primitives-parachain-inherent = { git = "https://github.com/paritytech/polkadot-sdk.git", tag = "polkadot-stable2412-6", default-features = false }
cumulus-relay-chain-interface = { git = "https://github.com/paritytech/polkadot-sdk.git", tag = "polkadot-stable2412-6", default-features = false }
cumulus-pallet-aura-ext = { git = "https://github.com/paritytech/polkadot-sdk.git", tag = "polkadot-stable2412-6", default-features = false }
cumulus-pallet-parachain-system = { git = "https://github.com/paritytech/polkadot-sdk.git", tag = "polkadot-stable2412-6", default-features = false }
cumulus-pallet-session-benchmarking = { git = "https://github.com/paritytech/polkadot-sdk.git", tag = "polkadot-stable2412-6", default-features = false }
cumulus-pallet-xcm = { git = "https://github.com/paritytech/polkadot-sdk.git", tag = "polkadot-stable2412-6", default-features = false }
cumulus-pallet-xcmp-queue = { git = "https://github.com/paritytech/polkadot-sdk.git", tag = "polkadot-stable2412-6", default-features = false }
cumulus-primitives-aura = { git = "https://github.com/paritytech/polkadot-sdk.git", tag = "polkadot-stable2412-6", default-features = false }
cumulus-primitives-core = { git = "https://github.com/paritytech/polkadot-sdk.git", tag = "polkadot-stable2412-6", default-features = false }
cumulus-primitives-utility = { git = "https://github.com/paritytech/polkadot-sdk.git", tag = "polkadot-stable2412-6", default-features = false }
pallet-collator-selection = { git = "https://github.com/paritytech/polkadot-sdk.git", tag = "polkadot-stable2412-6", default-features = false }
cumulus-primitives-storage-weight-reclaim = { git = "https://github.com/paritytech/polkadot-sdk.git", tag = "polkadot-stable2412-6", default-features = false }
parachains-common = { git = "https://github.com/paritytech/polkadot-sdk.git", tag = "polkadot-stable2412-6", default-features = false }
parachain-info = { package = "staging-parachain-info", git = "https://github.com/paritytech/polkadot-sdk.git", tag = "polkadot-stable2412-6", default-features = false }

# Frontier (wasm)
fp-account = { git = "https://github.com/polkadot-evm/frontier", branch = "stable2412", default-features = false }
fp-evm = { git = "https://github.com/polkadot-evm/frontier", branch = "stable2412", default-features = false }
fp-rpc = { git = "https://github.com/polkadot-evm/frontier", branch = "stable2412", default-features = false }
fp-self-contained = { git = "https://github.com/polkadot-evm/frontier", branch = "stable2412", default-features = false }
fp-storage = { git = "https://github.com/polkadot-evm/frontier", branch = "stable2412", default-features = false }
pallet-base-fee = { git = "https://github.com/polkadot-evm/frontier", branch = "stable2412", default-features = false }
pallet-dynamic-fee = { git = "https://github.com/polkadot-evm/frontier", branch = "stable2412", default-features = false }
pallet-ethereum = { git = "https://github.com/polkadot-evm/frontier/", branch = "stable2412", default-features = false }
pallet-evm = { git = "https://github.com/polkadot-evm/frontier/", branch = "stable2412", default-features = false }
pallet-evm-chain-id = { git = "https://github.com/polkadot-evm/frontier/", branch = "stable2412", default-features = false }
pallet-evm-precompile-modexp = { git = "https://github.com/polkadot-evm/frontier", branch = "stable2412", default-features = false }
pallet-evm-precompile-sha3fips = { git = "https://github.com/polkadot-evm/frontier", branch = "stable2412", default-features = false }
pallet-evm-precompile-simple = { git = "https://github.com/polkadot-evm/frontier", branch = "stable2412", default-features = false }
pallet-hotfix-sufficients = { git = "https://github.com/polkadot-evm/frontier", branch = "stable2412", default-features = false }
precompile-utils = { git = "https://github.com/polkadot-evm/frontier.git", branch = "stable2412", default-features = false }

# Frontier (client)
fc-api = { git = "https://github.com/polkadot-evm/frontier", branch = "stable2412", default-features = false }
fc-cli = { git = "https://github.com/polkadot-evm/frontier", branch = "stable2412", default-features = false }
fc-consensus = { git = "https://github.com/polkadot-evm/frontier", branch = "stable2412", default-features = false }
fc-db = { git = "https://github.com/polkadot-evm/frontier", branch = "stable2412" }
fc-mapping-sync = { git = "https://github.com/polkadot-evm/frontier", branch = "stable2412", default-features = false }
fc-rpc = { git = "https://github.com/polkadot-evm/frontier", branch = "stable2412", default-features = false }
fc-rpc-core = { git = "https://github.com/polkadot-evm/frontier", branch = "stable2412", default-features = false }
fc-storage = { git = "https://github.com/polkadot-evm/frontier", branch = "stable2412", default-features = false }

# Local Pallets
pallet-bucket-nfts = { path = "pallets/bucket-nfts", default-features = false }
pallet-cr-randomness = { path = "pallets/provider-randomness", default-features = false }
pallet-file-system = { path = "pallets/file-system", default-features = false }
pallet-file-system-runtime-api = { path = "pallets/file-system/runtime-api", default-features = false }
pallet-payment-streams = { path = "pallets/payment-streams", default-features = false }
pallet-payment-streams-runtime-api = { path = "pallets/payment-streams/runtime-api", default-features = false }
pallet-proofs-dealer = { path = "pallets/proofs-dealer", default-features = false }
pallet-proofs-dealer-runtime-api = { path = "pallets/proofs-dealer/runtime-api", default-features = false }
pallet-randomness = { path = "pallets/randomness", default-features = false }
pallet-storage-providers = { path = "pallets/providers", default-features = false }
pallet-storage-providers-runtime-api = { path = "pallets/providers/runtime-api", default-features = false }

# Local - Precompiles
pallet-evm-precompile-file-system = { path = "precompiles/pallet-file-system", default-features = false }

# Local - StorageHub Client (used by the node, can be std or no_std)
shc-actors-framework = { path = "client/actors-framework", default-features = false }
shc-actors-derive = { path = "client/actors-derive", default-features = false }
shc-blockchain-service = { path = "client/blockchain-service", default-features = false }
shc-file-transfer-service = { path = "client/file-transfer-service", default-features = false }
shc-indexer-service = { path = "client/indexer-service", default-features = false }
shc-indexer-db = { path = "client/indexer-db", default-features = false }
shc-common = { path = "client/common", default-features = false }
shc-file-manager = { path = "client/file-manager", default-features = false }
shc-fisherman-service = { path = "client/fisherman-service", default-features = false }
shc-forest-manager = { path = "client/forest-manager", default-features = false }
shc-rpc = { path = "client/rpc", default-features = false }
shc-client = { path = "client", default-features = false }

# Local - StorageHub Primitives (used by the runtime and the node, must be no_std compatible)
shp-constants = { path = "primitives/constants", default-features = false }
shp-data-price-updater = { path = "primitives/data-price-updater", default-features = false }
shp-file-key-verifier = { path = "primitives/file-key-verifier", default-features = false }
shp-file-metadata = { path = "primitives/file-metadata", default-features = false }
shp-forest-verifier = { path = "primitives/forest-verifier", default-features = false }
shp-opaque = { path = "primitives/opaque", default-features = false }
shp-session-keys = { path = "primitives/session-keys", default-features = false }
shp-traits = { path = "primitives/traits", default-features = false }
shp-treasury-funding = { path = "primitives/treasury-funding", default-features = false }
shp-types = { path = "primitives/types", default-features = false }

# Local - StorageHub Runtime
storage-hub-runtime = { path = "runtime", default-features = false }

[workspace.lints.rust]
suspicious_double_ref_op = { level = "allow", priority = 2 }

[workspace.lints.clippy]
all = { level = "allow", priority = 0 }
correctness = { level = "warn", priority = 1 }
complexity = { level = "warn", priority = 1 }
if-same-then-else = { level = "allow", priority = 2 }
zero-prefixed-literal = { level = "allow", priority = 2 }            # 00_1000_000
type_complexity = { level = "allow", priority = 2 }                  # raison d'etre
nonminimal-bool = { level = "allow", priority = 2 }                  # maybe
borrowed-box = { level = "allow", priority = 2 }                     # Reasonable to fix this one
too-many-arguments = { level = "allow", priority = 2 }               # (Turning this on would lead to)
needless-lifetimes = { level = "allow", priority = 2 }               # generated code
unnecessary_cast = { level = "allow", priority = 2 }                 # Types may change
identity-op = { level = "allow", priority = 2 }                      # One case where we do 0 +
useless_conversion = { level = "allow", priority = 2 }               # Types may change
unit_arg = { level = "allow", priority = 2 }                         # stylistic
option-map-unit-fn = { level = "allow", priority = 2 }               # stylistic
bind_instead_of_map = { level = "allow", priority = 2 }              # stylistic
erasing_op = { level = "allow", priority = 2 }                       # E.g. 0 * DOLLARS
eq_op = { level = "allow", priority = 2 }                            # In tests we test equality.
while_immutable_condition = { level = "allow", priority = 2 }        # false positives
needless_option_as_deref = { level = "allow", priority = 2 }         # false positives
derivable_impls = { level = "allow", priority = 2 }                  # false positives
stable_sort_primitive = { level = "allow", priority = 2 }            # prefer stable sort
extra-unused-type-parameters = { level = "allow", priority = 2 }     # stylistic
default_constructed_unit_structs = { level = "allow", priority = 2 } # stylistic<|MERGE_RESOLUTION|>--- conflicted
+++ resolved
@@ -45,7 +45,11 @@
 async-io = "2.3.2"
 async-trait = "0.1.42"
 axum = "0.8"
-axum-extra = { version = "0.10", features = ["multipart", "typed-header", "file-stream"] }
+axum-extra = { version = "0.10", features = [
+	"multipart",
+	"typed-header",
+	"file-stream",
+] }
 axum-test = "18"
 base64 = "0.21"
 bigdecimal = { version = "0.4.5", features = ["serde"] }
@@ -63,14 +67,9 @@
 headers = "0.4.1"
 hex = { version = "0.4.3", default-features = false }
 hex-literal = { version = "0.4.1" }
-<<<<<<< HEAD
 jsonrpsee = { version = "0.24.9" }
 jsonrpsee-core = { version = "0.24.9" }
-=======
-jsonrpsee = { version = "0.24.3" }
-jsonrpsee-core = { version = "0.24.3" }
 jsonwebtoken = "9"
->>>>>>> fe168133
 kvdb = "0.13.0"
 kvdb-memorydb = "0.13.0"
 kvdb-rocksdb = "0.19.0"
