--- conflicted
+++ resolved
@@ -1,351 +1,238 @@
-[workspace.package]
-authors = ["Moonsong Labs"]
-edition = "2021"
-repository = "https://github.com/Moonsong-Labs/storage-hub-runtime.git"
-license = "GPL-3.0-only"
-homepage = "https://moonsonglabs.com/"
-
-[profile.release]
-panic = "unwind"
-
-[workspace]
-members = [
-	"runtime",
-	"pallets/*",
-	"node",
-	"client/*",
-	"primitives/*",
-	"xcm-simulator",
-]
-resolver = "2"
-
-[workspace.dependencies]
-anyhow = "1.0.81"
-array-bytes = "6.1"
-async-channel = "1.8.0"
-async-io = "2.3.2"
-async-trait = "0.1.42"
-bincode = "1.3.3"
-clap = { version = "4.5.3", features = ["derive"] }
-chrono = "0.4"
-codec = { package = "parity-scale-codec", version = "3.0.0", features = [
-	"derive",
-], default-features = false }
-color-print = "0.3.4"
-futures-timer = "3.0.1"
-hash-db = "0.16.0"
-hex = "0.4.3"
-hex-literal = { version = "0.4.1" }
-jsonrpsee = { version = "0.22", features = ["server"] }
-kvdb = "0.13.0"
-kvdb-memorydb = "0.13.0"
-kvdb-rocksdb = "0.19.0"
-rocksdb = "0.21.0"
-futures = "0.3.30"
-lazy-static = { package = "lazy_static", version = "1.4.0" }
-log = { version = "0.4.21", default-features = false }
-num-bigint = { version = "0.4.3", default-features = false }
-parking_lot = "0.12.1"
-prost = "0.12"
-prost-build = "0.12.3"
-rand = "0.8.5"
-reference-trie = "0.29.1"
-scale-info = { version = "2.11.0", default-features = false, features = [
-	"derive",
-] }
-thiserror = "1.0.48"
-tokio = "1.36.0"
-trie-db = { version = "0.29.1", default-features = false }
-serde = { version = "1.0.210", default-features = false }
-serde_json = "1.0.108"
-smallvec = "1.11.0"
-diesel = { version = "2.2.4", features = ["postgres", "chrono", "numeric"] }
-diesel-async = { version = "0.5.0", features = ["bb8", "postgres"] }
-bigdecimal = { version = "0.4.5", features = ["serde"] }
-
-# Substrate
-<<<<<<< HEAD
-sp-core = { git = "https://github.com/paritytech/polkadot-sdk.git", tag = "polkadot-v1.13.0", default-features = false }
-sp-io = { git = "https://github.com/paritytech/polkadot-sdk.git", tag = "polkadot-v1.13.0", default-features = false }
-sp-runtime = { git = "https://github.com/paritytech/polkadot-sdk.git", tag = "polkadot-v1.13.0", default-features = false }
-sp-std = { git = "https://github.com/paritytech/polkadot-sdk.git", tag = "polkadot-v1.13.0", default-features = false }
-sp-trie = { git = "https://github.com/paritytech/polkadot-sdk.git", tag = "polkadot-v1.13.0", default-features = false }
-sp-api = { git = "https://github.com/paritytech/polkadot-sdk.git", tag = "polkadot-v1.13.0", default-features = false }
-sp-arithmetic = { git = "https://github.com/paritytech/polkadot-sdk.git", tag = "polkadot-v1.13.0", default-features = false }
-sp-blockchain = { git = "https://github.com/paritytech/polkadot-sdk.git", tag = "polkadot-v1.13.0", default-features = false }
-sp-block-builder = { git = "https://github.com/paritytech/polkadot-sdk.git", tag = "polkadot-v1.13.0", default-features = false }
-sp-consensus-aura = { git = "https://github.com/paritytech/polkadot-sdk.git", tag = "polkadot-v1.13.0", default-features = false }
-sp-consensus-babe = { git = "https://github.com/paritytech/polkadot-sdk.git", tag = "polkadot-v1.13.0", default-features = false }
-sp-genesis-builder = { git = "https://github.com/paritytech/polkadot-sdk.git", tag = "polkadot-v1.13.0", default-features = false }
-sp-inherents = { git = "https://github.com/paritytech/polkadot-sdk.git", tag = "polkadot-v1.13.0", default-features = false }
-sp-keyring = { git = "https://github.com/paritytech/polkadot-sdk.git", tag = "polkadot-v1.13.0", default-features = false }
-sp-keystore = { git = "https://github.com/paritytech/polkadot-sdk.git", tag = "polkadot-v1.13.0", default-features = false }
-sp-offchain = { git = "https://github.com/paritytech/polkadot-sdk.git", tag = "polkadot-v1.13.0", default-features = false }
-sp-session = { git = "https://github.com/paritytech/polkadot-sdk.git", tag = "polkadot-v1.13.0", default-features = false }
-sp-state-machine = { git = "https://github.com/paritytech/polkadot-sdk.git", tag = "polkadot-v1.13.0", default-features = false }
-sp-timestamp = { git = "https://github.com/paritytech/polkadot-sdk.git", tag = "polkadot-v1.13.0", default-features = false }
-sp-tracing = { git = "https://github.com/paritytech/polkadot-sdk", tag = "polkadot-v1.13.0", default-features = false }
-sp-transaction-pool = { git = "https://github.com/paritytech/polkadot-sdk.git", tag = "polkadot-v1.13.0", default-features = false }
-sp-version = { git = "https://github.com/paritytech/polkadot-sdk.git", tag = "polkadot-v1.13.0", default-features = false }
-sc-basic-authorship = { git = "https://github.com/paritytech/polkadot-sdk.git", tag = "polkadot-v1.13.0", default-features = false }
-sc-chain-spec = { git = "https://github.com/paritytech/polkadot-sdk.git", tag = "polkadot-v1.13.0", default-features = false }
-sc-cli = { git = "https://github.com/paritytech/polkadot-sdk.git", tag = "polkadot-v1.13.0", default-features = false }
-sc-client-api = { git = "https://github.com/paritytech/polkadot-sdk.git", tag = "polkadot-v1.13.0", default-features = false }
-sc-offchain = { git = "https://github.com/paritytech/polkadot-sdk.git", tag = "polkadot-v1.13.0", default-features = false }
-sc-consensus = { git = "https://github.com/paritytech/polkadot-sdk.git", tag = "polkadot-v1.13.0", default-features = false }
-sc-consensus-aura = { git = "https://github.com/paritytech/polkadot-sdk.git", tag = "polkadot-v1.13.0", default-features = false }
-sc-consensus-manual-seal = { git = "https://github.com/paritytech/polkadot-sdk.git", tag = "polkadot-v1.13.0", default-features = false }
-sc-executor = { git = "https://github.com/paritytech/polkadot-sdk.git", tag = "polkadot-v1.13.0", default-features = false }
-sc-network = { git = "https://github.com/paritytech/polkadot-sdk.git", tag = "polkadot-v1.13.0", default-features = false }
-sc-network-sync = { git = "https://github.com/paritytech/polkadot-sdk.git", tag = "polkadot-v1.13.0", default-features = false }
-sc-network-types = { git = "https://github.com/paritytech/polkadot-sdk.git", tag = "polkadot-v1.13.0", default-features = false }
-sc-rpc = { git = "https://github.com/paritytech/polkadot-sdk.git", tag = "polkadot-v1.13.0", default-features = false }
-sc-service = { git = "https://github.com/paritytech/polkadot-sdk.git", tag = "polkadot-v1.13.0", default-features = false }
-sc-sysinfo = { git = "https://github.com/paritytech/polkadot-sdk.git", tag = "polkadot-v1.13.0", default-features = false }
-sc-telemetry = { git = "https://github.com/paritytech/polkadot-sdk.git", tag = "polkadot-v1.13.0", default-features = false }
-sc-tracing = { git = "https://github.com/paritytech/polkadot-sdk.git", tag = "polkadot-v1.13.0", default-features = false }
-sc-transaction-pool = { git = "https://github.com/paritytech/polkadot-sdk.git", tag = "polkadot-v1.13.0", default-features = false }
-sc-transaction-pool-api = { git = "https://github.com/paritytech/polkadot-sdk.git", tag = "polkadot-v1.13.0", default-features = false }
-sc-utils = { git = "https://github.com/paritytech/polkadot-sdk.git", tag = "polkadot-v1.13.0", default-features = false }
-sp-weights = { git = "https://github.com/paritytech/polkadot-sdk.git", tag = "polkadot-v1.13.0", default-features = false }
-substrate-frame-rpc-system = { git = "https://github.com/paritytech/polkadot-sdk.git", tag = "polkadot-v1.13.0", default-features = false }
-substrate-prometheus-endpoint = { git = "https://github.com/paritytech/polkadot-sdk.git", tag = "polkadot-v1.13.0", default-features = false }
-substrate-wasm-builder = { git = "https://github.com/paritytech/polkadot-sdk.git", tag = "polkadot-v1.13.0", default-features = false }
-substrate-build-script-utils = { git = "https://github.com/paritytech/polkadot-sdk.git", tag = "polkadot-v1.13.0", default-features = false }
-frame-benchmarking = { git = "https://github.com/paritytech/polkadot-sdk.git", tag = "polkadot-v1.13.0", default-features = false }
-frame-benchmarking-cli = { git = "https://github.com/paritytech/polkadot-sdk.git", tag = "polkadot-v1.13.0", default-features = false }
-frame-support = { git = "https://github.com/paritytech/polkadot-sdk.git", tag = "polkadot-v1.13.0", default-features = false }
-frame-system = { git = "https://github.com/paritytech/polkadot-sdk.git", tag = "polkadot-v1.13.0", default-features = false }
-frame-executive = { git = "https://github.com/paritytech/polkadot-sdk.git", tag = "polkadot-v1.13.0", default-features = false }
-frame-metadata-hash-extension = { git = "https://github.com/paritytech/polkadot-sdk.git", tag = "polkadot-v1.13.0", default-features = false }
-frame-system-benchmarking = { git = "https://github.com/paritytech/polkadot-sdk.git", tag = "polkadot-v1.13.0", default-features = false }
-frame-system-rpc-runtime-api = { git = "https://github.com/paritytech/polkadot-sdk.git", tag = "polkadot-v1.13.0", default-features = false }
-frame-try-runtime = { git = "https://github.com/paritytech/polkadot-sdk.git", tag = "polkadot-v1.13.0", default-features = false }
-pallet-aura = { git = "https://github.com/paritytech/polkadot-sdk.git", tag = "polkadot-v1.13.0", default-features = false }
-pallet-authorship = { git = "https://github.com/paritytech/polkadot-sdk.git", tag = "polkadot-v1.13.0", default-features = false }
-pallet-message-queue = { git = "https://github.com/paritytech/polkadot-sdk.git", tag = "polkadot-v1.13.0", default-features = false }
-pallet-nfts = { git = "https://github.com/paritytech/polkadot-sdk.git", tag = "polkadot-v1.13.0", default-features = false }
-pallet-session = { git = "https://github.com/paritytech/polkadot-sdk.git", tag = "polkadot-v1.13.0", default-features = false }
-pallet-sudo = { git = "https://github.com/paritytech/polkadot-sdk.git", tag = "polkadot-v1.13.0", default-features = false }
-pallet-timestamp = { git = "https://github.com/paritytech/polkadot-sdk.git", tag = "polkadot-v1.13.0", default-features = false }
-pallet-transaction-payment = { git = "https://github.com/paritytech/polkadot-sdk.git", tag = "polkadot-v1.13.0", default-features = false }
-pallet-transaction-payment-rpc = { git = "https://github.com/paritytech/polkadot-sdk.git", tag = "polkadot-v1.13.0", default-features = false }
-pallet-transaction-payment-rpc-runtime-api = { git = "https://github.com/paritytech/polkadot-sdk.git", tag = "polkadot-v1.13.0", default-features = false }
-pallet-uniques = { git = "https://github.com/paritytech/polkadot-sdk.git", tag = "polkadot-v1.13.0", default-features = false }
-pallet-balances = { git = "https://github.com/paritytech/polkadot-sdk.git", tag = "polkadot-v1.13.0", default-features = false }
-
-# Polkadot
-polkadot-cli = { git = "https://github.com/paritytech/polkadot-sdk.git", tag = "polkadot-v1.13.0", features = [
-	"rococo-native",
-], default-features = false }
-polkadot-core-primitives = { git = "https://github.com/paritytech/polkadot-sdk", tag = "polkadot-v1.13.0", default-features = false }
-polkadot-primitives = { git = "https://github.com/paritytech/polkadot-sdk.git", tag = "polkadot-v1.13.0", default-features = false }
-pallet-xcm = { git = "https://github.com/paritytech/polkadot-sdk.git", tag = "polkadot-v1.13.0", default-features = false }
-polkadot-parachain-primitives = { git = "https://github.com/paritytech/polkadot-sdk.git", tag = "polkadot-v1.13.0", default-features = false }
-polkadot-runtime-common = { git = "https://github.com/paritytech/polkadot-sdk.git", tag = "polkadot-v1.13.0", default-features = false }
-polkadot-runtime-parachains = { git = "https://github.com/paritytech/polkadot-sdk", tag = "polkadot-v1.13.0", default-features = false }
-xcm = { package = "staging-xcm", git = "https://github.com/paritytech/polkadot-sdk.git", tag = "polkadot-v1.13.0", default-features = false }
-xcm-simulator = { git = "https://github.com/paritytech/polkadot-sdk", tag = "polkadot-v1.13.0", default-features = false }
-xcm-fee-payment-runtime-api = { git = "https://github.com/paritytech/polkadot-sdk", tag = "polkadot-v1.13.0", default-features = false }
-xcm-builder = { package = "staging-xcm-builder", git = "https://github.com/paritytech/polkadot-sdk.git", tag = "polkadot-v1.13.0", default-features = false }
-xcm-executor = { package = "staging-xcm-executor", git = "https://github.com/paritytech/polkadot-sdk.git", tag = "polkadot-v1.13.0", default-features = false }
-runtime-constants = { package = "polkadot-runtime-constants", git = "https://github.com/polkadot-fellows/runtimes.git", tag = "v1.2.3", default-features = false }
-
-# Cumulus
-cumulus-client-cli = { git = "https://github.com/paritytech/polkadot-sdk.git", tag = "polkadot-v1.13.0", default-features = false }
-cumulus-client-collator = { git = "https://github.com/paritytech/polkadot-sdk.git", tag = "polkadot-v1.13.0", default-features = false }
-cumulus-client-consensus-aura = { git = "https://github.com/paritytech/polkadot-sdk.git", tag = "polkadot-v1.13.0", default-features = false }
-cumulus-client-consensus-common = { git = "https://github.com/paritytech/polkadot-sdk.git", tag = "polkadot-v1.13.0", default-features = false }
-cumulus-client-consensus-proposer = { git = "https://github.com/paritytech/polkadot-sdk.git", tag = "polkadot-v1.13.0", default-features = false }
-cumulus-client-parachain-inherent = { git = "https://github.com/paritytech/polkadot-sdk.git", tag = "polkadot-v1.13.0", default-features = false }
-cumulus-client-service = { git = "https://github.com/paritytech/polkadot-sdk.git", tag = "polkadot-v1.13.0", default-features = false }
-cumulus-primitives-parachain-inherent = { git = "https://github.com/paritytech/polkadot-sdk.git", tag = "polkadot-v1.13.0", default-features = false }
-cumulus-relay-chain-interface = { git = "https://github.com/paritytech/polkadot-sdk.git", tag = "polkadot-v1.13.0", default-features = false }
-cumulus-pallet-aura-ext = { git = "https://github.com/paritytech/polkadot-sdk.git", tag = "polkadot-v1.13.0", default-features = false }
-cumulus-pallet-parachain-system = { git = "https://github.com/paritytech/polkadot-sdk.git", tag = "polkadot-v1.13.0", default-features = false }
-cumulus-pallet-session-benchmarking = { git = "https://github.com/paritytech/polkadot-sdk.git", tag = "polkadot-v1.13.0", default-features = false }
-cumulus-pallet-xcm = { git = "https://github.com/paritytech/polkadot-sdk.git", tag = "polkadot-v1.13.0", default-features = false }
-cumulus-pallet-xcmp-queue = { git = "https://github.com/paritytech/polkadot-sdk.git", tag = "polkadot-v1.13.0", default-features = false }
-cumulus-primitives-aura = { git = "https://github.com/paritytech/polkadot-sdk.git", tag = "polkadot-v1.13.0", default-features = false }
-cumulus-primitives-core = { git = "https://github.com/paritytech/polkadot-sdk.git", tag = "polkadot-v1.13.0", default-features = false }
-cumulus-primitives-utility = { git = "https://github.com/paritytech/polkadot-sdk.git", tag = "polkadot-v1.13.0", default-features = false }
-pallet-collator-selection = { git = "https://github.com/paritytech/polkadot-sdk.git", tag = "polkadot-v1.13.0", default-features = false }
-cumulus-primitives-storage-weight-reclaim = { git = "https://github.com/paritytech/polkadot-sdk.git", tag = "polkadot-v1.13.0", default-features = false }
-parachains-common = { git = "https://github.com/paritytech/polkadot-sdk.git", tag = "polkadot-v1.13.0", default-features = false }
-parachain-info = { package = "staging-parachain-info", git = "https://github.com/paritytech/polkadot-sdk.git", tag = "polkadot-v1.13.0", default-features = false }
-=======
-sp-core = { git = "https://github.com/paritytech/polkadot-sdk.git", branch = "release-polkadot-v1.11.0", default-features = false }
-sp-io = { git = "https://github.com/paritytech/polkadot-sdk.git", branch = "release-polkadot-v1.11.0", default-features = false }
-sp-runtime = { git = "https://github.com/paritytech/polkadot-sdk.git", branch = "release-polkadot-v1.11.0", default-features = false }
-sp-std = { git = "https://github.com/paritytech/polkadot-sdk.git", branch = "release-polkadot-v1.11.0", default-features = false }
-# latest version containing trie-db upgrade (double ended iterator)
-sp-trie = { git = "https://github.com/paritytech/polkadot-sdk.git", version = "29.0.0", default-features = false }
-sp-api = { git = "https://github.com/paritytech/polkadot-sdk.git", branch = "release-polkadot-v1.11.0", default-features = false }
-sp-arithmetic = { git = "https://github.com/paritytech/polkadot-sdk.git", branch = "release-polkadot-v1.11.0", default-features = false }
-sp-blockchain = { git = "https://github.com/paritytech/polkadot-sdk.git", branch = "release-polkadot-v1.11.0" }
-sp-block-builder = { git = "https://github.com/paritytech/polkadot-sdk.git", branch = "release-polkadot-v1.11.0", default-features = false }
-sp-consensus-aura = { git = "https://github.com/paritytech/polkadot-sdk.git", branch = "release-polkadot-v1.11.0", default-features = false }
-sp-consensus-babe = { git = "https://github.com/paritytech/polkadot-sdk.git", branch = "release-polkadot-v1.11.0", default-features = false }
-sp-genesis-builder = { git = "https://github.com/paritytech/polkadot-sdk.git", branch = "release-polkadot-v1.11.0", default-features = false }
-sp-inherents = { git = "https://github.com/paritytech/polkadot-sdk.git", branch = "release-polkadot-v1.11.0", default-features = false }
-sp-keyring = { git = "https://github.com/paritytech/polkadot-sdk.git", branch = "release-polkadot-v1.11.0", default-features = false }
-sp-keystore = { git = "https://github.com/paritytech/polkadot-sdk.git", branch = "release-polkadot-v1.11.0" }
-sp-offchain = { git = "https://github.com/paritytech/polkadot-sdk.git", branch = "release-polkadot-v1.11.0", default-features = false }
-sp-session = { git = "https://github.com/paritytech/polkadot-sdk.git", branch = "release-polkadot-v1.11.0", default-features = false }
-sp-state-machine = { git = "https://github.com/paritytech/polkadot-sdk.git", branch = "release-polkadot-v1.11.0", default-features = false }
-sp-timestamp = { git = "https://github.com/paritytech/polkadot-sdk.git", branch = "release-polkadot-v1.11.0" }
-sp-tracing = { git = "https://github.com/paritytech/polkadot-sdk", branch = "release-polkadot-v1.11.0", default-features = false }
-sp-transaction-pool = { git = "https://github.com/paritytech/polkadot-sdk.git", branch = "release-polkadot-v1.11.0", default-features = false }
-sp-version = { git = "https://github.com/paritytech/polkadot-sdk.git", branch = "release-polkadot-v1.11.0", default-features = false }
-sc-basic-authorship = { git = "https://github.com/paritytech/polkadot-sdk.git", branch = "release-polkadot-v1.11.0" }
-sc-chain-spec = { git = "https://github.com/paritytech/polkadot-sdk.git", branch = "release-polkadot-v1.11.0" }
-sc-cli = { git = "https://github.com/paritytech/polkadot-sdk.git", branch = "release-polkadot-v1.11.0" }
-sc-client-api = { git = "https://github.com/paritytech/polkadot-sdk.git", branch = "release-polkadot-v1.11.0" }
-sc-offchain = { git = "https://github.com/paritytech/polkadot-sdk.git", branch = "release-polkadot-v1.11.0" }
-sc-consensus = { git = "https://github.com/paritytech/polkadot-sdk.git", branch = "release-polkadot-v1.11.0" }
-sc-consensus-aura = { git = "https://github.com/paritytech/polkadot-sdk.git", branch = "release-polkadot-v1.11.0" }
-sc-consensus-manual-seal = { git = "https://github.com/paritytech/polkadot-sdk.git", branch = "release-polkadot-v1.11.0" }
-sc-executor = { git = "https://github.com/paritytech/polkadot-sdk.git", branch = "release-polkadot-v1.11.0" }
-sc-network = { git = "https://github.com/paritytech/polkadot-sdk.git", branch = "release-polkadot-v1.11.0" }
-sc-network-sync = { git = "https://github.com/paritytech/polkadot-sdk.git", branch = "release-polkadot-v1.11.0" }
-sc-rpc = { git = "https://github.com/paritytech/polkadot-sdk.git", branch = "release-polkadot-v1.11.0" }
-sc-service = { git = "https://github.com/paritytech/polkadot-sdk.git", branch = "release-polkadot-v1.11.0" }
-sc-sysinfo = { git = "https://github.com/paritytech/polkadot-sdk.git", branch = "release-polkadot-v1.11.0" }
-sc-telemetry = { git = "https://github.com/paritytech/polkadot-sdk.git", branch = "release-polkadot-v1.11.0" }
-sc-tracing = { git = "https://github.com/paritytech/polkadot-sdk.git", branch = "release-polkadot-v1.11.0" }
-sc-transaction-pool = { git = "https://github.com/paritytech/polkadot-sdk.git", branch = "release-polkadot-v1.11.0" }
-sc-transaction-pool-api = { git = "https://github.com/paritytech/polkadot-sdk.git", branch = "release-polkadot-v1.11.0" }
-sc-utils = { git = "https://github.com/paritytech/polkadot-sdk.git", branch = "release-polkadot-v1.11.0" }
-sp-weights = { git = "https://github.com/paritytech/polkadot-sdk.git", branch = "release-polkadot-v1.11.0" }
-substrate-frame-rpc-system = { git = "https://github.com/paritytech/polkadot-sdk.git", branch = "release-polkadot-v1.11.0" }
-substrate-prometheus-endpoint = { git = "https://github.com/paritytech/polkadot-sdk.git", branch = "release-polkadot-v1.11.0" }
-substrate-wasm-builder = { git = "https://github.com/paritytech/polkadot-sdk.git", branch = "release-polkadot-v1.11.0" }
-substrate-build-script-utils = { git = "https://github.com/paritytech/polkadot-sdk.git", branch = "release-polkadot-v1.11.0" }
-frame-benchmarking = { git = "https://github.com/paritytech/polkadot-sdk.git", branch = "release-polkadot-v1.11.0", default-features = false }
-frame-benchmarking-cli = { git = "https://github.com/paritytech/polkadot-sdk.git", branch = "release-polkadot-v1.11.0" }
-frame-support = { git = "https://github.com/paritytech/polkadot-sdk.git", branch = "release-polkadot-v1.11.0", default-features = false }
-frame-system = { git = "https://github.com/paritytech/polkadot-sdk.git", branch = "release-polkadot-v1.11.0", default-features = false }
-frame-executive = { git = "https://github.com/paritytech/polkadot-sdk.git", branch = "release-polkadot-v1.11.0", default-features = false }
-frame-metadata-hash-extension = { git = "https://github.com/paritytech/polkadot-sdk.git", branch = "release-polkadot-v1.11.0", default-features = false }
-frame-system-benchmarking = { git = "https://github.com/paritytech/polkadot-sdk.git", branch = "release-polkadot-v1.11.0", default-features = false }
-frame-system-rpc-runtime-api = { git = "https://github.com/paritytech/polkadot-sdk.git", branch = "release-polkadot-v1.11.0", default-features = false }
-frame-try-runtime = { git = "https://github.com/paritytech/polkadot-sdk.git", branch = "release-polkadot-v1.11.0", default-features = false }
-pallet-aura = { git = "https://github.com/paritytech/polkadot-sdk.git", branch = "release-polkadot-v1.11.0", default-features = false }
-pallet-authorship = { git = "https://github.com/paritytech/polkadot-sdk.git", branch = "release-polkadot-v1.11.0", default-features = false }
-pallet-balances = { git = "https://github.com/paritytech/polkadot-sdk.git", branch = "release-polkadot-v1.11.0", default-features = false }
-pallet-message-queue = { git = "https://github.com/paritytech/polkadot-sdk.git", branch = "release-polkadot-v1.11.0", default-features = false }
-pallet-nfts = { git = "https://github.com/paritytech/polkadot-sdk.git", branch = "release-polkadot-v1.11.0", default-features = false }
-pallet-parameters = { git = "https://github.com/paritytech/polkadot-sdk.git", branch = "release-polkadot-v1.11.0", default-features = false }
-pallet-session = { git = "https://github.com/paritytech/polkadot-sdk.git", branch = "release-polkadot-v1.11.0", default-features = false }
-pallet-sudo = { git = "https://github.com/paritytech/polkadot-sdk.git", branch = "release-polkadot-v1.11.0", default-features = false }
-pallet-timestamp = { git = "https://github.com/paritytech/polkadot-sdk.git", branch = "release-polkadot-v1.11.0", default-features = false }
-pallet-transaction-payment = { git = "https://github.com/paritytech/polkadot-sdk.git", branch = "release-polkadot-v1.11.0", default-features = false }
-pallet-transaction-payment-rpc = { git = "https://github.com/paritytech/polkadot-sdk.git", branch = "release-polkadot-v1.11.0" }
-pallet-transaction-payment-rpc-runtime-api = { git = "https://github.com/paritytech/polkadot-sdk.git", branch = "release-polkadot-v1.11.0", default-features = false }
-pallet-uniques = { git = "https://github.com/paritytech/polkadot-sdk.git", branch = "release-polkadot-v1.11.0", default-features = false }
-
-# Polkadot
-polkadot-cli = { git = "https://github.com/paritytech/polkadot-sdk.git", branch = "release-polkadot-v1.11.0", features = [
-	"rococo-native",
-] }
-polkadot-core-primitives = { git = "https://github.com/paritytech/polkadot-sdk", branch = "release-polkadot-v1.11.0", default-features = false }
-polkadot-primitives = { git = "https://github.com/paritytech/polkadot-sdk.git", branch = "release-polkadot-v1.11.0", default-features = false }
-pallet-xcm = { git = "https://github.com/paritytech/polkadot-sdk.git", branch = "release-polkadot-v1.11.0", default-features = false }
-polkadot-parachain-primitives = { git = "https://github.com/paritytech/polkadot-sdk.git", branch = "release-polkadot-v1.11.0", default-features = false }
-polkadot-runtime-common = { git = "https://github.com/paritytech/polkadot-sdk.git", branch = "release-polkadot-v1.11.0", default-features = false }
-polkadot-runtime-parachains = { git = "https://github.com/paritytech/polkadot-sdk", branch = "release-polkadot-v1.11.0", default-features = false }
-xcm = { package = "staging-xcm", git = "https://github.com/paritytech/polkadot-sdk.git", branch = "release-polkadot-v1.11.0", default-features = false }
-xcm-simulator = { git = "https://github.com/paritytech/polkadot-sdk", branch = "release-polkadot-v1.11.0", default-features = false }
-xcm-builder = { package = "staging-xcm-builder", git = "https://github.com/paritytech/polkadot-sdk.git", branch = "release-polkadot-v1.11.0", default-features = false }
-xcm-executor = { package = "staging-xcm-executor", git = "https://github.com/paritytech/polkadot-sdk.git", branch = "release-polkadot-v1.11.0", default-features = false }
-runtime-constants = { package = "polkadot-runtime-constants", git = "https://github.com/polkadot-fellows/runtimes.git", tag = "v1.2.3", default-features = false }
-
-# Cumulus
-cumulus-client-cli = { git = "https://github.com/paritytech/polkadot-sdk.git", branch = "release-polkadot-v1.11.0" }
-cumulus-client-collator = { git = "https://github.com/paritytech/polkadot-sdk.git", branch = "release-polkadot-v1.11.0" }
-cumulus-client-consensus-aura = { git = "https://github.com/paritytech/polkadot-sdk.git", branch = "release-polkadot-v1.11.0" }
-cumulus-client-consensus-common = { git = "https://github.com/paritytech/polkadot-sdk.git", branch = "release-polkadot-v1.11.0" }
-cumulus-client-consensus-proposer = { git = "https://github.com/paritytech/polkadot-sdk.git", branch = "release-polkadot-v1.11.0" }
-cumulus-client-parachain-inherent = { git = "https://github.com/paritytech/polkadot-sdk.git", branch = "release-polkadot-v1.11.0" }
-cumulus-client-service = { git = "https://github.com/paritytech/polkadot-sdk.git", branch = "release-polkadot-v1.11.0" }
-cumulus-primitives-parachain-inherent = { git = "https://github.com/paritytech/polkadot-sdk.git", branch = "release-polkadot-v1.11.0" }
-cumulus-relay-chain-interface = { git = "https://github.com/paritytech/polkadot-sdk.git", branch = "release-polkadot-v1.11.0" }
-cumulus-pallet-aura-ext = { git = "https://github.com/paritytech/polkadot-sdk.git", branch = "release-polkadot-v1.11.0", default-features = false }
-cumulus-pallet-dmp-queue = { git = "https://github.com/paritytech/polkadot-sdk.git", branch = "release-polkadot-v1.11.0", default-features = false }
-cumulus-pallet-parachain-system = { git = "https://github.com/paritytech/polkadot-sdk.git", branch = "release-polkadot-v1.11.0", default-features = false, features = [
-	"parameterized-consensus-hook",
-] }
-cumulus-pallet-session-benchmarking = { git = "https://github.com/paritytech/polkadot-sdk.git", branch = "release-polkadot-v1.11.0", default-features = false }
-cumulus-pallet-xcm = { git = "https://github.com/paritytech/polkadot-sdk.git", branch = "release-polkadot-v1.11.0", default-features = false }
-cumulus-pallet-xcmp-queue = { git = "https://github.com/paritytech/polkadot-sdk.git", branch = "release-polkadot-v1.11.0", default-features = false }
-cumulus-primitives-aura = { git = "https://github.com/paritytech/polkadot-sdk.git", branch = "release-polkadot-v1.11.0", default-features = false }
-cumulus-primitives-core = { git = "https://github.com/paritytech/polkadot-sdk.git", branch = "release-polkadot-v1.11.0", default-features = false }
-cumulus-primitives-utility = { git = "https://github.com/paritytech/polkadot-sdk.git", branch = "release-polkadot-v1.11.0", default-features = false }
-pallet-collator-selection = { git = "https://github.com/paritytech/polkadot-sdk.git", branch = "release-polkadot-v1.11.0", default-features = false }
-cumulus-primitives-storage-weight-reclaim = { git = "https://github.com/paritytech/polkadot-sdk.git", branch = "release-polkadot-v1.11.0", default-features = false }
-parachains-common = { git = "https://github.com/paritytech/polkadot-sdk.git", branch = "release-polkadot-v1.11.0", default-features = false }
-parachain-info = { package = "staging-parachain-info", git = "https://github.com/paritytech/polkadot-sdk.git", branch = "release-polkadot-v1.11.0", default-features = false }
->>>>>>> 8806cc21
-
-# Local Pallets
-pallet-bucket-nfts = { path = "pallets/bucket-nfts", default-features = false }
-pallet-file-system = { path = "pallets/file-system", default-features = false }
-pallet-file-system-runtime-api = { path = "pallets/file-system/runtime-api", default-features = false }
-pallet-payment-streams = { path = "pallets/payment-streams", default-features = false }
-pallet-payment-streams-runtime-api = { path = "pallets/payment-streams/runtime-api", default-features = false }
-pallet-proofs-dealer = { path = "pallets/proofs-dealer", default-features = false }
-pallet-proofs-dealer-runtime-api = { path = "pallets/proofs-dealer/runtime-api", default-features = false }
-pallet-randomness = { path = "pallets/randomness", default-features = false }
-pallet-storage-providers = { path = "pallets/providers", default-features = false }
-pallet-storage-providers-runtime-api = { path = "pallets/providers/runtime-api", default-features = false }
-
-# Local - StorageHub Client (used by the node, can be std or no_std)
-shc-actors-framework = { path = "client/actors-framework", default-features = false }
-shc-blockchain-service = { path = "client/blockchain-service", default-features = false }
-shc-file-transfer-service = { path = "client/file-transfer-service", default-features = false }
-shc-indexer-service = { path = "client/indexer-service", default-features = false }
-shc-indexer-db = { path = "client/indexer-db", default-features = false }
-shc-common = { path = "client/common", default-features = false }
-shc-file-manager = { path = "client/file-manager", default-features = false }
-shc-forest-manager = { path = "client/forest-manager", default-features = false }
-shc-rpc = { path = "client/rpc", default-features = false }
-
-# Local - StorageHub Primitives (used by the runtime and the node, must be no_std compatible)
-shp-constants = { path = "primitives/constants", default-features = false }
-shp-file-key-verifier = { path = "primitives/file-key-verifier", default-features = false }
-shp-file-metadata = { path = "primitives/file-metadata", default-features = false }
-shp-forest-verifier = { path = "primitives/forest-verifier", default-features = false }
-shp-session-keys = { path = "primitives/session-keys", default-features = false }
-shp-traits = { path = "primitives/traits", default-features = false }
-
-# Lcoal - StorageHub Runtime
-storage-hub-runtime = { path = "runtime", default-features = false }
-
-[workspace.lints.rust]
-suspicious_double_ref_op = { level = "allow", priority = 2 }
-
-[workspace.lints.clippy]
-all = { level = "allow", priority = 0 }
-correctness = { level = "warn", priority = 1 }
-complexity = { level = "warn", priority = 1 }
-if-same-then-else = { level = "allow", priority = 2 }
-zero-prefixed-literal = { level = "allow", priority = 2 }            # 00_1000_000
-type_complexity = { level = "allow", priority = 2 }                  # raison d'etre
-nonminimal-bool = { level = "allow", priority = 2 }                  # maybe
-borrowed-box = { level = "allow", priority = 2 }                     # Reasonable to fix this one
-too-many-arguments = { level = "allow", priority = 2 }               # (Turning this on would lead to)
-needless-lifetimes = { level = "allow", priority = 2 }               # generated code
-unnecessary_cast = { level = "allow", priority = 2 }                 # Types may change
-identity-op = { level = "allow", priority = 2 }                      # One case where we do 0 +
-useless_conversion = { level = "allow", priority = 2 }               # Types may change
-unit_arg = { level = "allow", priority = 2 }                         # stylistic
-option-map-unit-fn = { level = "allow", priority = 2 }               # stylistic
-bind_instead_of_map = { level = "allow", priority = 2 }              # stylistic
-erasing_op = { level = "allow", priority = 2 }                       # E.g. 0 * DOLLARS
-eq_op = { level = "allow", priority = 2 }                            # In tests we test equality.
-while_immutable_condition = { level = "allow", priority = 2 }        # false positives
-needless_option_as_deref = { level = "allow", priority = 2 }         # false positives
-derivable_impls = { level = "allow", priority = 2 }                  # false positives
-stable_sort_primitive = { level = "allow", priority = 2 }            # prefer stable sort
-extra-unused-type-parameters = { level = "allow", priority = 2 }     # stylistic
-default_constructed_unit_structs = { level = "allow", priority = 2 } # stylistic+[workspace.package]
+authors = ["Moonsong Labs"]
+edition = "2021"
+repository = "https://github.com/Moonsong-Labs/storage-hub-runtime.git"
+license = "GPL-3.0-only"
+homepage = "https://moonsonglabs.com/"
+
+[profile.release]
+panic = "unwind"
+
+[workspace]
+members = [
+	"runtime",
+	"pallets/*",
+	"node",
+	"client/*",
+	"primitives/*",
+	"xcm-simulator",
+]
+resolver = "2"
+
+[workspace.dependencies]
+anyhow = "1.0.81"
+array-bytes = "6.1"
+async-channel = "1.8.0"
+async-io = "2.3.2"
+async-trait = "0.1.42"
+bincode = "1.3.3"
+clap = { version = "4.5.3", features = ["derive"] }
+chrono = "0.4"
+codec = { package = "parity-scale-codec", version = "3.0.0", features = [
+	"derive",
+], default-features = false }
+color-print = "0.3.4"
+futures-timer = "3.0.1"
+hash-db = "0.16.0"
+hex = "0.4.3"
+hex-literal = { version = "0.4.1" }
+jsonrpsee = { version = "0.22", features = ["server"] }
+kvdb = "0.13.0"
+kvdb-memorydb = "0.13.0"
+kvdb-rocksdb = "0.19.0"
+rocksdb = "0.21.0"
+futures = "0.3.30"
+lazy-static = { package = "lazy_static", version = "1.4.0" }
+log = { version = "0.4.21", default-features = false }
+num-bigint = { version = "0.4.3", default-features = false }
+parking_lot = "0.12.1"
+prost = "0.12"
+prost-build = "0.12.3"
+rand = "0.8.5"
+reference-trie = "0.29.1"
+scale-info = { version = "2.11.0", default-features = false, features = [
+	"derive",
+] }
+thiserror = "1.0.48"
+tokio = "1.36.0"
+trie-db = { version = "0.29.1", default-features = false }
+serde = { version = "1.0.210", default-features = false }
+serde_json = "1.0.108"
+smallvec = "1.11.0"
+diesel = { version = "2.2.4", features = ["postgres", "chrono", "numeric"] }
+diesel-async = { version = "0.5.0", features = ["bb8", "postgres"] }
+bigdecimal = { version = "0.4.5", features = ["serde"] }
+
+# Substrate
+sp-core = { git = "https://github.com/paritytech/polkadot-sdk.git", tag = "polkadot-v1.13.0", default-features = false }
+sp-io = { git = "https://github.com/paritytech/polkadot-sdk.git", tag = "polkadot-v1.13.0", default-features = false }
+sp-runtime = { git = "https://github.com/paritytech/polkadot-sdk.git", tag = "polkadot-v1.13.0", default-features = false }
+sp-std = { git = "https://github.com/paritytech/polkadot-sdk.git", tag = "polkadot-v1.13.0", default-features = false }
+sp-trie = { git = "https://github.com/paritytech/polkadot-sdk.git", tag = "polkadot-v1.13.0", default-features = false }
+sp-api = { git = "https://github.com/paritytech/polkadot-sdk.git", tag = "polkadot-v1.13.0", default-features = false }
+sp-arithmetic = { git = "https://github.com/paritytech/polkadot-sdk.git", tag = "polkadot-v1.13.0", default-features = false }
+sp-blockchain = { git = "https://github.com/paritytech/polkadot-sdk.git", tag = "polkadot-v1.13.0", default-features = false }
+sp-block-builder = { git = "https://github.com/paritytech/polkadot-sdk.git", tag = "polkadot-v1.13.0", default-features = false }
+sp-consensus-aura = { git = "https://github.com/paritytech/polkadot-sdk.git", tag = "polkadot-v1.13.0", default-features = false }
+sp-consensus-babe = { git = "https://github.com/paritytech/polkadot-sdk.git", tag = "polkadot-v1.13.0", default-features = false }
+sp-genesis-builder = { git = "https://github.com/paritytech/polkadot-sdk.git", tag = "polkadot-v1.13.0", default-features = false }
+sp-inherents = { git = "https://github.com/paritytech/polkadot-sdk.git", tag = "polkadot-v1.13.0", default-features = false }
+sp-keyring = { git = "https://github.com/paritytech/polkadot-sdk.git", tag = "polkadot-v1.13.0", default-features = false }
+sp-keystore = { git = "https://github.com/paritytech/polkadot-sdk.git", tag = "polkadot-v1.13.0", default-features = false }
+sp-offchain = { git = "https://github.com/paritytech/polkadot-sdk.git", tag = "polkadot-v1.13.0", default-features = false }
+sp-session = { git = "https://github.com/paritytech/polkadot-sdk.git", tag = "polkadot-v1.13.0", default-features = false }
+sp-state-machine = { git = "https://github.com/paritytech/polkadot-sdk.git", tag = "polkadot-v1.13.0", default-features = false }
+sp-timestamp = { git = "https://github.com/paritytech/polkadot-sdk.git", tag = "polkadot-v1.13.0", default-features = false }
+sp-tracing = { git = "https://github.com/paritytech/polkadot-sdk", tag = "polkadot-v1.13.0", default-features = false }
+sp-transaction-pool = { git = "https://github.com/paritytech/polkadot-sdk.git", tag = "polkadot-v1.13.0", default-features = false }
+sp-version = { git = "https://github.com/paritytech/polkadot-sdk.git", tag = "polkadot-v1.13.0", default-features = false }
+sc-basic-authorship = { git = "https://github.com/paritytech/polkadot-sdk.git", tag = "polkadot-v1.13.0", default-features = false }
+sc-chain-spec = { git = "https://github.com/paritytech/polkadot-sdk.git", tag = "polkadot-v1.13.0", default-features = false }
+sc-cli = { git = "https://github.com/paritytech/polkadot-sdk.git", tag = "polkadot-v1.13.0", default-features = false }
+sc-client-api = { git = "https://github.com/paritytech/polkadot-sdk.git", tag = "polkadot-v1.13.0", default-features = false }
+sc-offchain = { git = "https://github.com/paritytech/polkadot-sdk.git", tag = "polkadot-v1.13.0", default-features = false }
+sc-consensus = { git = "https://github.com/paritytech/polkadot-sdk.git", tag = "polkadot-v1.13.0", default-features = false }
+sc-consensus-aura = { git = "https://github.com/paritytech/polkadot-sdk.git", tag = "polkadot-v1.13.0", default-features = false }
+sc-consensus-manual-seal = { git = "https://github.com/paritytech/polkadot-sdk.git", tag = "polkadot-v1.13.0", default-features = false }
+sc-executor = { git = "https://github.com/paritytech/polkadot-sdk.git", tag = "polkadot-v1.13.0", default-features = false }
+sc-network = { git = "https://github.com/paritytech/polkadot-sdk.git", tag = "polkadot-v1.13.0", default-features = false }
+sc-network-sync = { git = "https://github.com/paritytech/polkadot-sdk.git", tag = "polkadot-v1.13.0", default-features = false }
+sc-network-types = { git = "https://github.com/paritytech/polkadot-sdk.git", tag = "polkadot-v1.13.0", default-features = false }
+sc-rpc = { git = "https://github.com/paritytech/polkadot-sdk.git", tag = "polkadot-v1.13.0", default-features = false }
+sc-service = { git = "https://github.com/paritytech/polkadot-sdk.git", tag = "polkadot-v1.13.0", default-features = false }
+sc-sysinfo = { git = "https://github.com/paritytech/polkadot-sdk.git", tag = "polkadot-v1.13.0", default-features = false }
+sc-telemetry = { git = "https://github.com/paritytech/polkadot-sdk.git", tag = "polkadot-v1.13.0", default-features = false }
+sc-tracing = { git = "https://github.com/paritytech/polkadot-sdk.git", tag = "polkadot-v1.13.0", default-features = false }
+sc-transaction-pool = { git = "https://github.com/paritytech/polkadot-sdk.git", tag = "polkadot-v1.13.0", default-features = false }
+sc-transaction-pool-api = { git = "https://github.com/paritytech/polkadot-sdk.git", tag = "polkadot-v1.13.0", default-features = false }
+sc-utils = { git = "https://github.com/paritytech/polkadot-sdk.git", tag = "polkadot-v1.13.0", default-features = false }
+sp-weights = { git = "https://github.com/paritytech/polkadot-sdk.git", tag = "polkadot-v1.13.0", default-features = false }
+substrate-frame-rpc-system = { git = "https://github.com/paritytech/polkadot-sdk.git", tag = "polkadot-v1.13.0", default-features = false }
+substrate-prometheus-endpoint = { git = "https://github.com/paritytech/polkadot-sdk.git", tag = "polkadot-v1.13.0", default-features = false }
+substrate-wasm-builder = { git = "https://github.com/paritytech/polkadot-sdk.git", tag = "polkadot-v1.13.0", default-features = false }
+substrate-build-script-utils = { git = "https://github.com/paritytech/polkadot-sdk.git", tag = "polkadot-v1.13.0", default-features = false }
+frame-benchmarking = { git = "https://github.com/paritytech/polkadot-sdk.git", tag = "polkadot-v1.13.0", default-features = false }
+frame-benchmarking-cli = { git = "https://github.com/paritytech/polkadot-sdk.git", tag = "polkadot-v1.13.0", default-features = false }
+frame-support = { git = "https://github.com/paritytech/polkadot-sdk.git", tag = "polkadot-v1.13.0", default-features = false }
+frame-system = { git = "https://github.com/paritytech/polkadot-sdk.git", tag = "polkadot-v1.13.0", default-features = false }
+frame-executive = { git = "https://github.com/paritytech/polkadot-sdk.git", tag = "polkadot-v1.13.0", default-features = false }
+frame-metadata-hash-extension = { git = "https://github.com/paritytech/polkadot-sdk.git", tag = "polkadot-v1.13.0", default-features = false }
+frame-system-benchmarking = { git = "https://github.com/paritytech/polkadot-sdk.git", tag = "polkadot-v1.13.0", default-features = false }
+frame-system-rpc-runtime-api = { git = "https://github.com/paritytech/polkadot-sdk.git", tag = "polkadot-v1.13.0", default-features = false }
+frame-try-runtime = { git = "https://github.com/paritytech/polkadot-sdk.git", tag = "polkadot-v1.13.0", default-features = false }
+pallet-aura = { git = "https://github.com/paritytech/polkadot-sdk.git", tag = "polkadot-v1.13.0", default-features = false }
+pallet-authorship = { git = "https://github.com/paritytech/polkadot-sdk.git", tag = "polkadot-v1.13.0", default-features = false }
+pallet-message-queue = { git = "https://github.com/paritytech/polkadot-sdk.git", tag = "polkadot-v1.13.0", default-features = false }
+pallet-nfts = { git = "https://github.com/paritytech/polkadot-sdk.git", tag = "polkadot-v1.13.0", default-features = false }
+pallet-parameters = { git = "https://github.com/paritytech/polkadot-sdk.git", tag = "polkadot-v1.13.0", default-features = false }
+pallet-session = { git = "https://github.com/paritytech/polkadot-sdk.git", tag = "polkadot-v1.13.0", default-features = false }
+pallet-sudo = { git = "https://github.com/paritytech/polkadot-sdk.git", tag = "polkadot-v1.13.0", default-features = false }
+pallet-timestamp = { git = "https://github.com/paritytech/polkadot-sdk.git", tag = "polkadot-v1.13.0", default-features = false }
+pallet-transaction-payment = { git = "https://github.com/paritytech/polkadot-sdk.git", tag = "polkadot-v1.13.0", default-features = false }
+pallet-transaction-payment-rpc = { git = "https://github.com/paritytech/polkadot-sdk.git", tag = "polkadot-v1.13.0", default-features = false }
+pallet-transaction-payment-rpc-runtime-api = { git = "https://github.com/paritytech/polkadot-sdk.git", tag = "polkadot-v1.13.0", default-features = false }
+pallet-uniques = { git = "https://github.com/paritytech/polkadot-sdk.git", tag = "polkadot-v1.13.0", default-features = false }
+pallet-balances = { git = "https://github.com/paritytech/polkadot-sdk.git", tag = "polkadot-v1.13.0", default-features = false }
+
+# Polkadot
+polkadot-cli = { git = "https://github.com/paritytech/polkadot-sdk.git", tag = "polkadot-v1.13.0", features = [
+	"rococo-native",
+], default-features = false }
+polkadot-core-primitives = { git = "https://github.com/paritytech/polkadot-sdk", tag = "polkadot-v1.13.0", default-features = false }
+polkadot-primitives = { git = "https://github.com/paritytech/polkadot-sdk.git", tag = "polkadot-v1.13.0", default-features = false }
+pallet-xcm = { git = "https://github.com/paritytech/polkadot-sdk.git", tag = "polkadot-v1.13.0", default-features = false }
+polkadot-parachain-primitives = { git = "https://github.com/paritytech/polkadot-sdk.git", tag = "polkadot-v1.13.0", default-features = false }
+polkadot-runtime-common = { git = "https://github.com/paritytech/polkadot-sdk.git", tag = "polkadot-v1.13.0", default-features = false }
+polkadot-runtime-parachains = { git = "https://github.com/paritytech/polkadot-sdk", tag = "polkadot-v1.13.0", default-features = false }
+xcm = { package = "staging-xcm", git = "https://github.com/paritytech/polkadot-sdk.git", tag = "polkadot-v1.13.0", default-features = false }
+xcm-simulator = { git = "https://github.com/paritytech/polkadot-sdk", tag = "polkadot-v1.13.0", default-features = false }
+xcm-fee-payment-runtime-api = { git = "https://github.com/paritytech/polkadot-sdk", tag = "polkadot-v1.13.0", default-features = false }
+xcm-builder = { package = "staging-xcm-builder", git = "https://github.com/paritytech/polkadot-sdk.git", tag = "polkadot-v1.13.0", default-features = false }
+xcm-executor = { package = "staging-xcm-executor", git = "https://github.com/paritytech/polkadot-sdk.git", tag = "polkadot-v1.13.0", default-features = false }
+runtime-constants = { package = "polkadot-runtime-constants", git = "https://github.com/polkadot-fellows/runtimes.git", tag = "v1.2.3", default-features = false }
+
+# Cumulus
+cumulus-client-cli = { git = "https://github.com/paritytech/polkadot-sdk.git", tag = "polkadot-v1.13.0", default-features = false }
+cumulus-client-collator = { git = "https://github.com/paritytech/polkadot-sdk.git", tag = "polkadot-v1.13.0", default-features = false }
+cumulus-client-consensus-aura = { git = "https://github.com/paritytech/polkadot-sdk.git", tag = "polkadot-v1.13.0", default-features = false }
+cumulus-client-consensus-common = { git = "https://github.com/paritytech/polkadot-sdk.git", tag = "polkadot-v1.13.0", default-features = false }
+cumulus-client-consensus-proposer = { git = "https://github.com/paritytech/polkadot-sdk.git", tag = "polkadot-v1.13.0", default-features = false }
+cumulus-client-parachain-inherent = { git = "https://github.com/paritytech/polkadot-sdk.git", tag = "polkadot-v1.13.0", default-features = false }
+cumulus-client-service = { git = "https://github.com/paritytech/polkadot-sdk.git", tag = "polkadot-v1.13.0", default-features = false }
+cumulus-primitives-parachain-inherent = { git = "https://github.com/paritytech/polkadot-sdk.git", tag = "polkadot-v1.13.0", default-features = false }
+cumulus-relay-chain-interface = { git = "https://github.com/paritytech/polkadot-sdk.git", tag = "polkadot-v1.13.0", default-features = false }
+cumulus-pallet-aura-ext = { git = "https://github.com/paritytech/polkadot-sdk.git", tag = "polkadot-v1.13.0", default-features = false }
+cumulus-pallet-parachain-system = { git = "https://github.com/paritytech/polkadot-sdk.git", tag = "polkadot-v1.13.0", default-features = false }
+cumulus-pallet-session-benchmarking = { git = "https://github.com/paritytech/polkadot-sdk.git", tag = "polkadot-v1.13.0", default-features = false }
+cumulus-pallet-xcm = { git = "https://github.com/paritytech/polkadot-sdk.git", tag = "polkadot-v1.13.0", default-features = false }
+cumulus-pallet-xcmp-queue = { git = "https://github.com/paritytech/polkadot-sdk.git", tag = "polkadot-v1.13.0", default-features = false }
+cumulus-primitives-aura = { git = "https://github.com/paritytech/polkadot-sdk.git", tag = "polkadot-v1.13.0", default-features = false }
+cumulus-primitives-core = { git = "https://github.com/paritytech/polkadot-sdk.git", tag = "polkadot-v1.13.0", default-features = false }
+cumulus-primitives-utility = { git = "https://github.com/paritytech/polkadot-sdk.git", tag = "polkadot-v1.13.0", default-features = false }
+pallet-collator-selection = { git = "https://github.com/paritytech/polkadot-sdk.git", tag = "polkadot-v1.13.0", default-features = false }
+cumulus-primitives-storage-weight-reclaim = { git = "https://github.com/paritytech/polkadot-sdk.git", tag = "polkadot-v1.13.0", default-features = false }
+parachains-common = { git = "https://github.com/paritytech/polkadot-sdk.git", tag = "polkadot-v1.13.0", default-features = false }
+parachain-info = { package = "staging-parachain-info", git = "https://github.com/paritytech/polkadot-sdk.git", tag = "polkadot-v1.13.0", default-features = false }
+
+# Local Pallets
+pallet-bucket-nfts = { path = "pallets/bucket-nfts", default-features = false }
+pallet-file-system = { path = "pallets/file-system", default-features = false }
+pallet-file-system-runtime-api = { path = "pallets/file-system/runtime-api", default-features = false }
+pallet-payment-streams = { path = "pallets/payment-streams", default-features = false }
+pallet-payment-streams-runtime-api = { path = "pallets/payment-streams/runtime-api", default-features = false }
+pallet-proofs-dealer = { path = "pallets/proofs-dealer", default-features = false }
+pallet-proofs-dealer-runtime-api = { path = "pallets/proofs-dealer/runtime-api", default-features = false }
+pallet-randomness = { path = "pallets/randomness", default-features = false }
+pallet-storage-providers = { path = "pallets/providers", default-features = false }
+pallet-storage-providers-runtime-api = { path = "pallets/providers/runtime-api", default-features = false }
+
+# Local - StorageHub Client (used by the node, can be std or no_std)
+shc-actors-framework = { path = "client/actors-framework", default-features = false }
+shc-blockchain-service = { path = "client/blockchain-service", default-features = false }
+shc-file-transfer-service = { path = "client/file-transfer-service", default-features = false }
+shc-indexer-service = { path = "client/indexer-service", default-features = false }
+shc-indexer-db = { path = "client/indexer-db", default-features = false }
+shc-common = { path = "client/common", default-features = false }
+shc-file-manager = { path = "client/file-manager", default-features = false }
+shc-forest-manager = { path = "client/forest-manager", default-features = false }
+shc-rpc = { path = "client/rpc", default-features = false }
+
+# Local - StorageHub Primitives (used by the runtime and the node, must be no_std compatible)
+shp-constants = { path = "primitives/constants", default-features = false }
+shp-file-key-verifier = { path = "primitives/file-key-verifier", default-features = false }
+shp-file-metadata = { path = "primitives/file-metadata", default-features = false }
+shp-forest-verifier = { path = "primitives/forest-verifier", default-features = false }
+shp-session-keys = { path = "primitives/session-keys", default-features = false }
+shp-traits = { path = "primitives/traits", default-features = false }
+
+# Lcoal - StorageHub Runtime
+storage-hub-runtime = { path = "runtime", default-features = false }
+
+[workspace.lints.rust]
+suspicious_double_ref_op = { level = "allow", priority = 2 }
+
+[workspace.lints.clippy]
+all = { level = "allow", priority = 0 }
+correctness = { level = "warn", priority = 1 }
+complexity = { level = "warn", priority = 1 }
+if-same-then-else = { level = "allow", priority = 2 }
+zero-prefixed-literal = { level = "allow", priority = 2 }            # 00_1000_000
+type_complexity = { level = "allow", priority = 2 }                  # raison d'etre
+nonminimal-bool = { level = "allow", priority = 2 }                  # maybe
+borrowed-box = { level = "allow", priority = 2 }                     # Reasonable to fix this one
+too-many-arguments = { level = "allow", priority = 2 }               # (Turning this on would lead to)
+needless-lifetimes = { level = "allow", priority = 2 }               # generated code
+unnecessary_cast = { level = "allow", priority = 2 }                 # Types may change
+identity-op = { level = "allow", priority = 2 }                      # One case where we do 0 +
+useless_conversion = { level = "allow", priority = 2 }               # Types may change
+unit_arg = { level = "allow", priority = 2 }                         # stylistic
+option-map-unit-fn = { level = "allow", priority = 2 }               # stylistic
+bind_instead_of_map = { level = "allow", priority = 2 }              # stylistic
+erasing_op = { level = "allow", priority = 2 }                       # E.g. 0 * DOLLARS
+eq_op = { level = "allow", priority = 2 }                            # In tests we test equality.
+while_immutable_condition = { level = "allow", priority = 2 }        # false positives
+needless_option_as_deref = { level = "allow", priority = 2 }         # false positives
+derivable_impls = { level = "allow", priority = 2 }                  # false positives
+stable_sort_primitive = { level = "allow", priority = 2 }            # prefer stable sort
+extra-unused-type-parameters = { level = "allow", priority = 2 }     # stylistic
+default_constructed_unit_structs = { level = "allow", priority = 2 } # stylistic