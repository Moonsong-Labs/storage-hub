// This is free and unencumbered software released into the public domain.
//
// Anyone is free to copy, modify, publish, use, compile, sell, or
// distribute this software, either in source code form or as a compiled
// binary, for any purpose, commercial or non-commercial, and by any
// means.
//
// In jurisdictions that recognize copyright laws, the author or authors
// of this software dedicate any and all copyright interest in the
// software to the public domain. We make this dedication for the benefit
// of the public at large and to the detriment of our heirs and
// successors. We intend this dedication to be an overt act of
// relinquishment in perpetuity of all present and future rights to this
// software under copyright law.
//
// THE SOFTWARE IS PROVIDED "AS IS", WITHOUT WARRANTY OF ANY KIND,
// EXPRESS OR IMPLIED, INCLUDING BUT NOT LIMITED TO THE WARRANTIES OF
// MERCHANTABILITY, FITNESS FOR A PARTICULAR PURPOSE AND NONINFRINGEMENT.
// IN NO EVENT SHALL THE AUTHORS BE LIABLE FOR ANY CLAIM, DAMAGES OR
// OTHER LIABILITY, WHETHER IN AN ACTION OF CONTRACT, TORT OR OTHERWISE,
// ARISING FROM, OUT OF OR IN CONNECTION WITH THE SOFTWARE OR THE USE OR
// OTHER DEALINGS IN THE SOFTWARE.
//
// For more information, please refer to <http://unlicense.org>

pub mod xcm_config;

// Substrate and Polkadot dependencies
use crate::mock_message_queue;
use crate::storagehub::{configs::xcm_config::XcmConfig, MessageQueue, ParachainInfo, PolkadotXcm};
use core::marker::PhantomData;
<<<<<<< HEAD
use cumulus_pallet_parachain_system::RelayChainStateProof;
use cumulus_pallet_parachain_system::RelayNumberMonotonicallyIncreases;
use cumulus_primitives_core::relay_chain::well_known_keys;
=======
use cumulus_pallet_parachain_system::RelayNumberMonotonicallyIncreases;
>>>>>>> 8806cc21
use cumulus_primitives_core::{AggregateMessageOrigin, ParaId};
use frame_support::{
    derive_impl,
    dispatch::DispatchClass,
    parameter_types,
    traits::{
        AsEnsureOriginWithArg, ConstBool, ConstU32, ConstU64, ConstU8, EitherOfDiverse,
        TransformOrigin,
    },
    weights::{ConstantMultiplier, Weight},
    PalletId,
};
use frame_system::{
    limits::{BlockLength, BlockWeights},
    pallet_prelude::BlockNumberFor,
    EnsureRoot, EnsureSigned,
};
use num_bigint::BigUint;
use pallet_nfts::PalletFeatures;
use pallet_xcm::{EnsureXcm, IsVoiceOfBody};
use parachains_common::message_queue::{NarrowOriginToSibling, ParaIdToSibling};
use polkadot_runtime_common::{
    prod_or_fast, xcm_sender::NoPriceForMessageDelivery, BlockHashCount, SlowAdjustingFeeUpdate,
};
use shp_file_metadata::ChunkId;
use shp_traits::{CommitmentVerifier, MaybeDebug, TrieMutation, TrieProofDeltaApplier};
use sp_consensus_aura::sr25519::AuthorityId as AuraId;
use sp_core::{blake2_256, Get, Hasher, H256};
use sp_runtime::{
    traits::{BlakeTwo256, Convert, ConvertBack, Verify},
    AccountId32, DispatchError, Perbill, SaturatedConversion,
};
use sp_std::collections::btree_set::BTreeSet;
use sp_std::vec;
use sp_trie::{CompactProof, LayoutV1, MemoryDB, TrieConfiguration, TrieLayout};
use sp_version::RuntimeVersion;
use xcm::latest::prelude::BodyId;
use xcm_simulator::XcmExecutor;

// Local module imports
use super::{
    weights::{BlockExecutionWeight, ExtrinsicBaseWeight, RocksDbWeight},
    AccountId, Aura, Balance, Balances, Block, BlockNumber, BucketNfts, CollatorSelection, Hash,
    Nfts, Nonce, PalletInfo, ParachainSystem, PaymentStreams, ProofsDealer, Providers, Runtime,
    RuntimeCall, RuntimeEvent, RuntimeFreezeReason, RuntimeHoldReason, RuntimeOrigin, RuntimeTask,
    Session, SessionKeys, Signature, System, WeightToFee, XcmpQueue, AVERAGE_ON_INITIALIZE_RATIO,
    BLOCK_PROCESSING_VELOCITY, DAYS, EXISTENTIAL_DEPOSIT, HOURS, MAXIMUM_BLOCK_WEIGHT, MICROUNIT,
    MINUTES, NORMAL_DISPATCH_RATIO, RELAY_CHAIN_SLOT_DURATION_MILLIS, SLOT_DURATION,
    UNINCLUDED_SEGMENT_CAPACITY, UNIT, VERSION,
};
use xcm_config::{RelayLocation, XcmOriginToTransactDispatchOrigin};

parameter_types! {
    pub const Version: RuntimeVersion = VERSION;

    // This part is copied from Substrate's `bin/node/runtime/src/lib.rs`.
    //  The `RuntimeBlockLength` and `RuntimeBlockWeights` exist here because the
    // `DeletionWeightLimit` and `DeletionQueueDepth` depend on those to parameterize
    // the lazy contract deletion.
    pub RuntimeBlockLength: BlockLength =
        BlockLength::max_with_normal_ratio(5 * 1024 * 1024, NORMAL_DISPATCH_RATIO);
    pub RuntimeBlockWeights: BlockWeights = BlockWeights::builder()
        .base_block(BlockExecutionWeight::get())
        .for_class(DispatchClass::all(), |weights| {
            weights.base_extrinsic = ExtrinsicBaseWeight::get();
        })
        .for_class(DispatchClass::Normal, |weights| {
            weights.max_total = Some(NORMAL_DISPATCH_RATIO * MAXIMUM_BLOCK_WEIGHT);
        })
        .for_class(DispatchClass::Operational, |weights| {
            weights.max_total = Some(MAXIMUM_BLOCK_WEIGHT);
            // Operational transactions have some extra reserved space, so that they
            // are included even if block reached `MAXIMUM_BLOCK_WEIGHT`.
            weights.reserved = Some(
                MAXIMUM_BLOCK_WEIGHT - NORMAL_DISPATCH_RATIO * MAXIMUM_BLOCK_WEIGHT
            );
        })
        .avg_block_initialization(AVERAGE_ON_INITIALIZE_RATIO)
        .build_or_panic();
    pub const SS58Prefix: u16 = 42;
}

/// The default types are being injected by [`derive_impl`](`frame_support::derive_impl`) from
/// [`ParaChainDefaultConfig`](`struct@frame_system::config_preludes::ParaChainDefaultConfig`),
/// but overridden as needed.
#[derive_impl(frame_system::config_preludes::ParaChainDefaultConfig as frame_system::DefaultConfig)]
impl frame_system::Config for Runtime {
    /// The identifier used to distinguish between accounts.
    type AccountId = AccountId;
    /// The index type for storing how many extrinsics an account has signed.
    type Nonce = Nonce;
    /// The type for hashing blocks and tries.
    type Hash = Hash;
    /// The block type.
    type Block = Block;
    /// Maximum number of block number to block hash mappings to keep (oldest pruned first).
    type BlockHashCount = BlockHashCount;
    /// Runtime version.
    type Version = Version;
    /// The data to be stored in an account.
    type AccountData = pallet_balances::AccountData<Balance>;
    /// The weight of database operations that the runtime can invoke.
    type DbWeight = RocksDbWeight;
    /// Block & extrinsics weights: base values and limits.
    type BlockWeights = RuntimeBlockWeights;
    /// The maximum length of a block (in bytes).
    type BlockLength = RuntimeBlockLength;
    /// This is used as an identifier of the chain. 42 is the generic substrate prefix.
    type SS58Prefix = SS58Prefix;
    /// The action to take on a Runtime Upgrade
    type OnSetCode = cumulus_pallet_parachain_system::ParachainSetCode<Self>;
    type MaxConsumers = frame_support::traits::ConstU32<16>;
}

impl pallet_timestamp::Config for Runtime {
    type Moment = u64;
    type OnTimestampSet = Aura;
    type MinimumPeriod = ConstU64<{ SLOT_DURATION / 2 }>;
    type WeightInfo = ();
}

impl pallet_authorship::Config for Runtime {
    type FindAuthor = pallet_session::FindAccountFromAuthorIndex<Self, Aura>;
    type EventHandler = (CollatorSelection,);
}

parameter_types! {
    pub const ExistentialDeposit: Balance = EXISTENTIAL_DEPOSIT;
}

impl pallet_balances::Config for Runtime {
    type MaxLocks = ConstU32<50>;
    /// The type for recording an account's balance.
    type Balance = Balance;
    /// The ubiquitous event type.
    type RuntimeEvent = RuntimeEvent;
    type DustRemoval = ();
    type ExistentialDeposit = ExistentialDeposit;
    type AccountStore = System;
    type WeightInfo = pallet_balances::weights::SubstrateWeight<Runtime>;
    type MaxReserves = ConstU32<50>;
    type ReserveIdentifier = [u8; 8];
    type RuntimeHoldReason = RuntimeHoldReason;
    type RuntimeFreezeReason = RuntimeFreezeReason;
    type FreezeIdentifier = ();
    type MaxFreezes = ConstU32<0>;
}

parameter_types! {
    /// Relay Chain `TransactionByteFee` / 10
    pub const TransactionByteFee: Balance = 10 * MICROUNIT;
}

impl pallet_transaction_payment::Config for Runtime {
    type RuntimeEvent = RuntimeEvent;
    type OnChargeTransaction = pallet_transaction_payment::FungibleAdapter<Balances, ()>;
    type WeightToFee = WeightToFee;
    type LengthToFee = ConstantMultiplier<Balance, TransactionByteFee>;
    type FeeMultiplierUpdate = SlowAdjustingFeeUpdate<Self>;
    type OperationalFeeMultiplier = ConstU8<5>;
}

impl pallet_sudo::Config for Runtime {
    type RuntimeEvent = RuntimeEvent;
    type RuntimeCall = RuntimeCall;
    type WeightInfo = ();
}

impl mock_message_queue::Config for Runtime {
    type RuntimeEvent = RuntimeEvent;
    type XcmExecutor = XcmExecutor<XcmConfig>;
}

parameter_types! {
    pub const ReservedXcmpWeight: Weight = MAXIMUM_BLOCK_WEIGHT.saturating_div(4);
    pub const ReservedDmpWeight: Weight = MAXIMUM_BLOCK_WEIGHT.saturating_div(4);
    pub const RelayOrigin: AggregateMessageOrigin = AggregateMessageOrigin::Parent;
}

impl cumulus_pallet_parachain_system::Config for Runtime {
    type WeightInfo = ();
    type RuntimeEvent = RuntimeEvent;
    type OnSystemEvent = ();
    type SelfParaId = parachain_info::Pallet<Runtime>;
    type OutboundXcmpMessageSource = XcmpQueue;
    type DmpQueue = frame_support::traits::EnqueueWithOrigin<MessageQueue, RelayOrigin>;
    type ReservedDmpWeight = ReservedDmpWeight;
    type XcmpMessageHandler = XcmpQueue;
    type ReservedXcmpWeight = ReservedXcmpWeight;
    type CheckAssociatedRelayNumber = RelayNumberMonotonicallyIncreases;
    type ConsensusHook = ConsensusHook;
}
pub(crate) type ConsensusHook = cumulus_pallet_aura_ext::FixedVelocityConsensusHook<
    Runtime,
    RELAY_CHAIN_SLOT_DURATION_MILLIS,
    BLOCK_PROCESSING_VELOCITY,
    UNINCLUDED_SEGMENT_CAPACITY,
>;

impl parachain_info::Config for Runtime {}

parameter_types! {
    pub MessageQueueServiceWeight: Weight = Perbill::from_percent(35) * RuntimeBlockWeights::get().max_block;
}

impl pallet_message_queue::Config for Runtime {
    type RuntimeEvent = RuntimeEvent;
    type WeightInfo = ();
    #[cfg(feature = "runtime-benchmarks")]
    type MessageProcessor = pallet_message_queue::mock_helpers::NoopMessageProcessor<
        cumulus_primitives_core::AggregateMessageOrigin,
    >;
    #[cfg(not(feature = "runtime-benchmarks"))]
    type MessageProcessor = xcm_builder::ProcessXcmMessage<
        AggregateMessageOrigin,
        xcm_executor::XcmExecutor<xcm_config::XcmConfig>,
        RuntimeCall,
    >;
    type Size = u32;
    // The XCMP queue pallet is only ever able to handle the `Sibling(ParaId)` origin:
    type QueueChangeHandler = NarrowOriginToSibling<XcmpQueue>;
    type QueuePausedQuery = NarrowOriginToSibling<XcmpQueue>;
    type HeapSize = sp_core::ConstU32<{ 103 * 1024 }>;
    type MaxStale = sp_core::ConstU32<8>;
    type ServiceWeight = MessageQueueServiceWeight;
    type IdleMaxServiceWeight = ();
}

impl cumulus_pallet_aura_ext::Config for Runtime {}

impl cumulus_pallet_xcmp_queue::Config for Runtime {
    type RuntimeEvent = RuntimeEvent;
    type ChannelInfo = ParachainSystem;
    type VersionWrapper = PolkadotXcm;
    // Enqueue XCMP messages from siblings for later processing.
    type XcmpQueue = TransformOrigin<MessageQueue, AggregateMessageOrigin, ParaId, ParaIdToSibling>;
    type MaxInboundSuspended = ConstU32<1_000>;
    type MaxActiveOutboundChannels = ConstU32<128>;
    // Most on-chain HRMP channels are configured to use 102400 bytes of max message size, so we
    // need to set the page size larger than that until we reduce the channel size on-chain.
    type MaxPageSize = ConstU32<{ 103 * 1024 }>;
    type ControllerOrigin = EnsureRoot<AccountId>;
    type ControllerOriginConverter = XcmOriginToTransactDispatchOrigin;
    type WeightInfo = ();
    type PriceForSiblingDelivery = NoPriceForMessageDelivery<ParaId>;
}

parameter_types! {
    pub const Period: BlockNumber = 6 * HOURS;
    pub const Offset: BlockNumber = 0;
}

impl pallet_session::Config for Runtime {
    type RuntimeEvent = RuntimeEvent;
    type ValidatorId = <Self as frame_system::Config>::AccountId;
    // we don't have stash and controller, thus we don't need the convert as well.
    type ValidatorIdOf = pallet_collator_selection::IdentityCollator;
    type ShouldEndSession = pallet_session::PeriodicSessions<Period, Offset>;
    type NextSessionRotation = pallet_session::PeriodicSessions<Period, Offset>;
    type SessionManager = CollatorSelection;
    // Essentially just Aura, but let's be pedantic.
    type SessionHandler = <SessionKeys as sp_runtime::traits::OpaqueKeys>::KeyTypeIdProviders;
    type Keys = SessionKeys;
    type WeightInfo = ();
}

impl pallet_aura::Config for Runtime {
    type AuthorityId = AuraId;
    type DisabledValidators = ();
    type MaxAuthorities = ConstU32<100_000>;
    type AllowMultipleBlocksPerSlot = ConstBool<true>;
    type SlotDuration = ConstU64<SLOT_DURATION>;
}

parameter_types! {
    pub const PotId: PalletId = PalletId(*b"PotStake");
    pub const SessionLength: BlockNumber = 6 * HOURS;
    // StakingAdmin pluralistic body.
    pub const StakingAdminBodyId: BodyId = BodyId::Defense;
}

/// We allow root and the StakingAdmin to execute privileged collator selection operations.
pub type CollatorSelectionUpdateOrigin = EitherOfDiverse<
    EnsureRoot<AccountId>,
    EnsureXcm<IsVoiceOfBody<RelayLocation, StakingAdminBodyId>>,
>;

impl pallet_collator_selection::Config for Runtime {
    type RuntimeEvent = RuntimeEvent;
    type Currency = Balances;
    type UpdateOrigin = CollatorSelectionUpdateOrigin;
    type PotId = PotId;
    type MaxCandidates = ConstU32<100>;
    type MinEligibleCollators = ConstU32<4>;
    type MaxInvulnerables = ConstU32<20>;
    // should be a multiple of session or things will get inconsistent
    type KickThreshold = Period;
    type ValidatorId = <Self as frame_system::Config>::AccountId;
    type ValidatorIdOf = pallet_collator_selection::IdentityCollator;
    type ValidatorRegistration = Session;
    type WeightInfo = ();
}

parameter_types! {
    pub Features: PalletFeatures = PalletFeatures::all_enabled();
    pub const MaxAttributesPerCall: u32 = 10;
    pub const CollectionDeposit: Balance = 100 * UNIT;
    pub const ItemDeposit: Balance = 1 * UNIT;
    pub const ApprovalsLimit: u32 = 20;
    pub const ItemAttributesApprovalsLimit: u32 = 20;
    pub const MaxTips: u32 = 10;
    pub const MaxDeadlineDuration: BlockNumber = 12 * 30 * DAYS;
    pub const MetadataDepositBase: Balance = 10 * UNIT;
    pub const MetadataDepositPerByte: Balance = 1 * UNIT;
}

impl pallet_nfts::Config for Runtime {
    type RuntimeEvent = RuntimeEvent;
    type CollectionId = u32;
    type ItemId = u32;
    type Currency = Balances;
    type CreateOrigin = AsEnsureOriginWithArg<EnsureSigned<AccountId>>;
    type ForceOrigin = frame_system::EnsureRoot<AccountId>;
    type CollectionDeposit = CollectionDeposit;
    type ItemDeposit = ItemDeposit;
    type MetadataDepositBase = MetadataDepositBase;
    type AttributeDepositBase = MetadataDepositBase;
    type DepositPerByte = MetadataDepositPerByte;
    type StringLimit = ConstU32<256>;
    type KeyLimit = ConstU32<64>;
    type ValueLimit = ConstU32<256>;
    type ApprovalsLimit = ApprovalsLimit;
    type ItemAttributesApprovalsLimit = ItemAttributesApprovalsLimit;
    type MaxTips = MaxTips;
    type MaxDeadlineDuration = MaxDeadlineDuration;
    type MaxAttributesPerCall = MaxAttributesPerCall;
    type Features = Features;
    type OffchainSignature = Signature;
    type OffchainPublic = <Signature as Verify>::Signer;
    type WeightInfo = pallet_nfts::weights::SubstrateWeight<Runtime>;
    #[cfg(feature = "runtime-benchmarks")]
    type Helper = ();
    type Locker = ();
}

/// Only callable after `set_validation_data` is called which forms this proof the same way
<<<<<<< HEAD
fn relay_chain_state_proof() -> RelayChainStateProof {
    let relay_storage_root = cumulus_pallet_parachain_system::ValidationData::<Runtime>::get()
        .expect("set in `set_validation_data`")
        .relay_parent_storage_root;
    let relay_chain_state = cumulus_pallet_parachain_system::RelayStateProof::<Runtime>::get()
        .expect("set in `set_validation_data`");
=======
/// CRITICAL TODO: Uncomment this after upgrading to polkadot-sdk v1.13.0
/* fn relay_chain_state_proof() -> RelayChainStateProof {
    // CRITICAL TODO: Change this to the actual relay storage root after upgrading to polkadot-sdk v1.13.0
    let relay_storage_root = DefaultMerkleRoot::<StorageProofsMerkleTrieLayout>::get();
    /* let relay_storage_root = cumulus_pallet_parachain_system::ValidationData::<Runtime>::get()
    .expect("set in `set_validation_data`")
    .relay_parent_storage_root; */
    let root_vec: vec::Vec<vec::Vec<u8>> = vec![relay_storage_root.as_bytes().to_vec()];
    let relay_chain_state = StorageProof::new(root_vec);
    /* let relay_chain_state = cumulus_pallet_parachain_system::RelayStateProof::<Runtime>::get()
    .expect("set in `set_validation_data`"); */
>>>>>>> 8806cc21
    RelayChainStateProof::new(ParachainInfo::get(), relay_storage_root, relay_chain_state)
        .expect("Invalid relay chain state proof, already constructed in `set_validation_data`")
} */

pub struct BabeDataGetter;
impl pallet_randomness::GetBabeData<u64, Hash> for BabeDataGetter {
    // Tolerate panic here because this is only ever called in an inherent (so can be omitted)
    fn get_epoch_index() -> u64 {
        if cfg!(feature = "runtime-benchmarks") {
            // storage reads as per actual reads
<<<<<<< HEAD
            let _relay_storage_root =
                cumulus_pallet_parachain_system::ValidationData::<Runtime>::get();
            let _relay_chain_state =
                cumulus_pallet_parachain_system::RelayStateProof::<Runtime>::get();
=======
            // CRITICAL TODO: Uncomment this after upgrading to polkadot-sdk v1.13.0
            /* let _relay_storage_root =
                cumulus_pallet_parachain_system::ValidationData::<Runtime>::get();
            let _relay_chain_state =
                cumulus_pallet_parachain_system::RelayStateProof::<Runtime>::get(); */
>>>>>>> 8806cc21
            const BENCHMARKING_NEW_EPOCH: u64 = 10u64;
            return BENCHMARKING_NEW_EPOCH;
        }
        // CRITICAL TODO: Uncomment this after upgrading to polkadot-sdk v1.13.0 and remove frame_system::Pallet::<Runtime>::block_number()
        /* relay_chain_state_proof()
        .read_optional_entry(well_known_keys::EPOCH_INDEX)
        .ok()
        .flatten()
        .expect("expected to be able to read epoch index from relay chain state proof") */
        frame_system::Pallet::<Runtime>::block_number().into()
    }
    fn get_epoch_randomness() -> Hash {
        if cfg!(feature = "runtime-benchmarks") {
            // storage reads as per actual reads
<<<<<<< HEAD
            let _relay_storage_root =
                cumulus_pallet_parachain_system::ValidationData::<Runtime>::get();
            let _relay_chain_state =
                cumulus_pallet_parachain_system::RelayStateProof::<Runtime>::get();
=======
            // CRITICAL TODO: Uncomment this after upgrading to polkadot-sdk v1.13.0
            /* let _relay_storage_root =
                cumulus_pallet_parachain_system::ValidationData::<Runtime>::get();
            let _relay_chain_state =
                cumulus_pallet_parachain_system::RelayStateProof::<Runtime>::get(); */
>>>>>>> 8806cc21
            let benchmarking_babe_output = Hash::default();
            return benchmarking_babe_output;
        }
        // CRITICAL TODO: Uncomment this after upgrading to polkadot-sdk v1.13.0 and remove H256::from_slice(&blake2_256(&Self::get_epoch_index().to_le_bytes()))
        /* relay_chain_state_proof()
        .read_optional_entry(well_known_keys::ONE_EPOCH_AGO_RANDOMNESS)
        .ok()
        .flatten()
        .expect("expected to be able to read epoch randomness from relay chain state proof") */
        H256::from_slice(&blake2_256(&Self::get_epoch_index().to_le_bytes()))
    }
    fn get_parent_randomness() -> Hash {
        if cfg!(feature = "runtime-benchmarks") {
            // storage reads as per actual reads
<<<<<<< HEAD
            let _relay_storage_root =
                cumulus_pallet_parachain_system::ValidationData::<Runtime>::get();
            let _relay_chain_state =
                cumulus_pallet_parachain_system::RelayStateProof::<Runtime>::get();
=======
            // CRITICAL TODO: Uncomment this after upgrading to polkadot-sdk v1.13.0
            /* let _relay_storage_root =
                cumulus_pallet_parachain_system::ValidationData::<Runtime>::get();
            let _relay_chain_state =
                cumulus_pallet_parachain_system::RelayStateProof::<Runtime>::get(); */
>>>>>>> 8806cc21
            let benchmarking_babe_output = Hash::default();
            return benchmarking_babe_output;
        }
        // Note: we use the `CURRENT_BLOCK_RANDOMNESS` key here as it also represents the parent randomness, the only difference
        // is the block since this randomness is valid, but we don't care about that because we are setting that directly in the `randomness` pallet.
        /* relay_chain_state_proof()
        .read_optional_entry(well_known_keys::CURRENT_BLOCK_RANDOMNESS)
        .ok()
        .flatten()
        .expect("expected to be able to read parent randomness from relay chain state proof") */
        // CRITICAL TODO: Uncomment this after upgrading to polkadot-sdk v1.13.0 and remove H256::from_slice(&blake2_256(&Self::get_epoch_index().saturating_sub(1).to_le_bytes()))
        H256::from_slice(&blake2_256(
            &Self::get_epoch_index().saturating_sub(1).to_le_bytes(),
        ))
    }
}

parameter_types! {
    pub const MaxBlocksForRandomness: BlockNumber = prod_or_fast!(2 * HOURS, 2 * MINUTES);
}

// TODO: If the next line is uncommented (which should be eventually), compilation breaks (most likely because of mismatched dependency issues)
/* parameter_types! {
    pub const MaxBlocksForRandomness: BlockNumber = prod_or_fast!(2 * runtime_constants::time::EPOCH_DURATION_IN_SLOTS, 2 * MINUTES);
} */

/// Configure the randomness pallet
impl pallet_randomness::Config for Runtime {
    type RuntimeEvent = RuntimeEvent;
    type BabeDataGetter = BabeDataGetter;
    type WeightInfo = ();
}

parameter_types! {
    pub const BucketDeposit: Balance = 20 * UNIT;
    pub const MaxMultiAddressSize: u32 = 100;
    pub const MaxMultiAddressAmount: u32 = 5;
    pub const MaxProtocols: u32 = 100;
    pub const MaxBsps: u32 = 100;
    pub const MaxMsps: u32 = 100;
    pub const MaxBuckets: u32 = 10000;
    pub const BucketNameLimit: u32 = 100;
    pub const SpMinDeposit: Balance = 20 * UNIT;
    pub const SpMinCapacity: u64 = 2;
    pub const DepositPerData: Balance = 2;
    pub const MinBlocksBetweenCapacityChanges: u32 = 10;
    pub const SlashAmountPerChunkOfStorageData: Balance = 20 * UNIT;
}

pub type HasherOutT<T> = <<T as TrieLayout>::Hash as Hasher>::Out;
pub struct DefaultMerkleRoot<T>(PhantomData<T>);
impl<T: TrieConfiguration> Get<HasherOutT<T>> for DefaultMerkleRoot<T> {
    fn get() -> HasherOutT<T> {
        sp_trie::empty_trie_root::<T>()
    }
}
impl pallet_storage_providers::Config for Runtime {
    type RuntimeEvent = RuntimeEvent;
    type ProvidersRandomness = pallet_randomness::RandomnessFromOneEpochAgo<Runtime>;
    type PaymentStreams = PaymentStreams;
    type FileMetadataManager = shp_file_metadata::FileMetadata<
        { shp_constants::H_LENGTH },
        { shp_constants::FILE_CHUNK_SIZE },
        { shp_constants::FILE_SIZE_TO_CHALLENGES },
    >;
    type NativeBalance = Balances;
    type RuntimeHoldReason = RuntimeHoldReason;
    type StorageDataUnit = u64;
    type SpCount = u32;
    type MerklePatriciaRoot = Hash;
    type ValuePropId = Hash;
    type ReadAccessGroupId = <Self as pallet_nfts::Config>::CollectionId;
    type ProvidersProofSubmitters = ProofsDealer;
    type ReputationWeightType = u32;
    type Treasury = TreasuryAccount;
    type SpMinDeposit = SpMinDeposit;
    type SpMinCapacity = SpMinCapacity;
    type DepositPerData = DepositPerData;
    type MaxFileSize = ConstU64<{ u64::MAX }>;
    type MaxMultiAddressSize = MaxMultiAddressSize;
    type MaxMultiAddressAmount = MaxMultiAddressAmount;
    type MaxProtocols = MaxProtocols;
    type MaxBuckets = MaxBuckets;
    type BucketDeposit = BucketDeposit;
    type BucketNameLimit = BucketNameLimit;
    type MaxBlocksForRandomness = MaxBlocksForRandomness;
    type MinBlocksBetweenCapacityChanges = MinBlocksBetweenCapacityChanges;
    type DefaultMerkleRoot = DefaultMerkleRoot<LayoutV1<BlakeTwo256>>;
    type SlashAmountPerMaxFileSize = SlashAmountPerChunkOfStorageData;
    type StartingReputationWeight = ConstU32<1>;
}

parameter_types! {
    pub const PaymentStreamHoldReason: RuntimeHoldReason = RuntimeHoldReason::PaymentStreams(pallet_payment_streams::HoldReason::PaymentStreamDeposit);
    pub const UserWithoutFundsCooldown: BlockNumber = 100;
}

// Converter from the BlockNumber type to the Balance type for math
pub struct BlockNumberToBalance;

impl Convert<BlockNumber, Balance> for BlockNumberToBalance {
    fn convert(block_number: BlockNumber) -> Balance {
        block_number.into() // In this converter we assume that the block number type is smaller in size than the balance type
    }
}

impl pallet_payment_streams::Config for Runtime {
    type RuntimeEvent = RuntimeEvent;
    type NativeBalance = Balances;
    type ProvidersPallet = Providers;
    type RuntimeHoldReason = RuntimeHoldReason;
    type UserWithoutFundsCooldown = UserWithoutFundsCooldown; // Amount of blocks that a user will have to wait before being able to clear the out of funds flag
    type NewStreamDeposit = ConstU32<10>; // Amount of blocks that the deposit of a new stream should be able to pay for
    type Units = u64; // Storage unit
    type BlockNumberToBalance = BlockNumberToBalance;
    type ProvidersProofSubmitters = ProofsDealer;
}

// TODO: remove this and replace with pallet treasury
pub struct TreasuryAccount;
impl Get<AccountId32> for TreasuryAccount {
    fn get() -> AccountId32 {
        AccountId32::from([0; 32])
    }
}

pub struct BlockFullnessHeadroom;
impl Get<Weight> for BlockFullnessHeadroom {
    fn get() -> Weight {
        // TODO: Change this to the benchmarked weight of a `submit_proof` extrinsic or more.
        Weight::from_parts(10_000, 0)
            + <Runtime as frame_system::Config>::DbWeight::get().reads_writes(0, 1)
    }
}

pub struct MinNotFullBlocksRatio;
impl Get<Perbill> for MinNotFullBlocksRatio {
    fn get() -> Perbill {
        // This means that we tolerate at most 50% of misbehaving collators.
        Perbill::from_percent(50)
    }
}

parameter_types! {
    pub const RandomChallengesPerBlock: u32 = 10;
    pub const MaxCustomChallengesPerBlock: u32 = 10;
    pub const ChallengeHistoryLength: BlockNumber = 100;
    pub const ChallengesQueueLength: u32 = 100;
    pub const CheckpointChallengePeriod: u32 = 30;
    pub const ChallengesFee: Balance = 1 * UNIT;
    pub const StakeToChallengePeriod: Balance = 200 * UNIT;
    pub const MinChallengePeriod: u32 = 30;
    pub const ChallengeTicksTolerance: u32 = 50;
    pub const MaxSubmittersPerTick: u32 = 1000; // TODO: Change this value after benchmarking for it to coincide with the implicit limit given by maximum block weight
    pub const TargetTicksStorageOfSubmitters: u32 = 3;
}

impl pallet_proofs_dealer::Config for Runtime {
    type RuntimeEvent = RuntimeEvent;
    type ProvidersPallet = Providers;
    type NativeBalance = Balances;
    type MerkleTrieHash = Hash;
    type MerkleTrieHashing = BlakeTwo256;
    type ForestVerifier = MockVerifier<H256, LayoutV1<BlakeTwo256>, { BlakeTwo256::LENGTH }>;
    type KeyVerifier = MockVerifier<H256, LayoutV1<BlakeTwo256>, { BlakeTwo256::LENGTH }>;
    type StakeToBlockNumber = SaturatingBalanceToBlockNumber;
    type RandomChallengesPerBlock = RandomChallengesPerBlock;
    type MaxCustomChallengesPerBlock = MaxCustomChallengesPerBlock;
    type MaxSubmittersPerTick = MaxSubmittersPerTick;
    type TargetTicksStorageOfSubmitters = TargetTicksStorageOfSubmitters;
    type ChallengeHistoryLength = ChallengeHistoryLength;
    type ChallengesQueueLength = ChallengesQueueLength;
    type CheckpointChallengePeriod = CheckpointChallengePeriod;
    type ChallengesFee = ChallengesFee;
    type Treasury = TreasuryAccount;
    type RandomnessProvider = pallet_randomness::ParentBlockRandomness<Runtime>;
    type StakeToChallengePeriod = StakeToChallengePeriod;
    type MinChallengePeriod = MinChallengePeriod;
    type ChallengeTicksTolerance = ChallengeTicksTolerance;
    type BlockFullnessPeriod = ChallengeTicksTolerance; // We purposely set this to `ChallengeTicksTolerance` so that spamming of the chain is evaluated for the same blocks as the tolerance BSPs are given.
    type BlockFullnessHeadroom = BlockFullnessHeadroom;
    type MinNotFullBlocksRatio = MinNotFullBlocksRatio;
}

/// Structure to mock a verifier that returns `true` when `proof` is not empty
/// and `false` otherwise.
pub struct MockVerifier<C, T: TrieLayout, const H_LENGTH: usize> {
    _phantom: core::marker::PhantomData<(C, T)>,
}

/// Implement the `TrieVerifier` trait for the `MockForestManager` struct.
impl<C, T: TrieLayout, const H_LENGTH: usize> CommitmentVerifier for MockVerifier<C, T, H_LENGTH>
where
    C: MaybeDebug + Ord + Default + Copy + AsRef<[u8]> + AsMut<[u8]>,
{
    type Proof = CompactProof;
    type Commitment = H256;
    type Challenge = H256;

    fn verify_proof(
        _root: &Self::Commitment,
        _challenges: &[Self::Challenge],
        proof: &CompactProof,
    ) -> Result<BTreeSet<Self::Challenge>, DispatchError> {
        if proof.encoded_nodes.len() > 0 {
            Ok(proof
                .encoded_nodes
                .iter()
                .map(|node| H256::from_slice(&node[..]))
                .collect())
        } else {
            Err("Proof is empty".into())
        }
    }
}

impl<C, T: TrieLayout, const H_LENGTH: usize> TrieProofDeltaApplier<T::Hash>
    for MockVerifier<C, T, H_LENGTH>
where
    <T::Hash as sp_core::Hasher>::Out: for<'a> TryFrom<&'a [u8; H_LENGTH]>,
{
    type Proof = CompactProof;
    type Key = <T::Hash as sp_core::Hasher>::Out;

    fn apply_delta(
        root: &Self::Key,
        _mutations: &[(Self::Key, TrieMutation)],
        _proof: &Self::Proof,
    ) -> Result<
        (
            MemoryDB<T::Hash>,
            Self::Key,
            Vec<(Self::Key, Option<Vec<u8>>)>,
        ),
        DispatchError,
    > {
        // Just return the root as is with no mutations
        Ok((MemoryDB::<T::Hash>::default(), *root, Vec::new()))
    }
}

type ThresholdType = u32;

parameter_types! {
    pub const MaxBatchConfirmStorageRequests: u32 = 10;
    pub const MinWaitForStopStoring: BlockNumber = 10;
}

/// Configure the pallet template in pallets/template.
impl pallet_file_system::Config for Runtime {
    type RuntimeEvent = RuntimeEvent;
    type Providers = Providers;
    type ProofDealer = ProofsDealer;
    type PaymentStreams = PaymentStreams;
    type UserSolvency = PaymentStreams;
    type Fingerprint = Hash;
    type ReplicationTargetType = u32;
    type ThresholdType = ThresholdType;
    type ThresholdTypeToTickNumber = ThresholdTypeToBlockNumberConverter;
    type HashToThresholdType = HashToThresholdTypeConverter;
    type MerkleHashToRandomnessOutput = MerkleHashToRandomnessOutputConverter;
    type ChunkIdToMerkleHash = ChunkIdToMerkleHashConverter;
    type Currency = Balances;
    type Nfts = Nfts;
    type CollectionInspector = BucketNfts;
    type MaxBspsPerStorageRequest = ConstU32<5>;
    type MaxBatchConfirmStorageRequests = MaxBatchConfirmStorageRequests;
    type MaxBatchMspRespondStorageRequests = ConstU32<10>;
    type MaxFilePathSize = ConstU32<512u32>;
    type MaxPeerIdSize = ConstU32<100>;
    type MaxNumberOfPeerIds = ConstU32<5>;
    type MaxDataServerMultiAddresses = ConstU32<10>;
    type MaxExpiredItemsInBlock = ConstU32<100>;
    type StorageRequestTtl = ConstU32<40>;
    type PendingFileDeletionRequestTtl = ConstU32<40u32>;
    type MoveBucketRequestTtl = ConstU32<40u32>;
    type MaxUserPendingDeletionRequests = ConstU32<10u32>;
    type MaxUserPendingMoveBucketRequests = ConstU32<10u32>;
    type MinWaitForStopStoring = MinWaitForStopStoring;
}

// Converter from the Balance type to the BlockNumber type for math.
// It performs a saturated conversion, so that the result is always a valid BlockNumber.
pub struct SaturatingBalanceToBlockNumber;

impl Convert<Balance, BlockNumberFor<Runtime>> for SaturatingBalanceToBlockNumber {
    fn convert(block_number: Balance) -> BlockNumberFor<Runtime> {
        block_number.saturated_into()
    }
}

// Converter from the ThresholdType to the BlockNumber type and vice versa.
// It performs a saturated conversion, so that the result is always a valid BlockNumber.
pub struct ThresholdTypeToBlockNumberConverter;

impl Convert<ThresholdType, BlockNumberFor<Runtime>> for ThresholdTypeToBlockNumberConverter {
    fn convert(threshold: ThresholdType) -> BlockNumberFor<Runtime> {
        threshold.saturated_into()
    }
}

impl ConvertBack<ThresholdType, BlockNumberFor<Runtime>> for ThresholdTypeToBlockNumberConverter {
    fn convert_back(block_number: BlockNumberFor<Runtime>) -> ThresholdType {
        block_number.into()
    }
}

/// Converter from the [`Hash`] type to the [`ThresholdType`].
pub struct HashToThresholdTypeConverter;
impl Convert<<Runtime as frame_system::Config>::Hash, ThresholdType>
    for HashToThresholdTypeConverter
{
    fn convert(hash: <Runtime as frame_system::Config>::Hash) -> ThresholdType {
        // Get the hash as bytes
        let hash_bytes = hash.as_ref();

        // Get the 4 least significant bytes of the hash and interpret them as an u32
        let truncated_hash_bytes: [u8; 4] =
            hash_bytes[28..].try_into().expect("Hash is 32 bytes; qed");

        ThresholdType::from_be_bytes(truncated_hash_bytes)
    }
}

// Converter from the MerkleHash (H256) type to the RandomnessOutput (H256) type.
pub struct MerkleHashToRandomnessOutputConverter;

impl Convert<H256, H256> for MerkleHashToRandomnessOutputConverter {
    fn convert(hash: H256) -> H256 {
        hash
    }
}

// Converter from the ChunkId type to the MerkleHash (H256) type.
pub struct ChunkIdToMerkleHashConverter;

impl Convert<ChunkId, H256> for ChunkIdToMerkleHashConverter {
    fn convert(chunk_id: ChunkId) -> H256 {
        let chunk_id_biguint = BigUint::from(chunk_id.as_u64());
        let mut bytes = chunk_id_biguint.to_bytes_be();

        // Ensure the byte slice is exactly 32 bytes long by padding with leading zeros
        if bytes.len() < 32 {
            let mut padded_bytes = vec![0u8; 32 - bytes.len()];
            padded_bytes.extend(bytes);
            bytes = padded_bytes;
        }

        H256::from_slice(&bytes)
    }
}

impl pallet_bucket_nfts::Config for Runtime {
    type RuntimeEvent = RuntimeEvent;
    type Buckets = Providers;
    #[cfg(feature = "runtime-benchmarks")]
    type Helper = ();
}<|MERGE_RESOLUTION|>--- conflicted
+++ resolved
@@ -29,14 +29,8 @@
 use crate::mock_message_queue;
 use crate::storagehub::{configs::xcm_config::XcmConfig, MessageQueue, ParachainInfo, PolkadotXcm};
 use core::marker::PhantomData;
-<<<<<<< HEAD
-use cumulus_pallet_parachain_system::RelayChainStateProof;
-use cumulus_pallet_parachain_system::RelayNumberMonotonicallyIncreases;
-use cumulus_primitives_core::relay_chain::well_known_keys;
-=======
-use cumulus_pallet_parachain_system::RelayNumberMonotonicallyIncreases;
->>>>>>> 8806cc21
-use cumulus_primitives_core::{AggregateMessageOrigin, ParaId};
+use cumulus_pallet_parachain_system::{RelayChainStateProof, RelayNumberMonotonicallyIncreases};
+use cumulus_primitives_core::{relay_chain::well_known_keys, AggregateMessageOrigin, ParaId};
 use frame_support::{
     derive_impl,
     dispatch::DispatchClass,
@@ -382,29 +376,15 @@
 }
 
 /// Only callable after `set_validation_data` is called which forms this proof the same way
-<<<<<<< HEAD
 fn relay_chain_state_proof() -> RelayChainStateProof {
     let relay_storage_root = cumulus_pallet_parachain_system::ValidationData::<Runtime>::get()
         .expect("set in `set_validation_data`")
         .relay_parent_storage_root;
     let relay_chain_state = cumulus_pallet_parachain_system::RelayStateProof::<Runtime>::get()
         .expect("set in `set_validation_data`");
-=======
-/// CRITICAL TODO: Uncomment this after upgrading to polkadot-sdk v1.13.0
-/* fn relay_chain_state_proof() -> RelayChainStateProof {
-    // CRITICAL TODO: Change this to the actual relay storage root after upgrading to polkadot-sdk v1.13.0
-    let relay_storage_root = DefaultMerkleRoot::<StorageProofsMerkleTrieLayout>::get();
-    /* let relay_storage_root = cumulus_pallet_parachain_system::ValidationData::<Runtime>::get()
-    .expect("set in `set_validation_data`")
-    .relay_parent_storage_root; */
-    let root_vec: vec::Vec<vec::Vec<u8>> = vec![relay_storage_root.as_bytes().to_vec()];
-    let relay_chain_state = StorageProof::new(root_vec);
-    /* let relay_chain_state = cumulus_pallet_parachain_system::RelayStateProof::<Runtime>::get()
-    .expect("set in `set_validation_data`"); */
->>>>>>> 8806cc21
     RelayChainStateProof::new(ParachainInfo::get(), relay_storage_root, relay_chain_state)
         .expect("Invalid relay chain state proof, already constructed in `set_validation_data`")
-} */
+}
 
 pub struct BabeDataGetter;
 impl pallet_randomness::GetBabeData<u64, Hash> for BabeDataGetter {
@@ -412,84 +392,52 @@
     fn get_epoch_index() -> u64 {
         if cfg!(feature = "runtime-benchmarks") {
             // storage reads as per actual reads
-<<<<<<< HEAD
             let _relay_storage_root =
                 cumulus_pallet_parachain_system::ValidationData::<Runtime>::get();
             let _relay_chain_state =
                 cumulus_pallet_parachain_system::RelayStateProof::<Runtime>::get();
-=======
-            // CRITICAL TODO: Uncomment this after upgrading to polkadot-sdk v1.13.0
-            /* let _relay_storage_root =
-                cumulus_pallet_parachain_system::ValidationData::<Runtime>::get();
-            let _relay_chain_state =
-                cumulus_pallet_parachain_system::RelayStateProof::<Runtime>::get(); */
->>>>>>> 8806cc21
             const BENCHMARKING_NEW_EPOCH: u64 = 10u64;
             return BENCHMARKING_NEW_EPOCH;
         }
-        // CRITICAL TODO: Uncomment this after upgrading to polkadot-sdk v1.13.0 and remove frame_system::Pallet::<Runtime>::block_number()
-        /* relay_chain_state_proof()
-        .read_optional_entry(well_known_keys::EPOCH_INDEX)
-        .ok()
-        .flatten()
-        .expect("expected to be able to read epoch index from relay chain state proof") */
-        frame_system::Pallet::<Runtime>::block_number().into()
+        relay_chain_state_proof()
+            .read_optional_entry(well_known_keys::EPOCH_INDEX)
+            .ok()
+            .flatten()
+            .expect("expected to be able to read epoch index from relay chain state proof")
     }
     fn get_epoch_randomness() -> Hash {
         if cfg!(feature = "runtime-benchmarks") {
             // storage reads as per actual reads
-<<<<<<< HEAD
             let _relay_storage_root =
                 cumulus_pallet_parachain_system::ValidationData::<Runtime>::get();
             let _relay_chain_state =
                 cumulus_pallet_parachain_system::RelayStateProof::<Runtime>::get();
-=======
-            // CRITICAL TODO: Uncomment this after upgrading to polkadot-sdk v1.13.0
-            /* let _relay_storage_root =
-                cumulus_pallet_parachain_system::ValidationData::<Runtime>::get();
-            let _relay_chain_state =
-                cumulus_pallet_parachain_system::RelayStateProof::<Runtime>::get(); */
->>>>>>> 8806cc21
             let benchmarking_babe_output = Hash::default();
             return benchmarking_babe_output;
         }
-        // CRITICAL TODO: Uncomment this after upgrading to polkadot-sdk v1.13.0 and remove H256::from_slice(&blake2_256(&Self::get_epoch_index().to_le_bytes()))
-        /* relay_chain_state_proof()
-        .read_optional_entry(well_known_keys::ONE_EPOCH_AGO_RANDOMNESS)
-        .ok()
-        .flatten()
-        .expect("expected to be able to read epoch randomness from relay chain state proof") */
-        H256::from_slice(&blake2_256(&Self::get_epoch_index().to_le_bytes()))
+        relay_chain_state_proof()
+            .read_optional_entry(well_known_keys::ONE_EPOCH_AGO_RANDOMNESS)
+            .ok()
+            .flatten()
+            .expect("expected to be able to read epoch randomness from relay chain state proof")
     }
     fn get_parent_randomness() -> Hash {
         if cfg!(feature = "runtime-benchmarks") {
             // storage reads as per actual reads
-<<<<<<< HEAD
             let _relay_storage_root =
                 cumulus_pallet_parachain_system::ValidationData::<Runtime>::get();
             let _relay_chain_state =
                 cumulus_pallet_parachain_system::RelayStateProof::<Runtime>::get();
-=======
-            // CRITICAL TODO: Uncomment this after upgrading to polkadot-sdk v1.13.0
-            /* let _relay_storage_root =
-                cumulus_pallet_parachain_system::ValidationData::<Runtime>::get();
-            let _relay_chain_state =
-                cumulus_pallet_parachain_system::RelayStateProof::<Runtime>::get(); */
->>>>>>> 8806cc21
             let benchmarking_babe_output = Hash::default();
             return benchmarking_babe_output;
         }
         // Note: we use the `CURRENT_BLOCK_RANDOMNESS` key here as it also represents the parent randomness, the only difference
         // is the block since this randomness is valid, but we don't care about that because we are setting that directly in the `randomness` pallet.
-        /* relay_chain_state_proof()
-        .read_optional_entry(well_known_keys::CURRENT_BLOCK_RANDOMNESS)
-        .ok()
-        .flatten()
-        .expect("expected to be able to read parent randomness from relay chain state proof") */
-        // CRITICAL TODO: Uncomment this after upgrading to polkadot-sdk v1.13.0 and remove H256::from_slice(&blake2_256(&Self::get_epoch_index().saturating_sub(1).to_le_bytes()))
-        H256::from_slice(&blake2_256(
-            &Self::get_epoch_index().saturating_sub(1).to_le_bytes(),
-        ))
+        relay_chain_state_proof()
+            .read_optional_entry(well_known_keys::CURRENT_BLOCK_RANDOMNESS)
+            .ok()
+            .flatten()
+            .expect("expected to be able to read parent randomness from relay chain state proof")
     }
 }
 
