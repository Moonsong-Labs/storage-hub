--- conflicted
+++ resolved
@@ -474,7 +474,19 @@
         sp_trie::empty_trie_root::<T>()
     }
 }
-<<<<<<< HEAD
+
+pub struct StorageDataUnitAndBalanceConverter;
+impl Convert<StorageDataUnit, Balance> for StorageDataUnitAndBalanceConverter {
+    fn convert(data_unit: StorageDataUnit) -> Balance {
+        data_unit.saturated_into()
+    }
+}
+impl ConvertBack<StorageDataUnit, Balance> for StorageDataUnitAndBalanceConverter {
+    fn convert_back(balance: Balance) -> StorageDataUnit {
+        balance.saturated_into()
+    }
+}
+
 // Benchmark helpers for the Providers pallet
 #[cfg(feature = "runtime-benchmarks")]
 pub struct ProvidersBenchmarkHelpers;
@@ -489,18 +501,6 @@
 
     fn get_accrued_failed_proofs(provider_id: Self::ProviderId) -> u32 {
         pallet_proofs_dealer::SlashableProviders::<Runtime>::get(provider_id).unwrap_or(0)
-=======
-
-pub struct StorageDataUnitAndBalanceConverter;
-impl Convert<StorageDataUnit, Balance> for StorageDataUnitAndBalanceConverter {
-    fn convert(data_unit: StorageDataUnit) -> Balance {
-        data_unit.saturated_into()
-    }
-}
-impl ConvertBack<StorageDataUnit, Balance> for StorageDataUnitAndBalanceConverter {
-    fn convert_back(balance: Balance) -> StorageDataUnit {
-        balance.saturated_into()
->>>>>>> 3ea4c24a
     }
 }
 
@@ -548,12 +548,9 @@
     type BspSignUpLockPeriod = BspSignUpLockPeriod;
     type MaxCommitmentSize = ConstU32<1000>;
     type ZeroSizeBucketFixedRate = ConstU128<1>;
-<<<<<<< HEAD
+    type TopUpGracePeriod = ConstU32<5>;
     #[cfg(feature = "runtime-benchmarks")]
     type BenchmarkHelpers = ProvidersBenchmarkHelpers;
-=======
-    type TopUpGracePeriod = ConstU32<5>;
->>>>>>> 3ea4c24a
 }
 
 parameter_types! {
