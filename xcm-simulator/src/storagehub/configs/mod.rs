--- conflicted
+++ resolved
@@ -1,836 +1,794 @@
-// This is free and unencumbered software released into the public domain.
-//
-// Anyone is free to copy, modify, publish, use, compile, sell, or
-// distribute this software, either in source code form or as a compiled
-// binary, for any purpose, commercial or non-commercial, and by any
-// means.
-//
-// In jurisdictions that recognize copyright laws, the author or authors
-// of this software dedicate any and all copyright interest in the
-// software to the public domain. We make this dedication for the benefit
-// of the public at large and to the detriment of our heirs and
-// successors. We intend this dedication to be an overt act of
-// relinquishment in perpetuity of all present and future rights to this
-// software under copyright law.
-//
-// THE SOFTWARE IS PROVIDED "AS IS", WITHOUT WARRANTY OF ANY KIND,
-// EXPRESS OR IMPLIED, INCLUDING BUT NOT LIMITED TO THE WARRANTIES OF
-// MERCHANTABILITY, FITNESS FOR A PARTICULAR PURPOSE AND NONINFRINGEMENT.
-// IN NO EVENT SHALL THE AUTHORS BE LIABLE FOR ANY CLAIM, DAMAGES OR
-// OTHER LIABILITY, WHETHER IN AN ACTION OF CONTRACT, TORT OR OTHERWISE,
-// ARISING FROM, OUT OF OR IN CONNECTION WITH THE SOFTWARE OR THE USE OR
-// OTHER DEALINGS IN THE SOFTWARE.
-//
-// For more information, please refer to <http://unlicense.org>
-
-pub mod xcm_config;
-
-// Substrate and Polkadot dependencies
-use crate::mock_message_queue;
-use crate::storagehub::{configs::xcm_config::XcmConfig, MessageQueue, ParachainInfo, PolkadotXcm};
-use core::marker::PhantomData;
-<<<<<<< HEAD
-use cumulus_pallet_parachain_system::RelayChainStateProof;
-use cumulus_pallet_parachain_system::RelayNumberMonotonicallyIncreases;
-use cumulus_primitives_core::relay_chain::well_known_keys;
-=======
-use cumulus_pallet_parachain_system::RelayNumberMonotonicallyIncreases;
->>>>>>> 8806cc21
-use cumulus_primitives_core::{AggregateMessageOrigin, ParaId};
-use frame_support::{
-    derive_impl,
-    dispatch::DispatchClass,
-    parameter_types,
-    traits::{
-        AsEnsureOriginWithArg, ConstBool, ConstU32, ConstU64, ConstU8, EitherOfDiverse,
-        TransformOrigin,
-    },
-    weights::{ConstantMultiplier, Weight},
-    PalletId,
-};
-use frame_system::{
-    limits::{BlockLength, BlockWeights},
-    pallet_prelude::BlockNumberFor,
-    EnsureRoot, EnsureSigned,
-};
-use num_bigint::BigUint;
-use pallet_nfts::PalletFeatures;
-use pallet_xcm::{EnsureXcm, IsVoiceOfBody};
-use parachains_common::message_queue::{NarrowOriginToSibling, ParaIdToSibling};
-use polkadot_runtime_common::{
-    prod_or_fast, xcm_sender::NoPriceForMessageDelivery, BlockHashCount, SlowAdjustingFeeUpdate,
-};
-use shp_file_metadata::ChunkId;
-use shp_traits::{CommitmentVerifier, MaybeDebug, TrieMutation, TrieProofDeltaApplier};
-use sp_consensus_aura::sr25519::AuthorityId as AuraId;
-use sp_core::{blake2_256, Get, Hasher, H256};
-use sp_runtime::{
-    traits::{BlakeTwo256, Convert, ConvertBack, Verify},
-    AccountId32, DispatchError, Perbill, SaturatedConversion,
-};
-use sp_std::collections::btree_set::BTreeSet;
-use sp_std::vec;
-use sp_trie::{CompactProof, LayoutV1, MemoryDB, TrieConfiguration, TrieLayout};
-use sp_version::RuntimeVersion;
-use xcm::latest::prelude::BodyId;
-use xcm_simulator::XcmExecutor;
-
-// Local module imports
-use super::{
-    weights::{BlockExecutionWeight, ExtrinsicBaseWeight, RocksDbWeight},
-    AccountId, Aura, Balance, Balances, Block, BlockNumber, BucketNfts, CollatorSelection, Hash,
-    Nfts, Nonce, PalletInfo, ParachainSystem, PaymentStreams, ProofsDealer, Providers, Runtime,
-    RuntimeCall, RuntimeEvent, RuntimeFreezeReason, RuntimeHoldReason, RuntimeOrigin, RuntimeTask,
-    Session, SessionKeys, Signature, System, WeightToFee, XcmpQueue, AVERAGE_ON_INITIALIZE_RATIO,
-    BLOCK_PROCESSING_VELOCITY, DAYS, EXISTENTIAL_DEPOSIT, HOURS, MAXIMUM_BLOCK_WEIGHT, MICROUNIT,
-    MINUTES, NORMAL_DISPATCH_RATIO, RELAY_CHAIN_SLOT_DURATION_MILLIS, SLOT_DURATION,
-    UNINCLUDED_SEGMENT_CAPACITY, UNIT, VERSION,
-};
-use xcm_config::{RelayLocation, XcmOriginToTransactDispatchOrigin};
-
-parameter_types! {
-    pub const Version: RuntimeVersion = VERSION;
-
-    // This part is copied from Substrate's `bin/node/runtime/src/lib.rs`.
-    //  The `RuntimeBlockLength` and `RuntimeBlockWeights` exist here because the
-    // `DeletionWeightLimit` and `DeletionQueueDepth` depend on those to parameterize
-    // the lazy contract deletion.
-    pub RuntimeBlockLength: BlockLength =
-        BlockLength::max_with_normal_ratio(5 * 1024 * 1024, NORMAL_DISPATCH_RATIO);
-    pub RuntimeBlockWeights: BlockWeights = BlockWeights::builder()
-        .base_block(BlockExecutionWeight::get())
-        .for_class(DispatchClass::all(), |weights| {
-            weights.base_extrinsic = ExtrinsicBaseWeight::get();
-        })
-        .for_class(DispatchClass::Normal, |weights| {
-            weights.max_total = Some(NORMAL_DISPATCH_RATIO * MAXIMUM_BLOCK_WEIGHT);
-        })
-        .for_class(DispatchClass::Operational, |weights| {
-            weights.max_total = Some(MAXIMUM_BLOCK_WEIGHT);
-            // Operational transactions have some extra reserved space, so that they
-            // are included even if block reached `MAXIMUM_BLOCK_WEIGHT`.
-            weights.reserved = Some(
-                MAXIMUM_BLOCK_WEIGHT - NORMAL_DISPATCH_RATIO * MAXIMUM_BLOCK_WEIGHT
-            );
-        })
-        .avg_block_initialization(AVERAGE_ON_INITIALIZE_RATIO)
-        .build_or_panic();
-    pub const SS58Prefix: u16 = 42;
-}
-
-/// The default types are being injected by [`derive_impl`](`frame_support::derive_impl`) from
-/// [`ParaChainDefaultConfig`](`struct@frame_system::config_preludes::ParaChainDefaultConfig`),
-/// but overridden as needed.
-#[derive_impl(frame_system::config_preludes::ParaChainDefaultConfig as frame_system::DefaultConfig)]
-impl frame_system::Config for Runtime {
-    /// The identifier used to distinguish between accounts.
-    type AccountId = AccountId;
-    /// The index type for storing how many extrinsics an account has signed.
-    type Nonce = Nonce;
-    /// The type for hashing blocks and tries.
-    type Hash = Hash;
-    /// The block type.
-    type Block = Block;
-    /// Maximum number of block number to block hash mappings to keep (oldest pruned first).
-    type BlockHashCount = BlockHashCount;
-    /// Runtime version.
-    type Version = Version;
-    /// The data to be stored in an account.
-    type AccountData = pallet_balances::AccountData<Balance>;
-    /// The weight of database operations that the runtime can invoke.
-    type DbWeight = RocksDbWeight;
-    /// Block & extrinsics weights: base values and limits.
-    type BlockWeights = RuntimeBlockWeights;
-    /// The maximum length of a block (in bytes).
-    type BlockLength = RuntimeBlockLength;
-    /// This is used as an identifier of the chain. 42 is the generic substrate prefix.
-    type SS58Prefix = SS58Prefix;
-    /// The action to take on a Runtime Upgrade
-    type OnSetCode = cumulus_pallet_parachain_system::ParachainSetCode<Self>;
-    type MaxConsumers = frame_support::traits::ConstU32<16>;
-}
-
-impl pallet_timestamp::Config for Runtime {
-    type Moment = u64;
-    type OnTimestampSet = Aura;
-    type MinimumPeriod = ConstU64<{ SLOT_DURATION / 2 }>;
-    type WeightInfo = ();
-}
-
-impl pallet_authorship::Config for Runtime {
-    type FindAuthor = pallet_session::FindAccountFromAuthorIndex<Self, Aura>;
-    type EventHandler = (CollatorSelection,);
-}
-
-parameter_types! {
-    pub const ExistentialDeposit: Balance = EXISTENTIAL_DEPOSIT;
-}
-
-impl pallet_balances::Config for Runtime {
-    type MaxLocks = ConstU32<50>;
-    /// The type for recording an account's balance.
-    type Balance = Balance;
-    /// The ubiquitous event type.
-    type RuntimeEvent = RuntimeEvent;
-    type DustRemoval = ();
-    type ExistentialDeposit = ExistentialDeposit;
-    type AccountStore = System;
-    type WeightInfo = pallet_balances::weights::SubstrateWeight<Runtime>;
-    type MaxReserves = ConstU32<50>;
-    type ReserveIdentifier = [u8; 8];
-    type RuntimeHoldReason = RuntimeHoldReason;
-    type RuntimeFreezeReason = RuntimeFreezeReason;
-    type FreezeIdentifier = ();
-    type MaxFreezes = ConstU32<0>;
-}
-
-parameter_types! {
-    /// Relay Chain `TransactionByteFee` / 10
-    pub const TransactionByteFee: Balance = 10 * MICROUNIT;
-}
-
-impl pallet_transaction_payment::Config for Runtime {
-    type RuntimeEvent = RuntimeEvent;
-    type OnChargeTransaction = pallet_transaction_payment::FungibleAdapter<Balances, ()>;
-    type WeightToFee = WeightToFee;
-    type LengthToFee = ConstantMultiplier<Balance, TransactionByteFee>;
-    type FeeMultiplierUpdate = SlowAdjustingFeeUpdate<Self>;
-    type OperationalFeeMultiplier = ConstU8<5>;
-}
-
-impl pallet_sudo::Config for Runtime {
-    type RuntimeEvent = RuntimeEvent;
-    type RuntimeCall = RuntimeCall;
-    type WeightInfo = ();
-}
-
-impl mock_message_queue::Config for Runtime {
-    type RuntimeEvent = RuntimeEvent;
-    type XcmExecutor = XcmExecutor<XcmConfig>;
-}
-
-parameter_types! {
-    pub const ReservedXcmpWeight: Weight = MAXIMUM_BLOCK_WEIGHT.saturating_div(4);
-    pub const ReservedDmpWeight: Weight = MAXIMUM_BLOCK_WEIGHT.saturating_div(4);
-    pub const RelayOrigin: AggregateMessageOrigin = AggregateMessageOrigin::Parent;
-}
-
-impl cumulus_pallet_parachain_system::Config for Runtime {
-    type WeightInfo = ();
-    type RuntimeEvent = RuntimeEvent;
-    type OnSystemEvent = ();
-    type SelfParaId = parachain_info::Pallet<Runtime>;
-    type OutboundXcmpMessageSource = XcmpQueue;
-    type DmpQueue = frame_support::traits::EnqueueWithOrigin<MessageQueue, RelayOrigin>;
-    type ReservedDmpWeight = ReservedDmpWeight;
-    type XcmpMessageHandler = XcmpQueue;
-    type ReservedXcmpWeight = ReservedXcmpWeight;
-    type CheckAssociatedRelayNumber = RelayNumberMonotonicallyIncreases;
-    type ConsensusHook = ConsensusHook;
-}
-pub(crate) type ConsensusHook = cumulus_pallet_aura_ext::FixedVelocityConsensusHook<
-    Runtime,
-    RELAY_CHAIN_SLOT_DURATION_MILLIS,
-    BLOCK_PROCESSING_VELOCITY,
-    UNINCLUDED_SEGMENT_CAPACITY,
->;
-
-impl parachain_info::Config for Runtime {}
-
-parameter_types! {
-    pub MessageQueueServiceWeight: Weight = Perbill::from_percent(35) * RuntimeBlockWeights::get().max_block;
-}
-
-impl pallet_message_queue::Config for Runtime {
-    type RuntimeEvent = RuntimeEvent;
-    type WeightInfo = ();
-    #[cfg(feature = "runtime-benchmarks")]
-    type MessageProcessor = pallet_message_queue::mock_helpers::NoopMessageProcessor<
-        cumulus_primitives_core::AggregateMessageOrigin,
-    >;
-    #[cfg(not(feature = "runtime-benchmarks"))]
-    type MessageProcessor = xcm_builder::ProcessXcmMessage<
-        AggregateMessageOrigin,
-        xcm_executor::XcmExecutor<xcm_config::XcmConfig>,
-        RuntimeCall,
-    >;
-    type Size = u32;
-    // The XCMP queue pallet is only ever able to handle the `Sibling(ParaId)` origin:
-    type QueueChangeHandler = NarrowOriginToSibling<XcmpQueue>;
-    type QueuePausedQuery = NarrowOriginToSibling<XcmpQueue>;
-    type HeapSize = sp_core::ConstU32<{ 103 * 1024 }>;
-    type MaxStale = sp_core::ConstU32<8>;
-    type ServiceWeight = MessageQueueServiceWeight;
-    type IdleMaxServiceWeight = ();
-}
-
-impl cumulus_pallet_aura_ext::Config for Runtime {}
-
-impl cumulus_pallet_xcmp_queue::Config for Runtime {
-    type RuntimeEvent = RuntimeEvent;
-    type ChannelInfo = ParachainSystem;
-    type VersionWrapper = PolkadotXcm;
-    // Enqueue XCMP messages from siblings for later processing.
-    type XcmpQueue = TransformOrigin<MessageQueue, AggregateMessageOrigin, ParaId, ParaIdToSibling>;
-    type MaxInboundSuspended = ConstU32<1_000>;
-    type MaxActiveOutboundChannels = ConstU32<128>;
-    // Most on-chain HRMP channels are configured to use 102400 bytes of max message size, so we
-    // need to set the page size larger than that until we reduce the channel size on-chain.
-    type MaxPageSize = ConstU32<{ 103 * 1024 }>;
-    type ControllerOrigin = EnsureRoot<AccountId>;
-    type ControllerOriginConverter = XcmOriginToTransactDispatchOrigin;
-    type WeightInfo = ();
-    type PriceForSiblingDelivery = NoPriceForMessageDelivery<ParaId>;
-}
-
-parameter_types! {
-    pub const Period: BlockNumber = 6 * HOURS;
-    pub const Offset: BlockNumber = 0;
-}
-
-impl pallet_session::Config for Runtime {
-    type RuntimeEvent = RuntimeEvent;
-    type ValidatorId = <Self as frame_system::Config>::AccountId;
-    // we don't have stash and controller, thus we don't need the convert as well.
-    type ValidatorIdOf = pallet_collator_selection::IdentityCollator;
-    type ShouldEndSession = pallet_session::PeriodicSessions<Period, Offset>;
-    type NextSessionRotation = pallet_session::PeriodicSessions<Period, Offset>;
-    type SessionManager = CollatorSelection;
-    // Essentially just Aura, but let's be pedantic.
-    type SessionHandler = <SessionKeys as sp_runtime::traits::OpaqueKeys>::KeyTypeIdProviders;
-    type Keys = SessionKeys;
-    type WeightInfo = ();
-}
-
-impl pallet_aura::Config for Runtime {
-    type AuthorityId = AuraId;
-    type DisabledValidators = ();
-    type MaxAuthorities = ConstU32<100_000>;
-    type AllowMultipleBlocksPerSlot = ConstBool<true>;
-    type SlotDuration = ConstU64<SLOT_DURATION>;
-}
-
-parameter_types! {
-    pub const PotId: PalletId = PalletId(*b"PotStake");
-    pub const SessionLength: BlockNumber = 6 * HOURS;
-    // StakingAdmin pluralistic body.
-    pub const StakingAdminBodyId: BodyId = BodyId::Defense;
-}
-
-/// We allow root and the StakingAdmin to execute privileged collator selection operations.
-pub type CollatorSelectionUpdateOrigin = EitherOfDiverse<
-    EnsureRoot<AccountId>,
-    EnsureXcm<IsVoiceOfBody<RelayLocation, StakingAdminBodyId>>,
->;
-
-impl pallet_collator_selection::Config for Runtime {
-    type RuntimeEvent = RuntimeEvent;
-    type Currency = Balances;
-    type UpdateOrigin = CollatorSelectionUpdateOrigin;
-    type PotId = PotId;
-    type MaxCandidates = ConstU32<100>;
-    type MinEligibleCollators = ConstU32<4>;
-    type MaxInvulnerables = ConstU32<20>;
-    // should be a multiple of session or things will get inconsistent
-    type KickThreshold = Period;
-    type ValidatorId = <Self as frame_system::Config>::AccountId;
-    type ValidatorIdOf = pallet_collator_selection::IdentityCollator;
-    type ValidatorRegistration = Session;
-    type WeightInfo = ();
-}
-
-parameter_types! {
-    pub Features: PalletFeatures = PalletFeatures::all_enabled();
-    pub const MaxAttributesPerCall: u32 = 10;
-    pub const CollectionDeposit: Balance = 100 * UNIT;
-    pub const ItemDeposit: Balance = 1 * UNIT;
-    pub const ApprovalsLimit: u32 = 20;
-    pub const ItemAttributesApprovalsLimit: u32 = 20;
-    pub const MaxTips: u32 = 10;
-    pub const MaxDeadlineDuration: BlockNumber = 12 * 30 * DAYS;
-    pub const MetadataDepositBase: Balance = 10 * UNIT;
-    pub const MetadataDepositPerByte: Balance = 1 * UNIT;
-}
-
-impl pallet_nfts::Config for Runtime {
-    type RuntimeEvent = RuntimeEvent;
-    type CollectionId = u32;
-    type ItemId = u32;
-    type Currency = Balances;
-    type CreateOrigin = AsEnsureOriginWithArg<EnsureSigned<AccountId>>;
-    type ForceOrigin = frame_system::EnsureRoot<AccountId>;
-    type CollectionDeposit = CollectionDeposit;
-    type ItemDeposit = ItemDeposit;
-    type MetadataDepositBase = MetadataDepositBase;
-    type AttributeDepositBase = MetadataDepositBase;
-    type DepositPerByte = MetadataDepositPerByte;
-    type StringLimit = ConstU32<256>;
-    type KeyLimit = ConstU32<64>;
-    type ValueLimit = ConstU32<256>;
-    type ApprovalsLimit = ApprovalsLimit;
-    type ItemAttributesApprovalsLimit = ItemAttributesApprovalsLimit;
-    type MaxTips = MaxTips;
-    type MaxDeadlineDuration = MaxDeadlineDuration;
-    type MaxAttributesPerCall = MaxAttributesPerCall;
-    type Features = Features;
-    type OffchainSignature = Signature;
-    type OffchainPublic = <Signature as Verify>::Signer;
-    type WeightInfo = pallet_nfts::weights::SubstrateWeight<Runtime>;
-    #[cfg(feature = "runtime-benchmarks")]
-    type Helper = ();
-    type Locker = ();
-}
-
-/// Only callable after `set_validation_data` is called which forms this proof the same way
-<<<<<<< HEAD
-fn relay_chain_state_proof() -> RelayChainStateProof {
-    let relay_storage_root = cumulus_pallet_parachain_system::ValidationData::<Runtime>::get()
-        .expect("set in `set_validation_data`")
-        .relay_parent_storage_root;
-    let relay_chain_state = cumulus_pallet_parachain_system::RelayStateProof::<Runtime>::get()
-        .expect("set in `set_validation_data`");
-=======
-/// CRITICAL TODO: Uncomment this after upgrading to polkadot-sdk v1.13.0
-/* fn relay_chain_state_proof() -> RelayChainStateProof {
-    // CRITICAL TODO: Change this to the actual relay storage root after upgrading to polkadot-sdk v1.13.0
-    let relay_storage_root = DefaultMerkleRoot::<StorageProofsMerkleTrieLayout>::get();
-    /* let relay_storage_root = cumulus_pallet_parachain_system::ValidationData::<Runtime>::get()
-    .expect("set in `set_validation_data`")
-    .relay_parent_storage_root; */
-    let root_vec: vec::Vec<vec::Vec<u8>> = vec![relay_storage_root.as_bytes().to_vec()];
-    let relay_chain_state = StorageProof::new(root_vec);
-    /* let relay_chain_state = cumulus_pallet_parachain_system::RelayStateProof::<Runtime>::get()
-    .expect("set in `set_validation_data`"); */
->>>>>>> 8806cc21
-    RelayChainStateProof::new(ParachainInfo::get(), relay_storage_root, relay_chain_state)
-        .expect("Invalid relay chain state proof, already constructed in `set_validation_data`")
-} */
-
-pub struct BabeDataGetter;
-impl pallet_randomness::GetBabeData<u64, Hash> for BabeDataGetter {
-    // Tolerate panic here because this is only ever called in an inherent (so can be omitted)
-    fn get_epoch_index() -> u64 {
-        if cfg!(feature = "runtime-benchmarks") {
-            // storage reads as per actual reads
-<<<<<<< HEAD
-            let _relay_storage_root =
-                cumulus_pallet_parachain_system::ValidationData::<Runtime>::get();
-            let _relay_chain_state =
-                cumulus_pallet_parachain_system::RelayStateProof::<Runtime>::get();
-=======
-            // CRITICAL TODO: Uncomment this after upgrading to polkadot-sdk v1.13.0
-            /* let _relay_storage_root =
-                cumulus_pallet_parachain_system::ValidationData::<Runtime>::get();
-            let _relay_chain_state =
-                cumulus_pallet_parachain_system::RelayStateProof::<Runtime>::get(); */
->>>>>>> 8806cc21
-            const BENCHMARKING_NEW_EPOCH: u64 = 10u64;
-            return BENCHMARKING_NEW_EPOCH;
-        }
-        // CRITICAL TODO: Uncomment this after upgrading to polkadot-sdk v1.13.0 and remove frame_system::Pallet::<Runtime>::block_number()
-        /* relay_chain_state_proof()
-        .read_optional_entry(well_known_keys::EPOCH_INDEX)
-        .ok()
-        .flatten()
-        .expect("expected to be able to read epoch index from relay chain state proof") */
-        frame_system::Pallet::<Runtime>::block_number().into()
-    }
-    fn get_epoch_randomness() -> Hash {
-        if cfg!(feature = "runtime-benchmarks") {
-            // storage reads as per actual reads
-<<<<<<< HEAD
-            let _relay_storage_root =
-                cumulus_pallet_parachain_system::ValidationData::<Runtime>::get();
-            let _relay_chain_state =
-                cumulus_pallet_parachain_system::RelayStateProof::<Runtime>::get();
-=======
-            // CRITICAL TODO: Uncomment this after upgrading to polkadot-sdk v1.13.0
-            /* let _relay_storage_root =
-                cumulus_pallet_parachain_system::ValidationData::<Runtime>::get();
-            let _relay_chain_state =
-                cumulus_pallet_parachain_system::RelayStateProof::<Runtime>::get(); */
->>>>>>> 8806cc21
-            let benchmarking_babe_output = Hash::default();
-            return benchmarking_babe_output;
-        }
-        // CRITICAL TODO: Uncomment this after upgrading to polkadot-sdk v1.13.0 and remove H256::from_slice(&blake2_256(&Self::get_epoch_index().to_le_bytes()))
-        /* relay_chain_state_proof()
-        .read_optional_entry(well_known_keys::ONE_EPOCH_AGO_RANDOMNESS)
-        .ok()
-        .flatten()
-        .expect("expected to be able to read epoch randomness from relay chain state proof") */
-        H256::from_slice(&blake2_256(&Self::get_epoch_index().to_le_bytes()))
-    }
-    fn get_parent_randomness() -> Hash {
-        if cfg!(feature = "runtime-benchmarks") {
-            // storage reads as per actual reads
-<<<<<<< HEAD
-            let _relay_storage_root =
-                cumulus_pallet_parachain_system::ValidationData::<Runtime>::get();
-            let _relay_chain_state =
-                cumulus_pallet_parachain_system::RelayStateProof::<Runtime>::get();
-=======
-            // CRITICAL TODO: Uncomment this after upgrading to polkadot-sdk v1.13.0
-            /* let _relay_storage_root =
-                cumulus_pallet_parachain_system::ValidationData::<Runtime>::get();
-            let _relay_chain_state =
-                cumulus_pallet_parachain_system::RelayStateProof::<Runtime>::get(); */
->>>>>>> 8806cc21
-            let benchmarking_babe_output = Hash::default();
-            return benchmarking_babe_output;
-        }
-        // Note: we use the `CURRENT_BLOCK_RANDOMNESS` key here as it also represents the parent randomness, the only difference
-        // is the block since this randomness is valid, but we don't care about that because we are setting that directly in the `randomness` pallet.
-        /* relay_chain_state_proof()
-        .read_optional_entry(well_known_keys::CURRENT_BLOCK_RANDOMNESS)
-        .ok()
-        .flatten()
-        .expect("expected to be able to read parent randomness from relay chain state proof") */
-        // CRITICAL TODO: Uncomment this after upgrading to polkadot-sdk v1.13.0 and remove H256::from_slice(&blake2_256(&Self::get_epoch_index().saturating_sub(1).to_le_bytes()))
-        H256::from_slice(&blake2_256(
-            &Self::get_epoch_index().saturating_sub(1).to_le_bytes(),
-        ))
-    }
-}
-
-parameter_types! {
-    pub const MaxBlocksForRandomness: BlockNumber = prod_or_fast!(2 * HOURS, 2 * MINUTES);
-}
-
-// TODO: If the next line is uncommented (which should be eventually), compilation breaks (most likely because of mismatched dependency issues)
-/* parameter_types! {
-    pub const MaxBlocksForRandomness: BlockNumber = prod_or_fast!(2 * runtime_constants::time::EPOCH_DURATION_IN_SLOTS, 2 * MINUTES);
-} */
-
-/// Configure the randomness pallet
-impl pallet_randomness::Config for Runtime {
-    type RuntimeEvent = RuntimeEvent;
-    type BabeDataGetter = BabeDataGetter;
-    type WeightInfo = ();
-}
-
-parameter_types! {
-    pub const BucketDeposit: Balance = 20 * UNIT;
-    pub const MaxMultiAddressSize: u32 = 100;
-    pub const MaxMultiAddressAmount: u32 = 5;
-    pub const MaxProtocols: u32 = 100;
-    pub const MaxBsps: u32 = 100;
-    pub const MaxMsps: u32 = 100;
-    pub const MaxBuckets: u32 = 10000;
-    pub const BucketNameLimit: u32 = 100;
-    pub const SpMinDeposit: Balance = 20 * UNIT;
-    pub const SpMinCapacity: u64 = 2;
-    pub const DepositPerData: Balance = 2;
-    pub const MinBlocksBetweenCapacityChanges: u32 = 10;
-    pub const SlashAmountPerChunkOfStorageData: Balance = 20 * UNIT;
-}
-
-pub type HasherOutT<T> = <<T as TrieLayout>::Hash as Hasher>::Out;
-pub struct DefaultMerkleRoot<T>(PhantomData<T>);
-impl<T: TrieConfiguration> Get<HasherOutT<T>> for DefaultMerkleRoot<T> {
-    fn get() -> HasherOutT<T> {
-        sp_trie::empty_trie_root::<T>()
-    }
-}
-impl pallet_storage_providers::Config for Runtime {
-    type RuntimeEvent = RuntimeEvent;
-    type ProvidersRandomness = pallet_randomness::RandomnessFromOneEpochAgo<Runtime>;
-    type PaymentStreams = PaymentStreams;
-    type FileMetadataManager = shp_file_metadata::FileMetadata<
-        { shp_constants::H_LENGTH },
-        { shp_constants::FILE_CHUNK_SIZE },
-        { shp_constants::FILE_SIZE_TO_CHALLENGES },
-    >;
-    type NativeBalance = Balances;
-    type RuntimeHoldReason = RuntimeHoldReason;
-    type StorageDataUnit = u64;
-    type SpCount = u32;
-    type MerklePatriciaRoot = Hash;
-    type ValuePropId = Hash;
-    type ReadAccessGroupId = <Self as pallet_nfts::Config>::CollectionId;
-    type ProvidersProofSubmitters = ProofsDealer;
-    type ReputationWeightType = u32;
-    type Treasury = TreasuryAccount;
-    type SpMinDeposit = SpMinDeposit;
-    type SpMinCapacity = SpMinCapacity;
-    type DepositPerData = DepositPerData;
-    type MaxFileSize = ConstU64<{ u64::MAX }>;
-    type MaxMultiAddressSize = MaxMultiAddressSize;
-    type MaxMultiAddressAmount = MaxMultiAddressAmount;
-    type MaxProtocols = MaxProtocols;
-    type MaxBuckets = MaxBuckets;
-    type BucketDeposit = BucketDeposit;
-    type BucketNameLimit = BucketNameLimit;
-    type MaxBlocksForRandomness = MaxBlocksForRandomness;
-    type MinBlocksBetweenCapacityChanges = MinBlocksBetweenCapacityChanges;
-    type DefaultMerkleRoot = DefaultMerkleRoot<LayoutV1<BlakeTwo256>>;
-    type SlashAmountPerMaxFileSize = SlashAmountPerChunkOfStorageData;
-    type StartingReputationWeight = ConstU32<1>;
-}
-
-parameter_types! {
-    pub const PaymentStreamHoldReason: RuntimeHoldReason = RuntimeHoldReason::PaymentStreams(pallet_payment_streams::HoldReason::PaymentStreamDeposit);
-    pub const UserWithoutFundsCooldown: BlockNumber = 100;
-}
-
-// Converter from the BlockNumber type to the Balance type for math
-pub struct BlockNumberToBalance;
-
-impl Convert<BlockNumber, Balance> for BlockNumberToBalance {
-    fn convert(block_number: BlockNumber) -> Balance {
-        block_number.into() // In this converter we assume that the block number type is smaller in size than the balance type
-    }
-}
-
-impl pallet_payment_streams::Config for Runtime {
-    type RuntimeEvent = RuntimeEvent;
-    type NativeBalance = Balances;
-    type ProvidersPallet = Providers;
-    type RuntimeHoldReason = RuntimeHoldReason;
-    type UserWithoutFundsCooldown = UserWithoutFundsCooldown; // Amount of blocks that a user will have to wait before being able to clear the out of funds flag
-    type NewStreamDeposit = ConstU32<10>; // Amount of blocks that the deposit of a new stream should be able to pay for
-    type Units = u64; // Storage unit
-    type BlockNumberToBalance = BlockNumberToBalance;
-    type ProvidersProofSubmitters = ProofsDealer;
-}
-
-// TODO: remove this and replace with pallet treasury
-pub struct TreasuryAccount;
-impl Get<AccountId32> for TreasuryAccount {
-    fn get() -> AccountId32 {
-        AccountId32::from([0; 32])
-    }
-}
-
-pub struct BlockFullnessHeadroom;
-impl Get<Weight> for BlockFullnessHeadroom {
-    fn get() -> Weight {
-        // TODO: Change this to the benchmarked weight of a `submit_proof` extrinsic or more.
-        Weight::from_parts(10_000, 0)
-            + <Runtime as frame_system::Config>::DbWeight::get().reads_writes(0, 1)
-    }
-}
-
-pub struct MinNotFullBlocksRatio;
-impl Get<Perbill> for MinNotFullBlocksRatio {
-    fn get() -> Perbill {
-        // This means that we tolerate at most 50% of misbehaving collators.
-        Perbill::from_percent(50)
-    }
-}
-
-parameter_types! {
-    pub const RandomChallengesPerBlock: u32 = 10;
-    pub const MaxCustomChallengesPerBlock: u32 = 10;
-    pub const ChallengeHistoryLength: BlockNumber = 100;
-    pub const ChallengesQueueLength: u32 = 100;
-    pub const CheckpointChallengePeriod: u32 = 30;
-    pub const ChallengesFee: Balance = 1 * UNIT;
-    pub const StakeToChallengePeriod: Balance = 200 * UNIT;
-    pub const MinChallengePeriod: u32 = 30;
-    pub const ChallengeTicksTolerance: u32 = 50;
-    pub const MaxSubmittersPerTick: u32 = 1000; // TODO: Change this value after benchmarking for it to coincide with the implicit limit given by maximum block weight
-    pub const TargetTicksStorageOfSubmitters: u32 = 3;
-}
-
-impl pallet_proofs_dealer::Config for Runtime {
-    type RuntimeEvent = RuntimeEvent;
-    type ProvidersPallet = Providers;
-    type NativeBalance = Balances;
-    type MerkleTrieHash = Hash;
-    type MerkleTrieHashing = BlakeTwo256;
-    type ForestVerifier = MockVerifier<H256, LayoutV1<BlakeTwo256>, { BlakeTwo256::LENGTH }>;
-    type KeyVerifier = MockVerifier<H256, LayoutV1<BlakeTwo256>, { BlakeTwo256::LENGTH }>;
-    type StakeToBlockNumber = SaturatingBalanceToBlockNumber;
-    type RandomChallengesPerBlock = RandomChallengesPerBlock;
-    type MaxCustomChallengesPerBlock = MaxCustomChallengesPerBlock;
-    type MaxSubmittersPerTick = MaxSubmittersPerTick;
-    type TargetTicksStorageOfSubmitters = TargetTicksStorageOfSubmitters;
-    type ChallengeHistoryLength = ChallengeHistoryLength;
-    type ChallengesQueueLength = ChallengesQueueLength;
-    type CheckpointChallengePeriod = CheckpointChallengePeriod;
-    type ChallengesFee = ChallengesFee;
-    type Treasury = TreasuryAccount;
-    type RandomnessProvider = pallet_randomness::ParentBlockRandomness<Runtime>;
-    type StakeToChallengePeriod = StakeToChallengePeriod;
-    type MinChallengePeriod = MinChallengePeriod;
-    type ChallengeTicksTolerance = ChallengeTicksTolerance;
-    type BlockFullnessPeriod = ChallengeTicksTolerance; // We purposely set this to `ChallengeTicksTolerance` so that spamming of the chain is evaluated for the same blocks as the tolerance BSPs are given.
-    type BlockFullnessHeadroom = BlockFullnessHeadroom;
-    type MinNotFullBlocksRatio = MinNotFullBlocksRatio;
-}
-
-/// Structure to mock a verifier that returns `true` when `proof` is not empty
-/// and `false` otherwise.
-pub struct MockVerifier<C, T: TrieLayout, const H_LENGTH: usize> {
-    _phantom: core::marker::PhantomData<(C, T)>,
-}
-
-/// Implement the `TrieVerifier` trait for the `MockForestManager` struct.
-impl<C, T: TrieLayout, const H_LENGTH: usize> CommitmentVerifier for MockVerifier<C, T, H_LENGTH>
-where
-    C: MaybeDebug + Ord + Default + Copy + AsRef<[u8]> + AsMut<[u8]>,
-{
-    type Proof = CompactProof;
-    type Commitment = H256;
-    type Challenge = H256;
-
-    fn verify_proof(
-        _root: &Self::Commitment,
-        _challenges: &[Self::Challenge],
-        proof: &CompactProof,
-    ) -> Result<BTreeSet<Self::Challenge>, DispatchError> {
-        if proof.encoded_nodes.len() > 0 {
-            Ok(proof
-                .encoded_nodes
-                .iter()
-                .map(|node| H256::from_slice(&node[..]))
-                .collect())
-        } else {
-            Err("Proof is empty".into())
-        }
-    }
-}
-
-impl<C, T: TrieLayout, const H_LENGTH: usize> TrieProofDeltaApplier<T::Hash>
-    for MockVerifier<C, T, H_LENGTH>
-where
-    <T::Hash as sp_core::Hasher>::Out: for<'a> TryFrom<&'a [u8; H_LENGTH]>,
-{
-    type Proof = CompactProof;
-    type Key = <T::Hash as sp_core::Hasher>::Out;
-
-    fn apply_delta(
-        root: &Self::Key,
-        _mutations: &[(Self::Key, TrieMutation)],
-        _proof: &Self::Proof,
-    ) -> Result<
-        (
-            MemoryDB<T::Hash>,
-            Self::Key,
-            Vec<(Self::Key, Option<Vec<u8>>)>,
-        ),
-        DispatchError,
-    > {
-        // Just return the root as is with no mutations
-        Ok((MemoryDB::<T::Hash>::default(), *root, Vec::new()))
-    }
-}
-
-type ThresholdType = u32;
-
-parameter_types! {
-    pub const MaxBatchConfirmStorageRequests: u32 = 10;
-    pub const MinWaitForStopStoring: BlockNumber = 10;
-}
-
-/// Configure the pallet template in pallets/template.
-impl pallet_file_system::Config for Runtime {
-    type RuntimeEvent = RuntimeEvent;
-    type Providers = Providers;
-    type ProofDealer = ProofsDealer;
-    type PaymentStreams = PaymentStreams;
-    type UserSolvency = PaymentStreams;
-    type Fingerprint = Hash;
-    type ReplicationTargetType = u32;
-    type ThresholdType = ThresholdType;
-    type ThresholdTypeToTickNumber = ThresholdTypeToBlockNumberConverter;
-    type HashToThresholdType = HashToThresholdTypeConverter;
-    type MerkleHashToRandomnessOutput = MerkleHashToRandomnessOutputConverter;
-    type ChunkIdToMerkleHash = ChunkIdToMerkleHashConverter;
-    type Currency = Balances;
-    type Nfts = Nfts;
-    type CollectionInspector = BucketNfts;
-    type MaxBspsPerStorageRequest = ConstU32<5>;
-    type MaxBatchConfirmStorageRequests = MaxBatchConfirmStorageRequests;
-    type MaxBatchMspRespondStorageRequests = ConstU32<10>;
-    type MaxFilePathSize = ConstU32<512u32>;
-    type MaxPeerIdSize = ConstU32<100>;
-    type MaxNumberOfPeerIds = ConstU32<5>;
-    type MaxDataServerMultiAddresses = ConstU32<10>;
-    type MaxExpiredItemsInBlock = ConstU32<100>;
-    type StorageRequestTtl = ConstU32<40>;
-    type PendingFileDeletionRequestTtl = ConstU32<40u32>;
-    type MoveBucketRequestTtl = ConstU32<40u32>;
-    type MaxUserPendingDeletionRequests = ConstU32<10u32>;
-    type MaxUserPendingMoveBucketRequests = ConstU32<10u32>;
-    type MinWaitForStopStoring = MinWaitForStopStoring;
-}
-
-// Converter from the Balance type to the BlockNumber type for math.
-// It performs a saturated conversion, so that the result is always a valid BlockNumber.
-pub struct SaturatingBalanceToBlockNumber;
-
-impl Convert<Balance, BlockNumberFor<Runtime>> for SaturatingBalanceToBlockNumber {
-    fn convert(block_number: Balance) -> BlockNumberFor<Runtime> {
-        block_number.saturated_into()
-    }
-}
-
-// Converter from the ThresholdType to the BlockNumber type and vice versa.
-// It performs a saturated conversion, so that the result is always a valid BlockNumber.
-pub struct ThresholdTypeToBlockNumberConverter;
-
-impl Convert<ThresholdType, BlockNumberFor<Runtime>> for ThresholdTypeToBlockNumberConverter {
-    fn convert(threshold: ThresholdType) -> BlockNumberFor<Runtime> {
-        threshold.saturated_into()
-    }
-}
-
-impl ConvertBack<ThresholdType, BlockNumberFor<Runtime>> for ThresholdTypeToBlockNumberConverter {
-    fn convert_back(block_number: BlockNumberFor<Runtime>) -> ThresholdType {
-        block_number.into()
-    }
-}
-
-/// Converter from the [`Hash`] type to the [`ThresholdType`].
-pub struct HashToThresholdTypeConverter;
-impl Convert<<Runtime as frame_system::Config>::Hash, ThresholdType>
-    for HashToThresholdTypeConverter
-{
-    fn convert(hash: <Runtime as frame_system::Config>::Hash) -> ThresholdType {
-        // Get the hash as bytes
-        let hash_bytes = hash.as_ref();
-
-        // Get the 4 least significant bytes of the hash and interpret them as an u32
-        let truncated_hash_bytes: [u8; 4] =
-            hash_bytes[28..].try_into().expect("Hash is 32 bytes; qed");
-
-        ThresholdType::from_be_bytes(truncated_hash_bytes)
-    }
-}
-
-// Converter from the MerkleHash (H256) type to the RandomnessOutput (H256) type.
-pub struct MerkleHashToRandomnessOutputConverter;
-
-impl Convert<H256, H256> for MerkleHashToRandomnessOutputConverter {
-    fn convert(hash: H256) -> H256 {
-        hash
-    }
-}
-
-// Converter from the ChunkId type to the MerkleHash (H256) type.
-pub struct ChunkIdToMerkleHashConverter;
-
-impl Convert<ChunkId, H256> for ChunkIdToMerkleHashConverter {
-    fn convert(chunk_id: ChunkId) -> H256 {
-        let chunk_id_biguint = BigUint::from(chunk_id.as_u64());
-        let mut bytes = chunk_id_biguint.to_bytes_be();
-
-        // Ensure the byte slice is exactly 32 bytes long by padding with leading zeros
-        if bytes.len() < 32 {
-            let mut padded_bytes = vec![0u8; 32 - bytes.len()];
-            padded_bytes.extend(bytes);
-            bytes = padded_bytes;
-        }
-
-        H256::from_slice(&bytes)
-    }
-}
-
-impl pallet_bucket_nfts::Config for Runtime {
-    type RuntimeEvent = RuntimeEvent;
-    type Buckets = Providers;
-    #[cfg(feature = "runtime-benchmarks")]
-    type Helper = ();
-}+// This is free and unencumbered software released into the public domain.
+//
+// Anyone is free to copy, modify, publish, use, compile, sell, or
+// distribute this software, either in source code form or as a compiled
+// binary, for any purpose, commercial or non-commercial, and by any
+// means.
+//
+// In jurisdictions that recognize copyright laws, the author or authors
+// of this software dedicate any and all copyright interest in the
+// software to the public domain. We make this dedication for the benefit
+// of the public at large and to the detriment of our heirs and
+// successors. We intend this dedication to be an overt act of
+// relinquishment in perpetuity of all present and future rights to this
+// software under copyright law.
+//
+// THE SOFTWARE IS PROVIDED "AS IS", WITHOUT WARRANTY OF ANY KIND,
+// EXPRESS OR IMPLIED, INCLUDING BUT NOT LIMITED TO THE WARRANTIES OF
+// MERCHANTABILITY, FITNESS FOR A PARTICULAR PURPOSE AND NONINFRINGEMENT.
+// IN NO EVENT SHALL THE AUTHORS BE LIABLE FOR ANY CLAIM, DAMAGES OR
+// OTHER LIABILITY, WHETHER IN AN ACTION OF CONTRACT, TORT OR OTHERWISE,
+// ARISING FROM, OUT OF OR IN CONNECTION WITH THE SOFTWARE OR THE USE OR
+// OTHER DEALINGS IN THE SOFTWARE.
+//
+// For more information, please refer to <http://unlicense.org>
+
+pub mod xcm_config;
+
+// Substrate and Polkadot dependencies
+use crate::mock_message_queue;
+use crate::storagehub::{configs::xcm_config::XcmConfig, MessageQueue, ParachainInfo, PolkadotXcm};
+use core::marker::PhantomData;
+use cumulus_pallet_parachain_system::RelayChainStateProof;
+use cumulus_pallet_parachain_system::RelayNumberMonotonicallyIncreases;
+use cumulus_primitives_core::relay_chain::well_known_keys;
+use cumulus_primitives_core::{AggregateMessageOrigin, ParaId};
+use frame_support::{
+    derive_impl,
+    dispatch::DispatchClass,
+    parameter_types,
+    traits::{
+        AsEnsureOriginWithArg, ConstBool, ConstU32, ConstU64, ConstU8, EitherOfDiverse,
+        TransformOrigin,
+    },
+    weights::{ConstantMultiplier, Weight},
+    PalletId,
+};
+use frame_system::{
+    limits::{BlockLength, BlockWeights},
+    pallet_prelude::BlockNumberFor,
+    EnsureRoot, EnsureSigned,
+};
+use num_bigint::BigUint;
+use pallet_nfts::PalletFeatures;
+use pallet_xcm::{EnsureXcm, IsVoiceOfBody};
+use parachains_common::message_queue::{NarrowOriginToSibling, ParaIdToSibling};
+use polkadot_runtime_common::{
+    prod_or_fast, xcm_sender::NoPriceForMessageDelivery, BlockHashCount, SlowAdjustingFeeUpdate,
+};
+use shp_file_metadata::ChunkId;
+use shp_traits::{CommitmentVerifier, MaybeDebug, TrieMutation, TrieProofDeltaApplier};
+use sp_consensus_aura::sr25519::AuthorityId as AuraId;
+use sp_core::{blake2_256, Get, Hasher, H256};
+use sp_runtime::{
+    traits::{BlakeTwo256, Convert, ConvertBack, Verify},
+    AccountId32, DispatchError, Perbill, SaturatedConversion,
+};
+use sp_std::collections::btree_set::BTreeSet;
+use sp_std::vec;
+use sp_trie::{CompactProof, LayoutV1, MemoryDB, TrieConfiguration, TrieLayout};
+use sp_version::RuntimeVersion;
+use xcm::latest::prelude::BodyId;
+use xcm_simulator::XcmExecutor;
+
+// Local module imports
+use super::{
+    weights::{BlockExecutionWeight, ExtrinsicBaseWeight, RocksDbWeight},
+    AccountId, Aura, Balance, Balances, Block, BlockNumber, BucketNfts, CollatorSelection, Hash,
+    Nfts, Nonce, PalletInfo, ParachainSystem, PaymentStreams, ProofsDealer, Providers, Runtime,
+    RuntimeCall, RuntimeEvent, RuntimeFreezeReason, RuntimeHoldReason, RuntimeOrigin, RuntimeTask,
+    Session, SessionKeys, Signature, System, WeightToFee, XcmpQueue, AVERAGE_ON_INITIALIZE_RATIO,
+    BLOCK_PROCESSING_VELOCITY, DAYS, EXISTENTIAL_DEPOSIT, HOURS, MAXIMUM_BLOCK_WEIGHT, MICROUNIT,
+    MINUTES, NORMAL_DISPATCH_RATIO, RELAY_CHAIN_SLOT_DURATION_MILLIS, SLOT_DURATION,
+    UNINCLUDED_SEGMENT_CAPACITY, UNIT, VERSION,
+};
+use xcm_config::{RelayLocation, XcmOriginToTransactDispatchOrigin};
+
+parameter_types! {
+    pub const Version: RuntimeVersion = VERSION;
+
+    // This part is copied from Substrate's `bin/node/runtime/src/lib.rs`.
+    //  The `RuntimeBlockLength` and `RuntimeBlockWeights` exist here because the
+    // `DeletionWeightLimit` and `DeletionQueueDepth` depend on those to parameterize
+    // the lazy contract deletion.
+    pub RuntimeBlockLength: BlockLength =
+        BlockLength::max_with_normal_ratio(5 * 1024 * 1024, NORMAL_DISPATCH_RATIO);
+    pub RuntimeBlockWeights: BlockWeights = BlockWeights::builder()
+        .base_block(BlockExecutionWeight::get())
+        .for_class(DispatchClass::all(), |weights| {
+            weights.base_extrinsic = ExtrinsicBaseWeight::get();
+        })
+        .for_class(DispatchClass::Normal, |weights| {
+            weights.max_total = Some(NORMAL_DISPATCH_RATIO * MAXIMUM_BLOCK_WEIGHT);
+        })
+        .for_class(DispatchClass::Operational, |weights| {
+            weights.max_total = Some(MAXIMUM_BLOCK_WEIGHT);
+            // Operational transactions have some extra reserved space, so that they
+            // are included even if block reached `MAXIMUM_BLOCK_WEIGHT`.
+            weights.reserved = Some(
+                MAXIMUM_BLOCK_WEIGHT - NORMAL_DISPATCH_RATIO * MAXIMUM_BLOCK_WEIGHT
+            );
+        })
+        .avg_block_initialization(AVERAGE_ON_INITIALIZE_RATIO)
+        .build_or_panic();
+    pub const SS58Prefix: u16 = 42;
+}
+
+/// The default types are being injected by [`derive_impl`](`frame_support::derive_impl`) from
+/// [`ParaChainDefaultConfig`](`struct@frame_system::config_preludes::ParaChainDefaultConfig`),
+/// but overridden as needed.
+#[derive_impl(frame_system::config_preludes::ParaChainDefaultConfig as frame_system::DefaultConfig)]
+impl frame_system::Config for Runtime {
+    /// The identifier used to distinguish between accounts.
+    type AccountId = AccountId;
+    /// The index type for storing how many extrinsics an account has signed.
+    type Nonce = Nonce;
+    /// The type for hashing blocks and tries.
+    type Hash = Hash;
+    /// The block type.
+    type Block = Block;
+    /// Maximum number of block number to block hash mappings to keep (oldest pruned first).
+    type BlockHashCount = BlockHashCount;
+    /// Runtime version.
+    type Version = Version;
+    /// The data to be stored in an account.
+    type AccountData = pallet_balances::AccountData<Balance>;
+    /// The weight of database operations that the runtime can invoke.
+    type DbWeight = RocksDbWeight;
+    /// Block & extrinsics weights: base values and limits.
+    type BlockWeights = RuntimeBlockWeights;
+    /// The maximum length of a block (in bytes).
+    type BlockLength = RuntimeBlockLength;
+    /// This is used as an identifier of the chain. 42 is the generic substrate prefix.
+    type SS58Prefix = SS58Prefix;
+    /// The action to take on a Runtime Upgrade
+    type OnSetCode = cumulus_pallet_parachain_system::ParachainSetCode<Self>;
+    type MaxConsumers = frame_support::traits::ConstU32<16>;
+}
+
+impl pallet_timestamp::Config for Runtime {
+    type Moment = u64;
+    type OnTimestampSet = Aura;
+    type MinimumPeriod = ConstU64<{ SLOT_DURATION / 2 }>;
+    type WeightInfo = ();
+}
+
+impl pallet_authorship::Config for Runtime {
+    type FindAuthor = pallet_session::FindAccountFromAuthorIndex<Self, Aura>;
+    type EventHandler = (CollatorSelection,);
+}
+
+parameter_types! {
+    pub const ExistentialDeposit: Balance = EXISTENTIAL_DEPOSIT;
+}
+
+impl pallet_balances::Config for Runtime {
+    type MaxLocks = ConstU32<50>;
+    /// The type for recording an account's balance.
+    type Balance = Balance;
+    /// The ubiquitous event type.
+    type RuntimeEvent = RuntimeEvent;
+    type DustRemoval = ();
+    type ExistentialDeposit = ExistentialDeposit;
+    type AccountStore = System;
+    type WeightInfo = pallet_balances::weights::SubstrateWeight<Runtime>;
+    type MaxReserves = ConstU32<50>;
+    type ReserveIdentifier = [u8; 8];
+    type RuntimeHoldReason = RuntimeHoldReason;
+    type RuntimeFreezeReason = RuntimeFreezeReason;
+    type FreezeIdentifier = ();
+    type MaxFreezes = ConstU32<0>;
+}
+
+parameter_types! {
+    /// Relay Chain `TransactionByteFee` / 10
+    pub const TransactionByteFee: Balance = 10 * MICROUNIT;
+}
+
+impl pallet_transaction_payment::Config for Runtime {
+    type RuntimeEvent = RuntimeEvent;
+    type OnChargeTransaction = pallet_transaction_payment::FungibleAdapter<Balances, ()>;
+    type WeightToFee = WeightToFee;
+    type LengthToFee = ConstantMultiplier<Balance, TransactionByteFee>;
+    type FeeMultiplierUpdate = SlowAdjustingFeeUpdate<Self>;
+    type OperationalFeeMultiplier = ConstU8<5>;
+}
+
+impl pallet_sudo::Config for Runtime {
+    type RuntimeEvent = RuntimeEvent;
+    type RuntimeCall = RuntimeCall;
+    type WeightInfo = ();
+}
+
+impl mock_message_queue::Config for Runtime {
+    type RuntimeEvent = RuntimeEvent;
+    type XcmExecutor = XcmExecutor<XcmConfig>;
+}
+
+parameter_types! {
+    pub const ReservedXcmpWeight: Weight = MAXIMUM_BLOCK_WEIGHT.saturating_div(4);
+    pub const ReservedDmpWeight: Weight = MAXIMUM_BLOCK_WEIGHT.saturating_div(4);
+    pub const RelayOrigin: AggregateMessageOrigin = AggregateMessageOrigin::Parent;
+}
+
+impl cumulus_pallet_parachain_system::Config for Runtime {
+    type WeightInfo = ();
+    type RuntimeEvent = RuntimeEvent;
+    type OnSystemEvent = ();
+    type SelfParaId = parachain_info::Pallet<Runtime>;
+    type OutboundXcmpMessageSource = XcmpQueue;
+    type DmpQueue = frame_support::traits::EnqueueWithOrigin<MessageQueue, RelayOrigin>;
+    type ReservedDmpWeight = ReservedDmpWeight;
+    type XcmpMessageHandler = XcmpQueue;
+    type ReservedXcmpWeight = ReservedXcmpWeight;
+    type CheckAssociatedRelayNumber = RelayNumberMonotonicallyIncreases;
+    type ConsensusHook = ConsensusHook;
+}
+pub(crate) type ConsensusHook = cumulus_pallet_aura_ext::FixedVelocityConsensusHook<
+    Runtime,
+    RELAY_CHAIN_SLOT_DURATION_MILLIS,
+    BLOCK_PROCESSING_VELOCITY,
+    UNINCLUDED_SEGMENT_CAPACITY,
+>;
+
+impl parachain_info::Config for Runtime {}
+
+parameter_types! {
+    pub MessageQueueServiceWeight: Weight = Perbill::from_percent(35) * RuntimeBlockWeights::get().max_block;
+}
+
+impl pallet_message_queue::Config for Runtime {
+    type RuntimeEvent = RuntimeEvent;
+    type WeightInfo = ();
+    #[cfg(feature = "runtime-benchmarks")]
+    type MessageProcessor = pallet_message_queue::mock_helpers::NoopMessageProcessor<
+        cumulus_primitives_core::AggregateMessageOrigin,
+    >;
+    #[cfg(not(feature = "runtime-benchmarks"))]
+    type MessageProcessor = xcm_builder::ProcessXcmMessage<
+        AggregateMessageOrigin,
+        xcm_executor::XcmExecutor<xcm_config::XcmConfig>,
+        RuntimeCall,
+    >;
+    type Size = u32;
+    // The XCMP queue pallet is only ever able to handle the `Sibling(ParaId)` origin:
+    type QueueChangeHandler = NarrowOriginToSibling<XcmpQueue>;
+    type QueuePausedQuery = NarrowOriginToSibling<XcmpQueue>;
+    type HeapSize = sp_core::ConstU32<{ 103 * 1024 }>;
+    type MaxStale = sp_core::ConstU32<8>;
+    type ServiceWeight = MessageQueueServiceWeight;
+    type IdleMaxServiceWeight = ();
+}
+
+impl cumulus_pallet_aura_ext::Config for Runtime {}
+
+impl cumulus_pallet_xcmp_queue::Config for Runtime {
+    type RuntimeEvent = RuntimeEvent;
+    type ChannelInfo = ParachainSystem;
+    type VersionWrapper = PolkadotXcm;
+    // Enqueue XCMP messages from siblings for later processing.
+    type XcmpQueue = TransformOrigin<MessageQueue, AggregateMessageOrigin, ParaId, ParaIdToSibling>;
+    type MaxInboundSuspended = ConstU32<1_000>;
+    type MaxActiveOutboundChannels = ConstU32<128>;
+    // Most on-chain HRMP channels are configured to use 102400 bytes of max message size, so we
+    // need to set the page size larger than that until we reduce the channel size on-chain.
+    type MaxPageSize = ConstU32<{ 103 * 1024 }>;
+    type ControllerOrigin = EnsureRoot<AccountId>;
+    type ControllerOriginConverter = XcmOriginToTransactDispatchOrigin;
+    type WeightInfo = ();
+    type PriceForSiblingDelivery = NoPriceForMessageDelivery<ParaId>;
+}
+
+parameter_types! {
+    pub const Period: BlockNumber = 6 * HOURS;
+    pub const Offset: BlockNumber = 0;
+}
+
+impl pallet_session::Config for Runtime {
+    type RuntimeEvent = RuntimeEvent;
+    type ValidatorId = <Self as frame_system::Config>::AccountId;
+    // we don't have stash and controller, thus we don't need the convert as well.
+    type ValidatorIdOf = pallet_collator_selection::IdentityCollator;
+    type ShouldEndSession = pallet_session::PeriodicSessions<Period, Offset>;
+    type NextSessionRotation = pallet_session::PeriodicSessions<Period, Offset>;
+    type SessionManager = CollatorSelection;
+    // Essentially just Aura, but let's be pedantic.
+    type SessionHandler = <SessionKeys as sp_runtime::traits::OpaqueKeys>::KeyTypeIdProviders;
+    type Keys = SessionKeys;
+    type WeightInfo = ();
+}
+
+impl pallet_aura::Config for Runtime {
+    type AuthorityId = AuraId;
+    type DisabledValidators = ();
+    type MaxAuthorities = ConstU32<100_000>;
+    type AllowMultipleBlocksPerSlot = ConstBool<true>;
+    type SlotDuration = ConstU64<SLOT_DURATION>;
+}
+
+parameter_types! {
+    pub const PotId: PalletId = PalletId(*b"PotStake");
+    pub const SessionLength: BlockNumber = 6 * HOURS;
+    // StakingAdmin pluralistic body.
+    pub const StakingAdminBodyId: BodyId = BodyId::Defense;
+}
+
+/// We allow root and the StakingAdmin to execute privileged collator selection operations.
+pub type CollatorSelectionUpdateOrigin = EitherOfDiverse<
+    EnsureRoot<AccountId>,
+    EnsureXcm<IsVoiceOfBody<RelayLocation, StakingAdminBodyId>>,
+>;
+
+impl pallet_collator_selection::Config for Runtime {
+    type RuntimeEvent = RuntimeEvent;
+    type Currency = Balances;
+    type UpdateOrigin = CollatorSelectionUpdateOrigin;
+    type PotId = PotId;
+    type MaxCandidates = ConstU32<100>;
+    type MinEligibleCollators = ConstU32<4>;
+    type MaxInvulnerables = ConstU32<20>;
+    // should be a multiple of session or things will get inconsistent
+    type KickThreshold = Period;
+    type ValidatorId = <Self as frame_system::Config>::AccountId;
+    type ValidatorIdOf = pallet_collator_selection::IdentityCollator;
+    type ValidatorRegistration = Session;
+    type WeightInfo = ();
+}
+
+parameter_types! {
+    pub Features: PalletFeatures = PalletFeatures::all_enabled();
+    pub const MaxAttributesPerCall: u32 = 10;
+    pub const CollectionDeposit: Balance = 100 * UNIT;
+    pub const ItemDeposit: Balance = 1 * UNIT;
+    pub const ApprovalsLimit: u32 = 20;
+    pub const ItemAttributesApprovalsLimit: u32 = 20;
+    pub const MaxTips: u32 = 10;
+    pub const MaxDeadlineDuration: BlockNumber = 12 * 30 * DAYS;
+    pub const MetadataDepositBase: Balance = 10 * UNIT;
+    pub const MetadataDepositPerByte: Balance = 1 * UNIT;
+}
+
+impl pallet_nfts::Config for Runtime {
+    type RuntimeEvent = RuntimeEvent;
+    type CollectionId = u32;
+    type ItemId = u32;
+    type Currency = Balances;
+    type CreateOrigin = AsEnsureOriginWithArg<EnsureSigned<AccountId>>;
+    type ForceOrigin = frame_system::EnsureRoot<AccountId>;
+    type CollectionDeposit = CollectionDeposit;
+    type ItemDeposit = ItemDeposit;
+    type MetadataDepositBase = MetadataDepositBase;
+    type AttributeDepositBase = MetadataDepositBase;
+    type DepositPerByte = MetadataDepositPerByte;
+    type StringLimit = ConstU32<256>;
+    type KeyLimit = ConstU32<64>;
+    type ValueLimit = ConstU32<256>;
+    type ApprovalsLimit = ApprovalsLimit;
+    type ItemAttributesApprovalsLimit = ItemAttributesApprovalsLimit;
+    type MaxTips = MaxTips;
+    type MaxDeadlineDuration = MaxDeadlineDuration;
+    type MaxAttributesPerCall = MaxAttributesPerCall;
+    type Features = Features;
+    type OffchainSignature = Signature;
+    type OffchainPublic = <Signature as Verify>::Signer;
+    type WeightInfo = pallet_nfts::weights::SubstrateWeight<Runtime>;
+    #[cfg(feature = "runtime-benchmarks")]
+    type Helper = ();
+    type Locker = ();
+}
+
+/// Only callable after `set_validation_data` is called which forms this proof the same way
+fn relay_chain_state_proof() -> RelayChainStateProof {
+    let relay_storage_root = cumulus_pallet_parachain_system::ValidationData::<Runtime>::get()
+        .expect("set in `set_validation_data`")
+        .relay_parent_storage_root;
+    let relay_chain_state = cumulus_pallet_parachain_system::RelayStateProof::<Runtime>::get()
+        .expect("set in `set_validation_data`");
+    RelayChainStateProof::new(ParachainInfo::get(), relay_storage_root, relay_chain_state)
+        .expect("Invalid relay chain state proof, already constructed in `set_validation_data`")
+} */
+
+pub struct BabeDataGetter;
+impl pallet_randomness::GetBabeData<u64, Hash> for BabeDataGetter {
+    // Tolerate panic here because this is only ever called in an inherent (so can be omitted)
+    fn get_epoch_index() -> u64 {
+        if cfg!(feature = "runtime-benchmarks") {
+            // storage reads as per actual reads
+            let _relay_storage_root =
+                cumulus_pallet_parachain_system::ValidationData::<Runtime>::get();
+            let _relay_chain_state =
+                cumulus_pallet_parachain_system::RelayStateProof::<Runtime>::get();
+            const BENCHMARKING_NEW_EPOCH: u64 = 10u64;
+            return BENCHMARKING_NEW_EPOCH;
+        }
+        // CRITICAL TODO: Uncomment this after upgrading to polkadot-sdk v1.13.0 and remove frame_system::Pallet::<Runtime>::block_number()
+        /* relay_chain_state_proof()
+        .read_optional_entry(well_known_keys::EPOCH_INDEX)
+        .ok()
+        .flatten()
+        .expect("expected to be able to read epoch index from relay chain state proof") */
+        frame_system::Pallet::<Runtime>::block_number().into()
+    }
+    fn get_epoch_randomness() -> Hash {
+        if cfg!(feature = "runtime-benchmarks") {
+            // storage reads as per actual reads
+            let _relay_storage_root =
+                cumulus_pallet_parachain_system::ValidationData::<Runtime>::get();
+            let _relay_chain_state =
+                cumulus_pallet_parachain_system::RelayStateProof::<Runtime>::get();
+            let benchmarking_babe_output = Hash::default();
+            return benchmarking_babe_output;
+        }
+        // CRITICAL TODO: Uncomment this after upgrading to polkadot-sdk v1.13.0 and remove H256::from_slice(&blake2_256(&Self::get_epoch_index().to_le_bytes()))
+        /* relay_chain_state_proof()
+        .read_optional_entry(well_known_keys::ONE_EPOCH_AGO_RANDOMNESS)
+        .ok()
+        .flatten()
+        .expect("expected to be able to read epoch randomness from relay chain state proof") */
+        H256::from_slice(&blake2_256(&Self::get_epoch_index().to_le_bytes()))
+    }
+    fn get_parent_randomness() -> Hash {
+        if cfg!(feature = "runtime-benchmarks") {
+            // storage reads as per actual reads
+            let _relay_storage_root =
+                cumulus_pallet_parachain_system::ValidationData::<Runtime>::get();
+            let _relay_chain_state =
+                cumulus_pallet_parachain_system::RelayStateProof::<Runtime>::get();
+            let benchmarking_babe_output = Hash::default();
+            return benchmarking_babe_output;
+        }
+        // Note: we use the `CURRENT_BLOCK_RANDOMNESS` key here as it also represents the parent randomness, the only difference
+        // is the block since this randomness is valid, but we don't care about that because we are setting that directly in the `randomness` pallet.
+        /* relay_chain_state_proof()
+        .read_optional_entry(well_known_keys::CURRENT_BLOCK_RANDOMNESS)
+        .ok()
+        .flatten()
+        .expect("expected to be able to read parent randomness from relay chain state proof") */
+        // CRITICAL TODO: Uncomment this after upgrading to polkadot-sdk v1.13.0 and remove H256::from_slice(&blake2_256(&Self::get_epoch_index().saturating_sub(1).to_le_bytes()))
+        H256::from_slice(&blake2_256(
+            &Self::get_epoch_index().saturating_sub(1).to_le_bytes(),
+        ))
+    }
+}
+
+parameter_types! {
+    pub const MaxBlocksForRandomness: BlockNumber = prod_or_fast!(2 * HOURS, 2 * MINUTES);
+}
+
+// TODO: If the next line is uncommented (which should be eventually), compilation breaks (most likely because of mismatched dependency issues)
+/* parameter_types! {
+    pub const MaxBlocksForRandomness: BlockNumber = prod_or_fast!(2 * runtime_constants::time::EPOCH_DURATION_IN_SLOTS, 2 * MINUTES);
+} */
+
+/// Configure the randomness pallet
+impl pallet_randomness::Config for Runtime {
+    type RuntimeEvent = RuntimeEvent;
+    type BabeDataGetter = BabeDataGetter;
+    type WeightInfo = ();
+}
+
+parameter_types! {
+    pub const BucketDeposit: Balance = 20 * UNIT;
+    pub const MaxMultiAddressSize: u32 = 100;
+    pub const MaxMultiAddressAmount: u32 = 5;
+    pub const MaxProtocols: u32 = 100;
+    pub const MaxBsps: u32 = 100;
+    pub const MaxMsps: u32 = 100;
+    pub const MaxBuckets: u32 = 10000;
+    pub const BucketNameLimit: u32 = 100;
+    pub const SpMinDeposit: Balance = 20 * UNIT;
+    pub const SpMinCapacity: u64 = 2;
+    pub const DepositPerData: Balance = 2;
+    pub const MinBlocksBetweenCapacityChanges: u32 = 10;
+    pub const SlashAmountPerChunkOfStorageData: Balance = 20 * UNIT;
+}
+
+pub type HasherOutT<T> = <<T as TrieLayout>::Hash as Hasher>::Out;
+pub struct DefaultMerkleRoot<T>(PhantomData<T>);
+impl<T: TrieConfiguration> Get<HasherOutT<T>> for DefaultMerkleRoot<T> {
+    fn get() -> HasherOutT<T> {
+        sp_trie::empty_trie_root::<T>()
+    }
+}
+impl pallet_storage_providers::Config for Runtime {
+    type RuntimeEvent = RuntimeEvent;
+    type ProvidersRandomness = pallet_randomness::RandomnessFromOneEpochAgo<Runtime>;
+    type PaymentStreams = PaymentStreams;
+    type FileMetadataManager = shp_file_metadata::FileMetadata<
+        { shp_constants::H_LENGTH },
+        { shp_constants::FILE_CHUNK_SIZE },
+        { shp_constants::FILE_SIZE_TO_CHALLENGES },
+    >;
+    type NativeBalance = Balances;
+    type RuntimeHoldReason = RuntimeHoldReason;
+    type StorageDataUnit = u64;
+    type SpCount = u32;
+    type MerklePatriciaRoot = Hash;
+    type ValuePropId = Hash;
+    type ReadAccessGroupId = <Self as pallet_nfts::Config>::CollectionId;
+    type ProvidersProofSubmitters = ProofsDealer;
+    type ReputationWeightType = u32;
+    type Treasury = TreasuryAccount;
+    type SpMinDeposit = SpMinDeposit;
+    type SpMinCapacity = SpMinCapacity;
+    type DepositPerData = DepositPerData;
+    type MaxFileSize = ConstU64<{ u64::MAX }>;
+    type MaxMultiAddressSize = MaxMultiAddressSize;
+    type MaxMultiAddressAmount = MaxMultiAddressAmount;
+    type MaxProtocols = MaxProtocols;
+    type MaxBuckets = MaxBuckets;
+    type BucketDeposit = BucketDeposit;
+    type BucketNameLimit = BucketNameLimit;
+    type MaxBlocksForRandomness = MaxBlocksForRandomness;
+    type MinBlocksBetweenCapacityChanges = MinBlocksBetweenCapacityChanges;
+    type DefaultMerkleRoot = DefaultMerkleRoot<LayoutV1<BlakeTwo256>>;
+    type SlashAmountPerMaxFileSize = SlashAmountPerChunkOfStorageData;
+    type StartingReputationWeight = ConstU32<1>;
+}
+
+parameter_types! {
+    pub const PaymentStreamHoldReason: RuntimeHoldReason = RuntimeHoldReason::PaymentStreams(pallet_payment_streams::HoldReason::PaymentStreamDeposit);
+    pub const UserWithoutFundsCooldown: BlockNumber = 100;
+}
+
+// Converter from the BlockNumber type to the Balance type for math
+pub struct BlockNumberToBalance;
+
+impl Convert<BlockNumber, Balance> for BlockNumberToBalance {
+    fn convert(block_number: BlockNumber) -> Balance {
+        block_number.into() // In this converter we assume that the block number type is smaller in size than the balance type
+    }
+}
+
+impl pallet_payment_streams::Config for Runtime {
+    type RuntimeEvent = RuntimeEvent;
+    type NativeBalance = Balances;
+    type ProvidersPallet = Providers;
+    type RuntimeHoldReason = RuntimeHoldReason;
+    type UserWithoutFundsCooldown = UserWithoutFundsCooldown; // Amount of blocks that a user will have to wait before being able to clear the out of funds flag
+    type NewStreamDeposit = ConstU32<10>; // Amount of blocks that the deposit of a new stream should be able to pay for
+    type Units = u64; // Storage unit
+    type BlockNumberToBalance = BlockNumberToBalance;
+    type ProvidersProofSubmitters = ProofsDealer;
+}
+
+// TODO: remove this and replace with pallet treasury
+pub struct TreasuryAccount;
+impl Get<AccountId32> for TreasuryAccount {
+    fn get() -> AccountId32 {
+        AccountId32::from([0; 32])
+    }
+}
+
+pub struct BlockFullnessHeadroom;
+impl Get<Weight> for BlockFullnessHeadroom {
+    fn get() -> Weight {
+        // TODO: Change this to the benchmarked weight of a `submit_proof` extrinsic or more.
+        Weight::from_parts(10_000, 0)
+            + <Runtime as frame_system::Config>::DbWeight::get().reads_writes(0, 1)
+    }
+}
+
+pub struct MinNotFullBlocksRatio;
+impl Get<Perbill> for MinNotFullBlocksRatio {
+    fn get() -> Perbill {
+        // This means that we tolerate at most 50% of misbehaving collators.
+        Perbill::from_percent(50)
+    }
+}
+
+parameter_types! {
+    pub const RandomChallengesPerBlock: u32 = 10;
+    pub const MaxCustomChallengesPerBlock: u32 = 10;
+    pub const ChallengeHistoryLength: BlockNumber = 100;
+    pub const ChallengesQueueLength: u32 = 100;
+    pub const CheckpointChallengePeriod: u32 = 30;
+    pub const ChallengesFee: Balance = 1 * UNIT;
+    pub const StakeToChallengePeriod: Balance = 200 * UNIT;
+    pub const MinChallengePeriod: u32 = 30;
+    pub const ChallengeTicksTolerance: u32 = 50;
+    pub const MaxSubmittersPerTick: u32 = 1000; // TODO: Change this value after benchmarking for it to coincide with the implicit limit given by maximum block weight
+    pub const TargetTicksStorageOfSubmitters: u32 = 3;
+}
+
+impl pallet_proofs_dealer::Config for Runtime {
+    type RuntimeEvent = RuntimeEvent;
+    type ProvidersPallet = Providers;
+    type NativeBalance = Balances;
+    type MerkleTrieHash = Hash;
+    type MerkleTrieHashing = BlakeTwo256;
+    type ForestVerifier = MockVerifier<H256, LayoutV1<BlakeTwo256>, { BlakeTwo256::LENGTH }>;
+    type KeyVerifier = MockVerifier<H256, LayoutV1<BlakeTwo256>, { BlakeTwo256::LENGTH }>;
+    type StakeToBlockNumber = SaturatingBalanceToBlockNumber;
+    type RandomChallengesPerBlock = RandomChallengesPerBlock;
+    type MaxCustomChallengesPerBlock = MaxCustomChallengesPerBlock;
+    type MaxSubmittersPerTick = MaxSubmittersPerTick;
+    type TargetTicksStorageOfSubmitters = TargetTicksStorageOfSubmitters;
+    type ChallengeHistoryLength = ChallengeHistoryLength;
+    type ChallengesQueueLength = ChallengesQueueLength;
+    type CheckpointChallengePeriod = CheckpointChallengePeriod;
+    type ChallengesFee = ChallengesFee;
+    type Treasury = TreasuryAccount;
+    type RandomnessProvider = pallet_randomness::ParentBlockRandomness<Runtime>;
+    type StakeToChallengePeriod = StakeToChallengePeriod;
+    type MinChallengePeriod = MinChallengePeriod;
+    type ChallengeTicksTolerance = ChallengeTicksTolerance;
+    type BlockFullnessPeriod = ChallengeTicksTolerance; // We purposely set this to `ChallengeTicksTolerance` so that spamming of the chain is evaluated for the same blocks as the tolerance BSPs are given.
+    type BlockFullnessHeadroom = BlockFullnessHeadroom;
+    type MinNotFullBlocksRatio = MinNotFullBlocksRatio;
+}
+
+/// Structure to mock a verifier that returns `true` when `proof` is not empty
+/// and `false` otherwise.
+pub struct MockVerifier<C, T: TrieLayout, const H_LENGTH: usize> {
+    _phantom: core::marker::PhantomData<(C, T)>,
+}
+
+/// Implement the `TrieVerifier` trait for the `MockForestManager` struct.
+impl<C, T: TrieLayout, const H_LENGTH: usize> CommitmentVerifier for MockVerifier<C, T, H_LENGTH>
+where
+    C: MaybeDebug + Ord + Default + Copy + AsRef<[u8]> + AsMut<[u8]>,
+{
+    type Proof = CompactProof;
+    type Commitment = H256;
+    type Challenge = H256;
+
+    fn verify_proof(
+        _root: &Self::Commitment,
+        _challenges: &[Self::Challenge],
+        proof: &CompactProof,
+    ) -> Result<BTreeSet<Self::Challenge>, DispatchError> {
+        if proof.encoded_nodes.len() > 0 {
+            Ok(proof
+                .encoded_nodes
+                .iter()
+                .map(|node| H256::from_slice(&node[..]))
+                .collect())
+        } else {
+            Err("Proof is empty".into())
+        }
+    }
+}
+
+impl<C, T: TrieLayout, const H_LENGTH: usize> TrieProofDeltaApplier<T::Hash>
+    for MockVerifier<C, T, H_LENGTH>
+where
+    <T::Hash as sp_core::Hasher>::Out: for<'a> TryFrom<&'a [u8; H_LENGTH]>,
+{
+    type Proof = CompactProof;
+    type Key = <T::Hash as sp_core::Hasher>::Out;
+
+    fn apply_delta(
+        root: &Self::Key,
+        _mutations: &[(Self::Key, TrieMutation)],
+        _proof: &Self::Proof,
+    ) -> Result<
+        (
+            MemoryDB<T::Hash>,
+            Self::Key,
+            Vec<(Self::Key, Option<Vec<u8>>)>,
+        ),
+        DispatchError,
+    > {
+        // Just return the root as is with no mutations
+        Ok((MemoryDB::<T::Hash>::default(), *root, Vec::new()))
+    }
+}
+
+type ThresholdType = u32;
+
+parameter_types! {
+    pub const MaxBatchConfirmStorageRequests: u32 = 10;
+    pub const MinWaitForStopStoring: BlockNumber = 10;
+}
+
+/// Configure the pallet template in pallets/template.
+impl pallet_file_system::Config for Runtime {
+    type RuntimeEvent = RuntimeEvent;
+    type Providers = Providers;
+    type ProofDealer = ProofsDealer;
+    type PaymentStreams = PaymentStreams;
+    type UserSolvency = PaymentStreams;
+    type Fingerprint = Hash;
+    type ReplicationTargetType = u32;
+    type ThresholdType = ThresholdType;
+    type ThresholdTypeToTickNumber = ThresholdTypeToBlockNumberConverter;
+    type HashToThresholdType = HashToThresholdTypeConverter;
+    type MerkleHashToRandomnessOutput = MerkleHashToRandomnessOutputConverter;
+    type ChunkIdToMerkleHash = ChunkIdToMerkleHashConverter;
+    type Currency = Balances;
+    type Nfts = Nfts;
+    type CollectionInspector = BucketNfts;
+    type MaxBspsPerStorageRequest = ConstU32<5>;
+    type MaxBatchConfirmStorageRequests = MaxBatchConfirmStorageRequests;
+    type MaxBatchMspRespondStorageRequests = ConstU32<10>;
+    type MaxFilePathSize = ConstU32<512u32>;
+    type MaxPeerIdSize = ConstU32<100>;
+    type MaxNumberOfPeerIds = ConstU32<5>;
+    type MaxDataServerMultiAddresses = ConstU32<10>;
+    type MaxExpiredItemsInBlock = ConstU32<100>;
+    type StorageRequestTtl = ConstU32<40>;
+    type PendingFileDeletionRequestTtl = ConstU32<40u32>;
+    type MoveBucketRequestTtl = ConstU32<40u32>;
+    type MaxUserPendingDeletionRequests = ConstU32<10u32>;
+    type MaxUserPendingMoveBucketRequests = ConstU32<10u32>;
+    type MinWaitForStopStoring = MinWaitForStopStoring;
+}
+
+// Converter from the Balance type to the BlockNumber type for math.
+// It performs a saturated conversion, so that the result is always a valid BlockNumber.
+pub struct SaturatingBalanceToBlockNumber;
+
+impl Convert<Balance, BlockNumberFor<Runtime>> for SaturatingBalanceToBlockNumber {
+    fn convert(block_number: Balance) -> BlockNumberFor<Runtime> {
+        block_number.saturated_into()
+    }
+}
+
+// Converter from the ThresholdType to the BlockNumber type and vice versa.
+// It performs a saturated conversion, so that the result is always a valid BlockNumber.
+pub struct ThresholdTypeToBlockNumberConverter;
+
+impl Convert<ThresholdType, BlockNumberFor<Runtime>> for ThresholdTypeToBlockNumberConverter {
+    fn convert(threshold: ThresholdType) -> BlockNumberFor<Runtime> {
+        threshold.saturated_into()
+    }
+}
+
+impl ConvertBack<ThresholdType, BlockNumberFor<Runtime>> for ThresholdTypeToBlockNumberConverter {
+    fn convert_back(block_number: BlockNumberFor<Runtime>) -> ThresholdType {
+        block_number.into()
+    }
+}
+
+/// Converter from the [`Hash`] type to the [`ThresholdType`].
+pub struct HashToThresholdTypeConverter;
+impl Convert<<Runtime as frame_system::Config>::Hash, ThresholdType>
+    for HashToThresholdTypeConverter
+{
+    fn convert(hash: <Runtime as frame_system::Config>::Hash) -> ThresholdType {
+        // Get the hash as bytes
+        let hash_bytes = hash.as_ref();
+
+        // Get the 4 least significant bytes of the hash and interpret them as an u32
+        let truncated_hash_bytes: [u8; 4] =
+            hash_bytes[28..].try_into().expect("Hash is 32 bytes; qed");
+
+        ThresholdType::from_be_bytes(truncated_hash_bytes)
+    }
+}
+
+// Converter from the MerkleHash (H256) type to the RandomnessOutput (H256) type.
+pub struct MerkleHashToRandomnessOutputConverter;
+
+impl Convert<H256, H256> for MerkleHashToRandomnessOutputConverter {
+    fn convert(hash: H256) -> H256 {
+        hash
+    }
+}
+
+// Converter from the ChunkId type to the MerkleHash (H256) type.
+pub struct ChunkIdToMerkleHashConverter;
+
+impl Convert<ChunkId, H256> for ChunkIdToMerkleHashConverter {
+    fn convert(chunk_id: ChunkId) -> H256 {
+        let chunk_id_biguint = BigUint::from(chunk_id.as_u64());
+        let mut bytes = chunk_id_biguint.to_bytes_be();
+
+        // Ensure the byte slice is exactly 32 bytes long by padding with leading zeros
+        if bytes.len() < 32 {
+            let mut padded_bytes = vec![0u8; 32 - bytes.len()];
+            padded_bytes.extend(bytes);
+            bytes = padded_bytes;
+        }
+
+        H256::from_slice(&bytes)
+    }
+}
+
+impl pallet_bucket_nfts::Config for Runtime {
+    type RuntimeEvent = RuntimeEvent;
+    type Buckets = Providers;
+    #[cfg(feature = "runtime-benchmarks")]
+    type Helper = ();
+}