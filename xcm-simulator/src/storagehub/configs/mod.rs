mod runtime_params;
pub mod xcm_config;

// Substrate and Polkadot dependencies
use crate::mock_message_queue;
use crate::storagehub::{configs::xcm_config::XcmConfig, MessageQueue, ParachainInfo, PolkadotXcm};
use core::marker::PhantomData;
use cumulus_pallet_parachain_system::{RelayChainStateProof, RelayNumberMonotonicallyIncreases};
use cumulus_primitives_core::{
    relay_chain::well_known_keys, AggregateMessageOrigin, AssetId, ParaId,
};
use frame_support::{
    derive_impl,
    dispatch::DispatchClass,
    parameter_types,
    traits::{
        AsEnsureOriginWithArg, ConstBool, ConstU32, ConstU64, ConstU8, EitherOfDiverse,
        TransformOrigin,
    },
    weights::{ConstantMultiplier, Weight},
    PalletId,
};
use frame_system::{
    limits::{BlockLength, BlockWeights},
    pallet_prelude::BlockNumberFor,
    EnsureRoot, EnsureSigned,
};
use num_bigint::BigUint;
use pallet_nfts::PalletFeatures;
use pallet_xcm::{EnsureXcm, IsVoiceOfBody};
use parachains_common::message_queue::{NarrowOriginToSibling, ParaIdToSibling};
use polkadot_runtime_common::{prod_or_fast, BlockHashCount, SlowAdjustingFeeUpdate};
use runtime_params::RuntimeParameters;
use shp_data_price_updater::NoUpdatePriceIndexUpdater;
use shp_file_metadata::ChunkId;
use shp_traits::{CommitmentVerifier, MaybeDebug, TrieMutation, TrieProofDeltaApplier};
use shp_treasury_funding::{
    LinearThenPowerOfTwoTreasuryCutCalculator, LinearThenPowerOfTwoTreasuryCutCalculatorConfig,
};
use sp_consensus_aura::sr25519::AuthorityId as AuraId;
use sp_core::{ConstU128, Get, Hasher, H256};
use sp_runtime::traits::Zero;
use sp_runtime::{
    traits::{BlakeTwo256, Convert, ConvertBack, Verify},
    AccountId32, DispatchError, Perbill, SaturatedConversion,
};
use sp_std::collections::btree_set::BTreeSet;
use sp_std::vec;
use sp_trie::{CompactProof, LayoutV1, MemoryDB, TrieConfiguration, TrieLayout};
use sp_version::RuntimeVersion;
use xcm::latest::prelude::BodyId;
use xcm_simulator::XcmExecutor;

// Local module imports
use super::{
    weights::{BlockExecutionWeight, ExtrinsicBaseWeight, RocksDbWeight},
    AccountId, Aura, Balance, Balances, Block, BlockNumber, BucketNfts, CollatorSelection, Hash,
    Hashing, Nfts, Nonce, PalletInfo, ParachainSystem, PaymentStreams, ProofsDealer, Providers,
    Runtime, RuntimeCall, RuntimeEvent, RuntimeFreezeReason, RuntimeHoldReason, RuntimeOrigin,
    RuntimeTask, Session, SessionKeys, Signature, System, WeightToFee, XcmpQueue,
    AVERAGE_ON_INITIALIZE_RATIO, BLOCK_PROCESSING_VELOCITY, CENTS, DAYS, EXISTENTIAL_DEPOSIT,
    HOURS, MAXIMUM_BLOCK_WEIGHT, MICROUNIT, MINUTES, NORMAL_DISPATCH_RATIO,
    RELAY_CHAIN_SLOT_DURATION_MILLIS, SLOT_DURATION, UNINCLUDED_SEGMENT_CAPACITY, UNIT, VERSION,
};
use xcm_config::{RelayLocation, XcmOriginToTransactDispatchOrigin};

parameter_types! {
    pub const Version: RuntimeVersion = VERSION;

    // This part is copied from Substrate's `bin/node/runtime/src/lib.rs`.
    //  The `RuntimeBlockLength` and `RuntimeBlockWeights` exist here because the
    // `DeletionWeightLimit` and `DeletionQueueDepth` depend on those to parameterize
    // the lazy contract deletion.
    pub RuntimeBlockLength: BlockLength =
        BlockLength::max_with_normal_ratio(5 * 1024 * 1024, NORMAL_DISPATCH_RATIO);
    pub RuntimeBlockWeights: BlockWeights = BlockWeights::builder()
        .base_block(BlockExecutionWeight::get())
        .for_class(DispatchClass::all(), |weights| {
            weights.base_extrinsic = ExtrinsicBaseWeight::get();
        })
        .for_class(DispatchClass::Normal, |weights| {
            weights.max_total = Some(NORMAL_DISPATCH_RATIO * MAXIMUM_BLOCK_WEIGHT);
        })
        .for_class(DispatchClass::Operational, |weights| {
            weights.max_total = Some(MAXIMUM_BLOCK_WEIGHT);
            // Operational transactions have some extra reserved space, so that they
            // are included even if block reached `MAXIMUM_BLOCK_WEIGHT`.
            weights.reserved = Some(
                MAXIMUM_BLOCK_WEIGHT - NORMAL_DISPATCH_RATIO * MAXIMUM_BLOCK_WEIGHT
            );
        })
        .avg_block_initialization(AVERAGE_ON_INITIALIZE_RATIO)
        .build_or_panic();
    pub const SS58Prefix: u16 = 42;
}

/// The default types are being injected by [`derive_impl`](`frame_support::derive_impl`) from
/// [`ParaChainDefaultConfig`](`struct@frame_system::config_preludes::ParaChainDefaultConfig`),
/// but overridden as needed.
#[derive_impl(frame_system::config_preludes::ParaChainDefaultConfig as frame_system::DefaultConfig)]
impl frame_system::Config for Runtime {
    /// The identifier used to distinguish between accounts.
    type AccountId = AccountId;
    /// The index type for storing how many extrinsics an account has signed.
    type Nonce = Nonce;
    /// The type for hashing blocks and tries.
    type Hash = Hash;
    /// The block type.
    type Block = Block;
    /// Maximum number of block number to block hash mappings to keep (oldest pruned first).
    type BlockHashCount = BlockHashCount;
    /// Runtime version.
    type Version = Version;
    /// The data to be stored in an account.
    type AccountData = pallet_balances::AccountData<Balance>;
    /// The weight of database operations that the runtime can invoke.
    type DbWeight = RocksDbWeight;
    /// Block & extrinsics weights: base values and limits.
    type BlockWeights = RuntimeBlockWeights;
    /// The maximum length of a block (in bytes).
    type BlockLength = RuntimeBlockLength;
    /// This is used as an identifier of the chain. 42 is the generic substrate prefix.
    type SS58Prefix = SS58Prefix;
    /// The action to take on a Runtime Upgrade
    type OnSetCode = cumulus_pallet_parachain_system::ParachainSetCode<Self>;
    type MaxConsumers = frame_support::traits::ConstU32<16>;
}

impl pallet_timestamp::Config for Runtime {
    type Moment = u64;
    type OnTimestampSet = Aura;
    type MinimumPeriod = ConstU64<{ SLOT_DURATION / 2 }>;
    type WeightInfo = ();
}

impl pallet_authorship::Config for Runtime {
    type FindAuthor = pallet_session::FindAccountFromAuthorIndex<Self, Aura>;
    type EventHandler = (CollatorSelection,);
}

parameter_types! {
    pub const ExistentialDeposit: Balance = EXISTENTIAL_DEPOSIT;
}

impl pallet_balances::Config for Runtime {
    type MaxLocks = ConstU32<50>;
    /// The type for recording an account's balance.
    type Balance = Balance;
    /// The ubiquitous event type.
    type RuntimeEvent = RuntimeEvent;
    type DustRemoval = ();
    type ExistentialDeposit = ExistentialDeposit;
    type AccountStore = System;
    type WeightInfo = pallet_balances::weights::SubstrateWeight<Runtime>;
    type MaxReserves = ConstU32<50>;
    type ReserveIdentifier = [u8; 8];
    type RuntimeHoldReason = RuntimeHoldReason;
    type RuntimeFreezeReason = RuntimeFreezeReason;
    type FreezeIdentifier = ();
    type MaxFreezes = ConstU32<0>;
}

parameter_types! {
    /// Relay Chain `TransactionByteFee` / 10
    pub const TransactionByteFee: Balance = 10 * MICROUNIT;
}

impl pallet_transaction_payment::Config for Runtime {
    type RuntimeEvent = RuntimeEvent;
    type OnChargeTransaction = pallet_transaction_payment::FungibleAdapter<Balances, ()>;
    type WeightToFee = WeightToFee;
    type LengthToFee = ConstantMultiplier<Balance, TransactionByteFee>;
    type FeeMultiplierUpdate = SlowAdjustingFeeUpdate<Self>;
    type OperationalFeeMultiplier = ConstU8<5>;
}

impl pallet_sudo::Config for Runtime {
    type RuntimeEvent = RuntimeEvent;
    type RuntimeCall = RuntimeCall;
    type WeightInfo = ();
}

impl mock_message_queue::Config for Runtime {
    type RuntimeEvent = RuntimeEvent;
    type XcmExecutor = XcmExecutor<XcmConfig>;
}

parameter_types! {
    pub const ReservedXcmpWeight: Weight = MAXIMUM_BLOCK_WEIGHT.saturating_div(4);
    pub const ReservedDmpWeight: Weight = MAXIMUM_BLOCK_WEIGHT.saturating_div(4);
    pub const RelayOrigin: AggregateMessageOrigin = AggregateMessageOrigin::Parent;
}

impl cumulus_pallet_parachain_system::Config for Runtime {
    type WeightInfo = ();
    type RuntimeEvent = RuntimeEvent;
    type OnSystemEvent = ();
    type SelfParaId = parachain_info::Pallet<Runtime>;
    type OutboundXcmpMessageSource = XcmpQueue;
    type DmpQueue = frame_support::traits::EnqueueWithOrigin<MessageQueue, RelayOrigin>;
    type ReservedDmpWeight = ReservedDmpWeight;
    type XcmpMessageHandler = XcmpQueue;
    type ReservedXcmpWeight = ReservedXcmpWeight;
    type CheckAssociatedRelayNumber = RelayNumberMonotonicallyIncreases;
    type ConsensusHook = ConsensusHook;
}
pub(crate) type ConsensusHook = cumulus_pallet_aura_ext::FixedVelocityConsensusHook<
    Runtime,
    RELAY_CHAIN_SLOT_DURATION_MILLIS,
    BLOCK_PROCESSING_VELOCITY,
    UNINCLUDED_SEGMENT_CAPACITY,
>;

impl parachain_info::Config for Runtime {}

parameter_types! {
    pub MessageQueueServiceWeight: Weight = Perbill::from_percent(35) * RuntimeBlockWeights::get().max_block;
}

impl pallet_message_queue::Config for Runtime {
    type RuntimeEvent = RuntimeEvent;
    type WeightInfo = ();
    #[cfg(feature = "runtime-benchmarks")]
    type MessageProcessor = pallet_message_queue::mock_helpers::NoopMessageProcessor<
        cumulus_primitives_core::AggregateMessageOrigin,
    >;
    #[cfg(not(feature = "runtime-benchmarks"))]
    type MessageProcessor = xcm_builder::ProcessXcmMessage<
        AggregateMessageOrigin,
        xcm_executor::XcmExecutor<xcm_config::XcmConfig>,
        RuntimeCall,
    >;
    type Size = u32;
    // The XCMP queue pallet is only ever able to handle the `Sibling(ParaId)` origin:
    type QueueChangeHandler = NarrowOriginToSibling<XcmpQueue>;
    type QueuePausedQuery = NarrowOriginToSibling<XcmpQueue>;
    type HeapSize = sp_core::ConstU32<{ 103 * 1024 }>;
    type MaxStale = sp_core::ConstU32<8>;
    type ServiceWeight = MessageQueueServiceWeight;
    type IdleMaxServiceWeight = ();
}

impl cumulus_pallet_aura_ext::Config for Runtime {}

parameter_types! {
    /// The asset ID for the asset that we use to pay for message delivery fees.
    pub FeeAssetId: AssetId = AssetId(xcm_config::RelayLocation::get());
    /// The base fee for the message delivery fees.
    pub const ToSiblingBaseDeliveryFee: u128 = CENTS.saturating_mul(3);
}

pub type PriceForSiblingParachainDelivery = polkadot_runtime_common::xcm_sender::ExponentialPrice<
    FeeAssetId,
    ToSiblingBaseDeliveryFee,
    TransactionByteFee,
    XcmpQueue,
>;

impl cumulus_pallet_xcmp_queue::Config for Runtime {
    type RuntimeEvent = RuntimeEvent;
    type ChannelInfo = ParachainSystem;
    type VersionWrapper = PolkadotXcm;
    // Enqueue XCMP messages from siblings for later processing.
    type XcmpQueue = TransformOrigin<MessageQueue, AggregateMessageOrigin, ParaId, ParaIdToSibling>;
    type MaxInboundSuspended = ConstU32<1_000>;
    type MaxActiveOutboundChannels = ConstU32<128>;
    // Most on-chain HRMP channels are configured to use 102400 bytes of max message size, so we
    // need to set the page size larger than that until we reduce the channel size on-chain.
    type MaxPageSize = ConstU32<{ 103 * 1024 }>;
    type ControllerOrigin = EnsureRoot<AccountId>;
    type ControllerOriginConverter = XcmOriginToTransactDispatchOrigin;
    type WeightInfo = ();
    type PriceForSiblingDelivery = PriceForSiblingParachainDelivery;
}

parameter_types! {
    pub const Period: BlockNumber = 6 * HOURS;
    pub const Offset: BlockNumber = 0;
}

impl pallet_session::Config for Runtime {
    type RuntimeEvent = RuntimeEvent;
    type ValidatorId = <Self as frame_system::Config>::AccountId;
    // we don't have stash and controller, thus we don't need the convert as well.
    type ValidatorIdOf = pallet_collator_selection::IdentityCollator;
    type ShouldEndSession = pallet_session::PeriodicSessions<Period, Offset>;
    type NextSessionRotation = pallet_session::PeriodicSessions<Period, Offset>;
    type SessionManager = CollatorSelection;
    // Essentially just Aura, but let's be pedantic.
    type SessionHandler = <SessionKeys as sp_runtime::traits::OpaqueKeys>::KeyTypeIdProviders;
    type Keys = SessionKeys;
    type WeightInfo = ();
}

impl pallet_aura::Config for Runtime {
    type AuthorityId = AuraId;
    type DisabledValidators = ();
    type MaxAuthorities = ConstU32<100_000>;
    type AllowMultipleBlocksPerSlot = ConstBool<true>;
    type SlotDuration = ConstU64<SLOT_DURATION>;
}

parameter_types! {
    pub const PotId: PalletId = PalletId(*b"PotStake");
    pub const SessionLength: BlockNumber = 6 * HOURS;
    // StakingAdmin pluralistic body.
    pub const StakingAdminBodyId: BodyId = BodyId::Defense;
}

/// We allow root and the StakingAdmin to execute privileged collator selection operations.
pub type CollatorSelectionUpdateOrigin = EitherOfDiverse<
    EnsureRoot<AccountId>,
    EnsureXcm<IsVoiceOfBody<RelayLocation, StakingAdminBodyId>>,
>;

impl pallet_collator_selection::Config for Runtime {
    type RuntimeEvent = RuntimeEvent;
    type Currency = Balances;
    type UpdateOrigin = CollatorSelectionUpdateOrigin;
    type PotId = PotId;
    type MaxCandidates = ConstU32<100>;
    type MinEligibleCollators = ConstU32<4>;
    type MaxInvulnerables = ConstU32<20>;
    // should be a multiple of session or things will get inconsistent
    type KickThreshold = Period;
    type ValidatorId = <Self as frame_system::Config>::AccountId;
    type ValidatorIdOf = pallet_collator_selection::IdentityCollator;
    type ValidatorRegistration = Session;
    type WeightInfo = ();
}

parameter_types! {
    pub Features: PalletFeatures = PalletFeatures::all_enabled();
    pub const MaxAttributesPerCall: u32 = 10;
    pub const CollectionDeposit: Balance = 100 * UNIT;
    pub const ItemDeposit: Balance = 1 * UNIT;
    pub const ApprovalsLimit: u32 = 20;
    pub const ItemAttributesApprovalsLimit: u32 = 20;
    pub const MaxTips: u32 = 10;
    pub const MaxDeadlineDuration: BlockNumber = 12 * 30 * DAYS;
    pub const MetadataDepositBase: Balance = 10 * UNIT;
    pub const MetadataDepositPerByte: Balance = 1 * UNIT;
}

impl pallet_parameters::Config for Runtime {
    type AdminOrigin = EnsureRoot<AccountId>;
    type RuntimeEvent = RuntimeEvent;
    type RuntimeParameters = RuntimeParameters;
    type WeightInfo = ();
}

impl pallet_nfts::Config for Runtime {
    type RuntimeEvent = RuntimeEvent;
    type CollectionId = u32;
    type ItemId = u32;
    type Currency = Balances;
    type CreateOrigin = AsEnsureOriginWithArg<EnsureSigned<AccountId>>;
    type ForceOrigin = frame_system::EnsureRoot<AccountId>;
    type CollectionDeposit = CollectionDeposit;
    type ItemDeposit = ItemDeposit;
    type MetadataDepositBase = MetadataDepositBase;
    type AttributeDepositBase = MetadataDepositBase;
    type DepositPerByte = MetadataDepositPerByte;
    type StringLimit = ConstU32<256>;
    type KeyLimit = ConstU32<64>;
    type ValueLimit = ConstU32<256>;
    type ApprovalsLimit = ApprovalsLimit;
    type ItemAttributesApprovalsLimit = ItemAttributesApprovalsLimit;
    type MaxTips = MaxTips;
    type MaxDeadlineDuration = MaxDeadlineDuration;
    type MaxAttributesPerCall = MaxAttributesPerCall;
    type Features = Features;
    type OffchainSignature = Signature;
    type OffchainPublic = <Signature as Verify>::Signer;
    type WeightInfo = pallet_nfts::weights::SubstrateWeight<Runtime>;
    #[cfg(feature = "runtime-benchmarks")]
    type Helper = ();
    type Locker = ();
}

/// Only callable after `set_validation_data` is called which forms this proof the same way
fn relay_chain_state_proof() -> RelayChainStateProof {
    let relay_storage_root = cumulus_pallet_parachain_system::ValidationData::<Runtime>::get()
        .expect("set in `set_validation_data`")
        .relay_parent_storage_root;
    let relay_chain_state = cumulus_pallet_parachain_system::RelayStateProof::<Runtime>::get()
        .expect("set in `set_validation_data`");
    RelayChainStateProof::new(ParachainInfo::get(), relay_storage_root, relay_chain_state)
        .expect("Invalid relay chain state proof, already constructed in `set_validation_data`")
}

pub struct BabeDataGetter;
impl pallet_randomness::GetBabeData<u64, Hash> for BabeDataGetter {
    // Tolerate panic here because this is only ever called in an inherent (so can be omitted)
    fn get_epoch_index() -> u64 {
        if cfg!(feature = "runtime-benchmarks") {
            // storage reads as per actual reads
            let _relay_storage_root =
                cumulus_pallet_parachain_system::ValidationData::<Runtime>::get();
            let _relay_chain_state =
                cumulus_pallet_parachain_system::RelayStateProof::<Runtime>::get();
            const BENCHMARKING_NEW_EPOCH: u64 = 10u64;
            return BENCHMARKING_NEW_EPOCH;
        }
        relay_chain_state_proof()
            .read_optional_entry(well_known_keys::EPOCH_INDEX)
            .ok()
            .flatten()
            .expect("expected to be able to read epoch index from relay chain state proof")
    }
    fn get_epoch_randomness() -> Hash {
        if cfg!(feature = "runtime-benchmarks") {
            // storage reads as per actual reads
            let _relay_storage_root =
                cumulus_pallet_parachain_system::ValidationData::<Runtime>::get();
            let _relay_chain_state =
                cumulus_pallet_parachain_system::RelayStateProof::<Runtime>::get();
            let benchmarking_babe_output = Hash::default();
            return benchmarking_babe_output;
        }
        relay_chain_state_proof()
            .read_optional_entry(well_known_keys::ONE_EPOCH_AGO_RANDOMNESS)
            .ok()
            .flatten()
            .expect("expected to be able to read epoch randomness from relay chain state proof")
    }
    fn get_parent_randomness() -> Hash {
        if cfg!(feature = "runtime-benchmarks") {
            // storage reads as per actual reads
            let _relay_storage_root =
                cumulus_pallet_parachain_system::ValidationData::<Runtime>::get();
            let _relay_chain_state =
                cumulus_pallet_parachain_system::RelayStateProof::<Runtime>::get();
            let benchmarking_babe_output = Hash::default();
            return benchmarking_babe_output;
        }
        // Note: we use the `CURRENT_BLOCK_RANDOMNESS` key here as it also represents the parent randomness, the only difference
        // is the block since this randomness is valid, but we don't care about that because we are setting that directly in the `randomness` pallet.
        relay_chain_state_proof()
            .read_optional_entry(well_known_keys::CURRENT_BLOCK_RANDOMNESS)
            .ok()
            .flatten()
            .expect("expected to be able to read parent randomness from relay chain state proof")
    }
}

parameter_types! {
    pub const MaxBlocksForRandomness: BlockNumber = prod_or_fast!(2 * HOURS, 2 * MINUTES);
}

// TODO: If the next line is uncommented (which should be eventually), compilation breaks (most likely because of mismatched dependency issues)
/* parameter_types! {
    pub const MaxBlocksForRandomness: BlockNumber = prod_or_fast!(2 * runtime_constants::time::EPOCH_DURATION_IN_SLOTS, 2 * MINUTES);
} */

/// Configure the randomness pallet
impl pallet_randomness::Config for Runtime {
    type RuntimeEvent = RuntimeEvent;
    type BabeDataGetter = BabeDataGetter;
    type RelayBlockGetter = cumulus_pallet_parachain_system::RelaychainDataProvider<Runtime>;
    type WeightInfo = ();
}

/// Type representing the storage data units in StorageHub.
pub type StorageDataUnit = u64;

pub type StorageProofsMerkleTrieLayout = LayoutV1<BlakeTwo256>;

parameter_types! {
    pub const BucketDeposit: Balance = 20 * UNIT;
    pub const MaxMultiAddressSize: u32 = 100;
    pub const MaxMultiAddressAmount: u32 = 5;
    pub const MaxProtocols: u32 = 100;
    pub const MaxBsps: u32 = 100;
    pub const MaxMsps: u32 = 100;
    pub const BucketNameLimit: u32 = 100;
    pub const SpMinDeposit: Balance = 20 * UNIT;
    pub const SpMinCapacity: u64 = 2;
    pub const DepositPerData: Balance = 2;
    pub const MinBlocksBetweenCapacityChanges: u32 = 10;
    pub const SlashAmountPerChunkOfStorageData: Balance = 20 * UNIT;
    pub const BspSignUpLockPeriod: BlockNumber = 50;
}

pub type HasherOutT<T> = <<T as TrieLayout>::Hash as Hasher>::Out;
pub struct DefaultMerkleRoot<T>(PhantomData<T>);
impl<T: TrieConfiguration> Get<HasherOutT<T>> for DefaultMerkleRoot<T> {
    fn get() -> HasherOutT<T> {
        sp_trie::empty_trie_root::<T>()
    }
}

pub struct StorageDataUnitAndBalanceConverter;
impl Convert<StorageDataUnit, Balance> for StorageDataUnitAndBalanceConverter {
    fn convert(data_unit: StorageDataUnit) -> Balance {
        data_unit.saturated_into()
    }
}
impl ConvertBack<StorageDataUnit, Balance> for StorageDataUnitAndBalanceConverter {
    fn convert_back(balance: Balance) -> StorageDataUnit {
        balance.saturated_into()
    }
}

// Benchmark helpers for the Providers pallet
#[cfg(feature = "runtime-benchmarks")]
pub struct ProvidersBenchmarkHelpers;
#[cfg(feature = "runtime-benchmarks")]
impl pallet_storage_providers::benchmarking::BenchmarkHelpers<Runtime>
    for ProvidersBenchmarkHelpers
{
    type ProviderId = <Runtime as pallet_storage_providers::Config>::ProviderId;
    fn set_accrued_failed_proofs(provider_id: Self::ProviderId, value: u32) {
        pallet_proofs_dealer::SlashableProviders::<Runtime>::insert(provider_id, value);
    }

    fn get_accrued_failed_proofs(provider_id: Self::ProviderId) -> u32 {
        pallet_proofs_dealer::SlashableProviders::<Runtime>::get(provider_id).unwrap_or(0)
    }
}

impl pallet_storage_providers::Config for Runtime {
    type RuntimeEvent = RuntimeEvent;
    type WeightInfo = pallet_storage_providers::weights::SubstrateWeight<Runtime>;
    type ProvidersRandomness = pallet_randomness::RandomnessFromOneEpochAgo<Runtime>;
    type PaymentStreams = PaymentStreams;
    type ProofDealer = ProofsDealer;
    type FileMetadataManager = shp_file_metadata::FileMetadata<
        { shp_constants::H_LENGTH },
        { shp_constants::FILE_CHUNK_SIZE },
        { shp_constants::FILE_SIZE_TO_CHALLENGES },
    >;
    type NativeBalance = Balances;
    type CrRandomness = MockCrRandomness;
    type RuntimeHoldReason = RuntimeHoldReason;
    type StorageDataUnit = StorageDataUnit;
    type SpCount = u32;
    type MerklePatriciaRoot = Hash;
    type MerkleTrieHashing = Hashing;
    type ProviderId = Hash;
    type ProviderIdHashing = Hashing;
    type ValuePropId = Hash;
    type ValuePropIdHashing = Hashing;
    type ReadAccessGroupId = <Self as pallet_nfts::Config>::CollectionId;
    type ProvidersProofSubmitters = ProofsDealer;
    type ReputationWeightType = u32;
    type StorageHubTickGetter = ProofsDealer;
    type StorageDataUnitAndBalanceConvert = StorageDataUnitAndBalanceConverter;
    type Treasury = TreasuryAccount;
    type SpMinDeposit = SpMinDeposit;
    type SpMinCapacity = SpMinCapacity;
    type DepositPerData = DepositPerData;
    type MaxFileSize = ConstU64<{ u64::MAX }>;
    type MaxMultiAddressSize = MaxMultiAddressSize;
    type MaxMultiAddressAmount = MaxMultiAddressAmount;
    type MaxProtocols = MaxProtocols;
    type BucketDeposit = BucketDeposit;
    type BucketNameLimit = BucketNameLimit;
    type MaxBlocksForRandomness = MaxBlocksForRandomness;
    type MinBlocksBetweenCapacityChanges = MinBlocksBetweenCapacityChanges;
    type DefaultMerkleRoot = DefaultMerkleRoot<StorageProofsMerkleTrieLayout>;
    type SlashAmountPerMaxFileSize =
        runtime_params::dynamic_params::runtime_config::SlashAmountPerMaxFileSize;
    type StartingReputationWeight = ConstU32<1>;
    type BspSignUpLockPeriod = BspSignUpLockPeriod;
    type MaxCommitmentSize = ConstU32<1000>;
    type ZeroSizeBucketFixedRate = ConstU128<1>;
    type ProviderTopUpTtl = ConstU32<10>;
    type MaxExpiredItemsInBlock = ConstU32<100>;
    #[cfg(feature = "runtime-benchmarks")]
    type BenchmarkHelpers = ProvidersBenchmarkHelpers;
}

parameter_types! {
    pub const PaymentStreamHoldReason: RuntimeHoldReason = RuntimeHoldReason::PaymentStreams(pallet_payment_streams::HoldReason::PaymentStreamDeposit);
    pub const UserWithoutFundsCooldown: BlockNumber = 100;
}

// Converter from the BlockNumber type to the Balance type for math
pub struct BlockNumberToBalance;

impl Convert<BlockNumber, Balance> for BlockNumberToBalance {
    fn convert(block_number: BlockNumber) -> Balance {
        block_number.into() // In this converter we assume that the block number type is smaller in size than the balance type
    }
}

impl LinearThenPowerOfTwoTreasuryCutCalculatorConfig<Perbill> for Runtime {
    type Balance = Balance;
    type ProvidedUnit = StorageDataUnit;
    type IdealUtilisationRate =
        runtime_params::dynamic_params::runtime_config::IdealUtilisationRate;
    type DecayRate = runtime_params::dynamic_params::runtime_config::DecayRate;
    type MinimumCut = runtime_params::dynamic_params::runtime_config::MinimumTreasuryCut;
    type MaximumCut = runtime_params::dynamic_params::runtime_config::MaximumTreasuryCut;
}

impl pallet_payment_streams::Config for Runtime {
    type RuntimeEvent = RuntimeEvent;
    type WeightInfo = pallet_payment_streams::weights::SubstrateWeight<Runtime>;
    type NativeBalance = Balances;
    type ProvidersPallet = Providers;
    type RuntimeHoldReason = RuntimeHoldReason;
    type UserWithoutFundsCooldown = UserWithoutFundsCooldown; // Amount of blocks that a user will have to wait before being able to clear the out of funds flag
    type NewStreamDeposit = ConstU32<10>; // Amount of blocks that the deposit of a new stream should be able to pay for
    type Units = u64; // Storage unit
    type BlockNumberToBalance = BlockNumberToBalance;
    type ProvidersProofSubmitters = ProofsDealer;
    type TreasuryCutCalculator = LinearThenPowerOfTwoTreasuryCutCalculator<Runtime, Perbill>;
    type TreasuryAccount = TreasuryAccount;
    type MaxUsersToCharge = ConstU32<10>;
    type BaseDeposit = ConstU128<10>;
}

// TODO: remove this and replace with pallet treasury
pub struct TreasuryAccount;
impl Get<AccountId32> for TreasuryAccount {
    fn get() -> AccountId32 {
        AccountId32::from([0; 32])
    }
}

pub struct BlockFullnessHeadroom;
impl Get<Weight> for BlockFullnessHeadroom {
    fn get() -> Weight {
        // The block headroom is set to be the maximum benchmarked weight that a `submit_proof` extrinsic can have.
        // That is, when the proof includes two file key proofs for every single random challenge, and for the maximum
        // number of checkpoint challenges as well.
        <pallet_proofs_dealer::weights::SubstrateWeight<Runtime> as pallet_proofs_dealer::weights::WeightInfo>::submit_proof_with_checkpoint_challenges_key_proofs(TOTAL_MAX_CHALLENGES_PER_BLOCK * 2)
    }
}

pub struct MinNotFullBlocksRatio;
impl Get<Perbill> for MinNotFullBlocksRatio {
    fn get() -> Perbill {
        // This means that we tolerate at most 50% of misbehaving collators.
        Perbill::from_percent(50)
    }
}

pub struct MaxSubmittersPerTick;
impl Get<u32> for MaxSubmittersPerTick {
    fn get() -> u32 {
        let block_weights = <Runtime as frame_system::Config>::BlockWeights::get();

        // Not being able to get the `max_total` weight for the Normal dispatch class is considered
        // a critical bug. So we set it to be zero, essentially allowing zero submitters per tick.
        // This value can be read from the constants of a node, but with the current configuration, this is:
        //
        // max_total: {
        //   ref_time: 1,500,000,000,000
        //   proof_size: 3,932,160
        // }
        let max_weight_for_class = block_weights
            .get(DispatchClass::Normal)
            .max_total
            .unwrap_or(Zero::zero());

        // Get the minimum weight a `submit_proof` extrinsic can have.
        // This would be the case where the proof is just made up of a single file key proof, that is a
        // response to all the random challenges. And there are no checkpoint challenges.
        // With the current benchmarking, this is:
        //
        // TODO: UPDATE THIS WITH THE FINAL BENCHMARKING
        // min_weight_for_submit_proof: {
        //   ref_time: 1,132,469,305
        //   proof_size: 35,487
        // }
        let min_weight_for_submit_proof =
            <pallet_proofs_dealer::weights::SubstrateWeight<Runtime> as pallet_proofs_dealer::weights::WeightInfo>::submit_proof_no_checkpoint_challenges_key_proofs(1);

        // Calculate the maximum number of submit proofs that is possible to have in a block/tick.
        // With the current values, this would be:
        //
        // TODO: UPDATE THIS WITH THE FINAL BENCHMARKING
        // 110 proof submissions per block (limited by `proof_size`)
        let max_proof_submissions_per_tick = max_weight_for_class
            .checked_div_per_component(&min_weight_for_submit_proof)
            .unwrap_or(0);

        // Saturating u64 to u32 should be enough.
        max_proof_submissions_per_tick.saturated_into()
    }
}

pub struct MaxSlashableProvidersPerTick;
impl Get<u32> for MaxSlashableProvidersPerTick {
    fn get() -> u32 {
        // With the maximum number of slashable providers per tick being `N`, the absolute maximum
        // weight that the `on_poll` hook can have, with the current benchmarking, is:
        //
        // TODO: UPDATE THIS WITH THE FINAL BENCHMARKING
        // new_challenge_round_weight: {
        //   ref_time: 577,000,000 + N * 553,024,845
        //   proof_size: 8,523 + N * 3,158
        // }
        // new_checkpoint_challenge_round_max_weight: {
        //   ref_time: 587,562,874 + ChallengesQueueLength * 255,790 = 613,141,874
        //   proof_size: 4,787
        // }
        // check_spamming_condition_weight: {
        //   ref_time: 313,000,000
        //   proof_size: 6,016
        // }
        //
        // For `N` = 1000, this would be:
        // max_on_poll_weight: {
        //   ref_time: 313,000,000 + 613,141,874 + 577,000,000 + N * 553,024,845 ≈ 554,527,987,000
        //   proof_size: 6,016 + 4,787 + 8,523 + N * 3,158 ≈ 3,177,326
        // }
        //
        // Consider that the maximum block weight is:
        // maxBlock: {
        //   ref_time: 2,000,000,000,000
        //   proof_size: 5,242,880
        // }
        //
        // This `on_poll` hook would consume roughly 1/4 of the block `ref_time` and 3/5 of the block `proof_size`.
        // This is naturally a lot. But it would be a very unlikely scenario.
        //
        // This would be the case where all `N` Providers have synchronised their challenge periods
        // and have the same deadline, plus, all of them missed their proof submissions.
        // The normal scenario would be that NONE (or just a small number) of the Providers have
        // missed their proof submissions.
        let max_slashable_providers_per_tick = 1000;
        max_slashable_providers_per_tick
    }
}

const RANDOM_CHALLENGES_PER_BLOCK: u32 = 10;
const MAX_CUSTOM_CHALLENGES_PER_BLOCK: u32 = 10;
const TOTAL_MAX_CHALLENGES_PER_BLOCK: u32 =
    RANDOM_CHALLENGES_PER_BLOCK + MAX_CUSTOM_CHALLENGES_PER_BLOCK;
parameter_types! {
    pub const RandomChallengesPerBlock: u32 = RANDOM_CHALLENGES_PER_BLOCK;
    pub const MaxCustomChallengesPerBlock: u32 = MAX_CUSTOM_CHALLENGES_PER_BLOCK;
    pub const TotalMaxChallengesPerBlock: u32 = TOTAL_MAX_CHALLENGES_PER_BLOCK;
    pub const TargetTicksStorageOfSubmitters: u32 = 3;
    pub const ChallengeHistoryLength: BlockNumber = 100;
    pub const ChallengesQueueLength: u32 = 100;
    pub const CheckpointChallengePeriod: u32 = 30;
    pub const ChallengesFee: Balance = 1 * UNIT;
    pub const StakeToChallengePeriod: Balance = 200 * UNIT;
    pub const MinChallengePeriod: u32 = 30;
    pub const ChallengeTicksTolerance: u32 = 50;
}

impl pallet_proofs_dealer::Config for Runtime {
    type RuntimeEvent = RuntimeEvent;
    type WeightInfo = pallet_proofs_dealer::weights::SubstrateWeight<Runtime>;
    type ProvidersPallet = Providers;
    type NativeBalance = Balances;
    type MerkleTrieHash = Hash;
    type MerkleTrieHashing = BlakeTwo256;
    type ForestVerifier = MockVerifier<H256, LayoutV1<BlakeTwo256>, { BlakeTwo256::LENGTH }>;
    type KeyVerifier = MockVerifier<H256, LayoutV1<BlakeTwo256>, { BlakeTwo256::LENGTH }>;
    type StakeToBlockNumber = SaturatingBalanceToBlockNumber;
    type RandomChallengesPerBlock = RandomChallengesPerBlock;
    type MaxCustomChallengesPerBlock = MaxCustomChallengesPerBlock;
    type MaxSubmittersPerTick = MaxSubmittersPerTick;
    type TargetTicksStorageOfSubmitters = TargetTicksStorageOfSubmitters;
    type ChallengeHistoryLength = ChallengeHistoryLength;
    type ChallengesQueueLength = ChallengesQueueLength;
    type CheckpointChallengePeriod =
        runtime_params::dynamic_params::runtime_config::CheckpointChallengePeriod;
    type ChallengesFee = ChallengesFee;
    type Treasury = TreasuryAccount;
    // TODO: Once the client logic to keep track of CR randomness deadlines and execute their submissions is implemented
    // AND after the chain has been live for enough time to have enough providers to avoid the commit-reveal randomness being
    // gameable, the randomness provider should be CrRandomness
    type RandomnessProvider = pallet_randomness::ParentBlockRandomness<Runtime>;
    type StakeToChallengePeriod =
        runtime_params::dynamic_params::runtime_config::StakeToChallengePeriod;
    type MinChallengePeriod = runtime_params::dynamic_params::runtime_config::MinChallengePeriod;
    type ChallengeTicksTolerance = ChallengeTicksTolerance;
    type BlockFullnessPeriod = ChallengeTicksTolerance; // We purposely set this to `ChallengeTicksTolerance` so that spamming of the chain is evaluated for the same blocks as the tolerance BSPs are given.
    type BlockFullnessHeadroom = BlockFullnessHeadroom;
    type MinNotFullBlocksRatio = MinNotFullBlocksRatio;
    type MaxSlashableProvidersPerTick = MaxSlashableProvidersPerTick;
}

/// Structure to mock a verifier that returns `true` when `proof` is not empty
/// and `false` otherwise.
pub struct MockVerifier<C, T: TrieLayout, const H_LENGTH: usize> {
    _phantom: core::marker::PhantomData<(C, T)>,
}

/// Implement the `TrieVerifier` trait for the `MockForestManager` struct.
impl<C, T: TrieLayout, const H_LENGTH: usize> CommitmentVerifier for MockVerifier<C, T, H_LENGTH>
where
    C: MaybeDebug + Ord + Default + Copy + AsRef<[u8]> + AsMut<[u8]>,
{
    type Proof = CompactProof;
    type Commitment = H256;
    type Challenge = H256;

    fn verify_proof(
        _root: &Self::Commitment,
        _challenges: &[Self::Challenge],
        proof: &CompactProof,
    ) -> Result<BTreeSet<Self::Challenge>, DispatchError> {
        if proof.encoded_nodes.len() > 0 {
            Ok(proof
                .encoded_nodes
                .iter()
                .map(|node| H256::from_slice(&node[..]))
                .collect())
        } else {
            Err("Proof is empty".into())
        }
    }
}

impl<C, T: TrieLayout, const H_LENGTH: usize> TrieProofDeltaApplier<T::Hash>
    for MockVerifier<C, T, H_LENGTH>
where
    <T::Hash as sp_core::Hasher>::Out: for<'a> TryFrom<&'a [u8; H_LENGTH]>,
{
    type Proof = CompactProof;
    type Key = <T::Hash as sp_core::Hasher>::Out;

    fn apply_delta(
        root: &Self::Key,
        mutations: &[(Self::Key, TrieMutation)],
        _proof: &Self::Proof,
    ) -> Result<
        (
            MemoryDB<T::Hash>,
            Self::Key,
            Vec<(Self::Key, Option<Vec<u8>>)>,
        ),
        DispatchError,
    > {
        Ok((
            MemoryDB::<T::Hash>::default(),
            match mutations.len() {
                0 => *root,
                _ => mutations.last().unwrap().0,
            },
            Vec::new(),
        ))
    }
}

type ThresholdType = u32;
pub type ReplicationTargetType = u32;

parameter_types! {
    pub const MaxBatchConfirmStorageRequests: u32 = 10;
    pub const StorageRequestCreationDeposit: Balance = 10;
    pub const FileSystemHoldReason: RuntimeHoldReason = RuntimeHoldReason::FileSystem(pallet_file_system::HoldReason::StorageRequestCreationHold);
}

/// Configure the pallet template in pallets/template.
impl pallet_file_system::Config for Runtime {
    type RuntimeEvent = RuntimeEvent;
    type WeightInfo = pallet_file_system::weights::SubstrateWeight<Runtime>;
    type Providers = Providers;
    type ProofDealer = ProofsDealer;
    type PaymentStreams = PaymentStreams;
    // TODO: Replace the mocked CR randomness with the actual one when it's ready
    // type CrRandomness = CrRandomness;
    type CrRandomness = MockCrRandomness;
    type UpdateStoragePrice = NoUpdatePriceIndexUpdater<Balance, u64>;
    type UserSolvency = PaymentStreams;
    type Fingerprint = Hash;
    type ReplicationTargetType = u32;
    type ThresholdType = ThresholdType;
    type ThresholdTypeToTickNumber = ThresholdTypeToBlockNumberConverter;
    type HashToThresholdType = HashToThresholdTypeConverter;
    type MerkleHashToRandomnessOutput = MerkleHashToRandomnessOutputConverter;
    type ChunkIdToMerkleHash = ChunkIdToMerkleHashConverter;
    type Currency = Balances;
    type RuntimeHoldReason = RuntimeHoldReason;
    type Nfts = Nfts;
    type CollectionInspector = BucketNfts;
    type MaxBatchConfirmStorageRequests = MaxBatchConfirmStorageRequests;
    type BspStopStoringFilePenalty = ConstU128<1>;
    type TreasuryAccount = TreasuryAccount;
    type MaxFilePathSize = ConstU32<512u32>;
    type MaxPeerIdSize = ConstU32<100>;
    type MaxNumberOfPeerIds = ConstU32<5>;
    type MaxDataServerMultiAddresses = ConstU32<10>;
<<<<<<< HEAD
    type MaxExpiredItemsInTick = ConstU32<100>;
    type StorageRequestTtl = ConstU32<40>;
=======
    type MaxExpiredItemsInBlock = ConstU32<100>;
    type StorageRequestTtl = runtime_params::dynamic_params::runtime_config::StorageRequestTtl;
>>>>>>> f37e180d
    type PendingFileDeletionRequestTtl = ConstU32<40u32>;
    type MoveBucketRequestTtl = ConstU32<40u32>;
    type MaxUserPendingDeletionRequests = ConstU32<10u32>;
    type MaxUserPendingMoveBucketRequests = ConstU32<10u32>;
    type MinWaitForStopStoring =
        runtime_params::dynamic_params::runtime_config::MinWaitForStopStoring;
    type StorageRequestCreationDeposit = StorageRequestCreationDeposit;
    type DefaultReplicationTarget =
        runtime_params::dynamic_params::runtime_config::DefaultReplicationTarget;
    type MaxReplicationTarget =
        runtime_params::dynamic_params::runtime_config::MaxReplicationTarget;
    type TickRangeToMaximumThreshold =
        runtime_params::dynamic_params::runtime_config::TickRangeToMaximumThreshold;
}

// Converter from the Balance type to the BlockNumber type for math.
// It performs a saturated conversion, so that the result is always a valid BlockNumber.
pub struct SaturatingBalanceToBlockNumber;

impl Convert<Balance, BlockNumberFor<Runtime>> for SaturatingBalanceToBlockNumber {
    fn convert(block_number: Balance) -> BlockNumberFor<Runtime> {
        block_number.saturated_into()
    }
}

// Converter from the ThresholdType to the BlockNumber type and vice versa.
// It performs a saturated conversion, so that the result is always a valid BlockNumber.
pub struct ThresholdTypeToBlockNumberConverter;

impl Convert<ThresholdType, BlockNumberFor<Runtime>> for ThresholdTypeToBlockNumberConverter {
    fn convert(threshold: ThresholdType) -> BlockNumberFor<Runtime> {
        threshold.saturated_into()
    }
}

impl ConvertBack<ThresholdType, BlockNumberFor<Runtime>> for ThresholdTypeToBlockNumberConverter {
    fn convert_back(block_number: BlockNumberFor<Runtime>) -> ThresholdType {
        block_number.into()
    }
}

/// Converter from the [`Hash`] type to the [`ThresholdType`].
pub struct HashToThresholdTypeConverter;
impl Convert<<Runtime as frame_system::Config>::Hash, ThresholdType>
    for HashToThresholdTypeConverter
{
    fn convert(hash: <Runtime as frame_system::Config>::Hash) -> ThresholdType {
        // Get the hash as bytes
        let hash_bytes = hash.as_ref();

        // Get the 4 least significant bytes of the hash and interpret them as an u32
        let truncated_hash_bytes: [u8; 4] =
            hash_bytes[28..].try_into().expect("Hash is 32 bytes; qed");

        ThresholdType::from_be_bytes(truncated_hash_bytes)
    }
}

// Converter from the MerkleHash (H256) type to the RandomnessOutput (H256) type.
pub struct MerkleHashToRandomnessOutputConverter;

impl Convert<H256, H256> for MerkleHashToRandomnessOutputConverter {
    fn convert(hash: H256) -> H256 {
        hash
    }
}

// Converter from the ChunkId type to the MerkleHash (H256) type.
pub struct ChunkIdToMerkleHashConverter;

impl Convert<ChunkId, H256> for ChunkIdToMerkleHashConverter {
    fn convert(chunk_id: ChunkId) -> H256 {
        let chunk_id_biguint = BigUint::from(chunk_id.as_u64());
        let mut bytes = chunk_id_biguint.to_bytes_be();

        // Ensure the byte slice is exactly 32 bytes long by padding with leading zeros
        if bytes.len() < 32 {
            let mut padded_bytes = vec![0u8; 32 - bytes.len()];
            padded_bytes.extend(bytes);
            bytes = padded_bytes;
        }

        H256::from_slice(&bytes)
    }
}

impl pallet_bucket_nfts::Config for Runtime {
    type RuntimeEvent = RuntimeEvent;
    type Buckets = Providers;
    #[cfg(feature = "runtime-benchmarks")]
    type Helper = ();
}

/****** Commit-Reveal Randomness pallet ******/
/* pub type Seed = Hash;
pub type SeedCommitment = Hash;

impl pallet_cr_randomness::Config for Runtime {
    type RuntimeEvent = RuntimeEvent;
    type WeightInfo = ();
    type SeedCommitment = SeedCommitment;
    type Seed = Seed;
    type SeedVerifier = SeedVerifier;
    type SeedGenerator = SeedGenerator;
    type RandomSeedMixer = RandomSeedMixer;
    type MaxSeedTolerance = MaxSeedTolerance;
    type StakeToSeedPeriod = runtime_params::dynamic_params::runtime_config::StakeToSeedPeriod;
    type MinSeedPeriod = runtime_params::dynamic_params::runtime_config::MinSeedPeriod;
}

parameter_types! {
    pub const MaxSeedTolerance: u32 = 10;
}

// TODO: We should implement seed generation and verification with signatures instead of hashes,
// so that we can have a more secure and decentralized randomness generation.
pub struct SeedVerifier;
impl pallet_cr_randomness::SeedVerifier for SeedVerifier {
    type Seed = Seed;
    type SeedCommitment = SeedCommitment;
    fn verify(seed: &Self::Seed, seed_commitment: &Self::SeedCommitment) -> bool {
        BlakeTwo256::hash(seed.as_bytes()) == *seed_commitment
    }
}

pub struct SeedGenerator;
impl pallet_cr_randomness::SeedGenerator for SeedGenerator {
    type Seed = Seed;
    fn generate_seed(generator: &[u8]) -> Self::Seed {
        Hashing::hash(&generator)
    }
}

pub struct RandomSeedMixer;
impl pallet_cr_randomness::RandomSeedMixer<Seed> for RandomSeedMixer {
    fn mix_randomness_seed(seed_1: &Seed, seed_2: &Seed, context: Option<impl Into<Seed>>) -> Seed {
        let mut seed = seed_1.as_fixed_bytes().to_vec();
        seed.extend_from_slice(seed_2.as_fixed_bytes());
        if let Some(context) = context {
            seed.extend_from_slice(context.into().as_fixed_bytes());
        }
        Hashing::hash(&seed)
    }
} */

// TODO: Replace this mock with the actual implementation above when it is ready
// We need this mock since `pallet-file-system` requires something that implements the CommitRevealRandomnessInterface trait
pub struct MockCrRandomness;
impl shp_traits::CommitRevealRandomnessInterface for MockCrRandomness {
    type ProviderId = Hash;

    fn initialise_randomness_cycle(
        _who: &Self::ProviderId,
    ) -> frame_support::dispatch::DispatchResult {
        Ok(())
    }

    fn stop_randomness_cycle(_who: &Self::ProviderId) -> frame_support::dispatch::DispatchResult {
        Ok(())
    }
}
/****** ****** ****** ******/<|MERGE_RESOLUTION|>--- conflicted
+++ resolved
@@ -881,13 +881,8 @@
     type MaxPeerIdSize = ConstU32<100>;
     type MaxNumberOfPeerIds = ConstU32<5>;
     type MaxDataServerMultiAddresses = ConstU32<10>;
-<<<<<<< HEAD
     type MaxExpiredItemsInTick = ConstU32<100>;
-    type StorageRequestTtl = ConstU32<40>;
-=======
-    type MaxExpiredItemsInBlock = ConstU32<100>;
     type StorageRequestTtl = runtime_params::dynamic_params::runtime_config::StorageRequestTtl;
->>>>>>> f37e180d
     type PendingFileDeletionRequestTtl = ConstU32<40u32>;
     type MoveBucketRequestTtl = ConstU32<40u32>;
     type MaxUserPendingDeletionRequests = ConstU32<10u32>;
