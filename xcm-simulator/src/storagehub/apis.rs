--- conflicted
+++ resolved
@@ -457,13 +457,12 @@
             Providers::can_delete_provider(provider_id)
         }
 
-<<<<<<< HEAD
+        fn query_buckets_for_msp(msp_id: &MainStorageProviderId<Runtime>) -> Result<Vec<BucketId<Runtime>>, QueryBucketsForMspError> {
+            Providers::query_buckets_for_msp(msp_id)
+        }
+
         fn query_buckets_for_insolvent_user(msp_id: &ProviderIdFor<Runtime>, user: &AccountId) -> Result<Vec<BucketId<Runtime>>, QueryBucketsForInsolventUserError> {
             Providers::query_buckets_for_insolvent_user(msp_id, user)
-=======
-        fn query_buckets_for_msp(msp_id: &MainStorageProviderId<Runtime>) -> Result<Vec<BucketId<Runtime>>, QueryBucketsForMspError> {
-            Providers::query_buckets_for_msp(msp_id)
->>>>>>> d43e13ef
         }
     }
 }