use crate::storagehub::*;
use crate::*;
use frame_support::{
    genesis_builder_helper::{build_state, get_preset},
    weights::Weight,
};
use pallet_aura::Authorities;
use pallet_file_system_runtime_api::*;
use pallet_payment_streams_runtime_api::*;
use pallet_proofs_dealer::types::{KeyFor, ProviderIdFor, RandomnessOutputFor};
use pallet_proofs_dealer_runtime_api::*;
use pallet_storage_providers::types::{
    BackupStorageProvider, BackupStorageProviderId, BucketId, MainStorageProviderId,
    Multiaddresses, ProviderId, StorageDataUnit, StorageProviderId, ValueProposition,
};
use pallet_storage_providers_runtime_api::*;
use shp_file_metadata::ChunkId;
use shp_traits::TrieRemoveMutation;
use sp_api::impl_runtime_apis;
use sp_consensus_aura::sr25519::AuthorityId as AuraId;
use sp_core::{crypto::KeyTypeId, OpaqueMetadata, H256};
use sp_runtime::{
    traits::Block as BlockT,
    transaction_validity::{TransactionSource, TransactionValidity},
    ApplyExtrinsicResult, ExtrinsicInclusionMode,
};
use sp_std::prelude::Vec;
use sp_version::RuntimeVersion;
use xcm_runtime_apis::{
    dry_run::{CallDryRunEffects, Error as XcmDryRunApiError, XcmDryRunEffects},
    fees::Error as XcmPaymentApiError,
};

// Local module imports
use super::{
    AccountId, Balance, Block, Executive, InherentDataExt, Nonce, ParachainSystem, Runtime,
    RuntimeCall, RuntimeGenesisConfig, SessionKeys, System, TransactionPayment, VERSION,
};

impl_runtime_apis! {
    /// Allows the collator client to query its runtime to determine whether it should author a block
    impl cumulus_primitives_aura::AuraUnincludedSegmentApi<Block> for Runtime {
        fn can_build_upon(
            included_hash: <Block as BlockT>::Hash,
            slot: cumulus_primitives_aura::Slot,
        ) -> bool {
            storagehub::configs::ConsensusHook::can_build_upon(included_hash, slot)
        }
    }

    impl sp_consensus_aura::AuraApi<Block, AuraId> for Runtime {
        fn slot_duration() -> sp_consensus_aura::SlotDuration {
            sp_consensus_aura::SlotDuration::from_millis(storagehub::SLOT_DURATION)
        }

        fn authorities() -> Vec<AuraId> {
            Authorities::<Runtime>::get().into_inner()
        }
    }

    impl sp_api::Core<Block> for Runtime {
        fn version() -> RuntimeVersion {
            VERSION
        }

        fn execute_block(block: Block) {
            Executive::execute_block(block)
        }

        fn initialize_block(header: &<Block as BlockT>::Header) -> ExtrinsicInclusionMode {
            Executive::initialize_block(header)
        }
    }

    impl sp_api::Metadata<Block> for Runtime {
        fn metadata() -> OpaqueMetadata {
            OpaqueMetadata::new(Runtime::metadata().into())
        }

        fn metadata_at_version(version: u32) -> Option<OpaqueMetadata> {
            Runtime::metadata_at_version(version)
        }

        fn metadata_versions() -> sp_std::vec::Vec<u32> {
            Runtime::metadata_versions()
        }
    }

    impl sp_block_builder::BlockBuilder<Block> for Runtime {
        fn apply_extrinsic(extrinsic: <Block as BlockT>::Extrinsic) -> ApplyExtrinsicResult {
            Executive::apply_extrinsic(extrinsic)
        }

        fn finalize_block() -> <Block as BlockT>::Header {
            Executive::finalize_block()
        }

        fn inherent_extrinsics(data: sp_inherents::InherentData) -> Vec<<Block as BlockT>::Extrinsic> {
            data.create_extrinsics()
        }

        fn check_inherents(
            block: Block,
            data: sp_inherents::InherentData,
        ) -> sp_inherents::CheckInherentsResult {
            data.check_extrinsics(&block)
        }
    }

    impl sp_transaction_pool::runtime_api::TaggedTransactionQueue<Block> for Runtime {
        fn validate_transaction(
            source: TransactionSource,
            tx: <Block as BlockT>::Extrinsic,
            block_hash: <Block as BlockT>::Hash,
        ) -> TransactionValidity {
            Executive::validate_transaction(source, tx, block_hash)
        }
    }

    impl sp_offchain::OffchainWorkerApi<Block> for Runtime {
        fn offchain_worker(header: &<Block as BlockT>::Header) {
            Executive::offchain_worker(header)
        }
    }

    impl sp_session::SessionKeys<Block> for Runtime {
        fn generate_session_keys(seed: Option<Vec<u8>>) -> Vec<u8> {
            SessionKeys::generate(seed)
        }

        fn decode_session_keys(
            encoded: Vec<u8>,
        ) -> Option<Vec<(Vec<u8>, KeyTypeId)>> {
            SessionKeys::decode_into_raw_public_keys(&encoded)
        }
    }

    impl frame_system_rpc_runtime_api::AccountNonceApi<Block, AccountId, Nonce> for Runtime {
        fn account_nonce(account: AccountId) -> Nonce {
            System::account_nonce(account)
        }
    }

    impl pallet_transaction_payment_rpc_runtime_api::TransactionPaymentApi<Block, Balance> for Runtime {
        fn query_info(
            uxt: <Block as BlockT>::Extrinsic,
            len: u32,
        ) -> pallet_transaction_payment_rpc_runtime_api::RuntimeDispatchInfo<Balance> {
            TransactionPayment::query_info(uxt, len)
        }
        fn query_fee_details(
            uxt: <Block as BlockT>::Extrinsic,
            len: u32,
        ) -> pallet_transaction_payment::FeeDetails<Balance> {
            TransactionPayment::query_fee_details(uxt, len)
        }
        fn query_weight_to_fee(weight: Weight) -> Balance {
            TransactionPayment::weight_to_fee(weight)
        }
        fn query_length_to_fee(length: u32) -> Balance {
            TransactionPayment::length_to_fee(length)
        }
    }

    impl pallet_transaction_payment_rpc_runtime_api::TransactionPaymentCallApi<Block, Balance, RuntimeCall>
        for Runtime
    {
        fn query_call_info(
            call: RuntimeCall,
            len: u32,
        ) -> pallet_transaction_payment::RuntimeDispatchInfo<Balance> {
            TransactionPayment::query_call_info(call, len)
        }
        fn query_call_fee_details(
            call: RuntimeCall,
            len: u32,
        ) -> pallet_transaction_payment::FeeDetails<Balance> {
            TransactionPayment::query_call_fee_details(call, len)
        }
        fn query_weight_to_fee(weight: Weight) -> Balance {
            TransactionPayment::weight_to_fee(weight)
        }
        fn query_length_to_fee(length: u32) -> Balance {
            TransactionPayment::length_to_fee(length)
        }
    }

    impl xcm_runtime_apis::fees::XcmPaymentApi<Block> for Runtime {
        fn query_acceptable_payment_assets(xcm_version: xcm::Version) -> Result<Vec<VersionedAssetId>, XcmPaymentApiError> {

            let acceptable_assets = vec![AssetId(configs::xcm_config::RelayLocation::get())];
            PolkadotXcm::query_acceptable_payment_assets(xcm_version, acceptable_assets)
        }
        fn query_weight_to_asset_fee(weight: Weight, asset: VersionedAssetId) -> Result<u128, XcmPaymentApiError> {
            match asset.try_as::<AssetId>() {
                Ok(asset_id) if asset_id.0 == configs::xcm_config::RelayLocation::get() => {
                    // for native token
                    Ok(<WeightToFee as sp_weights::WeightToFee>::weight_to_fee(&weight))
                },
                Ok(asset_id) => {
                    log::trace!(target: "xcm::xcm_runtime_apis", "query_weight_to_asset_fee - unhandled asset_id: {asset_id:?}!");
                    Err(XcmPaymentApiError::AssetNotFound)
                },
                Err(_) => {
                    log::trace!(target: "xcm::xcm_runtime_apis", "query_weight_to_asset_fee - failed to convert asset: {asset:?}!");
                    Err(XcmPaymentApiError::VersionedConversionFailed)
                }
            }
        }
        fn query_xcm_weight(message: VersionedXcm<()>) -> Result<Weight, XcmPaymentApiError> {
            PolkadotXcm::query_xcm_weight(message)
        }
        fn query_delivery_fees(destination: VersionedLocation, message: VersionedXcm<()>) -> Result<VersionedAssets, XcmPaymentApiError> {
            PolkadotXcm::query_delivery_fees(destination, message)
        }
    }

    impl xcm_runtime_apis::dry_run::DryRunApi<Block, RuntimeCall, RuntimeEvent, OriginCaller> for Runtime {
        fn dry_run_call(origin: OriginCaller, call: RuntimeCall) -> Result<CallDryRunEffects<RuntimeEvent>, XcmDryRunApiError> {
            PolkadotXcm::dry_run_call::<Runtime, configs::xcm_config::XcmRouter, OriginCaller, RuntimeCall>(origin, call)
        }
        fn dry_run_xcm(origin_location: VersionedLocation, xcm: VersionedXcm<RuntimeCall>) -> Result<XcmDryRunEffects<RuntimeEvent>, XcmDryRunApiError> {
            PolkadotXcm::dry_run_xcm::<Runtime, configs::xcm_config::XcmRouter, RuntimeCall, configs::xcm_config::XcmConfig>(origin_location, xcm)
        }
    }

    impl xcm_runtime_apis::conversions::LocationToAccountApi<Block, AccountId> for Runtime {
        fn convert_location(location: VersionedLocation) -> Result<
            AccountId,
            xcm_runtime_apis::conversions::Error
        > {
            xcm_runtime_apis::conversions::LocationToAccountHelper::<
                AccountId,
                configs::xcm_config::LocationToAccountId,
            >::convert_location(location)
        }
    }

    impl cumulus_primitives_core::CollectCollationInfo<Block> for Runtime {
        fn collect_collation_info(header: &<Block as BlockT>::Header) -> cumulus_primitives_core::CollationInfo {
            ParachainSystem::collect_collation_info(header)
        }
    }

    #[cfg(feature = "try-runtime")]
    impl frame_try_runtime::TryRuntime<Block> for Runtime {
        fn on_runtime_upgrade(checks: frame_try_runtime::UpgradeCheckSelect) -> (Weight, Weight) {
            let weight = Executive::try_runtime_upgrade(checks).unwrap();
            (weight, configs::RuntimeBlockWeights::get().max_block)
        }

        fn execute_block(
            block: Block,
            state_root_check: bool,
            signature_check: bool,
            select: frame_try_runtime::TryStateSelect,
        ) -> Weight {
            // NOTE: intentional unwrap: we don't want to propagate the error backwards, and want to
            // have a backtrace here.
            Executive::try_execute_block(block, state_root_check, signature_check, select).unwrap()
        }
    }

    #[cfg(feature = "runtime-benchmarks")]
    impl frame_benchmarking::Benchmark<Block> for Runtime {
        fn benchmark_metadata(extra: bool) -> (
            Vec<frame_benchmarking::BenchmarkList>,
            Vec<frame_support::traits::StorageInfo>,
        ) {
            use frame_benchmarking::{Benchmarking, BenchmarkList};
            use frame_support::traits::StorageInfoTrait;
            use frame_system_benchmarking::Pallet as SystemBench;
            use cumulus_pallet_session_benchmarking::Pallet as SessionBench;

            let mut list = Vec::<BenchmarkList>::new();
            list_benchmarks!(list, extra);

            let storage_info = AllPalletsWithSystem::storage_info();
            (list, storage_info)
        }

        fn dispatch_benchmark(
            config: frame_benchmarking::BenchmarkConfig
        ) -> Result<Vec<frame_benchmarking::BenchmarkBatch>, sp_runtime::RuntimeString> {
            use frame_benchmarking::{BenchmarkError, Benchmarking, BenchmarkBatch};

            use frame_system_benchmarking::Pallet as SystemBench;
            impl frame_system_benchmarking::Config for Runtime {
                fn setup_set_code_requirements(code: &sp_std::vec::Vec<u8>) -> Result<(), BenchmarkError> {
                    ParachainSystem::initialize_for_set_code_benchmark(code.len() as u32);
                    Ok(())
                }

                fn verify_set_code() {
                    System::assert_last_event(cumulus_pallet_parachain_system::Event::<Runtime>::ValidationFunctionStored.into());
                }
            }

            use cumulus_pallet_session_benchmarking::Pallet as SessionBench;
            impl cumulus_pallet_session_benchmarking::Config for Runtime {}

            use frame_support::traits::WhitelistedStorageKeys;
            let whitelist = AllPalletsWithSystem::whitelisted_storage_keys();

            let mut batches = Vec::<BenchmarkBatch>::new();
            let params = (&config, &whitelist);
            add_benchmarks!(params, batches);

            if batches.is_empty() { return Err("Benchmark not found for this pallet.".into()) }
            Ok(batches)
        }
    }

    impl sp_genesis_builder::GenesisBuilder<Block> for Runtime {
        fn build_state(config: Vec<u8>) -> sp_genesis_builder::Result {
            build_state::<RuntimeGenesisConfig>(config)
        }

        fn get_preset(id: &Option<sp_genesis_builder::PresetId>) -> Option<Vec<u8>> {
            get_preset::<RuntimeGenesisConfig>(id, |_| None)
        }

        fn preset_names() -> Vec<sp_genesis_builder::PresetId> {
            vec![]
        }
    }

    impl pallet_file_system_runtime_api::FileSystemApi<Block, BackupStorageProviderId<Runtime>, MainStorageProviderId<Runtime>, H256, BlockNumber, ChunkId> for Runtime {
        fn query_earliest_file_volunteer_tick(bsp_id: BackupStorageProviderId<Runtime>, file_key: H256) -> Result<BlockNumber, QueryFileEarliestVolunteerTickError> {
            FileSystem::query_earliest_file_volunteer_tick(bsp_id, file_key)
        }

        fn query_bsp_confirm_chunks_to_prove_for_file(bsp_id: BackupStorageProviderId<Runtime>, file_key: H256) -> Result<Vec<ChunkId>, QueryBspConfirmChunksToProveForFileError> {
            FileSystem::query_bsp_confirm_chunks_to_prove_for_file(bsp_id, file_key)
        }

        fn query_msp_confirm_chunks_to_prove_for_file(msp_id: MainStorageProviderId<Runtime>, file_key: H256) -> Result<Vec<ChunkId>, QueryMspConfirmChunksToProveForFileError> {
            FileSystem::query_msp_confirm_chunks_to_prove_for_file(msp_id, file_key)
        }
    }

    impl pallet_payment_streams_runtime_api::PaymentStreamsApi<Block, ProviderIdFor<Runtime>, Balance, AccountId> for Runtime {
        fn get_users_with_debt_over_threshold(provider_id: &ProviderIdFor<Runtime>, threshold: Balance) -> Result<Vec<AccountId>, GetUsersWithDebtOverThresholdError> {
            PaymentStreams::get_users_with_debt_over_threshold(provider_id, threshold)
        }
        fn get_users_of_payment_streams_of_provider(provider_id: &ProviderIdFor<Runtime>) -> Vec<AccountId> {
            PaymentStreams::get_users_of_payment_streams_of_provider(provider_id)
        }
    }

    impl pallet_proofs_dealer_runtime_api::ProofsDealerApi<Block, ProviderIdFor<Runtime>, BlockNumber, KeyFor<Runtime>, RandomnessOutputFor<Runtime>, TrieRemoveMutation> for Runtime {
        fn get_last_tick_provider_submitted_proof(provider_id: &ProviderIdFor<Runtime>) -> Result<BlockNumber, GetLastTickProviderSubmittedProofError> {
            ProofsDealer::get_last_tick_provider_submitted_proof(provider_id)
        }

        fn get_last_checkpoint_challenge_tick() -> BlockNumber {
            ProofsDealer::get_last_checkpoint_challenge_tick()
        }

        fn get_checkpoint_challenges(
            tick: BlockNumber
        ) -> Result<Vec<(KeyFor<Runtime>, Option<TrieRemoveMutation>)>, GetCheckpointChallengesError> {
            ProofsDealer::get_checkpoint_challenges(tick)
        }

        fn get_challenge_seed(tick: BlockNumber) -> Result<RandomnessOutputFor<Runtime>, GetChallengeSeedError> {
            ProofsDealer::get_challenge_seed(tick)
        }

        fn get_challenge_period(provider_id: &ProviderIdFor<Runtime>) -> Result<BlockNumber, GetChallengePeriodError> {
            ProofsDealer::get_challenge_period(provider_id)
        }

        fn get_checkpoint_challenge_period() -> BlockNumber {
            ProofsDealer::get_checkpoint_challenge_period()
        }

        fn get_challenges_from_seed(seed: &RandomnessOutputFor<Runtime>, provider_id: &ProviderIdFor<Runtime>, count: u32) -> Vec<KeyFor<Runtime>> {
            ProofsDealer::get_challenges_from_seed(seed, provider_id, count)
        }

        fn get_forest_challenges_from_seed(seed: &RandomnessOutputFor<Runtime>, provider_id: &ProviderIdFor<Runtime>) -> Vec<KeyFor<Runtime>> {
            ProofsDealer::get_forest_challenges_from_seed(seed, provider_id)
        }

        fn get_current_tick() -> BlockNumber {
            ProofsDealer::get_current_tick()
        }

        fn get_next_deadline_tick(provider_id: &ProviderIdFor<Runtime>) -> Result<BlockNumber, GetNextDeadlineTickError> {
            ProofsDealer::get_next_deadline_tick(provider_id)
        }
    }

    impl pallet_storage_providers_runtime_api::StorageProvidersApi<Block, BlockNumber, BackupStorageProviderId<Runtime>, BackupStorageProvider<Runtime>, AccountId, ProviderId<Runtime>, StorageProviderId<Runtime>, StorageDataUnit<Runtime>, Balance, BucketId<Runtime>, Multiaddresses<Runtime>, H256, ValueProposition<Runtime>> for Runtime {
        fn get_bsp_info(bsp_id: &BackupStorageProviderId<Runtime>) -> Result<BackupStorageProvider<Runtime>, GetBspInfoError> {
            Providers::get_bsp_info(bsp_id)
        }

        fn get_storage_provider_id(who: &AccountId) -> Option<StorageProviderId<Runtime>> {
            Providers::get_storage_provider_id(who)
        }

        fn query_msp_id_of_bucket_id(bucket_id: &BucketId<Runtime>) -> Result<ProviderId<Runtime>, QueryMspIdOfBucketIdError> {
            Providers::query_msp_id_of_bucket_id(bucket_id)
        }

        fn query_storage_provider_capacity(provider_id: &ProviderId<Runtime>) -> Result<StorageDataUnit<Runtime>, QueryStorageProviderCapacityError> {
            Providers::query_storage_provider_capacity(provider_id)
        }

        fn query_available_storage_capacity(provider_id: &ProviderId<Runtime>) -> Result<StorageDataUnit<Runtime>, QueryAvailableStorageCapacityError> {
            Providers::query_available_storage_capacity(provider_id)
        }

        fn query_earliest_change_capacity_block(provider_id: &BackupStorageProviderId<Runtime>) -> Result<BlockNumber, QueryEarliestChangeCapacityBlockError> {
            Providers::query_earliest_change_capacity_block(provider_id)
        }

        fn get_worst_case_scenario_slashable_amount(provider_id: ProviderId<Runtime>) -> Option<Balance> {
            Providers::get_worst_case_scenario_slashable_amount(&provider_id).ok()
        }

        fn get_slash_amount_per_max_file_size() -> Balance {
            Providers::get_slash_amount_per_max_file_size()
        }

        fn query_provider_multiaddresses(who: &ProviderId<Runtime>) -> Result<Multiaddresses<Runtime>, QueryProviderMultiaddressesError> {
            Providers::query_provider_multiaddresses(who)
        }

<<<<<<< HEAD
        fn query_value_propositions_for_msp(who: &ProviderId<Runtime>) -> Vec<(H256, ValueProposition<Runtime>)> {
            Providers::query_value_propositions_for_msp(who)
=======
        fn get_bsp_stake(bsp_id: &BackupStorageProviderId<Runtime>) -> Result<Balance, GetStakeError> {
            Providers::get_bsp_stake(bsp_id)
>>>>>>> f73fdf82
        }
    }
}<|MERGE_RESOLUTION|>--- conflicted
+++ resolved
@@ -429,13 +429,12 @@
             Providers::query_provider_multiaddresses(who)
         }
 
-<<<<<<< HEAD
         fn query_value_propositions_for_msp(who: &ProviderId<Runtime>) -> Vec<(H256, ValueProposition<Runtime>)> {
             Providers::query_value_propositions_for_msp(who)
-=======
+        }
+
         fn get_bsp_stake(bsp_id: &BackupStorageProviderId<Runtime>) -> Result<Balance, GetStakeError> {
             Providers::get_bsp_stake(bsp_id)
->>>>>>> f73fdf82
         }
     }
 }