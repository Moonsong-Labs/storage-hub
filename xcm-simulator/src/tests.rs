--- conflicted
+++ resolved
@@ -1166,23 +1166,11 @@
 
 mod users {
 
-<<<<<<< HEAD
-    use crate::sh_sibling_account_account_id;
-    use crate::CHARLIE;
-    use crate::SH_PARA_ID;
-    use pallet_file_system::types::FileKeyWithProof;
-    use pallet_file_system::types::MaxFilePathSize;
-    use pallet_file_system::types::MaxNumberOfPeerIds;
-    use pallet_file_system::types::MaxPeerIdSize;
-    use pallet_file_system::types::PendingFileDeletionRequest;
-    use pallet_file_system::types::ReplicationTarget;
-=======
     use crate::{sh_sibling_account_account_id, CHARLIE, SH_PARA_ID};
     use pallet_file_system::types::{
         FileKeyWithProof, MaxFilePathSize, MaxNumberOfPeerIds, MaxPeerIdSize,
-        PendingFileDeletionRequest,
+        PendingFileDeletionRequest, ReplicationTarget,
     };
->>>>>>> b54ab9f3
     use pallet_storage_providers::types::ValueProposition;
     use sp_trie::CompactProof;
     use storagehub::configs::{BucketNameLimit, SpMinDeposit};
