use codec::Encode;
use frame_support::{
    assert_ok,
    dispatch::GetDispatchInfo,
    traits::{fungible::Inspect, OnFinalize, OnPoll},
    BoundedVec,
};
use pallet_balances;
use pallet_storage_providers::types::{MaxMultiAddressAmount, MultiAddress};
use shp_traits::{ReadBucketsInterface, ReadProvidersInterface};
use sp_core::H256;
use sp_weights::WeightMeter;
use xcm::prelude::*;
use xcm_executor::traits::ConvertLocation;
use xcm_simulator::TestExt;

use crate::{
    constants::{ALICE, BOB, CENTS, INITIAL_BALANCE},
    parachain, relay_chain,
    relay_chain::location_converter::LocationConverter,
    sh_sibling_account_id, storagehub,
    storagehub::configs::MaxBatchConfirmStorageRequests,
    system_chain, MockNet, MockParachain, MockSystemChain, Relay, StorageHub, NON_SYS_PARA_ID,
};
<<<<<<< HEAD
use codec::Encode;
use frame_support::dispatch::GetDispatchInfo;
use frame_support::BoundedVec;
use pallet_balances;
use pallet_file_system;
use pallet_storage_providers::types::{MaxMultiAddressAmount, MultiAddress};
use shp_traits::{ReadBucketsInterface, ReadProvidersInterface};
use sp_core::H256;
=======

fn sh_run_to_block(n: u32) {
    while storagehub::System::block_number() < n {
        storagehub::System::set_block_number(storagehub::System::block_number() + 1);

        // Trigger on_poll hook execution.
        storagehub::ProofsDealer::on_poll(
            storagehub::System::block_number(),
            &mut WeightMeter::new(),
        );

        // Trigger on_finalize hook execution.
        storagehub::ProofsDealer::on_finalize(storagehub::System::block_number());
    }
}
>>>>>>> e748686d

mod relay_token {
    use crate::{child_account_id, SH_PARA_ID};

    use super::*;

    #[test]
    fn relay_token_transfer_from_and_to_relay_teleports_and_works() {
        // Scenario:
        // ALICE on the relay chain holds some of Relay Chain's native tokens.
        // She transfers them to BOB's account on StorageHub using a transfer.
        // BOB receives Relay Chain real native token on StorageHub, since StorageHub
        // is a system chain, it doesn't have its own token, so it uses the Relay Chain token.

        // We reset storage and messages.
        MockNet::reset();

        // ALICE starts with INITIAL_BALANCE on the relay chain.
        Relay::execute_with(|| {
            assert_eq!(relay_chain::Balances::balance(&ALICE), INITIAL_BALANCE);
        });

        // BOB starts with INITIAL_BALANCE on StorageHub.
        StorageHub::execute_with(|| {
            assert_eq!(storagehub::Balances::balance(&BOB), INITIAL_BALANCE);
        });

        // ALICE on the Relay Chain sends some Relay Chain native tokens to BOB on StorageHub.
        // The transfer is done with the `transfer_assets` extrinsic in the XCM pallet.
        // The extrinsic figures out it should do a teleport asset transfer.
        Relay::execute_with(|| {
            // The parachain id of StorageHub, defined in `lib.rs`.
            let destination: Location = Parachain(SH_PARA_ID).into();
            let beneficiary: Location = AccountId32 {
                id: BOB.clone().into(),
                network: Some(NetworkId::Polkadot),
            }
            .into();

            // We check that the sovereign account of the parachain has INITIAL_BALANCE.
            let parachains_sovereign_account =
                LocationConverter::convert_location(&destination).unwrap();
            assert_eq!(
                relay_chain::Balances::balance(&parachains_sovereign_account),
                INITIAL_BALANCE
            );

            // We need to use `u128` here for the conversion to work properly.
            // If we don't specify anything, it will be a `u64`, which the conversion
            // will turn into a non-fungible token instead of a fungible one.
            let assets: Assets = (Here, 50u128 * CENTS).into();
            assert_ok!(relay_chain::XcmPallet::transfer_assets(
                relay_chain::RuntimeOrigin::signed(ALICE),
                Box::new(VersionedLocation::V4(destination.clone())),
                Box::new(VersionedLocation::V4(beneficiary.clone())),
                Box::new(VersionedAssets::V4(assets)),
                0,
                WeightLimit::Unlimited,
            ));

            // ALICE now has less Relay Chain tokens.
            assert_eq!(
                relay_chain::Balances::balance(&ALICE),
                INITIAL_BALANCE - 50 * CENTS
            );

            // The funds of the sovereign account of StorageHub in the Relay Chain should not increase, since this is a teleport
            assert_eq!(
                relay_chain::Balances::balance(&parachains_sovereign_account),
                INITIAL_BALANCE
            );
        });

        StorageHub::execute_with(|| {
            // On StorageHub, BOB has received the tokens
            assert_eq!(
                storagehub::Balances::balance(&BOB),
                INITIAL_BALANCE + 50 * CENTS
            );

            // BOB gives back half to ALICE on the relay chain
            let destination: Location = Parent.into();
            let beneficiary: Location = AccountId32 {
                id: ALICE.clone().into(),
                network: Some(NetworkId::Polkadot),
            }
            .into();
            // We specify `Parent` because we are referencing the Relay Chain token.
            // StorageHub doesn't have a token of its own, so we always refer to this token,
            // and we do so by the Location of the Relay Chain.
            let assets: Assets = (Parent, 25u128 * CENTS).into();
            assert_ok!(storagehub::PolkadotXcm::transfer_assets(
                storagehub::RuntimeOrigin::signed(BOB),
                Box::new(VersionedLocation::V4(destination)),
                Box::new(VersionedLocation::V4(beneficiary)),
                Box::new(VersionedAssets::V4(assets)),
                0,
                WeightLimit::Unlimited,
            ));

            // BOB's balance decreased
            assert_eq!(
                storagehub::Balances::balance(&BOB),
                INITIAL_BALANCE + 25 * CENTS
            );
        });

        Relay::execute_with(|| {
            // ALICE's balance increases
            assert_eq!(
                relay_chain::Balances::balance(&ALICE),
                INITIAL_BALANCE - 50 * CENTS + 25 * CENTS
            );

            // The funds in StorageHub's sovereign account still remain the same
            let parachain: Location = Parachain(SH_PARA_ID).into();
            let parachains_sovereign_account =
                relay_chain::location_converter::LocationConverter::convert_location(&parachain)
                    .unwrap();
            assert_eq!(
                relay_chain::Balances::balance(&parachains_sovereign_account),
                INITIAL_BALANCE
            );
        });
    }

    #[test]
    fn relay_token_transfer_from_and_to_system_chain_teleports_and_works() {
        // Scenario:
        // ALICE on a system chain holds some of Relay Chain's native tokens.
        // She transfers them to BOB's account on StorageHub using a transfer.
        // BOB receives Relay Chain real native token on StorageHub, since StorageHub
        // is a system chain, it doesn't have its own token, so it uses the Relay Chain token.

        // We reset storage and messages.
        MockNet::reset();

        // ALICE starts with INITIAL_BALANCE on the system chain.
        MockSystemChain::execute_with(|| {
            assert_eq!(system_chain::Balances::balance(&ALICE), INITIAL_BALANCE);
        });

        // BOB starts with INITIAL_BALANCE on StorageHub.
        StorageHub::execute_with(|| {
            assert_eq!(storagehub::Balances::balance(&BOB), INITIAL_BALANCE);
        });

        // We check that the sovereign account of StorageHub in the Relay Chain has INITIAL_BALANCE.
        Relay::execute_with(|| {
            let parachain_sovereign_account_in_relay = child_account_id(SH_PARA_ID);
            assert_eq!(
                relay_chain::Balances::balance(&parachain_sovereign_account_in_relay),
                INITIAL_BALANCE
            );
        });

        // ALICE on the system parachain sends some Relay Chain native tokens to BOB on StorageHub.
        // The transfer is done with the `transfer_assets` extrinsic in the XCM pallet.
        // The extrinsic figures out it should do a teleport asset transfer.
        MockSystemChain::execute_with(|| {
            // The location of StorageHub as seen from the system parachain, defined in `lib.rs`.
            let destination: Location = (Parent, Parachain(SH_PARA_ID)).into();
            let beneficiary: Location = AccountId32 {
                id: BOB.clone().into(),
                network: Some(NetworkId::Polkadot),
            }
            .into();

            // We need to use `u128` here for the conversion to work properly.
            // If we don't specify anything, it will be a `u64`, which the conversion
            // will turn into a non-fungible token instead of a fungible one.
            let assets: Assets = (Parent, 50u128 * CENTS).into();
            assert_ok!(system_chain::PolkadotXcm::transfer_assets(
                system_chain::RuntimeOrigin::signed(ALICE),
                Box::new(VersionedLocation::V4(destination.clone())),
                Box::new(VersionedLocation::V4(beneficiary)),
                Box::new(VersionedAssets::V4(assets)),
                0,
                WeightLimit::Unlimited,
            ));

            // ALICE now has less Relay Chain tokens.
            assert_eq!(
                system_chain::Balances::balance(&ALICE),
                INITIAL_BALANCE - 50 * CENTS
            );
        });

        // The funds of the sovereign account of the parachain should not increase, since this is a teleport
        Relay::execute_with(|| {
            let location = Parachain(SH_PARA_ID).into();
            let parachain_sovereign_account =
                LocationConverter::convert_location(&location).unwrap();
            assert_eq!(
                relay_chain::Balances::balance(&parachain_sovereign_account),
                INITIAL_BALANCE
            );
        });

        StorageHub::execute_with(|| {
            // On StorageHub, BOB has received the tokens
            assert_eq!(
                storagehub::Balances::balance(&BOB),
                INITIAL_BALANCE + 50 * CENTS
            );

            // BOB gives back half to ALICE on the system chain
            let destination: Location = (Parent, Parachain(2)).into();
            let beneficiary: Location = AccountId32 {
                id: ALICE.clone().into(),
                network: Some(NetworkId::Polkadot),
            }
            .into();
            // We specify `Parent` because we are referencing the Relay Chain token,
            // even though we are transferring between parachains.
            let assets: Assets = (Parent, 25u128 * CENTS).into();
            assert_ok!(storagehub::PolkadotXcm::transfer_assets(
                storagehub::RuntimeOrigin::signed(BOB),
                Box::new(VersionedLocation::V4(destination)),
                Box::new(VersionedLocation::V4(beneficiary)),
                Box::new(VersionedAssets::V4(assets)),
                0,
                WeightLimit::Unlimited,
            ));

            // BOB's balance decreased
            assert_eq!(
                storagehub::Balances::balance(&BOB),
                INITIAL_BALANCE + 25 * CENTS
            );
        });

        MockSystemChain::execute_with(|| {
            // ALICE's balance increases
            assert_eq!(
                system_chain::Balances::balance(&ALICE),
                INITIAL_BALANCE - 50 * CENTS + 25 * CENTS
            );
        });

        // The funds in the parachain's sovereign account still remain the same
        Relay::execute_with(|| {
            let parachain: Location = Parachain(SH_PARA_ID).into();
            let parachains_sovereign_account =
                relay_chain::location_converter::LocationConverter::convert_location(&parachain)
                    .unwrap();
            assert_eq!(
                relay_chain::Balances::balance(&parachains_sovereign_account),
                INITIAL_BALANCE
            );
        });
    }

    #[test]
    fn asset_transfer_does_not_work_from_other_non_system_parachain() {
        // Scenario:
        // ALICE on a non-system parachain holds some of Relay Chain's native tokens derivatives.
        // She wants to transfer them to BOB's account on StorageHub using a reserve transfer.
        // StorageHub does not allow this, as it only accepts teleports from the Relay Chain or a sibling system parachain.
        // This means, the transfer should fail.

        // We reset storage and messages.
        MockNet::reset();

        // ALICE starts with INITIAL_BALANCE on the non-system parachain.
        MockParachain::execute_with(|| {
            assert_eq!(parachain::Balances::balance(&ALICE), INITIAL_BALANCE);
        });

        // Which should equal the balance of that parachain's sovereign account in the Relay Chain (ALICE is the sole user)
        Relay::execute_with(|| {
            let location = Parachain(2004).into();
            let parachain_sovereign_account =
                LocationConverter::convert_location(&location).unwrap();
            assert_eq!(
                relay_chain::Balances::balance(&parachain_sovereign_account),
                INITIAL_BALANCE
            );
        });

        // BOB starts with INITIAL_BALANCE on StorageHub.
        StorageHub::execute_with(|| {
            assert_eq!(storagehub::Balances::balance(&BOB), INITIAL_BALANCE);
        });

        // ALICE on the non-system parachain tries to send some Relay Chain native tokens derivatives to BOB on StorageHub.
        // The transfer is done with the `transfer_assets` extrinsic in the XCM pallet.
        // The extrinsic does a remote reserve transfer (using the Relay Chain as reserve) and then sends an XCM to StorageHub
        // with a ReserveAssetDeposited instruction.
        // StorageHub, since it does not accept reserve transfers (only DOT teleports) will error out, and the assets will be trapped
        // by XCM. The parachain will have to claim them back.
        MockParachain::execute_with(|| {
            // StorageHub's location as seen from the mocked parachain.
            let destination: Location = (Parent, Parachain(SH_PARA_ID)).into();
            let beneficiary: Location = AccountId32 {
                id: BOB.clone().into(),
                network: Some(NetworkId::Polkadot),
            }
            .into();
            // We need to use `u128` here for the conversion to work properly.
            // If we don't specify anything, it will be a `u64`, which the conversion
            // will turn into a non-fungible token instead of a fungible one.
            let assets: Assets = (Parent, 50u128 * CENTS).into();
            assert_ok!(parachain::PolkadotXcm::transfer_assets(
                parachain::RuntimeOrigin::signed(ALICE),
                Box::new(VersionedLocation::V4(destination.clone())),
                Box::new(VersionedLocation::V4(beneficiary)),
                Box::new(VersionedAssets::V4(assets)),
                0,
                WeightLimit::Unlimited,
            ),);

            // ALICE's balance should have decreased
            assert_eq!(
                parachain::Balances::balance(&ALICE),
                INITIAL_BALANCE - 50 * CENTS
            );
        });

        // The balance of the parachain's sovereign account in the Relay Chain should have decreased
        Relay::execute_with(|| {
            let location = Parachain(2004).into();
            let parachain_sovereign_account =
                LocationConverter::convert_location(&location).unwrap();
            assert_eq!(
                relay_chain::Balances::balance(&parachain_sovereign_account),
                INITIAL_BALANCE - 50 * CENTS
            );
        });

        // BOB still has INITIAL_BALANCE on StorageHub and an error should be in the events
        StorageHub::execute_with(|| {
            assert_eq!(storagehub::Balances::balance(&BOB), INITIAL_BALANCE);

            crate::storagehub::System::assert_has_event(crate::storagehub::RuntimeEvent::MsgQueue(
                crate::mock_message_queue::Event::ExecutedDownward {
                    outcome: Outcome::Incomplete {
                        error: xcm::v3::Error::UntrustedReserveLocation,
                        used: Weight::zero(),
                    },
                    message_id: [
                        238, 253, 149, 77, 229, 46, 84, 171, 6, 85, 16, 169, 162, 163, 138, 158,
                        29, 209, 2, 194, 93, 45, 215, 46, 93, 126, 153, 94, 133, 129, 49, 2,
                    ],
                }
                .into(),
            ));
        });

        // This means the assets were trapped by XCM, and the parachain will have to claim them back.
    }
}

mod root {
    use crate::SH_PARA_ID;

    use super::*;

    #[test]
    fn relay_chain_can_be_root_origin() {
        // Scenario:
        // The Relay Chain (and its executive body) should be able to execute extrinsics as the root origin in StorageHub.

        // We reset storage and messages.
        MockNet::reset();

        // We will set BOB's balance on StorageHub using the Relay Chain.
        let destination: Location = Parachain(SH_PARA_ID).into();

        // We check that BOB's balance on StorageHub is INITIAL_BALANCE.
        StorageHub::execute_with(|| {
            assert_eq!(storagehub::Balances::balance(&BOB), INITIAL_BALANCE);
        });

        // We set BOB's balance to 100 CENTS on StorageHub using the Relay Chain as the root origin.
        Relay::execute_with(|| {
            let call = storagehub::RuntimeCall::Balances(pallet_balances::Call::<
                storagehub::Runtime,
            >::force_set_balance {
                who: sp_runtime::MultiAddress::Id(BOB.clone()),
                new_free: 100 * CENTS,
            });
            let estimated_weight = call.get_dispatch_info().weight;
            let message: Xcm<()> = vec![
                UnpaidExecution {
                    weight_limit: Unlimited,
                    check_origin: Some(Parent.into()),
                },
                Transact {
                    origin_kind: OriginKind::Superuser,
                    require_weight_at_most: estimated_weight,
                    call: call.encode().into(),
                },
            ]
            .into();
            assert_ok!(relay_chain::XcmPallet::send_xcm(Here, destination, message));
        });

        // We now check that BOB's balance on StorageHub is 100 CENTS.
        StorageHub::execute_with(|| {
            assert_eq!(storagehub::Balances::balance(&BOB), 100 * CENTS);
        });
    }
}
mod providers {
    use pallet_randomness::LatestOneEpochAgoRandomness;
    use sp_core::H256;
    use sp_runtime::BoundedVec;
    use storagehub::configs::SpMinDeposit;

    use crate::{
        sh_sibling_account_id, storagehub::configs::MinBlocksBetweenCapacityChanges,
        NON_SYS_PARA_ID, SH_PARA_ID,
    };

    use super::*;

    #[test]
    fn parachain_should_be_able_to_request_to_register_as_provider() {
        // Scenario:
        // A parachain should be able to request to register as a provider in StorageHub.

        // We reset storage and messages.
        MockNet::reset();

        // We check that the parachain is not a provider in the StorageHub and it has some balance
        StorageHub::execute_with(|| {
            assert!(
                storagehub::Providers::get_provider_id(sh_sibling_account_id(NON_SYS_PARA_ID))
                    .is_none()
            );
            assert_eq!(
                storagehub::Balances::balance(&sh_sibling_account_id(NON_SYS_PARA_ID)),
                INITIAL_BALANCE
            );
        });

        // The parachain requests to register as a provider in the StorageHub.
        // It has to have balance on StorageHub, which could be easily achieved by teleporting some tokens from the Relay Chain.
        // TODO: Maybe we should allow reserve transfer using the Relay Chain as reserve? It gets a bit messy but would make it easier
        // for parachains to interact with StorageHub
        MockParachain::execute_with(|| {
            let destination: Location = (Parent, Parachain(SH_PARA_ID)).into();
            let mut multiaddresses: BoundedVec<
                MultiAddress<storagehub::Runtime>,
                MaxMultiAddressAmount<storagehub::Runtime>,
            > = BoundedVec::new();
            multiaddresses.force_push(
                "/ip4/127.0.0.1/udp/1234"
                    .as_bytes()
                    .to_vec()
                    .try_into()
                    .unwrap(),
            );

            let call = storagehub::RuntimeCall::Providers(pallet_storage_providers::Call::<
                storagehub::Runtime,
            >::request_bsp_sign_up {
                capacity: 10,
                multiaddresses,
                payment_account: sh_sibling_account_id(NON_SYS_PARA_ID),
            });
            let estimated_weight = call.get_dispatch_info().weight;
            // Remember, this message will be executed from the context of StorageHub
            let message: Xcm<()> = vec![
                WithdrawAsset((Parent, 100 * CENTS).into()),
                BuyExecution {
                    fees: (Parent, 100 * CENTS).into(),
                    weight_limit: Unlimited,
                },
                Transact {
                    origin_kind: OriginKind::SovereignAccount,
                    require_weight_at_most: estimated_weight,
                    call: call.encode().into(),
                },
                RefundSurplus,
                DepositAsset {
                    assets: Wild(All),
                    beneficiary: (Parent, Parachain(NON_SYS_PARA_ID)).into(),
                },
            ]
            .into();
            assert_ok!(parachain::PolkadotXcm::send_xcm(Here, destination, message));
        });

        StorageHub::execute_with(|| {
            // We check that the parachain has correctly requested to sign up as BSP in StorageHub.
            assert!(
                storagehub::Providers::get_sign_up_request(&sh_sibling_account_id(NON_SYS_PARA_ID))
                    .is_ok()
            );

            // And that it's balance has changed
            assert!(
                storagehub::Balances::balance(&sh_sibling_account_id(NON_SYS_PARA_ID))
                    < 10 * SpMinDeposit::get()
            );
        });
    }

    #[test]
    fn parachain_should_be_able_to_confirm_register_as_provider() {
        // Scenario:
        // A parachain should be able to request to register as a provider in StorageHub and the confirm that request
        // after fresh enough randomness is available to get its random Provider ID.

        // We reset storage and messages.
        MockNet::reset();

        // We check that the parachain is not a provider in the StorageHub and it has some balance
        StorageHub::execute_with(|| {
            assert!(
                storagehub::Providers::get_provider_id(sh_sibling_account_id(NON_SYS_PARA_ID))
                    .is_none()
            );
            assert_eq!(
                storagehub::Balances::balance(&sh_sibling_account_id(NON_SYS_PARA_ID)),
                INITIAL_BALANCE
            );
        });

        // The parachain requests to register as a provider in the StorageHub.
        // It has to have balance on StorageHub, which could be easily achieved by teleporting some tokens from the Relay Chain.
        // TODO: Maybe we should allow reserve transfer using the Relay Chain as reserve? It gets a bit messy but would make it easier
        // for parachains to interact with StorageHub
        MockParachain::execute_with(|| {
            let destination: Location = (Parent, Parachain(SH_PARA_ID)).into();
            let mut multiaddresses: BoundedVec<
                MultiAddress<storagehub::Runtime>,
                MaxMultiAddressAmount<storagehub::Runtime>,
            > = BoundedVec::new();
            multiaddresses.force_push(
                "/ip4/127.0.0.1/udp/1234"
                    .as_bytes()
                    .to_vec()
                    .try_into()
                    .unwrap(),
            );

            let call = storagehub::RuntimeCall::Providers(pallet_storage_providers::Call::<
                storagehub::Runtime,
            >::request_bsp_sign_up {
                capacity: 10,
                multiaddresses,
                payment_account: sh_sibling_account_id(NON_SYS_PARA_ID),
            });
            let estimated_weight = call.get_dispatch_info().weight;
            // Remember, this message will be executed from the context of StorageHub
            let message: Xcm<()> = vec![
                WithdrawAsset((Parent, 100 * CENTS).into()),
                BuyExecution {
                    fees: (Parent, 100 * CENTS).into(),
                    weight_limit: Unlimited,
                },
                Transact {
                    origin_kind: OriginKind::SovereignAccount,
                    require_weight_at_most: estimated_weight,
                    call: call.encode().into(),
                },
                RefundSurplus,
                DepositAsset {
                    assets: Wild(All),
                    beneficiary: (Parent, Parachain(NON_SYS_PARA_ID)).into(),
                },
            ]
            .into();
            assert_ok!(parachain::PolkadotXcm::send_xcm(Here, destination, message));
        });

        StorageHub::execute_with(|| {
            // We check that the parachain has correctly requested to sign up as BSP in StorageHub.
            assert!(
                storagehub::Providers::get_sign_up_request(&sh_sibling_account_id(NON_SYS_PARA_ID))
                    .is_ok()
            );

            // And that it's balance has changed
            assert!(
                storagehub::Balances::balance(&sh_sibling_account_id(NON_SYS_PARA_ID))
                    < 10 * SpMinDeposit::get()
            );

            // We now make randomness available to be able to confirm registration
            let randomness = H256::random();
            let latest_valid_block = 100;
            LatestOneEpochAgoRandomness::<storagehub::Runtime>::put((
                randomness,
                latest_valid_block,
            ));
        });

        // The parachain confirms the registration as a provider in StorageHub.
        MockParachain::execute_with(|| {
            let destination: Location = (Parent, Parachain(SH_PARA_ID)).into();
            let call = storagehub::RuntimeCall::Providers(pallet_storage_providers::Call::<
                storagehub::Runtime,
            >::confirm_sign_up {
                provider_account: None,
            });
            let estimated_weight = call.get_dispatch_info().weight;
            // Remember, this message will be executed from the context of StorageHub
            let message: Xcm<()> = vec![
                WithdrawAsset((Parent, 100 * CENTS).into()),
                BuyExecution {
                    fees: (Parent, 100 * CENTS).into(),
                    weight_limit: Unlimited,
                },
                Transact {
                    origin_kind: OriginKind::SovereignAccount,
                    require_weight_at_most: estimated_weight,
                    call: call.encode().into(),
                },
                RefundSurplus,
                DepositAsset {
                    assets: Wild(All),
                    beneficiary: (Parent, Parachain(NON_SYS_PARA_ID)).into(),
                },
            ]
            .into();
            assert_ok!(parachain::PolkadotXcm::send_xcm(Here, destination, message));
        });

        StorageHub::execute_with(|| {
            // We check that the parachain is now a provider in StorageHub.
            let parachain_provider_id =
                storagehub::Providers::get_provider_id(sh_sibling_account_id(NON_SYS_PARA_ID))
                    .unwrap();
            assert!(storagehub::Providers::is_provider(parachain_provider_id),);
        });
    }

    #[test]
    fn parachain_should_be_able_to_cancel_register_as_provider() {
        // Scenario:
        // A parachain should be able to request to register as a provider in StorageHub and then cancel that request.

        // We reset storage and messages.
        MockNet::reset();

        // We check that the parachain is not a provider in the StorageHub and it has some balance
        StorageHub::execute_with(|| {
            assert!(
                storagehub::Providers::get_provider_id(sh_sibling_account_id(NON_SYS_PARA_ID))
                    .is_none()
            );
            assert_eq!(
                storagehub::Balances::balance(&sh_sibling_account_id(NON_SYS_PARA_ID)),
                INITIAL_BALANCE
            );
        });

        // The parachain requests to register as a provider in the StorageHub.
        // It has to have balance on StorageHub, which could be easily achieved by teleporting some tokens from the Relay Chain.
        // TODO: Maybe we should allow reserve transfer using the Relay Chain as reserve? It gets a bit messy but would make it easier
        // for parachains to interact with StorageHub
        MockParachain::execute_with(|| {
            let destination: Location = (Parent, Parachain(SH_PARA_ID)).into();
            let mut multiaddresses: BoundedVec<
                MultiAddress<storagehub::Runtime>,
                MaxMultiAddressAmount<storagehub::Runtime>,
            > = BoundedVec::new();
            multiaddresses.force_push(
                "/ip4/127.0.0.1/udp/1234"
                    .as_bytes()
                    .to_vec()
                    .try_into()
                    .unwrap(),
            );

            let call = storagehub::RuntimeCall::Providers(pallet_storage_providers::Call::<
                storagehub::Runtime,
            >::request_bsp_sign_up {
                capacity: 10,
                multiaddresses,
                payment_account: sh_sibling_account_id(NON_SYS_PARA_ID),
            });
            let estimated_weight = call.get_dispatch_info().weight;
            // Remember, this message will be executed from the context of StorageHub
            let message: Xcm<()> = vec![
                WithdrawAsset((Parent, 100 * CENTS).into()),
                BuyExecution {
                    fees: (Parent, 100 * CENTS).into(),
                    weight_limit: Unlimited,
                },
                Transact {
                    origin_kind: OriginKind::SovereignAccount,
                    require_weight_at_most: estimated_weight,
                    call: call.encode().into(),
                },
                RefundSurplus,
                DepositAsset {
                    assets: Wild(All),
                    beneficiary: (Parent, Parachain(NON_SYS_PARA_ID)).into(),
                },
            ]
            .into();
            assert_ok!(parachain::PolkadotXcm::send_xcm(Here, destination, message));
        });

        let mut parachain_balance_in_storagehub = 0;
        StorageHub::execute_with(|| {
            // We check that the parachain has correctly requested to sign up as BSP in StorageHub.
            assert!(
                storagehub::Providers::get_sign_up_request(&sh_sibling_account_id(NON_SYS_PARA_ID))
                    .is_ok()
            );

            // And that it's balance has changed
            parachain_balance_in_storagehub =
                storagehub::Balances::balance(&sh_sibling_account_id(NON_SYS_PARA_ID));
            assert!(parachain_balance_in_storagehub < 10 * SpMinDeposit::get());
        });

        // The parachain cancels the registration as a provider in StorageHub.
        MockParachain::execute_with(|| {
            let destination: Location = (Parent, Parachain(SH_PARA_ID)).into();
            let call = storagehub::RuntimeCall::Providers(pallet_storage_providers::Call::<
                storagehub::Runtime,
            >::cancel_sign_up {});
            let estimated_weight = call.get_dispatch_info().weight;
            // Remember, this message will be executed from the context of StorageHub
            let message: Xcm<()> = vec![
                WithdrawAsset((Parent, 100 * CENTS).into()),
                BuyExecution {
                    fees: (Parent, 100 * CENTS).into(),
                    weight_limit: Unlimited,
                },
                Transact {
                    origin_kind: OriginKind::SovereignAccount,
                    require_weight_at_most: estimated_weight,
                    call: call.encode().into(),
                },
                RefundSurplus,
                DepositAsset {
                    assets: Wild(All),
                    beneficiary: (Parent, Parachain(NON_SYS_PARA_ID)).into(),
                },
            ]
            .into();
            assert_ok!(parachain::PolkadotXcm::send_xcm(Here, destination, message));
        });

        StorageHub::execute_with(|| {
            // We check that the registration request no longer exists and that the deposit has been refunded
            assert!(
                storagehub::Providers::get_sign_up_request(&sh_sibling_account_id(NON_SYS_PARA_ID))
                    .is_err()
            );
            assert!(
                storagehub::Balances::balance(&sh_sibling_account_id(NON_SYS_PARA_ID))
                    > parachain_balance_in_storagehub
            );
        });
    }

    #[test]
    fn parachain_should_be_able_to_sign_off_as_provider() {
        // Scenario:
        // A parachain should be able to sign off as a Provider if its capacity used is 0.

        // We reset storage and messages.
        MockNet::reset();

        // We check that the parachain is not a provider in the StorageHub and it has some balance
        StorageHub::execute_with(|| {
            assert!(
                storagehub::Providers::get_provider_id(sh_sibling_account_id(NON_SYS_PARA_ID))
                    .is_none()
            );
            assert_eq!(
                storagehub::Balances::balance(&sh_sibling_account_id(NON_SYS_PARA_ID)),
                INITIAL_BALANCE
            );
        });

        // The parachain requests to register as a provider in the StorageHub.
        // It has to have balance on StorageHub, which could be easily achieved by teleporting some tokens from the Relay Chain.
        // TODO: Maybe we should allow reserve transfer using the Relay Chain as reserve? It gets a bit messy but would make it easier
        // for parachains to interact with StorageHub
        MockParachain::execute_with(|| {
            let destination: Location = (Parent, Parachain(SH_PARA_ID)).into();
            let mut multiaddresses: BoundedVec<
                MultiAddress<storagehub::Runtime>,
                MaxMultiAddressAmount<storagehub::Runtime>,
            > = BoundedVec::new();
            multiaddresses.force_push(
                "/ip4/127.0.0.1/udp/1234"
                    .as_bytes()
                    .to_vec()
                    .try_into()
                    .unwrap(),
            );

            let call = storagehub::RuntimeCall::Providers(pallet_storage_providers::Call::<
                storagehub::Runtime,
            >::request_bsp_sign_up {
                capacity: 10,
                multiaddresses,
                payment_account: sh_sibling_account_id(NON_SYS_PARA_ID),
            });
            let estimated_weight = call.get_dispatch_info().weight;
            // Remember, this message will be executed from the context of StorageHub
            let message: Xcm<()> = vec![
                WithdrawAsset((Parent, 100 * CENTS).into()),
                BuyExecution {
                    fees: (Parent, 100 * CENTS).into(),
                    weight_limit: Unlimited,
                },
                Transact {
                    origin_kind: OriginKind::SovereignAccount,
                    require_weight_at_most: estimated_weight,
                    call: call.encode().into(),
                },
                RefundSurplus,
                DepositAsset {
                    assets: Wild(All),
                    beneficiary: (Parent, Parachain(NON_SYS_PARA_ID)).into(),
                },
            ]
            .into();
            assert_ok!(parachain::PolkadotXcm::send_xcm(Here, destination, message));
        });

        StorageHub::execute_with(|| {
            // We check that the parachain has correctly requested to sign up as BSP in StorageHub.
            assert!(
                storagehub::Providers::get_sign_up_request(&sh_sibling_account_id(NON_SYS_PARA_ID))
                    .is_ok()
            );

            // And that it's balance has changed
            assert!(
                storagehub::Balances::balance(&sh_sibling_account_id(NON_SYS_PARA_ID))
                    < 10 * SpMinDeposit::get()
            );

            // We now make randomness available to be able to confirm registration
            let randomness = H256::random();
            let latest_valid_block = 100;
            LatestOneEpochAgoRandomness::<storagehub::Runtime>::put((
                randomness,
                latest_valid_block,
            ));
        });

        // The parachain confirms the registration as a provider in StorageHub.
        MockParachain::execute_with(|| {
            let destination: Location = (Parent, Parachain(SH_PARA_ID)).into();
            let call = storagehub::RuntimeCall::Providers(pallet_storage_providers::Call::<
                storagehub::Runtime,
            >::confirm_sign_up {
                provider_account: None,
            });
            let estimated_weight = call.get_dispatch_info().weight;
            // Remember, this message will be executed from the context of StorageHub
            let message: Xcm<()> = vec![
                WithdrawAsset((Parent, 100 * CENTS).into()),
                BuyExecution {
                    fees: (Parent, 100 * CENTS).into(),
                    weight_limit: Unlimited,
                },
                Transact {
                    origin_kind: OriginKind::SovereignAccount,
                    require_weight_at_most: estimated_weight,
                    call: call.encode().into(),
                },
                RefundSurplus,
                DepositAsset {
                    assets: Wild(All),
                    beneficiary: (Parent, Parachain(NON_SYS_PARA_ID)).into(),
                },
            ]
            .into();
            assert_ok!(parachain::PolkadotXcm::send_xcm(Here, destination, message));
        });

        let mut parachain_balance_after_deposit = 0;
        StorageHub::execute_with(|| {
            // We check that the parachain is now a provider in StorageHub.
            let parachain_provider_id =
                storagehub::Providers::get_provider_id(sh_sibling_account_id(NON_SYS_PARA_ID))
                    .unwrap();
            assert!(storagehub::Providers::is_provider(parachain_provider_id),);

            // We check that the parachain has 0 capacity used
            assert_eq!(
                storagehub::Providers::get_used_storage_of_bsp(&parachain_provider_id).unwrap(),
                0
            );

            // And we check its current balance in StorageHub (after deposit)
            parachain_balance_after_deposit =
                storagehub::Balances::balance(&sh_sibling_account_id(NON_SYS_PARA_ID));
        });

        // The parachain signs off as a provider in StorageHub.
        MockParachain::execute_with(|| {
            let destination: Location = (Parent, Parachain(SH_PARA_ID)).into();
            let call = storagehub::RuntimeCall::Providers(pallet_storage_providers::Call::<
                storagehub::Runtime,
            >::bsp_sign_off {});
            let estimated_weight = call.get_dispatch_info().weight;
            // Remember, this message will be executed from the context of StorageHub
            let message: Xcm<()> = vec![
                WithdrawAsset((Parent, 100 * CENTS).into()),
                BuyExecution {
                    fees: (Parent, 100 * CENTS).into(),
                    weight_limit: Unlimited,
                },
                Transact {
                    origin_kind: OriginKind::SovereignAccount,
                    require_weight_at_most: estimated_weight,
                    call: call.encode().into(),
                },
                RefundSurplus,
                DepositAsset {
                    assets: Wild(All),
                    beneficiary: (Parent, Parachain(NON_SYS_PARA_ID)).into(),
                },
            ]
            .into();
            assert_ok!(parachain::PolkadotXcm::send_xcm(Here, destination, message));
        });

        StorageHub::execute_with(|| {
            // We check that the parachain is no longer a provider in StorageHub and has been returned its deposit.
            assert!(
                storagehub::Providers::get_provider_id(sh_sibling_account_id(NON_SYS_PARA_ID))
                    .is_none()
            );
            assert!(
                storagehub::Balances::balance(&sh_sibling_account_id(NON_SYS_PARA_ID))
                    > parachain_balance_after_deposit
            );
        });
    }

    #[test]
    fn parachain_should_be_able_to_change_its_registered_capacity() {
        // Scenario:
        // A parachain should be able to request to register as a provider in StorageHub, confirm that request
        // and after the required cooldown period change its capacity provided.

        // We reset storage and messages.
        MockNet::reset();

        // We check that the parachain is not a provider in the StorageHub and it has some balance
        StorageHub::execute_with(|| {
            assert!(
                storagehub::Providers::get_provider_id(sh_sibling_account_id(NON_SYS_PARA_ID))
                    .is_none()
            );
            assert_eq!(
                storagehub::Balances::balance(&sh_sibling_account_id(NON_SYS_PARA_ID)),
                INITIAL_BALANCE
            );
        });

        // The parachain requests to register as a provider in the StorageHub.
        // It has to have balance on StorageHub, which could be easily achieved by teleporting some tokens from the Relay Chain.
        // TODO: Maybe we should allow reserve transfer using the Relay Chain as reserve? It gets a bit messy but would make it easier
        // for parachains to interact with StorageHub
        MockParachain::execute_with(|| {
            let destination: Location = (Parent, Parachain(SH_PARA_ID)).into();
            let mut multiaddresses: BoundedVec<
                MultiAddress<storagehub::Runtime>,
                MaxMultiAddressAmount<storagehub::Runtime>,
            > = BoundedVec::new();
            multiaddresses.force_push(
                "/ip4/127.0.0.1/udp/1234"
                    .as_bytes()
                    .to_vec()
                    .try_into()
                    .unwrap(),
            );

            let call = storagehub::RuntimeCall::Providers(pallet_storage_providers::Call::<
                storagehub::Runtime,
            >::request_bsp_sign_up {
                capacity: 10,
                multiaddresses,
                payment_account: sh_sibling_account_id(NON_SYS_PARA_ID),
            });
            let estimated_weight = call.get_dispatch_info().weight;
            // Remember, this message will be executed from the context of StorageHub
            let message: Xcm<()> = vec![
                WithdrawAsset((Parent, 100 * CENTS).into()),
                BuyExecution {
                    fees: (Parent, 100 * CENTS).into(),
                    weight_limit: Unlimited,
                },
                Transact {
                    origin_kind: OriginKind::SovereignAccount,
                    require_weight_at_most: estimated_weight,
                    call: call.encode().into(),
                },
                RefundSurplus,
                DepositAsset {
                    assets: Wild(All),
                    beneficiary: (Parent, Parachain(NON_SYS_PARA_ID)).into(),
                },
            ]
            .into();
            assert_ok!(parachain::PolkadotXcm::send_xcm(Here, destination, message));
        });

        let mut parachain_balance_after_deposit = 0;
        StorageHub::execute_with(|| {
            // We check that the parachain has correctly requested to sign up as BSP in StorageHub.
            assert!(
                storagehub::Providers::get_sign_up_request(&sh_sibling_account_id(NON_SYS_PARA_ID))
                    .is_ok()
            );

            // And that it's balance has changed
            parachain_balance_after_deposit =
                storagehub::Balances::balance(&sh_sibling_account_id(NON_SYS_PARA_ID));
            assert!(parachain_balance_after_deposit < 10 * SpMinDeposit::get());

            // We now make randomness available to be able to confirm registration
            let randomness = H256::random();
            let latest_valid_block = 100;
            LatestOneEpochAgoRandomness::<storagehub::Runtime>::put((
                randomness,
                latest_valid_block,
            ));
        });

        // The parachain confirms the registration as a provider in StorageHub.
        MockParachain::execute_with(|| {
            let destination: Location = (Parent, Parachain(SH_PARA_ID)).into();
            let call = storagehub::RuntimeCall::Providers(pallet_storage_providers::Call::<
                storagehub::Runtime,
            >::confirm_sign_up {
                provider_account: None,
            });
            let estimated_weight = call.get_dispatch_info().weight;
            // Remember, this message will be executed from the context of StorageHub
            let message: Xcm<()> = vec![
                WithdrawAsset((Parent, 100 * CENTS).into()),
                BuyExecution {
                    fees: (Parent, 100 * CENTS).into(),
                    weight_limit: Unlimited,
                },
                Transact {
                    origin_kind: OriginKind::SovereignAccount,
                    require_weight_at_most: estimated_weight,
                    call: call.encode().into(),
                },
                RefundSurplus,
                DepositAsset {
                    assets: Wild(All),
                    beneficiary: (Parent, Parachain(NON_SYS_PARA_ID)).into(),
                },
            ]
            .into();
            assert_ok!(parachain::PolkadotXcm::send_xcm(Here, destination, message));
        });

        StorageHub::execute_with(|| {
            // We check that the parachain is now a provider in StorageHub.
            let parachain_provider_id =
                storagehub::Providers::get_provider_id(sh_sibling_account_id(NON_SYS_PARA_ID))
                    .unwrap();
            assert!(storagehub::Providers::is_provider(parachain_provider_id),);

            // Advance enough blocks to allow the parachain to change its provided capacity
            sh_run_to_block(
                storagehub::System::block_number() + MinBlocksBetweenCapacityChanges::get(),
            );
        });

        // The parachain changes its capacity in StorageHub.
        MockParachain::execute_with(|| {
            let destination: Location = (Parent, Parachain(SH_PARA_ID)).into();
            let call = storagehub::RuntimeCall::Providers(pallet_storage_providers::Call::<
                storagehub::Runtime,
            >::change_capacity {
                new_capacity: 20,
            });
            let estimated_weight = call.get_dispatch_info().weight;
            // Remember, this message will be executed from the context of StorageHub
            let message: Xcm<()> = vec![
                WithdrawAsset((Parent, 100 * CENTS).into()),
                BuyExecution {
                    fees: (Parent, 100 * CENTS).into(),
                    weight_limit: Unlimited,
                },
                Transact {
                    origin_kind: OriginKind::SovereignAccount,
                    require_weight_at_most: estimated_weight,
                    call: call.encode().into(),
                },
                RefundSurplus,
                DepositAsset {
                    assets: Wild(All),
                    beneficiary: (Parent, Parachain(NON_SYS_PARA_ID)).into(),
                },
            ]
            .into();
            assert_ok!(parachain::PolkadotXcm::send_xcm(Here, destination, message));
        });

        StorageHub::execute_with(|| {
            // We check that the parachain has correctly changed its capacity in StorageHub.
            assert_eq!(
                storagehub::Providers::get_total_capacity_of_sp(&sh_sibling_account_id(
                    NON_SYS_PARA_ID
                ))
                .unwrap(),
                20
            );

            // And that its deposit has changed as well
            assert!(
                storagehub::Balances::balance(&sh_sibling_account_id(NON_SYS_PARA_ID))
                    < parachain_balance_after_deposit
            );
        });
    }
}

mod users {

    use crate::sh_sibling_account_account_id;
    use crate::CHARLIE;
    use crate::SH_PARA_ID;
    use pallet_file_system::types::MaxFilePathSize;
    use pallet_file_system::types::MaxNumberOfPeerIds;
    use pallet_file_system::types::MaxPeerIdSize;
    use pallet_storage_providers::types::ValuePropId;
    use pallet_storage_providers::types::ValueProposition;
    use sp_trie::CompactProof;
    use storagehub::configs::BucketNameLimit;
    use storagehub::configs::SpMinDeposit;

    use super::*;

    #[test]
    fn parachains_should_be_able_to_act_as_users_of_storagehub() {
        // Scenario:
        // A parachain should be able to act as a user of StorageHub, requesting file storage and deletion.

        // We reset storage and messages.
        MockNet::reset();

        // We first register an account as a MSP and another as a BSP in StorageHub.
        let alice_msp_id = H256::random();
        let bob_bsp_id = H256::random();
        let capacity = 100;
        let parachain_account_in_sh = sh_sibling_account_id(NON_SYS_PARA_ID);
        let bucket_name: BoundedVec<u8, BucketNameLimit> =
            "InitialBucket".as_bytes().to_vec().try_into().unwrap();
        let mut bucket_id = H256::default();
        StorageHub::execute_with(|| {
            let value_prop: ValueProposition<storagehub::Runtime> = ValueProposition {
                identifier: ValuePropId::<storagehub::Runtime>::default(),
                data_limit: 10,
                protocols: BoundedVec::new(),
            };
            let mut multiaddresses: BoundedVec<
                MultiAddress<storagehub::Runtime>,
                MaxMultiAddressAmount<storagehub::Runtime>,
            > = BoundedVec::new();
            multiaddresses.force_push(
                "/ip4/127.0.0.1/udp/1234"
                    .as_bytes()
                    .to_vec()
                    .try_into()
                    .unwrap(),
            );

            // Register Alice as MSP
            assert_ok!(storagehub::Providers::force_msp_sign_up(
                storagehub::RuntimeOrigin::root(),
                ALICE,
                alice_msp_id,
                capacity,
                multiaddresses.clone(),
                value_prop,
                ALICE
            ));

            // Register Bob as BSP
            assert_ok!(storagehub::Providers::force_bsp_sign_up(
                storagehub::RuntimeOrigin::root(),
                BOB,
                bob_bsp_id,
                capacity,
                multiaddresses,
                BOB,
                None
            ));
        });

        // We now try to create a bucket with Alice as the parachain
        MockParachain::execute_with(|| {
            let destination: Location = (Parent, Parachain(SH_PARA_ID)).into();
            let bucket_creation_call =
                storagehub::RuntimeCall::FileSystem(pallet_file_system::Call::<
                    storagehub::Runtime,
                >::create_bucket {
                    msp_id: alice_msp_id,
                    name: bucket_name.clone(),
                    private: false,
                });
            let estimated_weight = bucket_creation_call.get_dispatch_info().weight;
            // Remember, this message will be executed from the context of StorageHub
            let message: Xcm<()> = vec![
                WithdrawAsset((Parent, 100 * CENTS).into()),
                BuyExecution {
                    fees: (Parent, 100 * CENTS).into(),
                    weight_limit: Unlimited,
                },
                Transact {
                    origin_kind: OriginKind::SovereignAccount,
                    require_weight_at_most: estimated_weight,
                    call: bucket_creation_call.encode().into(),
                },
                RefundSurplus,
                DepositAsset {
                    assets: Wild(All),
                    beneficiary: (Parent, Parachain(NON_SYS_PARA_ID)).into(),
                },
            ]
            .into();
            assert_ok!(parachain::PolkadotXcm::send_xcm(Here, destination, message));
        });

        // We check that the bucket was created
        StorageHub::execute_with(|| {
            bucket_id = storagehub::Providers::derive_bucket_id(
                &alice_msp_id,
                &parachain_account_in_sh,
                bucket_name.clone(),
            );
            assert!(storagehub::Providers::is_bucket_stored_by_msp(
                &alice_msp_id,
                &bucket_id
            ));
            assert!(
                storagehub::Providers::is_bucket_owner(&parachain_account_in_sh, &bucket_id)
                    .unwrap()
            );
        });

        // We now request storing a file as the parachain user
        let file_location: BoundedVec<u8, MaxFilePathSize<storagehub::Runtime>> =
            "file.txt".as_bytes().to_vec().try_into().unwrap();
        let file_fingerprint = H256::random();
        let size = 5;
        let file_key = storagehub::FileSystem::compute_file_key(
            parachain_account_in_sh.clone(),
            bucket_id.clone(),
            file_location.clone(),
            size,
            file_fingerprint.clone(),
        );
        MockParachain::execute_with(|| {
            let destination: Location = (Parent, Parachain(SH_PARA_ID)).into();
            let parachain_peer_id: BoundedVec<
                BoundedVec<u8, MaxPeerIdSize<storagehub::Runtime>>,
                MaxNumberOfPeerIds<storagehub::Runtime>,
            > = BoundedVec::new();
            let file_creation_call =
                storagehub::RuntimeCall::FileSystem(pallet_file_system::Call::<
                    storagehub::Runtime,
                >::issue_storage_request {
                    bucket_id: bucket_id.clone(),
                    location: file_location.clone(),
                    fingerprint: file_fingerprint.clone(),
                    size: size,
                    msp_id: alice_msp_id.clone(),
                    peer_ids: parachain_peer_id,
                });
            let estimated_weight = file_creation_call.get_dispatch_info().weight;
            // Remember, this message will be executed from the context of StorageHub
            let message: Xcm<()> = vec![
                WithdrawAsset((Parent, 100 * CENTS).into()),
                BuyExecution {
                    fees: (Parent, 100 * CENTS).into(),
                    weight_limit: Unlimited,
                },
                Transact {
                    origin_kind: OriginKind::SovereignAccount,
                    require_weight_at_most: estimated_weight,
                    call: file_creation_call.encode().into(),
                },
                RefundSurplus,
                DepositAsset {
                    assets: Wild(All),
                    beneficiary: (Parent, Parachain(NON_SYS_PARA_ID)).into(),
                },
            ]
            .into();
            assert_ok!(parachain::PolkadotXcm::send_xcm(Here, destination, message));
        });

        // We check that the storage request exists in StorageHub and volunteer Bob
        StorageHub::execute_with(|| {
            // Check that the storage request exists
            assert!(
                pallet_file_system::StorageRequests::<storagehub::Runtime>::get(file_key.clone())
                    .is_some()
            );

            // Advance enough blocks to make sure Bob can volunteer according to the threshold
            // In the config we set to reach the maximum threshold after 1 block
            sh_run_to_block(storagehub::System::block_number() + 1);

            // Volunteer Bob
            assert_ok!(storagehub::FileSystem::bsp_volunteer(
                storagehub::RuntimeOrigin::signed(BOB),
                file_key.clone()
            ));

            // And confirm storing the file
            let mut vec_of_key_proofs: BoundedVec<
                (
                    pallet_file_system::types::MerkleHash<storagehub::Runtime>,
                    <storagehub::ProofsDealer as shp_traits::ProofsDealerInterface>::KeyProof,
                ),
                MaxBatchConfirmStorageRequests,
            > = BoundedVec::new();
            let simulated_proof: CompactProof = CompactProof {
                encoded_nodes: vec![[1u8; 32].to_vec()],
            };
            vec_of_key_proofs.force_push((file_key.clone(), simulated_proof.clone()));
            assert_ok!(storagehub::FileSystem::bsp_confirm_storing(
                storagehub::RuntimeOrigin::signed(BOB),
                simulated_proof.clone(),
                vec_of_key_proofs.clone()
            ));
        });

        // Now request deletion of the file
        MockParachain::execute_with(|| {
            let destination: Location = (Parent, Parachain(SH_PARA_ID)).into();
            let file_deletion_call =
                storagehub::RuntimeCall::FileSystem(pallet_file_system::Call::<
                    storagehub::Runtime,
                >::delete_file {
                    bucket_id: bucket_id.clone(),
                    file_key: file_key.clone(),
                    location: file_location.clone(),
                    size: size,
                    fingerprint: file_fingerprint.clone(),
                    maybe_inclusion_forest_proof: None,
                });
            let estimated_weight = file_deletion_call.get_dispatch_info().weight;
            // Remember, this message will be executed from the context of StorageHub
            let message: Xcm<()> = vec![
                WithdrawAsset((Parent, 100 * CENTS).into()),
                BuyExecution {
                    fees: (Parent, 100 * CENTS).into(),
                    weight_limit: Unlimited,
                },
                Transact {
                    origin_kind: OriginKind::SovereignAccount,
                    require_weight_at_most: estimated_weight,
                    call: file_deletion_call.encode().into(),
                },
                RefundSurplus,
                DepositAsset {
                    assets: Wild(All),
                    beneficiary: (Parent, Parachain(NON_SYS_PARA_ID)).into(),
                },
            ]
            .into();
            assert_ok!(parachain::PolkadotXcm::send_xcm(Here, destination, message));
        });

        // We check now that there's a pending file deletion request for this file
        StorageHub::execute_with(|| {
            assert_eq!(
                pallet_file_system::PendingFileDeletionRequests::<storagehub::Runtime>::get(
                    parachain_account_in_sh.clone()
                )
                .len(),
                1
            );
            let mut file_deletion_requests_vec: BoundedVec<
                (H256, H256),
                <storagehub::Runtime as pallet_file_system::Config>::MaxUserPendingDeletionRequests,
            > = BoundedVec::new();
            file_deletion_requests_vec.force_push((file_key.clone(), bucket_id.clone()));
            assert_eq!(
                pallet_file_system::PendingFileDeletionRequests::<storagehub::Runtime>::get(
                    parachain_account_in_sh.clone()
                ),
                file_deletion_requests_vec
            )
        });
    }

    #[test]
    fn users_of_a_parachain_should_be_able_to_act_as_users_of_storagehub() {
        // Scenario:
        // Users of a parachain that allows XCM messaging between it and StorageHub
        // should be able to act as users of StorageHub, requesting file storage and deletion.

        // We reset storage and messages.
        MockNet::reset();

        // We first register an account as a MSP and another as a BSP in StorageHub.
        let alice_msp_id = H256::random();
        let bob_bsp_id = H256::random();
        let capacity = 100;
        let charlie_parachain_account_in_sh =
            sh_sibling_account_account_id(NON_SYS_PARA_ID, CHARLIE);
        let bucket_name: BoundedVec<u8, BucketNameLimit> =
            "InitialBucket".as_bytes().to_vec().try_into().unwrap();
        let mut bucket_id = H256::default();
        StorageHub::execute_with(|| {
            let value_prop: ValueProposition<storagehub::Runtime> = ValueProposition {
                identifier: ValuePropId::<storagehub::Runtime>::default(),
                data_limit: 10,
                protocols: BoundedVec::new(),
            };
            let mut multiaddresses: BoundedVec<
                MultiAddress<storagehub::Runtime>,
                MaxMultiAddressAmount<storagehub::Runtime>,
            > = BoundedVec::new();
            multiaddresses.force_push(
                "/ip4/127.0.0.1/udp/1234"
                    .as_bytes()
                    .to_vec()
                    .try_into()
                    .unwrap(),
            );

            // Register Alice as MSP
            assert_ok!(storagehub::Providers::force_msp_sign_up(
                storagehub::RuntimeOrigin::root(),
                ALICE,
                alice_msp_id,
                capacity,
                multiaddresses.clone(),
                value_prop,
                ALICE
            ));

            // Register Bob as BSP
            assert_ok!(storagehub::Providers::force_bsp_sign_up(
                storagehub::RuntimeOrigin::root(),
                BOB,
                bob_bsp_id,
                capacity,
                multiaddresses,
                BOB,
                None
            ));
        });

        // Charlie has its funds in the parachain, he has to get them to StorageHub.
        // To do that, we initiate a reserve withdraw of the funds from the parachain to the Relay chain and
        // then teleport them to StorageHub
        MockParachain::execute_with(|| {
            // This message will be executed from the context of the parachain (locally)
            // This sends a message to the Relay chain of a reserve asset withdraw, which withdraws
            // funds from the parachain's sovereign account into the holding register, and then sends
            // a teleport of those funds from the Relay chain to StorageHub, which deposits those funds
            // into Charlie's account there
            let message: VersionedXcm<parachain::RuntimeCall> = VersionedXcm::V4(
                vec![
                    WithdrawAsset(
                        (
                            Location {
                                parents: 1,
                                interior: Here.into(),
                            },
                            9 * SpMinDeposit::get(),
                        )
                            .into(),
                    ),
                    BuyExecution {
                        fees: (
                            Location {
                                parents: 1,
                                interior: Here.into(),
                            },
                            100 * CENTS,
                        )
                            .into(),
                        weight_limit: Unlimited,
                    },
                    InitiateReserveWithdraw {
                        assets: Wild(AllOf {
                            id: Location {
                                parents: 1,
                                interior: Here.into(),
                            }
                            .into(),
                            fun: WildFungible,
                        }),
                        reserve: Location {
                            parents: 1,
                            interior: Here.into(),
                        }
                        .into(),
                        xcm: vec![InitiateTeleport {
                            assets: Wild(AllOf {
                                id: Here.into(),
                                fun: WildFungible,
                            }),
                            dest: (Parachain(SH_PARA_ID)).into(),
                            xcm: vec![DepositAsset {
                                assets: Wild(AllOf {
                                    id: Parent.into(),
                                    fun: WildFungible,
                                }),
                                beneficiary: Location {
                                    parents: 1,
                                    interior: (
                                        Parachain(NON_SYS_PARA_ID),
                                        AccountId32 {
                                            network: None,
                                            id: CHARLIE.into(),
                                        },
                                    )
                                        .into(),
                                }
                                .into(),
                            }]
                            .into(),
                        }]
                        .into(),
                    },
                    RefundSurplus,
                    DepositAsset {
                        assets: Wild(All),
                        beneficiary: AccountId32 {
                            network: None,
                            id: CHARLIE.into(),
                        }
                        .into(),
                    },
                ]
                .into(),
            );
            assert_ok!(parachain::PolkadotXcm::execute_blob(
                parachain::RuntimeOrigin::signed(CHARLIE.into()),
                message.encode().try_into().unwrap(),
                Weight::MAX
            ));
        });

        // Now, Charlie should have most of his funds in StorageHub, under his sovereign account derived
        // from the parachain which he is user of and his account ID in that parachain.
        // We now try to create a bucket with Alice's MSP as Charlie's account in the parachain
        MockParachain::execute_with(|| {
            let destination: Location = (Parent, Parachain(SH_PARA_ID)).into();
            let bucket_creation_call =
                storagehub::RuntimeCall::FileSystem(pallet_file_system::Call::<
                    storagehub::Runtime,
                >::create_bucket {
                    msp_id: alice_msp_id,
                    name: bucket_name.clone(),
                    private: false,
                });
            let estimated_weight = bucket_creation_call.get_dispatch_info().weight;
            // Remember, this message will be executed from the context of StorageHub
            let message: Xcm<()> = vec![
                DescendOrigin(
                    AccountId32 {
                        network: None,
                        id: CHARLIE.into(),
                    }
                    .into(),
                ),
                WithdrawAsset((Parent, 100 * CENTS).into()),
                BuyExecution {
                    fees: (Parent, 100 * CENTS).into(),
                    weight_limit: Unlimited,
                },
                Transact {
                    origin_kind: OriginKind::SovereignAccount,
                    require_weight_at_most: estimated_weight,
                    call: bucket_creation_call.encode().into(),
                },
                RefundSurplus,
                DepositAsset {
                    assets: Wild(All),
                    beneficiary: (AccountId32 {
                        network: None,
                        id: CHARLIE.into(),
                    },)
                        .into(),
                },
            ]
            .into();
            assert_ok!(parachain::PolkadotXcm::send_xcm(Here, destination, message));
        });

        // We check that the bucket was created
        StorageHub::execute_with(|| {
            bucket_id = storagehub::Providers::derive_bucket_id(
                &alice_msp_id,
                &charlie_parachain_account_in_sh,
                bucket_name.clone(),
            );
            assert!(storagehub::Providers::is_bucket_stored_by_msp(
                &alice_msp_id,
                &bucket_id
            ));
            assert!(storagehub::Providers::is_bucket_owner(
                &charlie_parachain_account_in_sh,
                &bucket_id
            )
            .unwrap());
        });

        // We now request storing a file as Charlie from the parachain
        let file_location: BoundedVec<u8, MaxFilePathSize<storagehub::Runtime>> =
            "file.txt".as_bytes().to_vec().try_into().unwrap();
        let file_fingerprint = H256::random();
        let size = 5;
        let file_key = storagehub::FileSystem::compute_file_key(
            charlie_parachain_account_in_sh.clone(),
            bucket_id.clone(),
            file_location.clone(),
            size,
            file_fingerprint.clone(),
        );
        MockParachain::execute_with(|| {
            let destination: Location = (Parent, Parachain(SH_PARA_ID)).into();
            let parachain_peer_id: BoundedVec<
                BoundedVec<u8, MaxPeerIdSize<storagehub::Runtime>>,
                MaxNumberOfPeerIds<storagehub::Runtime>,
            > = BoundedVec::new();
            let file_creation_call =
                storagehub::RuntimeCall::FileSystem(pallet_file_system::Call::<
                    storagehub::Runtime,
                >::issue_storage_request {
                    bucket_id: bucket_id.clone(),
                    location: file_location.clone(),
                    fingerprint: file_fingerprint.clone(),
                    size: size,
                    msp_id: alice_msp_id.clone(),
                    peer_ids: parachain_peer_id,
                });
            let estimated_weight = file_creation_call.get_dispatch_info().weight;
            // Remember, this message will be executed from the context of StorageHub
            let message: Xcm<()> = vec![
                DescendOrigin(
                    AccountId32 {
                        network: None,
                        id: CHARLIE.into(),
                    }
                    .into(),
                ),
                WithdrawAsset((Parent, 100 * CENTS).into()),
                BuyExecution {
                    fees: (Parent, 100 * CENTS).into(),
                    weight_limit: Unlimited,
                },
                Transact {
                    origin_kind: OriginKind::SovereignAccount,
                    require_weight_at_most: estimated_weight,
                    call: file_creation_call.encode().into(),
                },
                RefundSurplus,
                DepositAsset {
                    assets: Wild(All),
                    beneficiary: (AccountId32 {
                        network: None,
                        id: CHARLIE.into(),
                    },)
                        .into(),
                },
            ]
            .into();
            assert_ok!(parachain::PolkadotXcm::send_xcm(Here, destination, message));
        });

        // We check that the storage request exists in StorageHub and volunteer Bob
        StorageHub::execute_with(|| {
            // Check that the storage request exists
            assert!(
                pallet_file_system::StorageRequests::<storagehub::Runtime>::get(file_key.clone())
                    .is_some()
            );

            // Advance enough blocks to make sure Bob can volunteer according to the threshold
            // In the config we set to reach the maximum threshold after 1 block
            sh_run_to_block(storagehub::System::block_number() + 1);

            // Volunteer Bob
            assert_ok!(storagehub::FileSystem::bsp_volunteer(
                storagehub::RuntimeOrigin::signed(BOB),
                file_key.clone()
            ));

            // And confirm storing the file
            let mut vec_of_key_proofs: BoundedVec<
                (
                    pallet_file_system::types::MerkleHash<storagehub::Runtime>,
                    <storagehub::ProofsDealer as shp_traits::ProofsDealerInterface>::KeyProof,
                ),
                MaxBatchConfirmStorageRequests,
            > = BoundedVec::new();
            let simulated_proof: CompactProof = CompactProof {
                encoded_nodes: vec![[1u8; 32].to_vec()],
            };
            vec_of_key_proofs.force_push((file_key.clone(), simulated_proof.clone()));
            assert_ok!(storagehub::FileSystem::bsp_confirm_storing(
                storagehub::RuntimeOrigin::signed(BOB),
                simulated_proof.clone(),
                vec_of_key_proofs.clone()
            ));
        });

        // Now request deletion of the file
        MockParachain::execute_with(|| {
            let destination: Location = (Parent, Parachain(1)).into();
            let file_deletion_call =
                storagehub::RuntimeCall::FileSystem(pallet_file_system::Call::<
                    storagehub::Runtime,
                >::delete_file {
                    bucket_id: bucket_id.clone(),
                    file_key: file_key.clone(),
                    location: file_location.clone(),
                    size: size,
                    fingerprint: file_fingerprint.clone(),
                    maybe_inclusion_forest_proof: None,
                });
            let estimated_weight = file_deletion_call.get_dispatch_info().weight;
            // Remember, this message will be executed from the context of StorageHub
            let message: Xcm<()> = vec![
                DescendOrigin(
                    AccountId32 {
                        network: None,
                        id: CHARLIE.into(),
                    }
                    .into(),
                ),
                WithdrawAsset((Parent, 100 * CENTS).into()),
                BuyExecution {
                    fees: (Parent, 100 * CENTS).into(),
                    weight_limit: Unlimited,
                },
                Transact {
                    origin_kind: OriginKind::SovereignAccount,
                    require_weight_at_most: estimated_weight,
                    call: file_deletion_call.encode().into(),
                },
                RefundSurplus,
                DepositAsset {
                    assets: Wild(All),
                    beneficiary: (AccountId32 {
                        network: None,
                        id: CHARLIE.into(),
                    },)
                        .into(),
                },
            ]
            .into();
            assert_ok!(parachain::PolkadotXcm::send_xcm(Here, destination, message));
        });

        // We check now that there's a pending file deletion request for this file
        StorageHub::execute_with(|| {
            assert_eq!(
                pallet_file_system::PendingFileDeletionRequests::<storagehub::Runtime>::get(
                    charlie_parachain_account_in_sh.clone()
                )
                .len(),
                1
            );
            let mut file_deletion_requests_vec: BoundedVec<
                (H256, H256),
                <storagehub::Runtime as pallet_file_system::Config>::MaxUserPendingDeletionRequests,
            > = BoundedVec::new();
            file_deletion_requests_vec.force_push((file_key.clone(), bucket_id.clone()));
            assert_eq!(
                pallet_file_system::PendingFileDeletionRequests::<storagehub::Runtime>::get(
                    charlie_parachain_account_in_sh.clone()
                ),
                file_deletion_requests_vec
            )
        });
    }
}<|MERGE_RESOLUTION|>--- conflicted
+++ resolved
@@ -6,6 +6,7 @@
     BoundedVec,
 };
 use pallet_balances;
+use pallet_file_system;
 use pallet_storage_providers::types::{MaxMultiAddressAmount, MultiAddress};
 use shp_traits::{ReadBucketsInterface, ReadProvidersInterface};
 use sp_core::H256;
@@ -22,16 +23,6 @@
     storagehub::configs::MaxBatchConfirmStorageRequests,
     system_chain, MockNet, MockParachain, MockSystemChain, Relay, StorageHub, NON_SYS_PARA_ID,
 };
-<<<<<<< HEAD
-use codec::Encode;
-use frame_support::dispatch::GetDispatchInfo;
-use frame_support::BoundedVec;
-use pallet_balances;
-use pallet_file_system;
-use pallet_storage_providers::types::{MaxMultiAddressAmount, MultiAddress};
-use shp_traits::{ReadBucketsInterface, ReadProvidersInterface};
-use sp_core::H256;
-=======
 
 fn sh_run_to_block(n: u32) {
     while storagehub::System::block_number() < n {
@@ -47,7 +38,6 @@
         storagehub::ProofsDealer::on_finalize(storagehub::System::block_number());
     }
 }
->>>>>>> e748686d
 
 mod relay_token {
     use crate::{child_account_id, SH_PARA_ID};
