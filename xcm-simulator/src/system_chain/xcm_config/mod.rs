// Copyright (C) Parity Technologies (UK) Ltd.
// This file is part of Polkadot.

// Polkadot is free software: you can redistribute it and/or modify
// it under the terms of the GNU General Public License as published by
// the Free Software Foundation, either version 3 of the License, or
// (at your option) any later version.

// Polkadot is distributed in the hope that it will be useful,
// but WITHOUT ANY WARRANTY; without even the implied warranty of
// MERCHANTABILITY or FITNESS FOR A PARTICULAR PURPOSE.  See the
// GNU General Public License for more details.

// You should have received a copy of the GNU General Public License
// along with Polkadot.  If not, see <http://www.gnu.org/licenses/>.

pub mod asset_transactor;
pub mod barrier;
pub mod constants;
pub mod location_converter;
pub mod origin_converter;
pub mod reserve;
pub mod teleporter;
pub mod weigher;

use crate::system_chain::{MsgQueue, PolkadotXcm, RuntimeCall};
use frame_support::traits::{Everything, Nothing};
use xcm_builder::{FixedRateOfFungible, FrameTransactionalProcessor};

// Generated from `decl_test_network!`
pub type XcmRouter = crate::ParachainXcmRouter<MsgQueue>;

pub struct XcmConfig;
impl xcm_executor::Config for XcmConfig {
    type RuntimeCall = RuntimeCall;
    type XcmSender = XcmRouter;
    type AssetTransactor = asset_transactor::AssetTransactor;
    type OriginConverter = origin_converter::OriginConverter;
    type IsReserve = reserve::TrustedReserves;
    type IsTeleporter = teleporter::TrustedTeleporters;
    type UniversalLocation = constants::UniversalLocation;
    type Barrier = barrier::Barrier;
    type Weigher = weigher::Weigher;
    type Trader = FixedRateOfFungible<constants::DotPerSecondPerByte, ()>;
    type ResponseHandler = ();
    type AssetTrap = ();
    type AssetLocker = PolkadotXcm;
    type AssetExchanger = ();
    type AssetClaims = ();
    type SubscriptionService = ();
    type PalletInstancesInfo = ();
    type FeeManager = ();
    type MaxAssetsIntoHolding = constants::MaxAssetsIntoHolding;
    type MessageExporter = ();
    type UniversalAliases = Nothing;
    type CallDispatcher = RuntimeCall;
    type SafeCallFilter = Everything;
    type Aliasers = Nothing;
    type TransactionalProcessor = FrameTransactionalProcessor;
    type HrmpNewChannelOpenRequestHandler = ();
    type HrmpChannelAcceptedHandler = ();
    type HrmpChannelClosingHandler = ();
<<<<<<< HEAD
    type XcmRecorder = ();
=======
>>>>>>> 8806cc21
}<|MERGE_RESOLUTION|>--- conflicted
+++ resolved
@@ -1,67 +1,64 @@
-// Copyright (C) Parity Technologies (UK) Ltd.
-// This file is part of Polkadot.
-
-// Polkadot is free software: you can redistribute it and/or modify
-// it under the terms of the GNU General Public License as published by
-// the Free Software Foundation, either version 3 of the License, or
-// (at your option) any later version.
-
-// Polkadot is distributed in the hope that it will be useful,
-// but WITHOUT ANY WARRANTY; without even the implied warranty of
-// MERCHANTABILITY or FITNESS FOR A PARTICULAR PURPOSE.  See the
-// GNU General Public License for more details.
-
-// You should have received a copy of the GNU General Public License
-// along with Polkadot.  If not, see <http://www.gnu.org/licenses/>.
-
-pub mod asset_transactor;
-pub mod barrier;
-pub mod constants;
-pub mod location_converter;
-pub mod origin_converter;
-pub mod reserve;
-pub mod teleporter;
-pub mod weigher;
-
-use crate::system_chain::{MsgQueue, PolkadotXcm, RuntimeCall};
-use frame_support::traits::{Everything, Nothing};
-use xcm_builder::{FixedRateOfFungible, FrameTransactionalProcessor};
-
-// Generated from `decl_test_network!`
-pub type XcmRouter = crate::ParachainXcmRouter<MsgQueue>;
-
-pub struct XcmConfig;
-impl xcm_executor::Config for XcmConfig {
-    type RuntimeCall = RuntimeCall;
-    type XcmSender = XcmRouter;
-    type AssetTransactor = asset_transactor::AssetTransactor;
-    type OriginConverter = origin_converter::OriginConverter;
-    type IsReserve = reserve::TrustedReserves;
-    type IsTeleporter = teleporter::TrustedTeleporters;
-    type UniversalLocation = constants::UniversalLocation;
-    type Barrier = barrier::Barrier;
-    type Weigher = weigher::Weigher;
-    type Trader = FixedRateOfFungible<constants::DotPerSecondPerByte, ()>;
-    type ResponseHandler = ();
-    type AssetTrap = ();
-    type AssetLocker = PolkadotXcm;
-    type AssetExchanger = ();
-    type AssetClaims = ();
-    type SubscriptionService = ();
-    type PalletInstancesInfo = ();
-    type FeeManager = ();
-    type MaxAssetsIntoHolding = constants::MaxAssetsIntoHolding;
-    type MessageExporter = ();
-    type UniversalAliases = Nothing;
-    type CallDispatcher = RuntimeCall;
-    type SafeCallFilter = Everything;
-    type Aliasers = Nothing;
-    type TransactionalProcessor = FrameTransactionalProcessor;
-    type HrmpNewChannelOpenRequestHandler = ();
-    type HrmpChannelAcceptedHandler = ();
-    type HrmpChannelClosingHandler = ();
-<<<<<<< HEAD
-    type XcmRecorder = ();
-=======
->>>>>>> 8806cc21
-}+// Copyright (C) Parity Technologies (UK) Ltd.
+// This file is part of Polkadot.
+
+// Polkadot is free software: you can redistribute it and/or modify
+// it under the terms of the GNU General Public License as published by
+// the Free Software Foundation, either version 3 of the License, or
+// (at your option) any later version.
+
+// Polkadot is distributed in the hope that it will be useful,
+// but WITHOUT ANY WARRANTY; without even the implied warranty of
+// MERCHANTABILITY or FITNESS FOR A PARTICULAR PURPOSE.  See the
+// GNU General Public License for more details.
+
+// You should have received a copy of the GNU General Public License
+// along with Polkadot.  If not, see <http://www.gnu.org/licenses/>.
+
+pub mod asset_transactor;
+pub mod barrier;
+pub mod constants;
+pub mod location_converter;
+pub mod origin_converter;
+pub mod reserve;
+pub mod teleporter;
+pub mod weigher;
+
+use crate::system_chain::{MsgQueue, PolkadotXcm, RuntimeCall};
+use frame_support::traits::{Everything, Nothing};
+use xcm_builder::{FixedRateOfFungible, FrameTransactionalProcessor};
+
+// Generated from `decl_test_network!`
+pub type XcmRouter = crate::ParachainXcmRouter<MsgQueue>;
+
+pub struct XcmConfig;
+impl xcm_executor::Config for XcmConfig {
+    type RuntimeCall = RuntimeCall;
+    type XcmSender = XcmRouter;
+    type AssetTransactor = asset_transactor::AssetTransactor;
+    type OriginConverter = origin_converter::OriginConverter;
+    type IsReserve = reserve::TrustedReserves;
+    type IsTeleporter = teleporter::TrustedTeleporters;
+    type UniversalLocation = constants::UniversalLocation;
+    type Barrier = barrier::Barrier;
+    type Weigher = weigher::Weigher;
+    type Trader = FixedRateOfFungible<constants::DotPerSecondPerByte, ()>;
+    type ResponseHandler = ();
+    type AssetTrap = ();
+    type AssetLocker = PolkadotXcm;
+    type AssetExchanger = ();
+    type AssetClaims = ();
+    type SubscriptionService = ();
+    type PalletInstancesInfo = ();
+    type FeeManager = ();
+    type MaxAssetsIntoHolding = constants::MaxAssetsIntoHolding;
+    type MessageExporter = ();
+    type UniversalAliases = Nothing;
+    type CallDispatcher = RuntimeCall;
+    type SafeCallFilter = Everything;
+    type Aliasers = Nothing;
+    type TransactionalProcessor = FrameTransactionalProcessor;
+    type HrmpNewChannelOpenRequestHandler = ();
+    type HrmpChannelAcceptedHandler = ();
+    type HrmpChannelClosingHandler = ();
+    type XcmRecorder = ();
+}