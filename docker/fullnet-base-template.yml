services:
  sh-bsp:
    image: storage-hub:local
    container_name: storage-hub-sh-bsp-1
    platform: linux/amd64
    ports:
      - "9666:9944"
      - "30350:30350"
      - "9615:9615"
    volumes:
      - ./dev-keystores/bsp:/keystore:rw
    command:
      [
        "--dev",
        "--provider",
        "--provider-type=bsp",
        "--max-storage-capacity=4294967295",
        "--jump-capacity=1073741824",
        "--name=sh-bsp",
        "--no-hardware-benchmarks",
        "--unsafe-rpc-external",
        "--rpc-methods=unsafe",
        "--port=30350",
        "--rpc-cors=all",
        "--node-key=0x2e6e3670c96202a2d6f5a58b7ac9092c5a51e0250f324eec2111ca94f5e568be",
        "--keystore-path=/keystore",
        "--sealing=manual",
        "--base-path=/data",
      ]
  sh-msp-1:
    image: storage-hub:local
    container_name: storage-hub-sh-msp-1
    platform: linux/amd64
    ports:
      - "9777:9944"
      - "30555:30350"
<<<<<<< HEAD
      - "9616:9615"
=======
      - "7070:7070"
>>>>>>> a8cfe008
    volumes:
      - ./dev-keystores/msp:/keystore:rw
    command:
      [
        "--dev",
        "--provider",
        "--provider-type=msp",
        "--max-storage-capacity=4294967295",
        "--jump-capacity=1073741824",
        "--name=sh-msp-1",
        "--no-hardware-benchmarks",
        "--unsafe-rpc-external",
        "--rpc-methods=unsafe",
        "--port=30350",
        "--rpc-cors=all",
        "--node-key=${NODE_KEY}",
        "--bootnodes=/ip4/${BSP_IP:-default_bsp_ip}/tcp/30350/p2p/${BSP_PEER_ID:-default_bsp_peer_id}",
        "--keystore-path=/keystore",
        "--sealing=manual",
        "--base-path=/data",
        "--msp-charging-period=12",
        "--msp-distribute-files",
        "--trusted-file-transfer-server",
        "--trusted-file-transfer-server-host=0.0.0.0",
      ]
  sh-msp-2:
    image: storage-hub:local
    container_name: storage-hub-sh-msp-2
    platform: linux/amd64
    ports:
      - "9778:9944"
      - "30556:30350"
<<<<<<< HEAD
      - "9617:9615"
=======
      - "7071:7070"
>>>>>>> a8cfe008
    volumes:
      - ./dev-keystores/msp-two:/keystore:rw
    command:
      [
        "--dev",
        "--provider",
        "--provider-type=msp",
        "--max-storage-capacity=4294967295",
        "--jump-capacity=1073741824",
        "--name=sh-msp-2",
        "--no-hardware-benchmarks",
        "--unsafe-rpc-external",
        "--rpc-methods=unsafe",
        "--port=30350",
        "--rpc-cors=all",
        "--node-key=${NODE_KEY}",
        "--bootnodes=/ip4/${BSP_IP:-default_bsp_ip}/tcp/30350/p2p/${BSP_PEER_ID:-default_bsp_peer_id}",
        "--keystore-path=/keystore",
        "--sealing=manual",
        "--base-path=/data",
        "--msp-charging-period=12",
        "--msp-distribute-files",
        "--trusted-file-transfer-server",
        "--trusted-file-transfer-server-host=0.0.0.0",
      ]
  sh-user:
    image: storage-hub:local
    platform: linux/amd64
    container_name: storage-hub-sh-user-1
    ports:
      - "9888:9944"
      - "30444:30444"
      - "9618:9615"
    volumes:
      - ./dev-keystores/user:/keystore:rw
      - ./resource:/res:ro
    command:
      [
        "--dev",
        "--name=sh-user",
        "--provider",
        "--provider-type=user",
        "--no-hardware-benchmarks",
        "--unsafe-rpc-external",
        "--rpc-methods=unsafe",
        "--port=30444",
        "--rpc-cors=all",
        "--node-key=0x13b3b1c917dda506f152816aad4685eefa54fe57792165b31141ac893610b314",
        "--bootnodes=/ip4/${BSP_IP:-default_bsp_ip}/tcp/30350/p2p/${BSP_PEER_ID:-default_bsp_peer_id}",
        "--keystore-path=/keystore",
        "--sealing=manual",
        "--base-path=/data",
      ]

  sh-fisherman:
    image: storage-hub:local
    container_name: storage-hub-sh-fisherman-1
    platform: linux/amd64
    ports:
      - "9999:9944"
      - "30666:30666"
      - "9619:9615"
    volumes:
      - ./dev-keystores/fisherman:/keystore:rw
    command:
      [
        "--dev",
        "--name=sh-fisherman",
        "--no-hardware-benchmarks",
        "--unsafe-rpc-external",
        "--rpc-methods=unsafe",
        "--port=30666",
        "--rpc-cors=all",
        "--node-key=0x23b3b1c917dda506f152816aad4685eefa54fe57792165b31141ac893610b315",
        "--bootnodes=/ip4/${BSP_IP:-default_bsp_ip}/tcp/30350/p2p/${BSP_PEER_ID:-default_bsp_peer_id}",
        "--keystore-path=/keystore",
        "--sealing=manual",
        "--base-path=/data",
        "--fisherman",
        "--fisherman-database-url=postgresql://postgres:postgres@storage-hub-sh-indexer-postgres-1:5432/storage_hub",
        "--fisherman-batch-interval-seconds=5",
      ]

  sh-indexer:
    image: storage-hub:local
    container_name: storage-hub-sh-indexer-1
    platform: linux/amd64
    ports:
      - "9800:9944"
      - "30777:30777"
      - "9620:9615"
    command:
      [
        "--dev",
        "--name=sh-indexer",
        "--no-hardware-benchmarks",
        "--unsafe-rpc-external",
        "--rpc-methods=unsafe",
        "--port=30777",
        "--rpc-cors=all",
        "--node-key=0x33b3b1c917dda506f152816aad4685eefa54fe57792165b31141ac893610b316",
        "--bootnodes=/ip4/${BSP_IP:-default_bsp_ip}/tcp/30350/p2p/${BSP_PEER_ID:-default_bsp_peer_id}",
        "--sealing=manual",
        "--base-path=/data",
        "--indexer",
        "--indexer-database-url=postgresql://postgres:postgres@storage-hub-sh-indexer-postgres-1:5432/storage_hub",
      ]

  sh-indexer-postgres:
    image: postgres:15
    container_name: storage-hub-sh-indexer-postgres-1
    environment:
      - POSTGRES_USER=postgres
      - POSTGRES_PASSWORD=postgres
      - POSTGRES_DB=storage_hub
    ports:
      - "5432:5432"

  sh-pending-postgres:
    image: postgres:15
    container_name: storage-hub-sh-pending-postgres-1
    environment:
      - POSTGRES_USER=postgres
      - POSTGRES_PASSWORD=postgres
      - POSTGRES_DB=pending_tx
    ports:
      - "5433:5432"

  sh-backend:
    image: sh-msp-backend:local
    container_name: storage-hub-sh-backend-1
    platform: linux/amd64
    environment:
      - RUST_LOG=info
      - JWT_SECRET
    command:
      [
        "--host",
        "0.0.0.0",
        "--port",
        "8080",
        "--rpc-url",
        "ws://storage-hub-sh-msp-1:9944",
        "--database-url",
        "postgresql://postgres:postgres@storage-hub-sh-indexer-postgres-1:5432/storage_hub",
        "--msp-callback-url",
        "http://storage-hub-sh-backend-1:8080",
        "--msp-trusted-file-transfer-server-url",
        "http://storage-hub-sh-msp-1:7070",
      ]
    ports:
      - "8080:8080"

  toxiproxy:
    image: shopify/toxiproxy
    container_name: toxiproxy
    ports:
      - "8474:8474"
      - "30350:30350"
    volumes:
      - ./toxiproxy.json:/etc/toxiproxy.json
    command: -config /etc/toxiproxy.json -host=0.0.0.0
    networks:
      storage-hub-network:
        aliases:
          - toxiproxy

  sh-prometheus:
    image: prom/prometheus:latest
    container_name: storage-hub-sh-prometheus-1
    platform: linux/amd64
    ports:
      - "9099:9090"
    volumes:
      - ./fullnet-prometheus.yml:/etc/prometheus/prometheus.yml:ro
    command:
      - "--config.file=/etc/prometheus/prometheus.yml"
      - "--web.enable-lifecycle"

  sh-grafana:
    image: grafana/grafana:latest
    container_name: storage-hub-sh-grafana-1
    platform: linux/amd64
    ports:
      - "3030:3000"
    environment:
      - GF_SECURITY_ADMIN_USER=admin
      - GF_SECURITY_ADMIN_PASSWORD=admin
      - GF_USERS_ALLOW_SIGN_UP=false
      - GF_AUTH_ANONYMOUS_ENABLED=true
      - GF_AUTH_ANONYMOUS_ORG_ROLE=Viewer
    volumes:
      - ./grafana/provisioning:/etc/grafana/provisioning:ro
      - ./grafana/dashboards:/var/lib/grafana/dashboards:ro
    depends_on:
      - sh-prometheus<|MERGE_RESOLUTION|>--- conflicted
+++ resolved
@@ -34,11 +34,8 @@
     ports:
       - "9777:9944"
       - "30555:30350"
-<<<<<<< HEAD
       - "9616:9615"
-=======
       - "7070:7070"
->>>>>>> a8cfe008
     volumes:
       - ./dev-keystores/msp:/keystore:rw
     command:
@@ -71,11 +68,8 @@
     ports:
       - "9778:9944"
       - "30556:30350"
-<<<<<<< HEAD
       - "9617:9615"
-=======
       - "7071:7070"
->>>>>>> a8cfe008
     volumes:
       - ./dev-keystores/msp-two:/keystore:rw
     command:
