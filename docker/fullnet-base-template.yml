services:
  sh-bsp:
    image: storage-hub:local
    container_name: storage-hub-sh-bsp-1
    platform: linux/amd64
    ports:
      - "9666:9944"
      - "30350:30350"
    volumes:
      - ./dev-keystores/bsp:/keystore:rw
    command:
      [
        "--dev",
        "--provider",
        "--provider-type=bsp",
        "--max-storage-capacity=4294967295",
        "--jump-capacity=1073741824",
        "--name=sh-bsp",
        "--no-hardware-benchmarks",
        "--unsafe-rpc-external",
        "--rpc-methods=unsafe",
        "--port=30350",
        "--rpc-cors=all",
        "--node-key=0x2e6e3670c96202a2d6f5a58b7ac9092c5a51e0250f324eec2111ca94f5e568be",
        "--keystore-path=/keystore",
        "--sealing=manual",
        "--base-path=/data",
      ]
  sh-msp-1:
    image: storage-hub:local
    container_name: storage-hub-sh-msp-1
    platform: linux/amd64
    ports:
      - "9777:9944"
      - "30555:30350"
    volumes:
      - ./dev-keystores/msp:/keystore:rw
    command:
      [
        "--dev",
        "--provider",
        "--provider-type=msp",
        "--max-storage-capacity=4294967295",
        "--jump-capacity=1073741824",
        "--name=sh-msp-1",
        "--no-hardware-benchmarks",
        "--unsafe-rpc-external",
        "--rpc-methods=unsafe",
        "--port=30350",
        "--rpc-cors=all",
        "--node-key=${NODE_KEY}",
        "--bootnodes=/ip4/${BSP_IP:-default_bsp_ip}/tcp/30350/p2p/${BSP_PEER_ID:-default_bsp_peer_id}",
        "--keystore-path=/keystore",
        "--sealing=manual",
        "--base-path=/data",
        "--msp-charging-period=12",
        "--msp-distribute-files",
      ]
  sh-msp-2:
    image: storage-hub:local
    container_name: storage-hub-sh-msp-2
    platform: linux/amd64
    ports:
      - "9778:9944"
      - "30556:30350"
    volumes:
      - ./dev-keystores/msp-two:/keystore:rw
    command:
      [
        "--dev",
        "--provider",
        "--provider-type=msp",
        "--max-storage-capacity=4294967295",
        "--jump-capacity=1073741824",
        "--name=sh-msp-2",
        "--no-hardware-benchmarks",
        "--unsafe-rpc-external",
        "--rpc-methods=unsafe",
        "--port=30350",
        "--rpc-cors=all",
        "--node-key=${NODE_KEY}",
        "--bootnodes=/ip4/${BSP_IP:-default_bsp_ip}/tcp/30350/p2p/${BSP_PEER_ID:-default_bsp_peer_id}",
        "--keystore-path=/keystore",
        "--sealing=manual",
        "--base-path=/data",
        "--msp-charging-period=12",
        "--msp-distribute-files",
      ]
  sh-user:
    image: storage-hub:local
    platform: linux/amd64
    container_name: storage-hub-sh-user-1
    ports:
      - "9888:9944"
      - "30444:30444"
    volumes:
      - ./dev-keystores/user:/keystore:rw
      - ./resource:/res:ro
    command:
      [
        "--dev",
        "--name=sh-user",
        "--provider",
        "--provider-type=user",
        "--no-hardware-benchmarks",
        "--unsafe-rpc-external",
        "--rpc-methods=unsafe",
        "--port=30444",
        "--rpc-cors=all",
        "--node-key=0x13b3b1c917dda506f152816aad4685eefa54fe57792165b31141ac893610b314",
        "--bootnodes=/ip4/${BSP_IP:-default_bsp_ip}/tcp/30350/p2p/${BSP_PEER_ID:-default_bsp_peer_id}",
        "--keystore-path=/keystore",
        "--sealing=manual",
        "--base-path=/data",
      ]

  sh-fisherman:
    image: storage-hub:local
    container_name: storage-hub-sh-fisherman-1
    platform: linux/amd64
    ports:
      - "9999:9944"
      - "30666:30666"
    volumes:
      - ./dev-keystores/fisherman:/keystore:rw
    command:
      [
<<<<<<< HEAD
        "--dev",
        "--name=sh-fisherman",
        "--no-hardware-benchmarks",
        "--unsafe-rpc-external",
        "--rpc-methods=unsafe",
        "--port=30666",
        "--rpc-cors=all",
        "--node-key=0x23b3b1c917dda506f152816aad4685eefa54fe57792165b31141ac893610b315",
        "--bootnodes=/ip4/${BSP_IP:-default_bsp_ip}/tcp/30350/p2p/${BSP_PEER_ID:-default_bsp_peer_id}",
        "--keystore-path=/keystore",
        "--sealing=manual",
        "--base-path=/data",
        "--fisherman",
        "--fisherman-database-url=postgresql://postgres:postgres@storage-hub-sh-indexer-postgres-1:5432/storage_hub",
=======
        '--dev',
        '--name=sh-fisherman',
        '--no-hardware-benchmarks',
        '--unsafe-rpc-external',
        '--rpc-methods=unsafe',
        '--port=30666',
        '--rpc-cors=all',
        '--node-key=0x23b3b1c917dda506f152816aad4685eefa54fe57792165b31141ac893610b315',
        '--bootnodes=/ip4/${BSP_IP:-default_bsp_ip}/tcp/30350/p2p/${BSP_PEER_ID:-default_bsp_peer_id}',
        '--keystore-path=/keystore',
        '--sealing=manual',
        '--base-path=/data',
        '--fisherman',
        '--fisherman-database-url=postgresql://postgres:postgres@storage-hub-sh-postgres-1:5432/storage_hub',
        '--fisherman-batch-interval-seconds=5',
>>>>>>> 880acae6
      ]

  sh-indexer:
    image: storage-hub:local
    container_name: storage-hub-sh-indexer-1
    platform: linux/amd64
    ports:
      - "9800:9944"
      - "30777:30777"
    command:
      [
        "--dev",
        "--name=sh-indexer",
        "--no-hardware-benchmarks",
        "--unsafe-rpc-external",
        "--rpc-methods=unsafe",
        "--port=30777",
        "--rpc-cors=all",
        "--node-key=0x33b3b1c917dda506f152816aad4685eefa54fe57792165b31141ac893610b316",
        "--bootnodes=/ip4/${BSP_IP:-default_bsp_ip}/tcp/30350/p2p/${BSP_PEER_ID:-default_bsp_peer_id}",
        "--sealing=manual",
        "--base-path=/data",
        "--indexer",
        "--indexer-database-url=postgresql://postgres:postgres@storage-hub-sh-indexer-postgres-1:5432/storage_hub",
      ]

  sh-indexer-postgres:
    image: postgres:15
    container_name: storage-hub-sh-indexer-postgres-1
    environment:
      - POSTGRES_USER=postgres
      - POSTGRES_PASSWORD=postgres
      - POSTGRES_DB=storage_hub
    ports:
      - "5432:5432"

  sh-pending-postgres:
    image: postgres:15
    container_name: storage-hub-sh-pending-postgres-1
    environment:
      - POSTGRES_USER=postgres
      - POSTGRES_PASSWORD=postgres
      - POSTGRES_DB=pending_tx
    ports:
      - "5433:5432"

  sh-backend:
    image: sh-msp-backend:local
    container_name: storage-hub-sh-backend-1
    platform: linux/amd64
    environment:
      - RUST_LOG=info
      - JWT_SECRET
    command:
      [
        "--host",
        "0.0.0.0",
        "--port",
        "8080",
        "--rpc-url",
        "ws://storage-hub-sh-msp-1:9944",
        "--database-url",
        "postgresql://postgres:postgres@storage-hub-sh-indexer-postgres-1:5432/storage_hub",
        "--msp-callback-url",
        "http://storage-hub-sh-backend-1:8080",
      ]
    ports:
      - "8080:8080"

  toxiproxy:
    image: shopify/toxiproxy
    container_name: toxiproxy
    ports:
      - "8474:8474"
      - "30350:30350"
    volumes:
      - ./toxiproxy.json:/etc/toxiproxy.json
    command: -config /etc/toxiproxy.json -host=0.0.0.0
    networks:
      storage-hub-network:
        aliases:
          - toxiproxy<|MERGE_RESOLUTION|>--- conflicted
+++ resolved
@@ -125,7 +125,6 @@
       - ./dev-keystores/fisherman:/keystore:rw
     command:
       [
-<<<<<<< HEAD
         "--dev",
         "--name=sh-fisherman",
         "--no-hardware-benchmarks",
@@ -140,23 +139,7 @@
         "--base-path=/data",
         "--fisherman",
         "--fisherman-database-url=postgresql://postgres:postgres@storage-hub-sh-indexer-postgres-1:5432/storage_hub",
-=======
-        '--dev',
-        '--name=sh-fisherman',
-        '--no-hardware-benchmarks',
-        '--unsafe-rpc-external',
-        '--rpc-methods=unsafe',
-        '--port=30666',
-        '--rpc-cors=all',
-        '--node-key=0x23b3b1c917dda506f152816aad4685eefa54fe57792165b31141ac893610b315',
-        '--bootnodes=/ip4/${BSP_IP:-default_bsp_ip}/tcp/30350/p2p/${BSP_PEER_ID:-default_bsp_peer_id}',
-        '--keystore-path=/keystore',
-        '--sealing=manual',
-        '--base-path=/data',
-        '--fisherman',
-        '--fisherman-database-url=postgresql://postgres:postgres@storage-hub-sh-postgres-1:5432/storage_hub',
-        '--fisherman-batch-interval-seconds=5',
->>>>>>> 880acae6
+        "--fisherman-batch-interval-seconds=5",
       ]
 
   sh-indexer:
