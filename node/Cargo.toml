[package]
name = "storage-hub-node"
version = "0.1.0"
description = "A Cumulus-based StorageHub node."
homepage = { workspace = true }
license = { workspace = true }
authors = { workspace = true }
repository = { workspace = true }
edition = { workspace = true }
build = "build.rs"
publish = false

[lints]
workspace = true

[dependencies]
anyhow = { workspace = true }
array-bytes = { workspace = true }
async-channel = { workspace = true }
async-io = { workspace = true }
bincode = { workspace = true }
color-print = { workspace = true }
futures-timer = { workspace = true }
hex = { workspace = true }
lazy-static = { workspace = true }
libp2p-identity = { workspace = true, features = ["peerid"] }
prost = { workspace = true }
thiserror = { workspace = true }
tokio = { workspace = true }

# Local
file-manager = { workspace = true }
forest-manager = { workspace = true }
<<<<<<< HEAD
pallet-file-system = { workspace = true }
shc-rpc = { workspace =  true }

storage-hub-infra = { workspace = true }
storage-hub-runtime = { workspace = true }
=======
shc-common = { workspace = true }
>>>>>>> 7b78f435

clap = { workspace = true }
log = { workspace = true }
codec = { workspace = true }
serde = { workspace = true }
jsonrpsee = { workspace = true }
futures = { workspace = true }
reference-trie = { workspace = true }
serde_json = { workspace = true }

# Substrate
frame-benchmarking = { workspace = true, default-features = true }
frame-benchmarking-cli = { workspace = true }
frame-system = { workspace = true }
frame-support = { workspace = true }
pallet-transaction-payment = { workspace = true }
pallet-transaction-payment-rpc = { workspace = true }
sc-basic-authorship = { workspace = true }
sc-chain-spec = { workspace = true }
sc-cli = { workspace = true }
sc-client-api = { workspace = true }
sc-offchain = { workspace = true }
sc-consensus = { workspace = true }
sc-consensus-aura = { workspace = true }
sc-consensus-manual-seal = { workspace = true }
sc-executor = { workspace = true }
sc-network = { workspace = true }
sc-network-sync = { workspace = true }
sc-rpc = { workspace = true }
sc-service = { workspace = true }
sc-sysinfo = { workspace = true }
sc-telemetry = { workspace = true }
sc-tracing = { workspace = true }
sc-transaction-pool = { workspace = true }
sc-transaction-pool-api = { workspace = true }
sc-utils = { workspace = true }
sp-api = { workspace = true }
sp-block-builder = { workspace = true }
sp-blockchain = { workspace = true }
sp-consensus-aura = { workspace = true }
sp-core = { workspace = true, default-features = true }
sp-keyring = { workspace = true, default-features = true }
sp-keystore = { workspace = true }
sp-io = { workspace = true, default-features = true }
sp-runtime = { workspace = true, default-features = true }
sp-timestamp = { workspace = true }
sp-trie = { workspace = true }
substrate-frame-rpc-system = { workspace = true }
substrate-prometheus-endpoint = { workspace = true }

# Polkadot
polkadot-cli = { workspace = true }
polkadot-primitives = { workspace = true }
polkadot-runtime-common = { workspace = true }
xcm = { workspace = true }

# Cumulus
cumulus-client-cli = { workspace = true }
cumulus-client-collator = { workspace = true }
cumulus-client-consensus-aura = { workspace = true }
cumulus-client-consensus-common = { workspace = true }
cumulus-client-consensus-proposer = { workspace = true }
cumulus-client-parachain-inherent = { workspace = true }
cumulus-client-service = { workspace = true }
cumulus-primitives-core = { workspace = true }
cumulus-primitives-parachain-inherent = { workspace = true }
cumulus-primitives-storage-weight-reclaim = { workspace = true }
cumulus-relay-chain-interface = { workspace = true }

[build-dependencies]
prost-build = { workspace = true }
substrate-build-script-utils = { workspace = true }

[features]
default = []
runtime-benchmarks = [
    "cumulus-primitives-core/runtime-benchmarks",
    "frame-benchmarking-cli/runtime-benchmarks",
    "frame-benchmarking/runtime-benchmarks",
    "polkadot-cli/runtime-benchmarks",
    "polkadot-primitives/runtime-benchmarks",
    "sc-service/runtime-benchmarks",
    "sp-runtime/runtime-benchmarks",
    "storage-hub-runtime/runtime-benchmarks",
]
try-runtime = [
    "polkadot-cli/try-runtime",
    "sp-runtime/try-runtime",
    "storage-hub-runtime/try-runtime",
]<|MERGE_RESOLUTION|>--- conflicted
+++ resolved
@@ -31,15 +31,12 @@
 # Local
 file-manager = { workspace = true }
 forest-manager = { workspace = true }
-<<<<<<< HEAD
 pallet-file-system = { workspace = true }
 shc-rpc = { workspace =  true }
 
 storage-hub-infra = { workspace = true }
 storage-hub-runtime = { workspace = true }
-=======
 shc-common = { workspace = true }
->>>>>>> 7b78f435
 
 clap = { workspace = true }
 log = { workspace = true }
