[package]
name = "storage-hub-node"
version = "0.1.0"
description = "A Cumulus-based StorageHub node."
homepage = { workspace = true }
license = { workspace = true }
authors = { workspace = true }
repository = { workspace = true }
edition = { workspace = true }
build = "build.rs"
publish = false

[lints]
workspace = true

[dependencies]
anyhow = { workspace = true }
array-bytes = { workspace = true }
async-channel = { workspace = true }
async-io = { workspace = true }
async-trait = { workspace = true }
chrono = { workspace = true }
color-print = { workspace = true }
futures-timer = { workspace = true }
hex = { workspace = true, default-features = true }
kvdb = { workspace = true }
kvdb-rocksdb = { workspace = true }
lazy-static = { workspace = true }
ordered-float = { workspace = true }
priority-queue = { workspace = true }
rand = { workspace = true }
thiserror = { workspace = true }
tokio = { workspace = true }
toml = { workspace = true }
rocksdb = { workspace = true }

# Local
pallet-file-system = { workspace = true }
pallet-file-system-runtime-api = { workspace = true }
pallet-payment-streams = { workspace = true }
pallet-payment-streams-runtime-api = { workspace = true }
pallet-proofs-dealer = { workspace = true }
pallet-proofs-dealer-runtime-api = { workspace = true }
pallet-storage-providers = { workspace = true }
pallet-storage-providers-runtime-api = { workspace = true }
<<<<<<< HEAD
storage-hub-runtime = { workspace = true }
shr-solochain-evm = { workspace = true }
=======
sh-parachain-runtime = { workspace = true }
>>>>>>> 3ae43093
shc-actors-framework = { workspace = true }
shc-actors-derive = { workspace = true }
shc-blockchain-service = { workspace = true }
shc-file-transfer-service = { workspace = true }
shc-common = { workspace = true }
shc-file-manager = { workspace = true }
shc-fisherman-service = { workspace = true }
shc-forest-manager = { workspace = true }
shc-indexer-db = { workspace = true }
shc-indexer-service = { workspace = true }
shc-rpc = { workspace = true }
shc-client = { workspace = true }
shp-constants = { workspace = true }
shp-file-key-verifier = { workspace = true }
shp-file-metadata = { workspace = true }
shp-opaque = { workspace = true }
shp-traits = { workspace = true }
shp-types = { workspace = true }

clap = { workspace = true }
log = { workspace = true }
codec = { workspace = true }
serde = { workspace = true, default-features = true }
jsonrpsee = { features = ["server"], workspace = true }
futures = { workspace = true }
serde_json = { workspace = true }

# Substrate
frame-benchmarking = { workspace = true, default-features = true }
frame-benchmarking-cli = { workspace = true }
frame-system = { workspace = true }
frame-support = { workspace = true }
pallet-transaction-payment = { workspace = true }
pallet-transaction-payment-rpc = { workspace = true }
sc-basic-authorship = { workspace = true }
sc-chain-spec = { workspace = true }
sc-cli = { workspace = true }
sc-client-api = { workspace = true }
sc-offchain = { workspace = true }
sc-consensus = { workspace = true }
sc-consensus-aura = { workspace = true }
sc-consensus-babe = { workspace = true }
sc-consensus-grandpa = { workspace = true }
sc-consensus-manual-seal = { workspace = true }
sc-executor = { workspace = true }
sc-network = { workspace = true }
sc-network-sync = { workspace = true }
sc-rpc = { workspace = true }
sc-service = { workspace = true }
sc-sysinfo = { workspace = true }
sc-telemetry = { workspace = true }
sc-tracing = { workspace = true }
sc-transaction-pool = { workspace = true }
sc-transaction-pool-api = { workspace = true }
sc-utils = { workspace = true }
sp-api = { workspace = true }
sp-block-builder = { workspace = true }
sp-blockchain = { workspace = true }
sp-consensus-aura = { workspace = true }
sp-consensus-babe = { workspace = true }
sp-core = { workspace = true, default-features = true }
sp-genesis-builder = { workspace = true }
sp-keyring = { workspace = true, default-features = true }
sp-keystore = { workspace = true }
sp-io = { workspace = true, default-features = true }
sp-inherents = { workspace = true }
sp-runtime = { workspace = true, default-features = true }
sp-timestamp = { workspace = true }
sp-trie = { workspace = true }
substrate-frame-rpc-system = { workspace = true }
substrate-prometheus-endpoint = { workspace = true }

# Polkadot
polkadot-cli = { workspace = true }
polkadot-primitives = { workspace = true }
polkadot-runtime-common = { workspace = true }
xcm = { workspace = true }

# Cumulus
cumulus-client-cli = { workspace = true }
cumulus-client-collator = { workspace = true }
cumulus-client-consensus-aura = { workspace = true }
cumulus-client-consensus-common = { workspace = true }
cumulus-client-consensus-proposer = { workspace = true }
cumulus-client-parachain-inherent = { workspace = true }
cumulus-client-service = { workspace = true }
cumulus-primitives-core = { workspace = true }
cumulus-primitives-parachain-inherent = { workspace = true }
cumulus-primitives-storage-weight-reclaim = { workspace = true }
cumulus-relay-chain-interface = { workspace = true }

# Frontier (for EVM support)
fc-api = { workspace = true }
fc-cli = { workspace = true }
fc-consensus = { workspace = true }
fc-db = { workspace = true }
fc-mapping-sync = { workspace = true }
fc-rpc = { workspace = true, features = ["txpool"] }
fc-rpc-core = { workspace = true, features = ["txpool"] }
fc-storage = { workspace = true }
fp-rpc = { workspace = true }
pallet-ethereum = { workspace = true }

[build-dependencies]
substrate-build-script-utils = { workspace = true }

[features]
default = []
runtime-benchmarks = [
    "cumulus-primitives-core/runtime-benchmarks",
    "frame-benchmarking-cli/runtime-benchmarks",
    "frame-benchmarking/runtime-benchmarks",
    "polkadot-cli/runtime-benchmarks",
    "polkadot-primitives/runtime-benchmarks",
    "sc-service/runtime-benchmarks",
    "sp-runtime/runtime-benchmarks",
<<<<<<< HEAD
    "storage-hub-runtime/runtime-benchmarks",
    "shr-solochain-evm/runtime-benchmarks",
=======
    "sh-parachain-runtime/runtime-benchmarks",
>>>>>>> 3ae43093
]
try-runtime = [
    "polkadot-cli/try-runtime",
    "sp-runtime/try-runtime",
<<<<<<< HEAD
    "storage-hub-runtime/try-runtime",
    "shr-solochain-evm/try-runtime",
=======
    "sh-parachain-runtime/try-runtime",
>>>>>>> 3ae43093
]<|MERGE_RESOLUTION|>--- conflicted
+++ resolved
@@ -34,8 +34,8 @@
 toml = { workspace = true }
 rocksdb = { workspace = true }
 
+shc-actors-framework = { workspace = true }pallet-file-system = { workspace = true }
 # Local
-pallet-file-system = { workspace = true }
 pallet-file-system-runtime-api = { workspace = true }
 pallet-payment-streams = { workspace = true }
 pallet-payment-streams-runtime-api = { workspace = true }
@@ -43,13 +43,8 @@
 pallet-proofs-dealer-runtime-api = { workspace = true }
 pallet-storage-providers = { workspace = true }
 pallet-storage-providers-runtime-api = { workspace = true }
-<<<<<<< HEAD
-storage-hub-runtime = { workspace = true }
 shr-solochain-evm = { workspace = true }
-=======
 sh-parachain-runtime = { workspace = true }
->>>>>>> 3ae43093
-shc-actors-framework = { workspace = true }
 shc-actors-derive = { workspace = true }
 shc-blockchain-service = { workspace = true }
 shc-file-transfer-service = { workspace = true }
@@ -165,20 +160,12 @@
     "polkadot-primitives/runtime-benchmarks",
     "sc-service/runtime-benchmarks",
     "sp-runtime/runtime-benchmarks",
-<<<<<<< HEAD
-    "storage-hub-runtime/runtime-benchmarks",
+    "sh-parachain-runtime/runtime-benchmarks",
     "shr-solochain-evm/runtime-benchmarks",
-=======
-    "sh-parachain-runtime/runtime-benchmarks",
->>>>>>> 3ae43093
 ]
 try-runtime = [
     "polkadot-cli/try-runtime",
     "sp-runtime/try-runtime",
-<<<<<<< HEAD
-    "storage-hub-runtime/try-runtime",
+    "sh-parachain-runtime/try-runtime",
     "shr-solochain-evm/try-runtime",
-=======
-    "sh-parachain-runtime/try-runtime",
->>>>>>> 3ae43093
 ]