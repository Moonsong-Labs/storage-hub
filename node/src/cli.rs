use clap::{Parser, ValueEnum};
use serde::{Deserialize, Deserializer};
use std::{path::PathBuf, str::FromStr};
use storage_hub_runtime::StorageDataUnit;

use crate::{
    command::ProviderOptions,
    services::builder::{
        BlockchainServiceOptions, BspChargeFeesOptions, BspMoveBucketOptions,
        BspSubmitProofOptions, BspUploadFileOptions, MspChargeFeesOptions, MspDeleteFileOptions,
        MspMoveBucketOptions,
    },
};

/// Sub-commands supported by the collator.
#[derive(Debug, clap::Subcommand)]
pub enum Subcommand {
    /// Build a chain specification.
    BuildSpec(sc_cli::BuildSpecCmd),

    /// Validate blocks.
    CheckBlock(sc_cli::CheckBlockCmd),

    /// Export blocks.
    ExportBlocks(sc_cli::ExportBlocksCmd),

    /// Export the state of a given block into a chain spec.
    ExportState(sc_cli::ExportStateCmd),

    /// Import blocks.
    ImportBlocks(sc_cli::ImportBlocksCmd),

    /// Revert the chain to a previous state.
    Revert(sc_cli::RevertCmd),

    /// Remove the whole chain.
    PurgeChain(cumulus_client_cli::PurgeChainCmd),

    /// Export the genesis head data of the parachain.
    ///
    /// Head data is the encoded block header.
    #[command(alias = "export-genesis-state")]
    ExportGenesisHead(cumulus_client_cli::ExportGenesisHeadCommand),

    /// Export the genesis wasm of the parachain.
    ExportGenesisWasm(cumulus_client_cli::ExportGenesisWasmCommand),

    /// Sub-commands concerned with benchmarking.
    /// The pallet benchmarking moved to the `pallet` sub-command.
    #[command(subcommand)]
    Benchmark(frame_benchmarking_cli::BenchmarkCmd),
}

#[derive(ValueEnum, Clone, Debug, Eq, PartialEq)]
pub enum ProviderType {
    /// Main Storage Provider
    Msp,
    /// Backup Storage Provider
    Bsp,
    /// User role
    User,
}

impl<'de> serde::Deserialize<'de> for ProviderType {
    fn deserialize<D: Deserializer<'de>>(d: D) -> Result<Self, D::Error> {
        let s = String::deserialize(d)?;

        let provider_type = match s.as_str() {
            "bsp" => ProviderType::Bsp,
            "msp" => ProviderType::Msp,
            "user" => ProviderType::User,
            _ => {
                return Err(serde::de::Error::custom(
                    "Cannot parse `provider_type`. Invalid value.",
                ))
            }
        };

        Ok(provider_type)
    }
}

#[derive(ValueEnum, Clone, Debug)]
pub enum StorageLayer {
    /// RocksDB with path.
    RocksDB,
    /// In Memory
    Memory,
}

impl<'de> serde::Deserialize<'de> for StorageLayer {
    fn deserialize<D: Deserializer<'de>>(d: D) -> Result<Self, D::Error> {
        let s = String::deserialize(d)?;

        let storage_layer = match s.as_str() {
            "rocksdb" => StorageLayer::RocksDB,
            "memory" => StorageLayer::Memory,
            _ => {
                return Err(serde::de::Error::custom(
                    "Cannot parse `storage_type`. Invalid value.",
                ))
            }
        };

        Ok(storage_layer)
    }
}

#[derive(Debug, Parser)]
#[group(skip)]
pub struct ProviderConfigurations {
    /// Run node as a StorageHub provider.
    #[arg(long)]
    pub provider: bool,

    /// Run the node in maintenance mode.
    /// In this mode, the node will not import blocks or participate in consensus,
    /// but will allow specific RPC calls for file and storage management.
    #[arg(long, default_value = "false")]
    pub maintenance_mode: bool,

    /// Type of StorageHub provider.
    #[clap(
        long,
        value_enum,
        value_name = "PROVIDER_TYPE",
        required_if_eq("provider", "true")
    )]
    pub provider_type: Option<ProviderType>,

    /// Maximum storage capacity of the provider (bytes).
    #[clap(long, required_if_eq_all([
        ("provider", "true"),
        ("provider_type", "msp"),
    ]), required_if_eq_all([
        ("provider", "true"),
        ("provider_type", "bsp"),
    ]))]
    pub max_storage_capacity: Option<StorageDataUnit>,

    /// Jump capacity (bytes).
    #[clap(long, required_if_eq_all([
        ("provider", "true"),
        ("provider_type", "msp"),
    ]), required_if_eq_all([
        ("provider", "true"),
        ("provider_type", "bsp"),
    ]))]
    pub jump_capacity: Option<StorageDataUnit>,

    /// Type of StorageHub provider.
    /// Currently: `memory` and `rocks-db`.
    #[clap(
        long,
        value_enum,
        value_name = "STORAGE_LAYER",
        default_value = "memory"
    )]
    pub storage_layer: Option<StorageLayer>,

    /// Storage location in the file system
    #[clap(long, required_if_eq("storage_layer", "rocks-db"))]
    pub storage_path: Option<String>,

    /// Extrinsic retry timeout in seconds.
    #[clap(long, default_value = "60")]
    pub extrinsic_retry_timeout: Option<u64>,

    /// The minimum number of blocks behind the current best block to consider the node out of sync.
    #[clap(long, default_value = "5")]
    pub sync_mode_min_blocks_behind: Option<u32>,

    /// On blocks that are multiples of this number, the blockchain service will trigger the catch of proofs.
    #[clap(long, default_value = "4")]
    pub check_for_pending_proofs_period: Option<u32>,

    /// The maximum number of blocks from the past that will be processed for catching up the root changes.
    #[clap(long, default_value = "10")]
    pub max_blocks_behind_to_catch_up_root_changes: Option<u32>,

    /// MSP charging fees period (in blocks).
    /// Setting it to 600 with a block every 6 seconds will charge user every hour.
    #[clap(long, required_if_eq_all([
        ("provider", "true"),
        ("provider_type", "msp"),
    ]))]
    pub msp_charging_period: Option<u32>,

    // ============== MSP Delete File task options ==============
    /// Enable and configure MSP Delete File task.
    #[clap(long)]
    pub msp_delete_file_task: bool,

    /// Maximum number of times to retry a file deletion request.
    #[clap(
        long,
        value_name = "COUNT",
        help_heading = "MSP Delete File Options",
        required_if_eq_all([
            ("msp_delete_file_task", "true"),
            ("provider_type", "msp"),
        ])
    )]
    pub msp_delete_file_max_try_count: Option<u32>,

    /// Maximum tip amount to use when submitting a file deletion request extrinsic.
    #[clap(
        long,
        value_name = "AMOUNT",
        help_heading = "MSP Delete File Options",
        required_if_eq_all([
            ("msp_delete_file_task", "true"),
            ("provider_type", "msp"),
        ])
    )]
    pub msp_delete_file_max_tip: Option<f64>,

    // ============== MSP Charge Fees task options ==============
    /// Enable and configure MSP Charge Fees task.
    #[clap(long)]
    pub msp_charge_fees_task: bool,

    /// Minimum debt threshold for charging users.
    #[clap(
        long,
        value_name = "AMOUNT",
        help_heading = "MSP Charge Fees Options",
        required_if_eq_all([
            ("msp_charge_fees_task", "true"),
            ("provider_type", "msp"),
        ])
    )]
    pub msp_charge_fees_min_debt: Option<u64>,

    // ============== MSP Move Bucket task options ==============
    /// Enable and configure MSP Move Bucket task.
    #[clap(long)]
    pub msp_move_bucket_task: bool,

    /// Maximum number of times to retry a move bucket request.
    #[clap(
        long,
        value_name = "COUNT",
        help_heading = "MSP Move Bucket Options",
        required_if_eq_all([
            ("msp_move_bucket_task", "true"),
            ("provider_type", "msp"),
        ])
    )]
    pub msp_move_bucket_max_try_count: Option<u32>,

    /// Maximum tip amount to use when submitting a move bucket request extrinsic.
    #[clap(
        long,
        value_name = "AMOUNT",
        help_heading = "MSP Move Bucket Options",
        required_if_eq_all([
            ("msp_move_bucket_task", "true"),
            ("provider_type", "msp"),
        ])
    )]
    pub msp_move_bucket_max_tip: Option<f64>,

    /// Processing interval between batches of move bucket requests (in seconds).
    #[clap(
        long,
        value_name = "SECONDS",
        help_heading = "MSP Move Bucket Options",
        required_if_eq_all([
            ("msp_move_bucket_task", "true"),
            ("provider_type", "msp"),
        ])
    )]
    pub msp_move_bucket_processing_interval: Option<u64>,

    /// Maximum number of files to download in parallel.
    #[clap(
        long,
        value_name = "COUNT",
        help_heading = "MSP Move Bucket Options",
        required_if_eq_all([
            ("msp_move_bucket_task", "true"),
            ("provider_type", "msp"),
        ])
    )]
    pub msp_move_bucket_max_concurrent_file_downloads: Option<usize>,

    /// Maximum number of chunks requests to do in parallel per file.
    #[clap(
        long,
        value_name = "COUNT",
        help_heading = "MSP Move Bucket Options",
        required_if_eq_all([
            ("msp_move_bucket_task", "true"),
            ("provider_type", "msp"),
        ])
    )]
    pub msp_move_bucket_max_concurrent_chunks_per_file: Option<usize>,

    /// Maximum number of chunks to request in a single network request.
    #[clap(
        long,
        value_name = "COUNT",
        help_heading = "MSP Move Bucket Options",
        required_if_eq_all([
            ("msp_move_bucket_task", "true"),
            ("provider_type", "msp"),
        ])
    )]
    pub msp_move_bucket_max_chunks_per_request: Option<usize>,

    /// Number of peers to select for each chunk download attempt (2 best + x random).
    #[clap(
        long,
        value_name = "COUNT",
        help_heading = "MSP Move Bucket Options",
        required_if_eq_all([
            ("msp_move_bucket_task", "true"),
            ("provider_type", "msp"),
        ])
    )]
    pub msp_move_bucket_chunk_request_peer_retry_attempts: Option<usize>,

    /// Number of retries per peer for a single chunk request.
    #[clap(
        long,
        value_name = "COUNT",
        help_heading = "MSP Move Bucket Options",
        required_if_eq_all([
            ("msp_move_bucket_task", "true"),
            ("provider_type", "msp"),
        ])
    )]
    pub msp_move_bucket_download_retry_attempts: Option<usize>,

    // ============== BSP Upload File task options ==============
    /// Enable and configure BSP Upload File task.
    #[clap(long)]
    pub bsp_upload_file_task: bool,

    /// Maximum number of times to retry an upload file request.
    #[clap(
        long,
        value_name = "COUNT",
        help_heading = "BSP Upload File Options",
        required_if_eq_all([
            ("bsp_upload_file_task", "true"),
            ("provider_type", "bsp"),
        ])
    )]
    pub bsp_upload_file_max_try_count: Option<u32>,

    /// Maximum tip amount to use when submitting an upload file request extrinsic.
    #[clap(
        long,
        value_name = "AMOUNT",
        help_heading = "BSP Upload File Options",
        required_if_eq_all([
            ("bsp_upload_file_task", "true"),
            ("provider_type", "bsp"),
        ])
    )]
    pub bsp_upload_file_max_tip: Option<f64>,

    // ============== BSP Move Bucket task options ==============
    /// Enable and configure BSP Move Bucket task.
    #[clap(long)]
    pub bsp_move_bucket_task: bool,

    /// Grace period in seconds to accept download requests after a bucket move is accepted.
    #[clap(
        long,
        value_name = "SECONDS",
        help_heading = "BSP Move Bucket Options",
        required_if_eq_all([
            ("bsp_move_bucket_task", "true"),
            ("provider_type", "bsp"),
        ])
    )]
    pub bsp_move_bucket_grace_period: Option<u64>,

    // ============== BSP Charge Fees task options ==============
    /// Enable and configure BSP Charge Fees task.
    #[clap(long)]
    pub bsp_charge_fees_task: bool,

    /// Minimum debt threshold for charging users.
    #[clap(
        long,
        value_name = "AMOUNT",
        help_heading = "BSP Charge Fees Options",
        required_if_eq_all([
            ("bsp_charge_fees_task", "true"),
            ("provider_type", "bsp"),
        ])
    )]
    pub bsp_charge_fees_min_debt: Option<u64>,

    // ============== BSP Submit Proof task options ==============
    /// Enable and configure BSP Submit Proof task.
    #[clap(long)]
    pub bsp_submit_proof_task: bool,

    /// Maximum number of attempts to submit a proof.
    #[clap(
        long,
        value_name = "COUNT",
        help_heading = "BSP Submit Proof Options",
        required_if_eq_all([
            ("bsp_submit_proof_task", "true"),
            ("provider_type", "bsp"),
        ])
    )]
    pub bsp_submit_proof_max_attempts: Option<u32>,
}

impl ProviderConfigurations {
    pub fn provider_options(&self) -> ProviderOptions {
        // Get provider type to conditionally apply options
        let provider_type = self
            .provider_type
            .clone()
            .expect("Provider type is required");

        let mut msp_delete_file = None;
        let mut msp_charge_fees = None;
        let mut msp_move_bucket = None;
        let mut bsp_upload_file = None;
        let mut bsp_move_bucket = None;
        let mut bsp_charge_fees = None;
        let mut bsp_submit_proof = None;

        // Only set MSP options if provider_type is MSP
        if provider_type == ProviderType::Msp {
            // If specific task flags are enabled, use the provided options
            if self.msp_delete_file_task {
                let mut options = MspDeleteFileOptions::default();
                options.max_try_count = self.msp_delete_file_max_try_count;
                options.max_tip = self.msp_delete_file_max_tip;
                msp_delete_file = Some(options);
            }

            if self.msp_charge_fees_task {
                let mut options = MspChargeFeesOptions::default();
                options.min_debt = self.msp_charge_fees_min_debt;
                msp_charge_fees = Some(options);
            }

            if self.msp_move_bucket_task {
                let mut options = MspMoveBucketOptions::default();
                options.max_try_count = self.msp_move_bucket_max_try_count;
                options.max_tip = self.msp_move_bucket_max_tip;
                options.processing_interval = self.msp_move_bucket_processing_interval;
                options.max_concurrent_file_downloads =
                    self.msp_move_bucket_max_concurrent_file_downloads;
                options.max_concurrent_chunks_per_file =
                    self.msp_move_bucket_max_concurrent_chunks_per_file;
                options.max_chunks_per_request = self.msp_move_bucket_max_chunks_per_request;
                options.chunk_request_peer_retry_attempts =
                    self.msp_move_bucket_chunk_request_peer_retry_attempts;
                options.download_retry_attempts = self.msp_move_bucket_download_retry_attempts;
                msp_move_bucket = Some(options);
            }
        }

        // Only set BSP options if provider_type is BSP
        if provider_type == ProviderType::Bsp {
            if self.bsp_upload_file_task {
                let mut options = BspUploadFileOptions::default();
                options.max_try_count = self.bsp_upload_file_max_try_count;
                options.max_tip = self.bsp_upload_file_max_tip;
                bsp_upload_file = Some(options);
            }

            if self.bsp_move_bucket_task {
                let mut options = BspMoveBucketOptions::default();
                options.move_bucket_accepted_grace_period = self.bsp_move_bucket_grace_period;
                bsp_move_bucket = Some(options);
            }

            if self.bsp_charge_fees_task {
                let mut options = BspChargeFeesOptions::default();
                options.min_debt = self.bsp_charge_fees_min_debt;
                bsp_charge_fees = Some(options);
            }

            if self.bsp_submit_proof_task {
                let mut options = BspSubmitProofOptions::default();
                options.max_submission_attempts = self.bsp_submit_proof_max_attempts;
                bsp_submit_proof = Some(options);
            }
        }

        let mut blockchain_service = None;
        if let Some(extrinsic_retry_timeout) = self.extrinsic_retry_timeout {
            let mut default_config = BlockchainServiceOptions::default();
            default_config.extrinsic_retry_timeout = Some(extrinsic_retry_timeout);
            blockchain_service = Some(default_config);
        }

        if let Some(sync_mode_min_blocks_behind) = self.sync_mode_min_blocks_behind {
            let mut default_config = BlockchainServiceOptions::default();
            default_config.sync_mode_min_blocks_behind = Some(sync_mode_min_blocks_behind);
            blockchain_service = Some(default_config);
        }

        if let Some(check_for_pending_proofs_period) = self.check_for_pending_proofs_period {
            let mut default_config = BlockchainServiceOptions::default();
            default_config.check_for_pending_proofs_period = Some(check_for_pending_proofs_period);
            blockchain_service = Some(default_config);
        }

        if let Some(max_blocks_behind_to_catch_up_root_changes) =
            self.max_blocks_behind_to_catch_up_root_changes
        {
            let mut default_config = BlockchainServiceOptions::default();
            default_config.max_blocks_behind_to_catch_up_root_changes =
                Some(max_blocks_behind_to_catch_up_root_changes);
            blockchain_service = Some(default_config);
        }

        ProviderOptions {
            provider_type,
            storage_layer: self
                .storage_layer
                .clone()
                .expect("Storage layer is required"),
            storage_path: self.storage_path.clone(),
            max_storage_capacity: self.max_storage_capacity,
            jump_capacity: self.jump_capacity,
            msp_charging_period: self.msp_charging_period,
<<<<<<< HEAD
            msp_delete_file,
            msp_charge_fees,
            msp_move_bucket,
            bsp_upload_file,
            bsp_move_bucket,
            bsp_charge_fees,
            bsp_submit_proof,
            blockchain_service,
=======
            maintenance_mode: self.maintenance_mode,
>>>>>>> f4579c63
        }
    }
}

#[derive(Debug, Parser, Clone)]
pub struct IndexerConfigurations {
    /// Whether to enable the indexer.
    ///
    /// By default, the indexer is disabled.
    /// If enabled, a Postgres database must be set up (see the indexer README for details).
    #[arg(long, default_value = "false")]
    pub indexer: bool,

    /// Postgres database URL.
    ///
    /// If not provided, the indexer will use the `DATABASE_URL` environment variable. If the
    /// environment variable is not set, the node will abort.
    #[arg(long)]
    pub database_url: Option<String>,
}

/// Block authoring scheme to be used by the dev service.
#[derive(Debug, Copy, Clone, Deserialize)]
pub enum Sealing {
    /// Author a block immediately upon receiving a transaction into the transaction pool
    Instant,
    /// Author a block upon receiving an RPC command
    Manual,
    /// Author blocks at a regular interval specified in milliseconds
    Interval(u64),
}

impl FromStr for Sealing {
    type Err = String;

    fn from_str(s: &str) -> Result<Self, Self::Err> {
        Ok(match s {
            "instant" => Self::Instant,
            "manual" => Self::Manual,
            s => {
                let millis =
                    u64::from_str_radix(s, 10).map_err(|_| "couldn't decode sealing param")?;
                Self::Interval(millis)
            }
        })
    }
}

const AFTER_HELP_EXAMPLE: &str = color_print::cstr!(
    r#"<bold><underline>Examples:</></>
   <bold>parachain-template-node build-spec --disable-default-bootnode > plain-parachain-chainspec.json</>
           Export a chainspec for a local testnet in json format.
   <bold>parachain-template-node --chain plain-parachain-chainspec.json --tmp -- --chain rococo-local</>
           Launch a full node with chain specification loaded from plain-parachain-chainspec.json.
   <bold>parachain-template-node</>
           Launch a full node with default parachain <italic>local-testnet</> and relay chain <italic>rococo-local</>.
   <bold>parachain-template-node --collator</>
           Launch a collator with default parachain <italic>local-testnet</> and relay chain <italic>rococo-local</>.
 "#
);
#[derive(Debug, clap::Parser)]
#[command(
    propagate_version = true,
    args_conflicts_with_subcommands = true,
    subcommand_negates_reqs = true
)]
#[clap(after_help = AFTER_HELP_EXAMPLE)]
pub struct Cli {
    #[command(subcommand)]
    pub subcommand: Option<Subcommand>,

    #[command(flatten)]
    pub run: RunCmd,

    /// Disable automatic hardware benchmarks.
    ///
    /// By default these benchmarks are automatically ran at startup and measure
    /// the CPU speed, the memory bandwidth and the disk speed.
    ///
    /// The results are then printed out in the logs, and also sent as part of
    /// telemetry, if telemetry is enabled.
    #[arg(long)]
    pub no_hardware_benchmarks: bool,

    /// Relay chain arguments
    #[arg(raw = true)]
    pub relay_chain_args: Vec<String>,

    /// Provider configurations
    #[command(flatten)]
    pub provider_config: ProviderConfigurations,

    /// Provider configurations file path (allow to specify the provider configuration in a file instead of the cli)
    #[clap(long, conflicts_with_all = [
        "provider", "provider_type", "max_storage_capacity", "jump_capacity", 
        "storage_layer", "storage_path", "extrinsic_retry_timeout", "sync_mode_min_blocks_behind",
        "check_for_pending_proofs_period", "max_blocks_behind_to_catch_up_root_changes",
        "msp_charging_period",  "msp_delete_file_task", "msp_delete_file_max_try_count",
        "msp_delete_file_max_tip", "msp_charge_fees_task", "msp_charge_fees_min_debt",
        "msp_move_bucket_task", "msp_move_bucket_max_try_count", "msp_move_bucket_max_tip", 
        "msp_move_bucket_processing_interval", "msp_move_bucket_max_concurrent_file_downloads",
        "msp_move_bucket_max_concurrent_chunks_per_file", "msp_move_bucket_max_chunks_per_request",
        "msp_move_bucket_chunk_request_peer_retry_attempts", "msp_move_bucket_download_retry_attempts",
        "bsp_upload_file_task", "bsp_upload_file_max_try_count", "bsp_upload_file_max_tip",
        "bsp_move_bucket_task", "bsp_move_bucket_grace_period",
        "bsp_charge_fees_task", "bsp_charge_fees_min_debt",
        "bsp_submit_proof_task", "bsp_submit_proof_max_attempts",
    ])]
    pub provider_config_file: Option<String>,

    /// Indexer configurations
    #[command(flatten)]
    pub indexer_config: IndexerConfigurations,
}

#[derive(Debug, Parser)]
#[group(skip)]
pub struct RunCmd {
    #[clap(flatten)]
    pub base: cumulus_client_cli::RunCmd,

    /// When blocks should be sealed in the dev service.
    ///
    /// Options are "instant", "manual", or timer interval in milliseconds
    #[clap(long, default_value = "instant")]
    pub sealing: Sealing,
}

impl std::ops::Deref for RunCmd {
    type Target = cumulus_client_cli::RunCmd;

    fn deref(&self) -> &Self::Target {
        &self.base
    }
}

#[derive(Debug)]
pub struct RelayChainCli {
    /// The actual relay chain cli object.
    pub base: polkadot_cli::RunCmd,

    /// Optional chain id that should be passed to the relay chain.
    pub chain_id: Option<String>,

    /// The base path that should be used by the relay chain.
    pub base_path: Option<PathBuf>,
}

impl RelayChainCli {
    /// Parse the relay chain CLI parameters using the para chain `Configuration`.
    pub fn new<'a>(
        para_config: &sc_service::Configuration,
        relay_chain_args: impl Iterator<Item = &'a String>,
    ) -> Self {
        let extension = crate::chain_spec::Extensions::try_get(&*para_config.chain_spec);
        let chain_id = extension.map(|e| e.relay_chain.clone());
        let base_path = para_config.base_path.path().join("polkadot");
        Self {
            base_path: Some(base_path),
            chain_id,
            base: clap::Parser::parse_from(relay_chain_args),
        }
    }
}<|MERGE_RESOLUTION|>--- conflicted
+++ resolved
@@ -261,78 +261,6 @@
     )]
     pub msp_move_bucket_max_tip: Option<f64>,
 
-    /// Processing interval between batches of move bucket requests (in seconds).
-    #[clap(
-        long,
-        value_name = "SECONDS",
-        help_heading = "MSP Move Bucket Options",
-        required_if_eq_all([
-            ("msp_move_bucket_task", "true"),
-            ("provider_type", "msp"),
-        ])
-    )]
-    pub msp_move_bucket_processing_interval: Option<u64>,
-
-    /// Maximum number of files to download in parallel.
-    #[clap(
-        long,
-        value_name = "COUNT",
-        help_heading = "MSP Move Bucket Options",
-        required_if_eq_all([
-            ("msp_move_bucket_task", "true"),
-            ("provider_type", "msp"),
-        ])
-    )]
-    pub msp_move_bucket_max_concurrent_file_downloads: Option<usize>,
-
-    /// Maximum number of chunks requests to do in parallel per file.
-    #[clap(
-        long,
-        value_name = "COUNT",
-        help_heading = "MSP Move Bucket Options",
-        required_if_eq_all([
-            ("msp_move_bucket_task", "true"),
-            ("provider_type", "msp"),
-        ])
-    )]
-    pub msp_move_bucket_max_concurrent_chunks_per_file: Option<usize>,
-
-    /// Maximum number of chunks to request in a single network request.
-    #[clap(
-        long,
-        value_name = "COUNT",
-        help_heading = "MSP Move Bucket Options",
-        required_if_eq_all([
-            ("msp_move_bucket_task", "true"),
-            ("provider_type", "msp"),
-        ])
-    )]
-    pub msp_move_bucket_max_chunks_per_request: Option<usize>,
-
-    /// Number of peers to select for each chunk download attempt (2 best + x random).
-    #[clap(
-        long,
-        value_name = "COUNT",
-        help_heading = "MSP Move Bucket Options",
-        required_if_eq_all([
-            ("msp_move_bucket_task", "true"),
-            ("provider_type", "msp"),
-        ])
-    )]
-    pub msp_move_bucket_chunk_request_peer_retry_attempts: Option<usize>,
-
-    /// Number of retries per peer for a single chunk request.
-    #[clap(
-        long,
-        value_name = "COUNT",
-        help_heading = "MSP Move Bucket Options",
-        required_if_eq_all([
-            ("msp_move_bucket_task", "true"),
-            ("provider_type", "msp"),
-        ])
-    )]
-    pub msp_move_bucket_download_retry_attempts: Option<usize>,
-
     // ============== BSP Upload File task options ==============
     /// Enable and configure BSP Upload File task.
     #[clap(long)]
@@ -450,15 +378,6 @@
                 let mut options = MspMoveBucketOptions::default();
                 options.max_try_count = self.msp_move_bucket_max_try_count;
                 options.max_tip = self.msp_move_bucket_max_tip;
-                options.processing_interval = self.msp_move_bucket_processing_interval;
-                options.max_concurrent_file_downloads =
-                    self.msp_move_bucket_max_concurrent_file_downloads;
-                options.max_concurrent_chunks_per_file =
-                    self.msp_move_bucket_max_concurrent_chunks_per_file;
-                options.max_chunks_per_request = self.msp_move_bucket_max_chunks_per_request;
-                options.chunk_request_peer_retry_attempts =
-                    self.msp_move_bucket_chunk_request_peer_retry_attempts;
-                options.download_retry_attempts = self.msp_move_bucket_download_retry_attempts;
                 msp_move_bucket = Some(options);
             }
         }
@@ -529,7 +448,6 @@
             max_storage_capacity: self.max_storage_capacity,
             jump_capacity: self.jump_capacity,
             msp_charging_period: self.msp_charging_period,
-<<<<<<< HEAD
             msp_delete_file,
             msp_charge_fees,
             msp_move_bucket,
@@ -538,9 +456,7 @@
             bsp_charge_fees,
             bsp_submit_proof,
             blockchain_service,
-=======
             maintenance_mode: self.maintenance_mode,
->>>>>>> f4579c63
         }
     }
 }
@@ -641,9 +557,6 @@
         "msp_charging_period",  "msp_delete_file_task", "msp_delete_file_max_try_count",
         "msp_delete_file_max_tip", "msp_charge_fees_task", "msp_charge_fees_min_debt",
         "msp_move_bucket_task", "msp_move_bucket_max_try_count", "msp_move_bucket_max_tip", 
-        "msp_move_bucket_processing_interval", "msp_move_bucket_max_concurrent_file_downloads",
-        "msp_move_bucket_max_concurrent_chunks_per_file", "msp_move_bucket_max_chunks_per_request",
-        "msp_move_bucket_chunk_request_peer_retry_attempts", "msp_move_bucket_download_retry_attempts",
         "bsp_upload_file_task", "bsp_upload_file_max_try_count", "bsp_upload_file_max_tip",
         "bsp_move_bucket_task", "bsp_move_bucket_grace_period",
         "bsp_charge_fees_task", "bsp_charge_fees_min_debt",
