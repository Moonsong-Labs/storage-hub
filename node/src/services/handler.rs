use std::sync::Arc;
use tokio::sync::RwLock;

use shc_actors_framework::{
    actor::{ActorHandle, TaskSpawner},
    event_bus::{EventBusListener, EventHandler},
};
use shc_blockchain_service::{
    events::{
        AcceptedBspVolunteer, BspConfirmStoppedStoring, FinalisedBspConfirmStoppedStoring,
        FinalisedMspStoppedStoringBucket, LastChargeableInfoUpdated, MoveBucketAccepted,
        MoveBucketExpired, MoveBucketRejected, MoveBucketRequested, MoveBucketRequestedForNewMsp,
        MultipleNewChallengeSeeds, NewStorageRequest, NotifyPeriod, ProcessConfirmStoringRequest,
        ProcessMspRespondStoringRequest, ProcessStopStoringForInsolventUserRequest,
        ProcessSubmitProofRequest, SlashableProvider, SpStopStoringInsolventUser, UserWithoutFunds,
    },
    BlockchainService,
};
use shc_common::consts::CURRENT_FOREST_KEY;
use shc_file_transfer_service::{
    events::{RemoteDownloadRequest, RemoteUploadRequest},
    FileTransferService,
};
use shc_forest_manager::traits::ForestStorageHandler;
use shc_indexer_db::DbPool;
use storage_hub_runtime::StorageDataUnit;

use crate::tasks::{
    bsp_charge_fees::BspChargeFeesTask, bsp_delete_file::BspDeleteFileTask,
    bsp_download_file::BspDownloadFileTask, bsp_move_bucket::BspMoveBucketTask,
    bsp_submit_proof::BspSubmitProofTask, bsp_upload_file::BspUploadFileTask,
    msp_charge_fees::MspChargeFeesTask, msp_delete_bucket::MspStoppedStoringTask,
    msp_move_bucket::MspMoveBucketTask, msp_upload_file::MspUploadFileTask,
    sp_slash_provider::SlashProviderTask, user_sends_file::UserSendsFileTask,
    BspForestStorageHandlerT, FileStorageT, MspForestStorageHandlerT,
};

/// Configuration paramaters for Storage Providers.
#[derive(Clone)]
pub struct ProviderConfig {
    /// Maximum storage capacity of the provider (bytes).
    ///
    /// The Storage Provider will not request to increase its storage capacity beyond this value.
    pub max_storage_capacity: StorageDataUnit,
    /// Jump capacity (bytes).
    ///
    /// Storage capacity increases in jumps of this size.
    pub jump_capacity: StorageDataUnit,
    /// The time in seconds to wait before retrying an extrinsic.
    pub extrinsic_retry_timeout: u64,
}

/// Represents the handler for the Storage Hub service.
pub struct StorageHubHandler<FL, FSH>
where
    FL: FileStorageT,
    FSH: ForestStorageHandler + Clone + Send + Sync + 'static,
{
    /// The task spawner for spawning asynchronous tasks.
    pub task_spawner: TaskSpawner,
    /// The actor handle for the file transfer service.
    pub file_transfer: ActorHandle<FileTransferService>,
    /// The actor handle for the blockchain service.
    pub blockchain: ActorHandle<BlockchainService>,
    /// The file storage layer which stores all files in chunks.
    pub file_storage: Arc<RwLock<FL>>,
    /// The forest storage layer which tracks all complete files stored in the file storage layer.
    pub forest_storage_handler: FSH,
    /// The configuration parameters for the provider.
    pub provider_config: ProviderConfig,
    /// The indexer database pool.
    pub indexer_db_pool: Option<DbPool>,
}

impl<FL, FSH> Clone for StorageHubHandler<FL, FSH>
where
    FL: FileStorageT,
    FSH: ForestStorageHandler + Clone + Send + Sync + 'static,
{
    fn clone(&self) -> StorageHubHandler<FL, FSH> {
        Self {
            task_spawner: self.task_spawner.clone(),
            file_transfer: self.file_transfer.clone(),
            blockchain: self.blockchain.clone(),
            file_storage: self.file_storage.clone(),
            forest_storage_handler: self.forest_storage_handler.clone(),
            provider_config: self.provider_config.clone(),
            indexer_db_pool: self.indexer_db_pool.clone(),
        }
    }
}

impl<FL, FSH> StorageHubHandler<FL, FSH>
where
    FL: FileStorageT,
    FSH: ForestStorageHandler + Clone + Send + Sync + 'static,
{
    pub fn new(
        task_spawner: TaskSpawner,
        file_transfer: ActorHandle<FileTransferService>,
        blockchain: ActorHandle<BlockchainService>,
        file_storage: Arc<RwLock<FL>>,
        forest_storage_handler: FSH,
        provider_config: ProviderConfig,
        indexer_db_pool: Option<DbPool>,
    ) -> Self {
        Self {
            task_spawner,
            file_transfer,
            blockchain,
            file_storage,
            forest_storage_handler,
            provider_config,
            indexer_db_pool,
        }
    }

    pub fn start_user_tasks(&self) {
        log::info!("Starting User tasks.");

        let user_sends_file_task = UserSendsFileTask::new(self.clone());

        // Subscribing to NewStorageRequest event from the BlockchainService.
        let new_storage_request_event_bus_listener: EventBusListener<NewStorageRequest, _> =
            user_sends_file_task
                .clone()
                .subscribe_to(&self.task_spawner, &self.blockchain);
        new_storage_request_event_bus_listener.start();

        let accepted_bsp_volunteer_event_bus_listener: EventBusListener<AcceptedBspVolunteer, _> =
            user_sends_file_task
                .clone()
                .subscribe_to(&self.task_spawner, &self.blockchain);
        accepted_bsp_volunteer_event_bus_listener.start();
    }
}

impl<FL, FSH> StorageHubHandler<FL, FSH>
where
    FL: FileStorageT,
    FSH: MspForestStorageHandlerT,
{
    pub fn start_msp_tasks(&self) {
        log::info!("Starting MSP tasks");

        // MspUploadFileTask is triggered by a NewStorageRequest event which registers the user's peer address for
        // an upcoming RemoteUploadRequest events, which happens when the user connects to the MSP and submits chunks of the file,
        // along with a proof of storage, which is then queued to batch accept many storage requests at once.
        // Finally once the ProcessMspRespondStoringRequest event is emitted, the MSP will respond to the user with a confirmation.
        let msp_upload_file_task = MspUploadFileTask::new(self.clone());
        // Subscribing to NewStorageRequest event from the BlockchainService.
        let new_storage_request_event_bus_listener: EventBusListener<NewStorageRequest, _> =
            msp_upload_file_task
                .clone()
                .subscribe_to(&self.task_spawner, &self.blockchain);
        new_storage_request_event_bus_listener.start();
        // Subscribing to RemoteUploadRequest event from the FileTransferService.
        let remote_upload_request_event_bus_listener: EventBusListener<RemoteUploadRequest, _> =
            msp_upload_file_task
                .clone()
                .subscribe_to(&self.task_spawner, &self.file_transfer);
        remote_upload_request_event_bus_listener.start();
        // Subscribing to ProcessMspRespondStoringRequest event from the BlockchainService.
        let process_confirm_storing_request_event_bus_listener: EventBusListener<
            ProcessMspRespondStoringRequest,
            _,
        > = msp_upload_file_task
            .clone()
            .subscribe_to(&self.task_spawner, &self.blockchain);
        process_confirm_storing_request_event_bus_listener.start();

        // MspStoppedStoringTask handles events for handling data deletion.
        let msp_stopped_storing_task = MspStoppedStoringTask::new(self.clone());
        // Subscribing to FinalisedMspStoppedStoringBucket event from the BlockchainService.
        let finalised_msp_stopped_storing_bucket_event_bus_listener: EventBusListener<
            FinalisedMspStoppedStoringBucket,
            _,
        > = msp_stopped_storing_task
            .clone()
            .subscribe_to(&self.task_spawner, &self.blockchain);
        finalised_msp_stopped_storing_bucket_event_bus_listener.start();

        // MspMoveBucketTask handles events for moving buckets to a new MSP.
        let msp_move_bucket_task = MspMoveBucketTask::new(self.clone());
        // Subscribing to MoveBucketRequestedForNewMsp event from the FileTransferService.
        let move_bucket_requested_for_new_msp_event_bus_listener: EventBusListener<
            MoveBucketRequestedForNewMsp,
            _,
        > = msp_move_bucket_task
            .clone()
            .subscribe_to(&self.task_spawner, &self.blockchain);
        move_bucket_requested_for_new_msp_event_bus_listener.start();
        let msp_charge_fees_task = MspChargeFeesTask::new(self.clone());

        // Subscribing to NewStorageRequest event from the BlockchainService.
        let notify_period_event_bus_listener: EventBusListener<NotifyPeriod, _> =
            msp_charge_fees_task
                .clone()
                .subscribe_to(&self.task_spawner, &self.blockchain);
        notify_period_event_bus_listener.start();
    }
}

impl<FL, FSH> StorageHubHandler<FL, FSH>
where
    FL: FileStorageT,
    FSH: BspForestStorageHandlerT,
{
    pub async fn initialise_bsp(&mut self) {
        // Create an empty Forest Storage instance.
        // A BSP is expected to always have at least one empty Forest Storage instance.
        let current_forest_key = CURRENT_FOREST_KEY.to_vec();
        self.forest_storage_handler
<<<<<<< HEAD
            .insert(&current_forest_key)
=======
            .create(&current_forest_key)
>>>>>>> e722b3c6
            .await;
    }

    pub fn start_bsp_tasks(&self) {
        log::info!("Starting BSP tasks");

        // TODO: When `pallet-cr-randomness` is integrated to the runtime we should also spawn the task that
        // manages the randomness commit-reveal cycle for BSPs here.
        // The task that manages this should be added to the `tasks` folder (name suggestion: `bsp_cr_randomness`).

        // BspUploadFileTask is triggered by a NewStorageRequest event, to which it responds by
        // volunteering to store the file. Then it waits for RemoteUploadRequest events, which
        // happens when the user, now aware of the BSP volunteering, submits chunks of the file,
        // along with a proof of storage.
        let bsp_upload_file_task = BspUploadFileTask::new(self.clone());
        // Subscribing to NewStorageRequest event from the BlockchainService.
        let new_storage_request_event_bus_listener: EventBusListener<NewStorageRequest, _> =
            bsp_upload_file_task
                .clone()
                .subscribe_to(&self.task_spawner, &self.blockchain);
        new_storage_request_event_bus_listener.start();
        // Subscribing to RemoteUploadRequest event from the FileTransferService.
        let remote_upload_request_event_bus_listener: EventBusListener<RemoteUploadRequest, _> =
            bsp_upload_file_task
                .clone()
                .subscribe_to(&self.task_spawner, &self.file_transfer);
        remote_upload_request_event_bus_listener.start();
        // Subscribing to ProcessConfirmStoringRequest event from the BlockchainService.
        let process_confirm_storing_request_event_bus_listener: EventBusListener<
            ProcessConfirmStoringRequest,
            _,
        > = bsp_upload_file_task
            .clone()
            .subscribe_to(&self.task_spawner, &self.blockchain);
        process_confirm_storing_request_event_bus_listener.start();

        // The BspDownloadFileTask
        let bsp_download_file_task = BspDownloadFileTask::new(self.clone());
        // Subscribing to RemoteDownloadRequest event from the FileTransferService.
        let remote_download_request_event_bus_listener: EventBusListener<RemoteDownloadRequest, _> =
            bsp_download_file_task.subscribe_to(&self.task_spawner, &self.file_transfer);
        remote_download_request_event_bus_listener.start();

        // BspSubmitProofTask is triggered by a MultipleNewChallengeSeeds event emitted by the BlockchainService.
        // It responds by computing challenges derived from the seeds, taking also into account
        // the custom challenges in checkpoint challenge rounds and enqueuing them in BlockchainService.
        // BspSubmitProofTask also listens to ProcessSubmitProofRequest events, which are emitted by the
        // BlockchainService when it is time to actually submit the proof of storage.
        // Additionally, it handles file deletions as a consequence of inclusion proofs in custom challenges.
        let bsp_submit_proof_task = BspSubmitProofTask::new(self.clone());
        // Subscribing to MultipleNewChallengeSeeds event from the BlockchainService.
        let multiple_new_challenge_seeds_event_bus_listener: EventBusListener<
            MultipleNewChallengeSeeds,
            _,
        > = bsp_submit_proof_task
            .clone()
            .subscribe_to(&self.task_spawner, &self.blockchain);
        multiple_new_challenge_seeds_event_bus_listener.start();
        // Subscribing to ProcessSubmitProofRequest event from the BlockchainService.
        let process_submit_proof_request_event_bus_listener: EventBusListener<
            ProcessSubmitProofRequest,
            _,
        > = bsp_submit_proof_task
            .clone()
            .subscribe_to(&self.task_spawner, &self.blockchain);
        process_submit_proof_request_event_bus_listener.start();

        // Slash your own kin or potentially commit seppuku on your own stake.
        // Running this is as a BSP is very honourable and shows a great sense of justice.
        let bsp_slash_provider_task = SlashProviderTask::new(self.clone());
        // Subscribing to SlashableProvider event from the BlockchainService.
        let slashable_provider_event_bus_listener: EventBusListener<SlashableProvider, _> =
            bsp_slash_provider_task
                .clone()
                .subscribe_to(&self.task_spawner, &self.blockchain);
        slashable_provider_event_bus_listener.start();

        // Collect debt from users after a BSP proof is accepted.
        let bsp_charge_fees_task = BspChargeFeesTask::new(self.clone());
        let last_chargeable_info_updated_event_bus_listener: EventBusListener<
            LastChargeableInfoUpdated,
            _,
        > = bsp_charge_fees_task
            .clone()
            .subscribe_to(&self.task_spawner, &self.blockchain);
        last_chargeable_info_updated_event_bus_listener.start();

        // Subscribing to ProcessStopStoringForInsolventUserRequest event from the BlockchainService.
        let process_stop_storing_for_insolvent_user_request_event_bus_listener: EventBusListener<
            ProcessStopStoringForInsolventUserRequest,
            _,
        > = bsp_charge_fees_task
            .clone()
            .subscribe_to(&self.task_spawner, &self.blockchain);
        process_stop_storing_for_insolvent_user_request_event_bus_listener.start();

        // Start deletion process for stored files owned by a user that has been declared as without funds and charge
        // its payment stream afterwards, getting the owed tokens and deleting it.
        let user_without_funds_event_bus_listener: EventBusListener<UserWithoutFunds, _> =
            bsp_charge_fees_task
                .clone()
                .subscribe_to(&self.task_spawner, &self.blockchain);
        user_without_funds_event_bus_listener.start();

        // Continue deletion process for stored files owned by a user that has been declared as without funds.
        // Once the last file has been deleted, get the owed tokens and delete the payment stream.
        let sp_stop_storing_insolvent_user_event_bus_listener: EventBusListener<
            SpStopStoringInsolventUser,
            _,
        > = bsp_charge_fees_task
            .clone()
            .subscribe_to(&self.task_spawner, &self.blockchain);
        sp_stop_storing_insolvent_user_event_bus_listener.start();

        // BspMoveBucketTask handles events for moving buckets to a new MSP.
        let bsp_move_bucket_task = BspMoveBucketTask::new(self.clone());
        // Subscribing to MoveBucketRequested event from the BlockchainService.
        let move_bucket_requested_event_bus_listener: EventBusListener<MoveBucketRequested, _> =
            bsp_move_bucket_task
                .clone()
                .subscribe_to(&self.task_spawner, &self.blockchain);
        move_bucket_requested_event_bus_listener.start();

        // Subscribing to MoveBucketAccepted event from the BlockchainService.
        let move_bucket_accepted_event_bus_listener: EventBusListener<MoveBucketAccepted, _> =
            bsp_move_bucket_task
                .clone()
                .subscribe_to(&self.task_spawner, &self.blockchain);
        move_bucket_accepted_event_bus_listener.start();

        // Subscribing to MoveBucketRejected event from the BlockchainService.
        let move_bucket_rejected_event_bus_listener: EventBusListener<MoveBucketRejected, _> =
            bsp_move_bucket_task
                .clone()
                .subscribe_to(&self.task_spawner, &self.blockchain);
        move_bucket_rejected_event_bus_listener.start();

        // Subscribing to MoveBucketExpired event from the BlockchainService.
        let move_bucket_expired_event_bus_listener: EventBusListener<MoveBucketExpired, _> =
            bsp_move_bucket_task
                .clone()
                .subscribe_to(&self.task_spawner, &self.blockchain);
        move_bucket_expired_event_bus_listener.start();

        // Task that listen for `BspConfirmStoppedStoring` to delete file and update forest root.
        let bsp_delete_file_task = BspDeleteFileTask::new(self.clone());
        let bsp_confirm_stopped_storing_event_bus_listener: EventBusListener<
            BspConfirmStoppedStoring,
            _,
        > = bsp_delete_file_task
            .clone()
            .subscribe_to(&self.task_spawner, &self.blockchain);
        bsp_confirm_stopped_storing_event_bus_listener.start();
        let finalised_bsp_confirm_stopped_storing_event_bus_listener: EventBusListener<
            FinalisedBspConfirmStoppedStoring,
            _,
        > = bsp_delete_file_task
            .clone()
            .subscribe_to(&self.task_spawner, &self.blockchain);
        finalised_bsp_confirm_stopped_storing_event_bus_listener.start();
    }
}<|MERGE_RESOLUTION|>--- conflicted
+++ resolved
@@ -211,11 +211,7 @@
         // A BSP is expected to always have at least one empty Forest Storage instance.
         let current_forest_key = CURRENT_FOREST_KEY.to_vec();
         self.forest_storage_handler
-<<<<<<< HEAD
-            .insert(&current_forest_key)
-=======
             .create(&current_forest_key)
->>>>>>> e722b3c6
             .await;
     }
 
