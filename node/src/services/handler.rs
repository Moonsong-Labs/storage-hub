use shc_indexer_db::DbPool;
use std::sync::Arc;

use shc_actors_framework::{
    actor::{ActorHandle, TaskSpawner},
    event_bus::{EventBusListener, EventHandler},
};
use shc_blockchain_service::{
    events::{
<<<<<<< HEAD
        AcceptedBspVolunteer, FinalisedMspStoppedStoringBucket, LastChargeableInfoUpdated,
        MoveBucketAccepted, MoveBucketExpired, MoveBucketRejected, MoveBucketRequested,
        MoveBucketRequestedForNewMsp, MultipleNewChallengeSeeds, NewStorageRequest,
        ProcessConfirmStoringRequest, ProcessMspRespondStoringRequest,
        ProcessStopStoringForInsolventUserRequest, ProcessSubmitProofRequest, SlashableProvider,
        SpStopStoringInsolventUser, UserWithoutFunds,
=======
        AcceptedBspVolunteer, BspConfirmStoppedStoring, FinalisedBspConfirmStoppedStoring,
        FinalisedMspStoppedStoringBucket, LastChargeableInfoUpdated, MultipleNewChallengeSeeds,
        NewStorageRequest, NotifyPeriod, ProcessConfirmStoringRequest,
        ProcessMspRespondStoringRequest, ProcessStopStoringForInsolventUserRequest,
        ProcessSubmitProofRequest, SlashableProvider, SpStopStoringInsolventUser, UserWithoutFunds,
>>>>>>> e3d42d3b
    },
    BlockchainService,
};
use shc_file_transfer_service::{
    events::{RemoteDownloadRequest, RemoteUploadRequest},
    FileTransferService,
};
use shc_forest_manager::traits::ForestStorageHandler;
use storage_hub_runtime::StorageDataUnit;
use tokio::sync::RwLock;

use crate::tasks::{
<<<<<<< HEAD
    bsp_charge_fees::BspChargeFeesTask, bsp_download_file::BspDownloadFileTask,
    bsp_move_bucket::BspMoveBucketTask, bsp_submit_proof::BspSubmitProofTask,
    bsp_upload_file::BspUploadFileTask, msp_delete_bucket::MspStoppedStoringTask,
    msp_move_bucket::MspMoveBucketTask, msp_upload_file::MspUploadFileTask,
=======
    bsp_charge_fees::BspChargeFeesTask, bsp_delete_file::BspDeleteFileTask,
    bsp_download_file::BspDownloadFileTask, bsp_submit_proof::BspSubmitProofTask,
    bsp_upload_file::BspUploadFileTask, msp_charge_fees::MspChargeFeesTask,
    msp_delete_bucket::MspStoppedStoringTask, msp_upload_file::MspUploadFileTask,
>>>>>>> e3d42d3b
    sp_slash_provider::SlashProviderTask, user_sends_file::UserSendsFileTask,
    BspForestStorageHandlerT, FileStorageT, MspForestStorageHandlerT,
};

/// Configuration paramaters for Storage Providers.
#[derive(Clone)]
pub struct ProviderConfig {
    /// Maximum storage capacity of the provider (bytes).
    ///
    /// The Storage Provider will not request to increase its storage capacity beyond this value.
    pub max_storage_capacity: StorageDataUnit,
    /// Jump capacity (bytes).
    ///
    /// Storage capacity increases in jumps of this size.
    pub jump_capacity: StorageDataUnit,
    /// The time in seconds to wait before retrying an extrinsic.
    pub extrinsic_retry_timeout: u64,
}

/// Represents the handler for the Storage Hub service.
pub struct StorageHubHandler<FL, FSH>
where
    FL: FileStorageT,
    FSH: ForestStorageHandler + Clone + Send + Sync + 'static,
{
    /// The task spawner for spawning asynchronous tasks.
    pub task_spawner: TaskSpawner,
    /// The actor handle for the file transfer service.
    pub file_transfer: ActorHandle<FileTransferService>,
    /// The actor handle for the blockchain service.
    pub blockchain: ActorHandle<BlockchainService>,
    /// The file storage layer which stores all files in chunks.
    pub file_storage: Arc<RwLock<FL>>,
    /// The forest storage layer which tracks all complete files stored in the file storage layer.
    pub forest_storage_handler: FSH,
    /// The configuration parameters for the provider.
    pub provider_config: ProviderConfig,
    /// The indexer database pool.
    pub indexer_db_pool: Option<DbPool>,
}

impl<FL, FSH> Clone for StorageHubHandler<FL, FSH>
where
    FL: FileStorageT,
    FSH: ForestStorageHandler + Clone + Send + Sync + 'static,
{
    fn clone(&self) -> StorageHubHandler<FL, FSH> {
        Self {
            task_spawner: self.task_spawner.clone(),
            file_transfer: self.file_transfer.clone(),
            blockchain: self.blockchain.clone(),
            file_storage: self.file_storage.clone(),
            forest_storage_handler: self.forest_storage_handler.clone(),
            provider_config: self.provider_config.clone(),
            indexer_db_pool: self.indexer_db_pool.clone(),
        }
    }
}

impl<FL, FSH> StorageHubHandler<FL, FSH>
where
    FL: FileStorageT,
    FSH: ForestStorageHandler + Clone + Send + Sync + 'static,
{
    pub fn new(
        task_spawner: TaskSpawner,
        file_transfer: ActorHandle<FileTransferService>,
        blockchain: ActorHandle<BlockchainService>,
        file_storage: Arc<RwLock<FL>>,
        forest_storage_handler: FSH,
        provider_config: ProviderConfig,
        indexer_db_pool: Option<DbPool>,
    ) -> Self {
        Self {
            task_spawner,
            file_transfer,
            blockchain,
            file_storage,
            forest_storage_handler,
            provider_config,
            indexer_db_pool,
        }
    }

    pub fn start_user_tasks(&self) {
        log::info!("Starting User tasks.");

        let user_sends_file_task = UserSendsFileTask::new(self.clone());

        // Subscribing to NewStorageRequest event from the BlockchainService.
        let new_storage_request_event_bus_listener: EventBusListener<NewStorageRequest, _> =
            user_sends_file_task
                .clone()
                .subscribe_to(&self.task_spawner, &self.blockchain);
        new_storage_request_event_bus_listener.start();

        let accepted_bsp_volunteer_event_bus_listener: EventBusListener<AcceptedBspVolunteer, _> =
            user_sends_file_task
                .clone()
                .subscribe_to(&self.task_spawner, &self.blockchain);
        accepted_bsp_volunteer_event_bus_listener.start();
    }
}

impl<FL, FSH> StorageHubHandler<FL, FSH>
where
    FL: FileStorageT,
    FSH: MspForestStorageHandlerT,
{
    pub fn start_msp_tasks(&self) {
        log::info!("Starting MSP tasks");

        // MspUploadFileTask is triggered by a NewStorageRequest event which registers the user's peer address for
        // an upcoming RemoteUploadRequest events, which happens when the user connects to the MSP and submits chunks of the file,
        // along with a proof of storage, which is then queued to batch accept many storage requests at once.
        // Finally once the ProcessMspRespondStoringRequest event is emitted, the MSP will respond to the user with a confirmation.
        let msp_upload_file_task = MspUploadFileTask::new(self.clone());
        // Subscribing to NewStorageRequest event from the BlockchainService.
        let new_storage_request_event_bus_listener: EventBusListener<NewStorageRequest, _> =
            msp_upload_file_task
                .clone()
                .subscribe_to(&self.task_spawner, &self.blockchain);
        new_storage_request_event_bus_listener.start();
        // Subscribing to RemoteUploadRequest event from the FileTransferService.
        let remote_upload_request_event_bus_listener: EventBusListener<RemoteUploadRequest, _> =
            msp_upload_file_task
                .clone()
                .subscribe_to(&self.task_spawner, &self.file_transfer);
        remote_upload_request_event_bus_listener.start();
        // Subscribing to ProcessMspRespondStoringRequest event from the BlockchainService.
        let process_confirm_storing_request_event_bus_listener: EventBusListener<
            ProcessMspRespondStoringRequest,
            _,
        > = msp_upload_file_task
            .clone()
            .subscribe_to(&self.task_spawner, &self.blockchain);
        process_confirm_storing_request_event_bus_listener.start();

        // MspStoppedStoringTask handles events for handling data deletion.
        let msp_stopped_storing_task = MspStoppedStoringTask::new(self.clone());
        // Subscribing to FinalisedMspStoppedStoringBucket event from the BlockchainService.
        let finalised_msp_stopped_storing_bucket_event_bus_listener: EventBusListener<
            FinalisedMspStoppedStoringBucket,
            _,
        > = msp_stopped_storing_task
            .clone()
            .subscribe_to(&self.task_spawner, &self.blockchain);
        finalised_msp_stopped_storing_bucket_event_bus_listener.start();

<<<<<<< HEAD
        // MspMoveBucketTask handles events for moving buckets to a new MSP.
        let msp_move_bucket_task = MspMoveBucketTask::new(self.clone());
        // Subscribing to MoveBucketRequestedForNewMsp event from the FileTransferService.
        let move_bucket_requested_for_new_msp_event_bus_listener: EventBusListener<
            MoveBucketRequestedForNewMsp,
            _,
        > = msp_move_bucket_task
            .clone()
            .subscribe_to(&self.task_spawner, &self.blockchain);
        move_bucket_requested_for_new_msp_event_bus_listener.start();
=======
        let msp_charge_fees_task = MspChargeFeesTask::new(self.clone());
        // Subscribing to NewStorageRequest event from the BlockchainService.
        let notify_period_event_bus_listener: EventBusListener<NotifyPeriod, _> =
            msp_charge_fees_task
                .clone()
                .subscribe_to(&self.task_spawner, &self.blockchain);
        notify_period_event_bus_listener.start();
>>>>>>> e3d42d3b
    }
}

impl<FL, FSH> StorageHubHandler<FL, FSH>
where
    FL: FileStorageT,
    FSH: BspForestStorageHandlerT,
{
    pub fn start_bsp_tasks(&self) {
        log::info!("Starting BSP tasks");

        // BspUploadFileTask is triggered by a NewStorageRequest event, to which it responds by
        // volunteering to store the file. Then it waits for RemoteUploadRequest events, which
        // happens when the user, now aware of the BSP volunteering, submits chunks of the file,
        // along with a proof of storage.
        let bsp_upload_file_task = BspUploadFileTask::new(self.clone());
        // Subscribing to NewStorageRequest event from the BlockchainService.
        let new_storage_request_event_bus_listener: EventBusListener<NewStorageRequest, _> =
            bsp_upload_file_task
                .clone()
                .subscribe_to(&self.task_spawner, &self.blockchain);
        new_storage_request_event_bus_listener.start();
        // Subscribing to RemoteUploadRequest event from the FileTransferService.
        let remote_upload_request_event_bus_listener: EventBusListener<RemoteUploadRequest, _> =
            bsp_upload_file_task
                .clone()
                .subscribe_to(&self.task_spawner, &self.file_transfer);
        remote_upload_request_event_bus_listener.start();
        // Subscribing to ProcessConfirmStoringRequest event from the BlockchainService.
        let process_confirm_storing_request_event_bus_listener: EventBusListener<
            ProcessConfirmStoringRequest,
            _,
        > = bsp_upload_file_task
            .clone()
            .subscribe_to(&self.task_spawner, &self.blockchain);
        process_confirm_storing_request_event_bus_listener.start();

        // The BspDownloadFileTask
        let bsp_download_file_task = BspDownloadFileTask::new(self.clone());
        // Subscribing to RemoteDownloadRequest event from the FileTransferService.
        let remote_download_request_event_bus_listener: EventBusListener<RemoteDownloadRequest, _> =
            bsp_download_file_task.subscribe_to(&self.task_spawner, &self.file_transfer);
        remote_download_request_event_bus_listener.start();

        // BspSubmitProofTask is triggered by a MultipleNewChallengeSeeds event emitted by the BlockchainService.
        // It responds by computing challenges derived from the seeds, taking also into account
        // the custom challenges in checkpoint challenge rounds and enqueuing them in BlockchainService.
        // BspSubmitProofTask also listens to ProcessSubmitProofRequest events, which are emitted by the
        // BlockchainService when it is time to actually submit the proof of storage.
        // Additionally, it handles file deletions as a consequence of inclusion proofs in custom challenges.
        let bsp_submit_proof_task = BspSubmitProofTask::new(self.clone());
        // Subscribing to MultipleNewChallengeSeeds event from the BlockchainService.
        let multiple_new_challenge_seeds_event_bus_listener: EventBusListener<
            MultipleNewChallengeSeeds,
            _,
        > = bsp_submit_proof_task
            .clone()
            .subscribe_to(&self.task_spawner, &self.blockchain);
        multiple_new_challenge_seeds_event_bus_listener.start();
        // Subscribing to ProcessSubmitProofRequest event from the BlockchainService.
        let process_submit_proof_request_event_bus_listener: EventBusListener<
            ProcessSubmitProofRequest,
            _,
        > = bsp_submit_proof_task
            .clone()
            .subscribe_to(&self.task_spawner, &self.blockchain);
        process_submit_proof_request_event_bus_listener.start();

        // Slash your own kin or potentially commit seppuku on your own stake.
        // Running this is as a BSP is very honourable and shows a great sense of justice.
        let bsp_slash_provider_task = SlashProviderTask::new(self.clone());
        // Subscribing to SlashableProvider event from the BlockchainService.
        let slashable_provider_event_bus_listener: EventBusListener<SlashableProvider, _> =
            bsp_slash_provider_task
                .clone()
                .subscribe_to(&self.task_spawner, &self.blockchain);
        slashable_provider_event_bus_listener.start();

        // Collect debt from users after a BSP proof is accepted.
        let bsp_charge_fees_task = BspChargeFeesTask::new(self.clone());
        let last_chargeable_info_updated_event_bus_listener: EventBusListener<
            LastChargeableInfoUpdated,
            _,
        > = bsp_charge_fees_task
            .clone()
            .subscribe_to(&self.task_spawner, &self.blockchain);
        last_chargeable_info_updated_event_bus_listener.start();

        // Subscribing to ProcessStopStoringForInsolventUserRequest event from the BlockchainService.
        let process_stop_storing_for_insolvent_user_request_event_bus_listener: EventBusListener<
            ProcessStopStoringForInsolventUserRequest,
            _,
        > = bsp_charge_fees_task
            .clone()
            .subscribe_to(&self.task_spawner, &self.blockchain);
        process_stop_storing_for_insolvent_user_request_event_bus_listener.start();

        // Start deletion process for stored files owned by a user that has been declared as without funds and charge
        // its payment stream afterwards, getting the owed tokens and deleting it.
        let user_without_funds_event_bus_listener: EventBusListener<UserWithoutFunds, _> =
            bsp_charge_fees_task
                .clone()
                .subscribe_to(&self.task_spawner, &self.blockchain);
        user_without_funds_event_bus_listener.start();

        // Continue deletion process for stored files owned by a user that has been declared as without funds.
        // Once the last file has been deleted, get the owed tokens and delete the payment stream.
        let sp_stop_storing_insolvent_user_event_bus_listener: EventBusListener<
            SpStopStoringInsolventUser,
            _,
        > = bsp_charge_fees_task
            .clone()
            .subscribe_to(&self.task_spawner, &self.blockchain);
        sp_stop_storing_insolvent_user_event_bus_listener.start();

<<<<<<< HEAD
        // BspMoveBucketTask handles events for moving buckets to a new MSP.
        let bsp_move_bucket_task = BspMoveBucketTask::new(self.clone());
        // Subscribing to MoveBucketRequested event from the BlockchainService.
        let move_bucket_requested_event_bus_listener: EventBusListener<MoveBucketRequested, _> =
            bsp_move_bucket_task
                .clone()
                .subscribe_to(&self.task_spawner, &self.blockchain);
        move_bucket_requested_event_bus_listener.start();

        // Subscribing to MoveBucketAccepted event from the BlockchainService.
        let move_bucket_accepted_event_bus_listener: EventBusListener<MoveBucketAccepted, _> =
            bsp_move_bucket_task
                .clone()
                .subscribe_to(&self.task_spawner, &self.blockchain);
        move_bucket_accepted_event_bus_listener.start();

        // Subscribing to MoveBucketRejected event from the BlockchainService.
        let move_bucket_rejected_event_bus_listener: EventBusListener<MoveBucketRejected, _> =
            bsp_move_bucket_task
                .clone()
                .subscribe_to(&self.task_spawner, &self.blockchain);
        move_bucket_rejected_event_bus_listener.start();

        // Subscribing to MoveBucketExpired event from the BlockchainService.
        let move_bucket_expired_event_bus_listener: EventBusListener<MoveBucketExpired, _> =
            bsp_move_bucket_task
                .clone()
                .subscribe_to(&self.task_spawner, &self.blockchain);
        move_bucket_expired_event_bus_listener.start();
=======
        // Task that listen for `BspConfirmStoppedStoring` to delete file and update forest root.
        let bsp_delete_file_task = BspDeleteFileTask::new(self.clone());
        let bsp_confirm_stopped_storing_event_bus_listener: EventBusListener<
            BspConfirmStoppedStoring,
            _,
        > = bsp_delete_file_task
            .clone()
            .subscribe_to(&self.task_spawner, &self.blockchain);
        bsp_confirm_stopped_storing_event_bus_listener.start();
        let finalised_bsp_confirm_stopped_storing_event_bus_listener: EventBusListener<
            FinalisedBspConfirmStoppedStoring,
            _,
        > = bsp_delete_file_task
            .clone()
            .subscribe_to(&self.task_spawner, &self.blockchain);
        finalised_bsp_confirm_stopped_storing_event_bus_listener.start();
>>>>>>> e3d42d3b
    }
}<|MERGE_RESOLUTION|>--- conflicted
+++ resolved
@@ -7,20 +7,12 @@
 };
 use shc_blockchain_service::{
     events::{
-<<<<<<< HEAD
-        AcceptedBspVolunteer, FinalisedMspStoppedStoringBucket, LastChargeableInfoUpdated,
-        MoveBucketAccepted, MoveBucketExpired, MoveBucketRejected, MoveBucketRequested,
-        MoveBucketRequestedForNewMsp, MultipleNewChallengeSeeds, NewStorageRequest,
-        ProcessConfirmStoringRequest, ProcessMspRespondStoringRequest,
-        ProcessStopStoringForInsolventUserRequest, ProcessSubmitProofRequest, SlashableProvider,
-        SpStopStoringInsolventUser, UserWithoutFunds,
-=======
         AcceptedBspVolunteer, BspConfirmStoppedStoring, FinalisedBspConfirmStoppedStoring,
-        FinalisedMspStoppedStoringBucket, LastChargeableInfoUpdated, MultipleNewChallengeSeeds,
-        NewStorageRequest, NotifyPeriod, ProcessConfirmStoringRequest,
+        FinalisedMspStoppedStoringBucket, LastChargeableInfoUpdated, MoveBucketAccepted,
+        MoveBucketExpired, MoveBucketRejected, MoveBucketRequested, MoveBucketRequestedForNewMsp,
+        MultipleNewChallengeSeeds, NewStorageRequest, NotifyPeriod, ProcessConfirmStoringRequest,
         ProcessMspRespondStoringRequest, ProcessStopStoringForInsolventUserRequest,
         ProcessSubmitProofRequest, SlashableProvider, SpStopStoringInsolventUser, UserWithoutFunds,
->>>>>>> e3d42d3b
     },
     BlockchainService,
 };
@@ -33,17 +25,11 @@
 use tokio::sync::RwLock;
 
 use crate::tasks::{
-<<<<<<< HEAD
-    bsp_charge_fees::BspChargeFeesTask, bsp_download_file::BspDownloadFileTask,
-    bsp_move_bucket::BspMoveBucketTask, bsp_submit_proof::BspSubmitProofTask,
-    bsp_upload_file::BspUploadFileTask, msp_delete_bucket::MspStoppedStoringTask,
+    bsp_charge_fees::BspChargeFeesTask, bsp_delete_file::BspDeleteFileTask,
+    bsp_download_file::BspDownloadFileTask, bsp_move_bucket::BspMoveBucketTask,
+    bsp_submit_proof::BspSubmitProofTask, bsp_upload_file::BspUploadFileTask,
+    msp_charge_fees::MspChargeFeesTask, msp_delete_bucket::MspStoppedStoringTask,
     msp_move_bucket::MspMoveBucketTask, msp_upload_file::MspUploadFileTask,
-=======
-    bsp_charge_fees::BspChargeFeesTask, bsp_delete_file::BspDeleteFileTask,
-    bsp_download_file::BspDownloadFileTask, bsp_submit_proof::BspSubmitProofTask,
-    bsp_upload_file::BspUploadFileTask, msp_charge_fees::MspChargeFeesTask,
-    msp_delete_bucket::MspStoppedStoringTask, msp_upload_file::MspUploadFileTask,
->>>>>>> e3d42d3b
     sp_slash_provider::SlashProviderTask, user_sends_file::UserSendsFileTask,
     BspForestStorageHandlerT, FileStorageT, MspForestStorageHandlerT,
 };
@@ -193,7 +179,6 @@
             .subscribe_to(&self.task_spawner, &self.blockchain);
         finalised_msp_stopped_storing_bucket_event_bus_listener.start();
 
-<<<<<<< HEAD
         // MspMoveBucketTask handles events for moving buckets to a new MSP.
         let msp_move_bucket_task = MspMoveBucketTask::new(self.clone());
         // Subscribing to MoveBucketRequestedForNewMsp event from the FileTransferService.
@@ -204,15 +189,14 @@
             .clone()
             .subscribe_to(&self.task_spawner, &self.blockchain);
         move_bucket_requested_for_new_msp_event_bus_listener.start();
-=======
         let msp_charge_fees_task = MspChargeFeesTask::new(self.clone());
+
         // Subscribing to NewStorageRequest event from the BlockchainService.
         let notify_period_event_bus_listener: EventBusListener<NotifyPeriod, _> =
             msp_charge_fees_task
                 .clone()
                 .subscribe_to(&self.task_spawner, &self.blockchain);
         notify_period_event_bus_listener.start();
->>>>>>> e3d42d3b
     }
 }
 
@@ -328,7 +312,6 @@
             .subscribe_to(&self.task_spawner, &self.blockchain);
         sp_stop_storing_insolvent_user_event_bus_listener.start();
 
-<<<<<<< HEAD
         // BspMoveBucketTask handles events for moving buckets to a new MSP.
         let bsp_move_bucket_task = BspMoveBucketTask::new(self.clone());
         // Subscribing to MoveBucketRequested event from the BlockchainService.
@@ -358,7 +341,7 @@
                 .clone()
                 .subscribe_to(&self.task_spawner, &self.blockchain);
         move_bucket_expired_event_bus_listener.start();
-=======
+
         // Task that listen for `BspConfirmStoppedStoring` to delete file and update forest root.
         let bsp_delete_file_task = BspDeleteFileTask::new(self.clone());
         let bsp_confirm_stopped_storing_event_bus_listener: EventBusListener<
@@ -375,6 +358,5 @@
             .clone()
             .subscribe_to(&self.task_spawner, &self.blockchain);
         finalised_bsp_confirm_stopped_storing_event_bus_listener.start();
->>>>>>> e3d42d3b
     }
 }