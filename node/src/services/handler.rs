--- conflicted
+++ resolved
@@ -107,29 +107,17 @@
     pub fn start_user_tasks(&self) {
         log::info!("Starting User tasks.");
 
-<<<<<<< HEAD
-        let msp_upload_file_task = UserSendsFileTask::new(self.clone());
-
-        // Subscribing to NewStorageRequest event from the BlockchainService.
-        let new_storage_request_event_bus_listener: EventBusListener<NewStorageRequest, _> =
-            msp_upload_file_task
-=======
         let user_sends_file_task = UserSendsFileTask::new(self.clone());
 
         // Subscribing to NewStorageRequest event from the BlockchainService.
         let new_storage_request_event_bus_listener: EventBusListener<NewStorageRequest, _> =
             user_sends_file_task
->>>>>>> 6be2d6b7
                 .clone()
                 .subscribe_to(&self.task_spawner, &self.blockchain);
         new_storage_request_event_bus_listener.start();
 
         let accepted_bsp_volunteer_event_bus_listener: EventBusListener<AcceptedBspVolunteer, _> =
-<<<<<<< HEAD
-            msp_upload_file_task
-=======
             user_sends_file_task
->>>>>>> 6be2d6b7
                 .clone()
                 .subscribe_to(&self.task_spawner, &self.blockchain);
         accepted_bsp_volunteer_event_bus_listener.start();
@@ -144,11 +132,7 @@
     pub fn start_msp_tasks(&self) {
         log::info!("Starting MSP tasks");
 
-<<<<<<< HEAD
-        // MspUploadFileTask is triggered by a NewStorageRequest event which registeres the user's peer address for
-=======
         // MspUploadFileTask is triggered by a NewStorageRequest event which registers the user's peer address for
->>>>>>> 6be2d6b7
         // an upcoming RemoteUploadRequest events, which happens when the user connects to the MSP and submits chunks of the file,
         // along with a proof of storage, which is then queued to batch accept many storage requests at once.
         // Finally once the ProcessMspRespondStoringRequest event is emitted, the MSP will respond to the user with a confirmation.
