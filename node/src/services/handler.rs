--- conflicted
+++ resolved
@@ -348,7 +348,6 @@
         );
 
         // Subscribing to NotifyPeriod event from the BlockchainService.
-<<<<<<< HEAD
         subscribe_actor_event!(
             event: NotifyPeriod,
             task: MspChargeFeesTask,
@@ -357,27 +356,15 @@
             context: self.clone(),
             critical: true,
         );
-=======
-        let notify_period_event_bus_listener: EventBusListener<NotifyPeriod, _> =
-            msp_charge_fees_task
-                .clone()
-                .subscribe_to(&self.task_spawner, &self.blockchain, true);
-        notify_period_event_bus_listener.start();
-
-        // Create the RetryBucketMoveTask and subscribe to events
-        let msp_retry_bucket_move_task = MspRetryBucketMoveTask::new(self.clone());
-
-        // Subscribing to RetryBucketMoveDownload event from the FileTransferService.
-        let retry_bucket_move_download_event_bus_listener: EventBusListener<
-            RetryBucketMoveDownload,
-            _,
-        > = msp_retry_bucket_move_task.clone().subscribe_to(
-            &self.task_spawner,
-            &self.file_transfer,
-            false,
-        );
-        retry_bucket_move_download_event_bus_listener.start();
->>>>>>> b0df3e3e
+
+        subscribe_actor_event!(
+            event: RetryBucketMoveDownload,
+            task: MspRetryBucketMoveTask,
+            service: &self.file_transfer,
+            spawner: &self.task_spawner,
+            context: self.clone(),
+            critical: false,
+        );
     }
 }
 
