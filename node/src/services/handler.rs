use shc_common::types::HasherOutT;
use sp_trie::TrieLayout;
use std::{marker::PhantomData, sync::Arc};
use tokio::sync::RwLock;

use shc_actors_framework::{
    actor::{ActorHandle, TaskSpawner},
    event_bus::{EventBusListener, EventHandler},
};
use shc_blockchain_service::{events::NewStorageRequest, BlockchainService};
use shc_file_manager::traits::FileStorage;
use shc_file_transfer_service::{events::RemoteUploadRequest, FileTransferService};
use shc_forest_manager::traits::ForestStorage;

use crate::tasks::{
<<<<<<< HEAD
    bsp_confirmed_storing::BspConfirmedStoringHandler, bsp_upload_file::BspUploadFileTask,
=======
    bsp_upload_file::BspUploadFileTask,
    sp_react_to_event_mock::{EventToReactTo, SpReactToEventMockTask},
>>>>>>> 3d406036
    user_sends_file::UserSendsFileTask,
};

/// Represents the handler for the Storage Hub service.
pub struct StorageHubHandler<T, FL, FS>
where
    T: TrieLayout,
    FL: FileStorage<T> + Send + Sync,
    FS: ForestStorage<T> + Send + Sync,
{
    /// The task spawner for spawning asynchronous tasks.
    pub task_spawner: TaskSpawner,
    /// The actor handle for the file transfer service.
    pub file_transfer: ActorHandle<FileTransferService>,
    /// The actor handle for the blockchain service.
    pub blockchain: ActorHandle<BlockchainService>,
    /// The file storage layer which stores all files in chunks.
    pub file_storage: Arc<RwLock<FL>>,
    /// The forest storage layer which tracks all complete files stored in the file storage layer.
    pub forest_storage: Arc<RwLock<FS>>,

    _marker: PhantomData<T>,
}

impl<T, FL, FS> Clone for StorageHubHandler<T, FL, FS>
where
    T: TrieLayout,
    FL: FileStorage<T> + Send + Sync,
    FS: ForestStorage<T> + Send + Sync,
{
    fn clone(&self) -> StorageHubHandler<T, FL, FS> {
        Self {
            task_spawner: self.task_spawner.clone(),
            file_transfer: self.file_transfer.clone(),
            blockchain: self.blockchain.clone(),
            file_storage: self.file_storage.clone(),
            forest_storage: self.forest_storage.clone(),
            _marker: self._marker,
        }
    }
}

impl<T, FL, FS> StorageHubHandler<T, FL, FS>
where
    T: TrieLayout + Send + Sync + 'static,
    FL: FileStorage<T> + Send + Sync,
    FS: ForestStorage<T> + Send + Sync + 'static,
    HasherOutT<T>: TryFrom<[u8; 32]>,
{
    pub fn new(
        task_spawner: TaskSpawner,
        file_transfer: ActorHandle<FileTransferService>,
        blockchain: ActorHandle<BlockchainService>,
        file_storage: Arc<RwLock<FL>>,
        forest_storage: Arc<RwLock<FS>>,
    ) -> Self {
        Self {
            task_spawner,
            file_transfer,
            blockchain,
            file_storage,
            forest_storage,
            _marker: Default::default(),
        }
    }

    pub fn start_user_tasks(&self) {
        log::info!("Starting User tasks.");

        UserSendsFileTask::new(self.clone())
            .subscribe_to(&self.task_spawner, &self.blockchain)
            .start();
    }

    pub fn start_bsp_tasks(&self) {
        log::info!("Starting BSP tasks");

        // BspUploadFileTask is triggered by a NewStorageRequest event, to which it responds by
        // volunteering to store the file. Then it waits for RemoteUploadRequest events, which
        // happens when the user, now aware of the BSP volunteering, submits chunks of the file,
        // along with a proof of storage.
        let bsp_upload_file_task = BspUploadFileTask::new(self.clone());
        // Subscribing to events from the BlockchainService.
        let bs_event_bus_listener: EventBusListener<NewStorageRequest, _> = bsp_upload_file_task
            .clone()
            .subscribe_to(&self.task_spawner, &self.blockchain);
        bs_event_bus_listener.start();
        // Subscribing to events from the FileTransferService.
        let fts_event_bus_listener: EventBusListener<RemoteUploadRequest, _> =
            bsp_upload_file_task.subscribe_to(&self.task_spawner, &self.file_transfer);
        fts_event_bus_listener.start();

<<<<<<< HEAD
        // BspConfirmedStoringHandler is triggered by a BspConfirmedStoring event.
        // It is triggered when a BSP has confirmed that it has stored a file and it will update
        // the forest storage layer with the new file.
        let bsp_confirmed_storing_handler = BspConfirmedStoringHandler::new(self.clone());
        bsp_confirmed_storing_handler
            .subscribe_to(&self.task_spawner, &self.blockchain)
            .start();
=======
        // TODO: Remove this, this is just a mocked task for testing purposes.
        let sp_react_to_event_mock_task = SpReactToEventMockTask::new(self.clone());
        // Subscribing to events from the BlockchainService.
        let bs_event_bus_listener: EventBusListener<EventToReactTo, _> =
            sp_react_to_event_mock_task
                .clone()
                .subscribe_to(&self.task_spawner, &self.blockchain);
        bs_event_bus_listener.start();
>>>>>>> 3d406036
    }
}<|MERGE_RESOLUTION|>--- conflicted
+++ resolved
@@ -13,12 +13,10 @@
 use shc_forest_manager::traits::ForestStorage;
 
 use crate::tasks::{
-<<<<<<< HEAD
-    bsp_confirmed_storing::BspConfirmedStoringHandler, bsp_upload_file::BspUploadFileTask,
-=======
+    bsp_confirmed_storing::BspConfirmedStoringHandler,
+    bsp_upload_file::BspUploadFileTask,
     bsp_upload_file::BspUploadFileTask,
     sp_react_to_event_mock::{EventToReactTo, SpReactToEventMockTask},
->>>>>>> 3d406036
     user_sends_file::UserSendsFileTask,
 };
 
@@ -111,7 +109,6 @@
             bsp_upload_file_task.subscribe_to(&self.task_spawner, &self.file_transfer);
         fts_event_bus_listener.start();
 
-<<<<<<< HEAD
         // BspConfirmedStoringHandler is triggered by a BspConfirmedStoring event.
         // It is triggered when a BSP has confirmed that it has stored a file and it will update
         // the forest storage layer with the new file.
@@ -119,7 +116,7 @@
         bsp_confirmed_storing_handler
             .subscribe_to(&self.task_spawner, &self.blockchain)
             .start();
-=======
+
         // TODO: Remove this, this is just a mocked task for testing purposes.
         let sp_react_to_event_mock_task = SpReactToEventMockTask::new(self.clone());
         // Subscribing to events from the BlockchainService.
@@ -128,6 +125,5 @@
                 .clone()
                 .subscribe_to(&self.task_spawner, &self.blockchain);
         bs_event_bus_listener.start();
->>>>>>> 3d406036
     }
 }