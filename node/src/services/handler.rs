--- conflicted
+++ resolved
@@ -8,17 +8,14 @@
 use shc_blockchain_service::{
     events::{
         AcceptedBspVolunteer, FileDeletionRequest, FinalisedBspConfirmStoppedStoring,
-<<<<<<< HEAD
-        FinalisedMspStopStoringBucketInsolventUser, FinalisedMspStoppedStoringBucket,
-=======
-        FinalisedBucketMovedAway, FinalisedMspStoppedStoringBucket,
->>>>>>> bfc03d29
-        FinalisedProofSubmittedForPendingFileDeletionRequest, LastChargeableInfoUpdated,
-        MoveBucketAccepted, MoveBucketExpired, MoveBucketRejected, MoveBucketRequested,
-        MoveBucketRequestedForMsp, MultipleNewChallengeSeeds, NewStorageRequest, NotifyPeriod,
-        ProcessConfirmStoringRequest, ProcessFileDeletionRequest, ProcessMspRespondStoringRequest,
-        ProcessStopStoringForInsolventUserRequest, ProcessSubmitProofRequest, SlashableProvider,
-        SpStopStoringInsolventUser, StartMovedBucketDownload, UserWithoutFunds,
+        FinalisedBucketMovedAway, FinalisedMspStopStoringBucketInsolventUser,
+        FinalisedMspStoppedStoringBucket, FinalisedProofSubmittedForPendingFileDeletionRequest,
+        LastChargeableInfoUpdated, MoveBucketAccepted, MoveBucketExpired, MoveBucketRejected,
+        MoveBucketRequested, MoveBucketRequestedForMsp, MultipleNewChallengeSeeds,
+        NewStorageRequest, NotifyPeriod, ProcessConfirmStoringRequest, ProcessFileDeletionRequest,
+        ProcessMspRespondStoringRequest, ProcessStopStoringForInsolventUserRequest,
+        ProcessSubmitProofRequest, SlashableProvider, SpStopStoringInsolventUser,
+        StartMovedBucketDownload, UserWithoutFunds,
     },
     BlockchainService,
 };
