--- conflicted
+++ resolved
@@ -230,8 +230,6 @@
             .subscribe_to(&self.task_spawner, &self.blockchain);
         move_bucket_requested_for_new_msp_event_bus_listener.start();
 
-        let msp_charge_fees_task = MspChargeFeesTask::new(self.clone());
-
         // MspStoppedStoringTask handles events for handling data deletion.
         let msp_stopped_storing_task = MspStoppedStoringTask::new(self.clone());
         // Subscribing to FinalisedMspStoppedStoringBucket event from the BlockchainService.
@@ -243,8 +241,6 @@
             .subscribe_to(&self.task_spawner, &self.blockchain);
         finalised_msp_stopped_storing_bucket_event_bus_listener.start();
 
-<<<<<<< HEAD
-=======
         // MspDeleteFileTask handles events for deleting individual files from an MSP.
         let msp_delete_file_task = MspDeleteFileTask::new(self.clone());
         // Subscribing to FileDeletionRequest event from the BlockchainService.
@@ -280,9 +276,8 @@
             .clone()
             .subscribe_to(&self.task_spawner, &self.blockchain);
         move_bucket_requested_for_new_msp_event_bus_listener.start();
+
         let msp_charge_fees_task = MspChargeFeesTask::new(self.clone());
-
->>>>>>> 9fb14830
         // Subscribing to NewStorageRequest event from the BlockchainService.
         let notify_period_event_bus_listener: EventBusListener<NotifyPeriod, _> =
             msp_charge_fees_task
