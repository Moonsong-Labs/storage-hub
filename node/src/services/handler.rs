use std::sync::Arc;
use tokio::sync::RwLock;

use shc_actors_framework::{
    actor::{ActorHandle, TaskSpawner},
    event_bus::{EventBusListener, EventHandler},
};
use shc_blockchain_service::{
    events::{
        AcceptedBspVolunteer, FileDeletionRequest, FinalisedBspConfirmStoppedStoring,
        FinalisedBucketMovedAway, FinalisedMspStopStoringBucketInsolventUser,
        FinalisedMspStoppedStoringBucket, FinalisedProofSubmittedForPendingFileDeletionRequest,
        LastChargeableInfoUpdated, MoveBucketAccepted, MoveBucketExpired, MoveBucketRejected,
        MoveBucketRequested, MoveBucketRequestedForMsp, MultipleNewChallengeSeeds,
        NewStorageRequest, NotifyPeriod, ProcessConfirmStoringRequest, ProcessFileDeletionRequest,
        ProcessMspRespondStoringRequest, ProcessStopStoringForInsolventUserRequest,
        ProcessSubmitProofRequest, SlashableProvider, SpStopStoringInsolventUser,
        StartMovedBucketDownload, UserWithoutFunds,
    },
    handler::BlockchainServiceConfig,
    BlockchainService,
};
use shc_common::consts::CURRENT_FOREST_KEY;
use shc_file_transfer_service::{
    events::{RemoteDownloadRequest, RemoteUploadRequest},
    handler::FileTransferServiceConfig,
    FileTransferService,
};
use shc_forest_manager::traits::ForestStorageHandler;
use shc_indexer_db::DbPool;
use storage_hub_runtime::StorageDataUnit;

use crate::{
    services::types::{
        BspForestStorageHandlerT, BspProvider, MspForestStorageHandlerT, MspProvider, ShNodeType,
        ShStorageLayer, UserRole,
    },
    tasks::{
<<<<<<< HEAD
        bsp_charge_fees::{BspChargeFeesConfig, BspChargeFeesTask},
        bsp_delete_file::BspDeleteFileTask,
        bsp_download_file::BspDownloadFileTask,
        bsp_move_bucket::{BspMoveBucketConfig, BspMoveBucketTask},
        bsp_submit_proof::{BspSubmitProofConfig, BspSubmitProofTask},
        bsp_upload_file::{BspUploadFileConfig, BspUploadFileTask},
        msp_charge_fees::{MspChargeFeesConfig, MspChargeFeesTask},
        msp_delete_bucket::MspDeleteBucketTask,
        msp_delete_file::{MspDeleteFileConfig, MspDeleteFileTask},
        msp_move_bucket::{MspMoveBucketConfig, MspRespondMoveBucketTask},
        msp_upload_file::MspUploadFileTask,
        sp_slash_provider::SlashProviderTask,
=======
        bsp_charge_fees::BspChargeFeesTask, bsp_delete_file::BspDeleteFileTask,
        bsp_download_file::BspDownloadFileTask, bsp_move_bucket::BspMoveBucketTask,
        bsp_submit_proof::BspSubmitProofTask, bsp_upload_file::BspUploadFileTask,
        msp_charge_fees::MspChargeFeesTask, msp_delete_bucket::MspDeleteBucketTask,
        msp_delete_file::MspDeleteFileTask, msp_move_bucket::MspRespondMoveBucketTask,
        msp_stop_storing_insolvent_user::MspStopStoringInsolventUserTask,
        msp_upload_file::MspUploadFileTask, sp_slash_provider::SlashProviderTask,
>>>>>>> 832b2286
        user_sends_file::UserSendsFileTask,
    },
};

/// Configuration parameters for Storage Providers.
#[derive(Clone)]
pub struct ProviderConfig {
    /// Maximum storage capacity of the provider (bytes).
    ///
    /// The Storage Provider will not request to increase its storage capacity beyond this value.
    pub max_storage_capacity: StorageDataUnit,
    /// Jump capacity (bytes).
    ///
    /// Storage capacity increases in jumps of this size.
    pub jump_capacity: StorageDataUnit,
    /// The time in seconds to wait before retrying an extrinsic.
    pub extrinsic_retry_timeout: u64,
    /// Configuration for MSP delete file task.
    pub msp_delete_file: MspDeleteFileConfig,
    /// Configuration for MSP charge fees task.
    pub msp_charge_fees: MspChargeFeesConfig,
    /// Configuration for MSP move bucket task.
    pub msp_move_bucket: MspMoveBucketConfig,
    /// Configuration for BSP upload file task.
    pub bsp_upload_file: BspUploadFileConfig,
    /// Configuration for BSP move bucket task.
    pub bsp_move_bucket: BspMoveBucketConfig,
    /// Configuration for BSP charge fees task.
    pub bsp_charge_fees: BspChargeFeesConfig,
    /// Configuration for BSP submit proof task.
    pub bsp_submit_proof: BspSubmitProofConfig,
    /// Configuration for blockchain service.
    pub blockchain_service: BlockchainServiceConfig,
    /// Configuration for file transfer service.
    pub file_transfer_service: FileTransferServiceConfig,
}

/// Represents the handler for the Storage Hub service.
pub struct StorageHubHandler<NT>
where
    NT: ShNodeType,
{
    /// The task spawner for spawning asynchronous tasks.
    pub task_spawner: TaskSpawner,
    /// The actor handle for the file transfer service.
    pub file_transfer: ActorHandle<FileTransferService>,
    /// The actor handle for the blockchain service.
    pub blockchain: ActorHandle<BlockchainService<NT::FSH>>,
    /// The file storage layer which stores all files in chunks.
    pub file_storage: Arc<RwLock<NT::FL>>,
    /// The forest storage layer which tracks all complete files stored in the file storage layer.
    pub forest_storage_handler: NT::FSH,
    /// The configuration parameters for the provider.
    pub provider_config: ProviderConfig,
    /// The indexer database pool.
    pub indexer_db_pool: Option<DbPool>,
}

impl<NT> Clone for StorageHubHandler<NT>
where
    NT: ShNodeType,
{
    fn clone(&self) -> StorageHubHandler<NT> {
        Self {
            task_spawner: self.task_spawner.clone(),
            file_transfer: self.file_transfer.clone(),
            blockchain: self.blockchain.clone(),
            file_storage: self.file_storage.clone(),
            forest_storage_handler: self.forest_storage_handler.clone(),
            provider_config: self.provider_config.clone(),
            indexer_db_pool: self.indexer_db_pool.clone(),
        }
    }
}

impl<NT> StorageHubHandler<NT>
where
    NT: ShNodeType,
{
    pub fn new(
        task_spawner: TaskSpawner,
        file_transfer: ActorHandle<FileTransferService>,
        blockchain: ActorHandle<BlockchainService<NT::FSH>>,
        file_storage: Arc<RwLock<NT::FL>>,
        forest_storage_handler: NT::FSH,
        provider_config: ProviderConfig,
        indexer_db_pool: Option<DbPool>,
    ) -> Self {
        Self {
            task_spawner,
            file_transfer,
            blockchain,
            file_storage,
            forest_storage_handler,
            provider_config,
            indexer_db_pool,
        }
    }
}

/// Abstraction trait to run the [`StorageHubHandler`] tasks, according to the set configuration and role.
///
/// This trait is implemented by the different [`StorageHubHandler`] variants,
/// and runs the tasks required to work as a specific [`ShRole`](super::types::ShRole).
pub trait RunnableTasks {
    async fn run_tasks(&mut self);
}

impl<S: ShStorageLayer> RunnableTasks for StorageHubHandler<(BspProvider, S)>
where
    (BspProvider, S): ShNodeType + 'static,
    <(BspProvider, S) as ShNodeType>::FSH: BspForestStorageHandlerT,
{
    async fn run_tasks(&mut self) {
        self.initialise_bsp().await;
        self.start_bsp_tasks();
    }
}

impl<S: ShStorageLayer> RunnableTasks for StorageHubHandler<(MspProvider, S)>
where
    (MspProvider, S): ShNodeType + 'static,
    <(MspProvider, S) as ShNodeType>::FSH: MspForestStorageHandlerT,
{
    async fn run_tasks(&mut self) {
        self.start_msp_tasks();
    }
}

impl<S: ShStorageLayer> RunnableTasks for StorageHubHandler<(UserRole, S)>
where
    (UserRole, S): ShNodeType + 'static,
{
    async fn run_tasks(&mut self) {
        self.start_user_tasks();
    }
}

impl<S> StorageHubHandler<(UserRole, S)>
where
    (UserRole, S): ShNodeType + 'static,
{
    fn start_user_tasks(&self) {
        log::info!("Starting User tasks.");

        let user_sends_file_task = UserSendsFileTask::new(self.clone());

        // Subscribing to NewStorageRequest event from the BlockchainService.
        let new_storage_request_event_bus_listener: EventBusListener<NewStorageRequest, _> =
            user_sends_file_task
                .clone()
                .subscribe_to(&self.task_spawner, &self.blockchain, true);
        new_storage_request_event_bus_listener.start();

        let accepted_bsp_volunteer_event_bus_listener: EventBusListener<AcceptedBspVolunteer, _> =
            user_sends_file_task
                .clone()
                .subscribe_to(&self.task_spawner, &self.blockchain, true);
        accepted_bsp_volunteer_event_bus_listener.start();
    }
}

impl<S> StorageHubHandler<(MspProvider, S)>
where
    (MspProvider, S): ShNodeType + 'static,
    <(MspProvider, S) as ShNodeType>::FSH: MspForestStorageHandlerT,
{
    fn start_msp_tasks(&self) {
        log::info!("Starting MSP tasks");

        // MspUploadFileTask is triggered by a NewStorageRequest event which registers the user's peer address for
        // an upcoming RemoteUploadRequest events, which happens when the user connects to the MSP and submits chunks of the file,
        // along with a proof of storage, which is then queued to batch accept many storage requests at once.
        // Finally once the ProcessMspRespondStoringRequest event is emitted, the MSP will respond to the user with a confirmation.
        let msp_upload_file_task = MspUploadFileTask::new(self.clone());
        // Subscribing to NewStorageRequest event from the BlockchainService.
        let new_storage_request_event_bus_listener: EventBusListener<NewStorageRequest, _> =
            msp_upload_file_task
                .clone()
                .subscribe_to(&self.task_spawner, &self.blockchain, true);
        new_storage_request_event_bus_listener.start();
        // Subscribing to RemoteUploadRequest event from the FileTransferService.
        let remote_upload_request_event_bus_listener: EventBusListener<RemoteUploadRequest, _> =
            msp_upload_file_task.clone().subscribe_to(
                &self.task_spawner,
                &self.file_transfer,
                false,
            );
        remote_upload_request_event_bus_listener.start();
        // Subscribing to ProcessMspRespondStoringRequest event from the BlockchainService.
        let process_confirm_storing_request_event_bus_listener: EventBusListener<
            ProcessMspRespondStoringRequest,
            _,
        > = msp_upload_file_task
            .clone()
            .subscribe_to(&self.task_spawner, &self.blockchain, true);
        process_confirm_storing_request_event_bus_listener.start();

        // Task that handles bucket deletion (both move and stop storing)
        let msp_delete_bucket_task = MspDeleteBucketTask::new(self.clone());
        // Subscribing to FinalisedMspStoppedStoringBucket event
        let finalised_msp_stopped_storing_bucket_event_bus_listener: EventBusListener<
            FinalisedMspStoppedStoringBucket,
            _,
        > = msp_delete_bucket_task
            .clone()
            .subscribe_to(&self.task_spawner, &self.blockchain, true);
        finalised_msp_stopped_storing_bucket_event_bus_listener.start();

        // Subscribing to FinalisedBucketMovedAway event
        let finalised_bucket_moved_away_event_bus_listener: EventBusListener<
            FinalisedBucketMovedAway,
            _,
        > = msp_delete_bucket_task
            .clone()
            .subscribe_to(&self.task_spawner, &self.blockchain, true);
        finalised_bucket_moved_away_event_bus_listener.start();

        // MspDeleteFileTask handles events for deleting individual files from an MSP.
        let msp_delete_file_task = MspDeleteFileTask::new(self.clone());
        // Subscribing to FileDeletionRequest event from the BlockchainService.
        let file_deletion_request_event_bus_listener: EventBusListener<FileDeletionRequest, _> =
            msp_delete_file_task
                .clone()
                .subscribe_to(&self.task_spawner, &self.blockchain, true);
        file_deletion_request_event_bus_listener.start();
        // Subscribing to ProcessFileDeletionRequest event from the BlockchainService.
        let process_file_deletion_request_event_bus_listener: EventBusListener<
            ProcessFileDeletionRequest,
            _,
        > = msp_delete_file_task
            .clone()
            .subscribe_to(&self.task_spawner, &self.blockchain, true);
        process_file_deletion_request_event_bus_listener.start();
        // Subscribing to FinalisedProofSubmittedForPendingFileDeletionRequest event from the BlockchainService.
        let finalised_file_deletion_request_event_bus_listener: EventBusListener<
            FinalisedProofSubmittedForPendingFileDeletionRequest,
            _,
        > = msp_delete_file_task
            .clone()
            .subscribe_to(&self.task_spawner, &self.blockchain, true);
        finalised_file_deletion_request_event_bus_listener.start();

        // MspMoveBucketTask handles events for moving buckets to a new MSP.
        let msp_move_bucket_task = MspRespondMoveBucketTask::new(self.clone());
        // Subscribing to MoveBucketRequestedForNewMsp event from the FileTransferService.
        let move_bucket_requested_for_new_msp_event_bus_listener: EventBusListener<
            MoveBucketRequestedForMsp,
            _,
        > = msp_move_bucket_task
            .clone()
            .subscribe_to(&self.task_spawner, &self.blockchain, true);
        move_bucket_requested_for_new_msp_event_bus_listener.start();

        // MspDownloadMovedBucketTask handles downloading files after a bucket move is confirmed.
        let msp_download_moved_bucket_task = MspRespondMoveBucketTask::new(self.clone());
        // Subscribing to StartMovedBucketDownload event from the BlockchainService.
        let start_moved_bucket_download_event_bus_listener: EventBusListener<
            StartMovedBucketDownload,
            _,
        > = msp_download_moved_bucket_task.clone().subscribe_to(
            &self.task_spawner,
            &self.blockchain,
            true,
        );
        start_moved_bucket_download_event_bus_listener.start();

        let msp_charge_fees_task = MspChargeFeesTask::new(self.clone());

        // MspStopStoringInsolventUserTask handles events for deleting buckets owned by users that have become insolvent.
        let msp_stop_storing_insolvent_user = MspStopStoringInsolventUserTask::new(self.clone());

        // Subscribing to UserInsolvent event from the BlockchainService to delete all stored buckets owned by a
        // user that has been declared as without funds.
        let user_without_funds_event_bus_listener: EventBusListener<UserWithoutFunds, _> =
            msp_stop_storing_insolvent_user.clone().subscribe_to(
                &self.task_spawner,
                &self.blockchain,
                true,
            );
        user_without_funds_event_bus_listener.start();

        // Subscribing to FinalisedMspStopStoringBucketInsolventUser event from the BlockchainService.
        let finalised_msp_stop_storing_bucket_insolvent_user_event_bus_listener: EventBusListener<
            FinalisedMspStopStoringBucketInsolventUser,
            _,
        > = msp_stop_storing_insolvent_user.clone().subscribe_to(
            &self.task_spawner,
            &self.blockchain,
            true,
        );
        finalised_msp_stop_storing_bucket_insolvent_user_event_bus_listener.start();

        // Subscribing to NotifyPeriod event from the BlockchainService.
        let notify_period_event_bus_listener: EventBusListener<NotifyPeriod, _> =
            msp_charge_fees_task
                .clone()
                .subscribe_to(&self.task_spawner, &self.blockchain, true);
        notify_period_event_bus_listener.start();
    }
}

impl<S> StorageHubHandler<(BspProvider, S)>
where
    (BspProvider, S): ShNodeType + 'static,
    <(BspProvider, S) as ShNodeType>::FSH: BspForestStorageHandlerT,
{
    async fn initialise_bsp(&mut self) {
        // Create an empty Forest Storage instance.
        // A BSP is expected to always have at least one empty Forest Storage instance.
        let current_forest_key = CURRENT_FOREST_KEY.to_vec();
        self.forest_storage_handler
            .create(&current_forest_key)
            .await;
    }

    fn start_bsp_tasks(&self) {
        log::info!("Starting BSP tasks");

        // TODO: When `pallet-cr-randomness` is integrated to the runtime we should also spawn the task that
        // manages the randomness commit-reveal cycle for BSPs here.
        // The task that manages this should be added to the `tasks` folder (name suggestion: `bsp_cr_randomness`).

        // BspUploadFileTask is triggered by a NewStorageRequest event, to which it responds by
        // volunteering to store the file. Then it waits for RemoteUploadRequest events, which
        // happens when the user, now aware of the BSP volunteering, submits chunks of the file,
        // along with a proof of storage.
        let bsp_upload_file_task = BspUploadFileTask::new(self.clone());
        // Subscribing to NewStorageRequest event from the BlockchainService.
        let new_storage_request_event_bus_listener: EventBusListener<NewStorageRequest, _> =
            bsp_upload_file_task
                .clone()
                .subscribe_to(&self.task_spawner, &self.blockchain, true);
        new_storage_request_event_bus_listener.start();
        // Subscribing to RemoteUploadRequest event from the FileTransferService.
        let remote_upload_request_event_bus_listener: EventBusListener<RemoteUploadRequest, _> =
            bsp_upload_file_task.clone().subscribe_to(
                &self.task_spawner,
                &self.file_transfer,
                false,
            );
        remote_upload_request_event_bus_listener.start();
        // Subscribing to ProcessConfirmStoringRequest event from the BlockchainService.
        let process_confirm_storing_request_event_bus_listener: EventBusListener<
            ProcessConfirmStoringRequest,
            _,
        > = bsp_upload_file_task
            .clone()
            .subscribe_to(&self.task_spawner, &self.blockchain, true);
        process_confirm_storing_request_event_bus_listener.start();

        // The BspDownloadFileTask
        let bsp_download_file_task = BspDownloadFileTask::new(self.clone());
        // Subscribing to RemoteDownloadRequest event from the FileTransferService.
        let remote_download_request_event_bus_listener: EventBusListener<RemoteDownloadRequest, _> =
            bsp_download_file_task.subscribe_to(&self.task_spawner, &self.file_transfer, false);
        remote_download_request_event_bus_listener.start();

        // BspSubmitProofTask is triggered by a MultipleNewChallengeSeeds event emitted by the BlockchainService.
        // It responds by computing challenges derived from the seeds, taking also into account
        // the custom challenges in checkpoint challenge rounds and enqueuing them in BlockchainService.
        // BspSubmitProofTask also listens to ProcessSubmitProofRequest events, which are emitted by the
        // BlockchainService when it is time to actually submit the proof of storage.
        // Additionally, it handles file deletions as a consequence of inclusion proofs in custom challenges.
        let bsp_submit_proof_task = BspSubmitProofTask::new(self.clone());
        // Subscribing to MultipleNewChallengeSeeds event from the BlockchainService.
        let multiple_new_challenge_seeds_event_bus_listener: EventBusListener<
            MultipleNewChallengeSeeds,
            _,
        > = bsp_submit_proof_task
            .clone()
            .subscribe_to(&self.task_spawner, &self.blockchain, true);
        multiple_new_challenge_seeds_event_bus_listener.start();
        // Subscribing to ProcessSubmitProofRequest event from the BlockchainService.
        let process_submit_proof_request_event_bus_listener: EventBusListener<
            ProcessSubmitProofRequest,
            _,
        > = bsp_submit_proof_task
            .clone()
            .subscribe_to(&self.task_spawner, &self.blockchain, true);
        process_submit_proof_request_event_bus_listener.start();

        // Slash your own kin or potentially commit seppuku on your own stake.
        // Running this is as a BSP is very honourable and shows a great sense of justice.
        let bsp_slash_provider_task = SlashProviderTask::new(self.clone());
        // Subscribing to SlashableProvider event from the BlockchainService.
        let slashable_provider_event_bus_listener: EventBusListener<SlashableProvider, _> =
            bsp_slash_provider_task.clone().subscribe_to(
                &self.task_spawner,
                &self.blockchain,
                true,
            );
        slashable_provider_event_bus_listener.start();

        // Collect debt from users after a BSP proof is accepted.
        let bsp_charge_fees_task = BspChargeFeesTask::new(self.clone());
        let last_chargeable_info_updated_event_bus_listener: EventBusListener<
            LastChargeableInfoUpdated,
            _,
        > = bsp_charge_fees_task
            .clone()
            .subscribe_to(&self.task_spawner, &self.blockchain, true);
        last_chargeable_info_updated_event_bus_listener.start();

        // Subscribing to ProcessStopStoringForInsolventUserRequest event from the BlockchainService.
        let process_stop_storing_for_insolvent_user_request_event_bus_listener: EventBusListener<
            ProcessStopStoringForInsolventUserRequest,
            _,
        > = bsp_charge_fees_task
            .clone()
            .subscribe_to(&self.task_spawner, &self.blockchain, true);
        process_stop_storing_for_insolvent_user_request_event_bus_listener.start();

        // Start deletion process for stored files owned by a user that has been declared as without funds and charge
        // its payment stream afterwards, getting the owed tokens and deleting it.
        let user_without_funds_event_bus_listener: EventBusListener<UserWithoutFunds, _> =
            bsp_charge_fees_task
                .clone()
                .subscribe_to(&self.task_spawner, &self.blockchain, true);
        user_without_funds_event_bus_listener.start();

        // Continue deletion process for stored files owned by a user that has been declared as without funds.
        // Once the last file has been deleted, get the owed tokens and delete the payment stream.
        let sp_stop_storing_insolvent_user_event_bus_listener: EventBusListener<
            SpStopStoringInsolventUser,
            _,
        > = bsp_charge_fees_task
            .clone()
            .subscribe_to(&self.task_spawner, &self.blockchain, true);
        sp_stop_storing_insolvent_user_event_bus_listener.start();

        // BspMoveBucketTask handles events for moving buckets to a new MSP.
        let bsp_move_bucket_task = BspMoveBucketTask::new(self.clone());
        // Subscribing to MoveBucketRequested event from the BlockchainService.
        let move_bucket_requested_event_bus_listener: EventBusListener<MoveBucketRequested, _> =
            bsp_move_bucket_task
                .clone()
                .subscribe_to(&self.task_spawner, &self.blockchain, true);
        move_bucket_requested_event_bus_listener.start();

        // Subscribing to MoveBucketAccepted event from the BlockchainService.
        let move_bucket_accepted_event_bus_listener: EventBusListener<MoveBucketAccepted, _> =
            bsp_move_bucket_task
                .clone()
                .subscribe_to(&self.task_spawner, &self.blockchain, true);
        move_bucket_accepted_event_bus_listener.start();

        // Subscribing to MoveBucketRejected event from the BlockchainService.
        let move_bucket_rejected_event_bus_listener: EventBusListener<MoveBucketRejected, _> =
            bsp_move_bucket_task
                .clone()
                .subscribe_to(&self.task_spawner, &self.blockchain, true);
        move_bucket_rejected_event_bus_listener.start();

        // Subscribing to MoveBucketExpired event from the BlockchainService.
        let move_bucket_expired_event_bus_listener: EventBusListener<MoveBucketExpired, _> =
            bsp_move_bucket_task
                .clone()
                .subscribe_to(&self.task_spawner, &self.blockchain, true);
        move_bucket_expired_event_bus_listener.start();

        // Task that listen for `FinalisedBspConfirmStoppedStoring` to delete file
        let bsp_delete_file_task = BspDeleteFileTask::new(self.clone());
        let finalised_bsp_confirm_stopped_storing_event_bus_listener: EventBusListener<
            FinalisedBspConfirmStoppedStoring,
            _,
        > = bsp_delete_file_task
            .clone()
            .subscribe_to(&self.task_spawner, &self.blockchain, true);
        finalised_bsp_confirm_stopped_storing_event_bus_listener.start();
    }
}<|MERGE_RESOLUTION|>--- conflicted
+++ resolved
@@ -36,7 +36,6 @@
         ShStorageLayer, UserRole,
     },
     tasks::{
-<<<<<<< HEAD
         bsp_charge_fees::{BspChargeFeesConfig, BspChargeFeesTask},
         bsp_delete_file::BspDeleteFileTask,
         bsp_download_file::BspDownloadFileTask,
@@ -47,17 +46,9 @@
         msp_delete_bucket::MspDeleteBucketTask,
         msp_delete_file::{MspDeleteFileConfig, MspDeleteFileTask},
         msp_move_bucket::{MspMoveBucketConfig, MspRespondMoveBucketTask},
+        msp_stop_storing_insolvent_user::MspStopStoringInsolventUserTask,
         msp_upload_file::MspUploadFileTask,
         sp_slash_provider::SlashProviderTask,
-=======
-        bsp_charge_fees::BspChargeFeesTask, bsp_delete_file::BspDeleteFileTask,
-        bsp_download_file::BspDownloadFileTask, bsp_move_bucket::BspMoveBucketTask,
-        bsp_submit_proof::BspSubmitProofTask, bsp_upload_file::BspUploadFileTask,
-        msp_charge_fees::MspChargeFeesTask, msp_delete_bucket::MspDeleteBucketTask,
-        msp_delete_file::MspDeleteFileTask, msp_move_bucket::MspRespondMoveBucketTask,
-        msp_stop_storing_insolvent_user::MspStopStoringInsolventUserTask,
-        msp_upload_file::MspUploadFileTask, sp_slash_provider::SlashProviderTask,
->>>>>>> 832b2286
         user_sends_file::UserSendsFileTask,
     },
 };
