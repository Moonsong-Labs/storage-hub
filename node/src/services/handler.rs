use std::sync::Arc;
use tokio::sync::RwLock;

use shc_actors_framework::{
    actor::{ActorHandle, TaskSpawner},
    event_bus::{EventBusListener, EventHandler},
};
use shc_blockchain_service::{
    events::{
<<<<<<< HEAD
        AcceptedBspVolunteer, BucketMovedAway, FileDeletionRequest,
        FinalisedBspConfirmStoppedStoring, FinalisedMspStoppedStoringBucket,
        FinalisedProofSubmittedForPendingFileDeletionRequest, LastChargeableInfoUpdated,
        MoveBucketAccepted, MoveBucketExpired, MoveBucketRejected, MoveBucketRequested,
        MoveBucketRequestedForMsp, MultipleNewChallengeSeeds, NewStorageRequest, NotifyPeriod,
        ProcessConfirmStoringRequest, ProcessFileDeletionRequest, ProcessMspRespondStoringRequest,
        ProcessStopStoringForInsolventUserRequest, ProcessSubmitProofRequest, SlashableProvider,
        SpStopStoringInsolventUser, StartMovedBucketDownload, UserWithoutFunds,
=======
        AcceptedBspVolunteer, FileDeletionRequest, FinalisedBspConfirmStoppedStoring,
        FinalisedMspStoppedStoringBucket, FinalisedProofSubmittedForPendingFileDeletionRequest,
        LastChargeableInfoUpdated, MoveBucketAccepted, MoveBucketExpired, MoveBucketRejected,
        MoveBucketRequested, MoveBucketRequestedForMsp, MultipleNewChallengeSeeds,
        NewStorageRequest, NotifyPeriod, ProcessConfirmStoringRequest, ProcessFileDeletionRequest,
        ProcessMspRespondStoringRequest, ProcessStopStoringForInsolventUserRequest,
        ProcessSubmitProofRequest, SlashableProvider, SpStopStoringInsolventUser,
        StartMovedBucketDownload, UserWithoutFunds,
>>>>>>> 450cefca
    },
    BlockchainService,
};
use shc_common::consts::CURRENT_FOREST_KEY;
use shc_file_transfer_service::{
    events::{RemoteDownloadRequest, RemoteUploadRequest},
    FileTransferService,
};
use shc_forest_manager::traits::ForestStorageHandler;
use shc_indexer_db::DbPool;
use storage_hub_runtime::StorageDataUnit;

use crate::{
    services::types::{
        BspForestStorageHandlerT, BspProvider, MspForestStorageHandlerT, MspProvider, ShNodeType,
        ShStorageLayer, UserRole,
    },
    tasks::{
        bsp_charge_fees::BspChargeFeesTask, bsp_delete_file::BspDeleteFileTask,
        bsp_download_file::BspDownloadFileTask, bsp_move_bucket::BspMoveBucketTask,
        bsp_submit_proof::BspSubmitProofTask, bsp_upload_file::BspUploadFileTask,
<<<<<<< HEAD
        msp_charge_fees::MspChargeFeesTask, msp_delete_bucket::MspDeleteBucketTask,
        msp_delete_file::MspDeleteFileTask, msp_move_bucket::MspMoveBucketTask,
=======
        msp_charge_fees::MspChargeFeesTask, msp_delete_bucket::MspStoppedStoringTask,
        msp_delete_file::MspDeleteFileTask, msp_move_bucket::MspRespondMoveBucketTask,
>>>>>>> 450cefca
        msp_upload_file::MspUploadFileTask, sp_slash_provider::SlashProviderTask,
        user_sends_file::UserSendsFileTask,
    },
};

/// Configuration parameters for Storage Providers.
#[derive(Clone)]
pub struct ProviderConfig {
    /// Maximum storage capacity of the provider (bytes).
    ///
    /// The Storage Provider will not request to increase its storage capacity beyond this value.
    pub max_storage_capacity: StorageDataUnit,
    /// Jump capacity (bytes).
    ///
    /// Storage capacity increases in jumps of this size.
    pub jump_capacity: StorageDataUnit,
    /// The time in seconds to wait before retrying an extrinsic.
    pub extrinsic_retry_timeout: u64,
}

/// Represents the handler for the Storage Hub service.
pub struct StorageHubHandler<NT>
where
    NT: ShNodeType,
{
    /// The task spawner for spawning asynchronous tasks.
    pub task_spawner: TaskSpawner,
    /// The actor handle for the file transfer service.
    pub file_transfer: ActorHandle<FileTransferService>,
    /// The actor handle for the blockchain service.
    pub blockchain: ActorHandle<BlockchainService<NT::FSH>>,
    /// The file storage layer which stores all files in chunks.
    pub file_storage: Arc<RwLock<NT::FL>>,
    /// The forest storage layer which tracks all complete files stored in the file storage layer.
    pub forest_storage_handler: NT::FSH,
    /// The configuration parameters for the provider.
    pub provider_config: ProviderConfig,
    /// The indexer database pool.
    pub indexer_db_pool: Option<DbPool>,
}

impl<NT> Clone for StorageHubHandler<NT>
where
    NT: ShNodeType,
{
    fn clone(&self) -> StorageHubHandler<NT> {
        Self {
            task_spawner: self.task_spawner.clone(),
            file_transfer: self.file_transfer.clone(),
            blockchain: self.blockchain.clone(),
            file_storage: self.file_storage.clone(),
            forest_storage_handler: self.forest_storage_handler.clone(),
            provider_config: self.provider_config.clone(),
            indexer_db_pool: self.indexer_db_pool.clone(),
        }
    }
}

impl<NT> StorageHubHandler<NT>
where
    NT: ShNodeType,
{
    pub fn new(
        task_spawner: TaskSpawner,
        file_transfer: ActorHandle<FileTransferService>,
        blockchain: ActorHandle<BlockchainService<NT::FSH>>,
        file_storage: Arc<RwLock<NT::FL>>,
        forest_storage_handler: NT::FSH,
        provider_config: ProviderConfig,
        indexer_db_pool: Option<DbPool>,
    ) -> Self {
        Self {
            task_spawner,
            file_transfer,
            blockchain,
            file_storage,
            forest_storage_handler,
            provider_config,
            indexer_db_pool,
        }
    }
}

/// Abstraction trait to run the [`StorageHubHandler`] tasks, according to the set configuration and role.
///
/// This trait is implemented by the different [`StorageHubHandler`] variants,
/// and runs the tasks required to work as a specific [`ShRole`](super::types::ShRole).
pub trait RunnableTasks {
    async fn run_tasks(&mut self);
}

impl<S: ShStorageLayer> RunnableTasks for StorageHubHandler<(BspProvider, S)>
where
    (BspProvider, S): ShNodeType + 'static,
    <(BspProvider, S) as ShNodeType>::FSH: BspForestStorageHandlerT,
{
    async fn run_tasks(&mut self) {
        self.initialise_bsp().await;
        self.start_bsp_tasks();
    }
}

impl<S: ShStorageLayer> RunnableTasks for StorageHubHandler<(MspProvider, S)>
where
    (MspProvider, S): ShNodeType + 'static,
    <(MspProvider, S) as ShNodeType>::FSH: MspForestStorageHandlerT,
{
    async fn run_tasks(&mut self) {
        self.start_msp_tasks();
    }
}

impl<S: ShStorageLayer> RunnableTasks for StorageHubHandler<(UserRole, S)>
where
    (UserRole, S): ShNodeType + 'static,
{
    async fn run_tasks(&mut self) {
        self.start_user_tasks();
    }
}

impl<S> StorageHubHandler<(UserRole, S)>
where
    (UserRole, S): ShNodeType + 'static,
{
    fn start_user_tasks(&self) {
        log::info!("Starting User tasks.");

        let user_sends_file_task = UserSendsFileTask::new(self.clone());

        // Subscribing to NewStorageRequest event from the BlockchainService.
        let new_storage_request_event_bus_listener: EventBusListener<NewStorageRequest, _> =
            user_sends_file_task
                .clone()
                .subscribe_to(&self.task_spawner, &self.blockchain, true);
        new_storage_request_event_bus_listener.start();

        let accepted_bsp_volunteer_event_bus_listener: EventBusListener<AcceptedBspVolunteer, _> =
            user_sends_file_task
                .clone()
                .subscribe_to(&self.task_spawner, &self.blockchain, true);
        accepted_bsp_volunteer_event_bus_listener.start();
    }
}

impl<S> StorageHubHandler<(MspProvider, S)>
where
    (MspProvider, S): ShNodeType + 'static,
    <(MspProvider, S) as ShNodeType>::FSH: MspForestStorageHandlerT,
{
    fn start_msp_tasks(&self) {
        log::info!("Starting MSP tasks");

        // MspUploadFileTask is triggered by a NewStorageRequest event which registers the user's peer address for
        // an upcoming RemoteUploadRequest events, which happens when the user connects to the MSP and submits chunks of the file,
        // along with a proof of storage, which is then queued to batch accept many storage requests at once.
        // Finally once the ProcessMspRespondStoringRequest event is emitted, the MSP will respond to the user with a confirmation.
        let msp_upload_file_task = MspUploadFileTask::new(self.clone());
        // Subscribing to NewStorageRequest event from the BlockchainService.
        let new_storage_request_event_bus_listener: EventBusListener<NewStorageRequest, _> =
            msp_upload_file_task
                .clone()
                .subscribe_to(&self.task_spawner, &self.blockchain, true);
        new_storage_request_event_bus_listener.start();
        // Subscribing to RemoteUploadRequest event from the FileTransferService.
        let remote_upload_request_event_bus_listener: EventBusListener<RemoteUploadRequest, _> =
            msp_upload_file_task.clone().subscribe_to(
                &self.task_spawner,
                &self.file_transfer,
                false,
            );
        remote_upload_request_event_bus_listener.start();
        // Subscribing to ProcessMspRespondStoringRequest event from the BlockchainService.
        let process_confirm_storing_request_event_bus_listener: EventBusListener<
            ProcessMspRespondStoringRequest,
            _,
        > = msp_upload_file_task
            .clone()
            .subscribe_to(&self.task_spawner, &self.blockchain, true);
        process_confirm_storing_request_event_bus_listener.start();

        // Task that handles bucket deletion (both move and stop storing)
        let msp_delete_bucket_task = MspDeleteBucketTask::new(self.clone());
        // Subscribing to FinalisedMspStoppedStoringBucket event
        let finalised_msp_stopped_storing_bucket_event_bus_listener: EventBusListener<
            FinalisedMspStoppedStoringBucket,
            _,
        > = msp_delete_bucket_task
            .clone()
            .subscribe_to(&self.task_spawner, &self.blockchain, true);
        finalised_msp_stopped_storing_bucket_event_bus_listener.start();

        // Subscribing to BucketMovedAway event
        let bucket_moved_away_event_bus_listener: EventBusListener<BucketMovedAway, _> =
            msp_delete_bucket_task
                .clone()
                .subscribe_to(&self.task_spawner, &self.blockchain, true);
        bucket_moved_away_event_bus_listener.start();

        // MspDeleteFileTask handles events for deleting individual files from an MSP.
        let msp_delete_file_task = MspDeleteFileTask::new(self.clone());
        // Subscribing to FileDeletionRequest event from the BlockchainService.
        let file_deletion_request_event_bus_listener: EventBusListener<FileDeletionRequest, _> =
            msp_delete_file_task
                .clone()
                .subscribe_to(&self.task_spawner, &self.blockchain, true);
        file_deletion_request_event_bus_listener.start();
        // Subscribing to ProcessFileDeletionRequest event from the BlockchainService.
        let process_file_deletion_request_event_bus_listener: EventBusListener<
            ProcessFileDeletionRequest,
            _,
        > = msp_delete_file_task
            .clone()
            .subscribe_to(&self.task_spawner, &self.blockchain, true);
        process_file_deletion_request_event_bus_listener.start();
        // Subscribing to FinalisedProofSubmittedForPendingFileDeletionRequest event from the BlockchainService.
        let finalised_file_deletion_request_event_bus_listener: EventBusListener<
            FinalisedProofSubmittedForPendingFileDeletionRequest,
            _,
        > = msp_delete_file_task
            .clone()
            .subscribe_to(&self.task_spawner, &self.blockchain, true);
        finalised_file_deletion_request_event_bus_listener.start();

        // MspMoveBucketTask handles events for moving buckets to a new MSP.
        let msp_move_bucket_task = MspRespondMoveBucketTask::new(self.clone());
        // Subscribing to MoveBucketRequestedForNewMsp event from the FileTransferService.
        let move_bucket_requested_for_new_msp_event_bus_listener: EventBusListener<
            MoveBucketRequestedForMsp,
            _,
        > = msp_move_bucket_task
            .clone()
            .subscribe_to(&self.task_spawner, &self.blockchain, true);
        move_bucket_requested_for_new_msp_event_bus_listener.start();

        // MspDownloadMovedBucketTask handles downloading files after a bucket move is confirmed.
<<<<<<< HEAD
        let msp_download_moved_bucket_task = MspMoveBucketTask::new(self.clone());
=======
        let msp_download_moved_bucket_task = MspRespondMoveBucketTask::new(self.clone());
>>>>>>> 450cefca
        // Subscribing to StartMovedBucketDownload event from the BlockchainService.
        let start_moved_bucket_download_event_bus_listener: EventBusListener<
            StartMovedBucketDownload,
            _,
        > = msp_download_moved_bucket_task.clone().subscribe_to(
            &self.task_spawner,
            &self.blockchain,
            true,
        );
        start_moved_bucket_download_event_bus_listener.start();

        let msp_charge_fees_task = MspChargeFeesTask::new(self.clone());

        // Subscribing to NotifyPeriod event from the BlockchainService.
        let notify_period_event_bus_listener: EventBusListener<NotifyPeriod, _> =
            msp_charge_fees_task
                .clone()
                .subscribe_to(&self.task_spawner, &self.blockchain, true);
        notify_period_event_bus_listener.start();
    }
}

impl<S> StorageHubHandler<(BspProvider, S)>
where
    (BspProvider, S): ShNodeType + 'static,
    <(BspProvider, S) as ShNodeType>::FSH: BspForestStorageHandlerT,
{
    async fn initialise_bsp(&mut self) {
        // Create an empty Forest Storage instance.
        // A BSP is expected to always have at least one empty Forest Storage instance.
        let current_forest_key = CURRENT_FOREST_KEY.to_vec();
        self.forest_storage_handler
            .create(&current_forest_key)
            .await;
    }

    fn start_bsp_tasks(&self) {
        log::info!("Starting BSP tasks");

        // TODO: When `pallet-cr-randomness` is integrated to the runtime we should also spawn the task that
        // manages the randomness commit-reveal cycle for BSPs here.
        // The task that manages this should be added to the `tasks` folder (name suggestion: `bsp_cr_randomness`).

        // BspUploadFileTask is triggered by a NewStorageRequest event, to which it responds by
        // volunteering to store the file. Then it waits for RemoteUploadRequest events, which
        // happens when the user, now aware of the BSP volunteering, submits chunks of the file,
        // along with a proof of storage.
        let bsp_upload_file_task = BspUploadFileTask::new(self.clone());
        // Subscribing to NewStorageRequest event from the BlockchainService.
        let new_storage_request_event_bus_listener: EventBusListener<NewStorageRequest, _> =
            bsp_upload_file_task
                .clone()
                .subscribe_to(&self.task_spawner, &self.blockchain, true);
        new_storage_request_event_bus_listener.start();
        // Subscribing to RemoteUploadRequest event from the FileTransferService.
        let remote_upload_request_event_bus_listener: EventBusListener<RemoteUploadRequest, _> =
            bsp_upload_file_task.clone().subscribe_to(
                &self.task_spawner,
                &self.file_transfer,
                false,
            );
        remote_upload_request_event_bus_listener.start();
        // Subscribing to ProcessConfirmStoringRequest event from the BlockchainService.
        let process_confirm_storing_request_event_bus_listener: EventBusListener<
            ProcessConfirmStoringRequest,
            _,
        > = bsp_upload_file_task
            .clone()
            .subscribe_to(&self.task_spawner, &self.blockchain, true);
        process_confirm_storing_request_event_bus_listener.start();

        // The BspDownloadFileTask
        let bsp_download_file_task = BspDownloadFileTask::new(self.clone());
        // Subscribing to RemoteDownloadRequest event from the FileTransferService.
        let remote_download_request_event_bus_listener: EventBusListener<RemoteDownloadRequest, _> =
            bsp_download_file_task.subscribe_to(&self.task_spawner, &self.file_transfer, false);
        remote_download_request_event_bus_listener.start();

        // BspSubmitProofTask is triggered by a MultipleNewChallengeSeeds event emitted by the BlockchainService.
        // It responds by computing challenges derived from the seeds, taking also into account
        // the custom challenges in checkpoint challenge rounds and enqueuing them in BlockchainService.
        // BspSubmitProofTask also listens to ProcessSubmitProofRequest events, which are emitted by the
        // BlockchainService when it is time to actually submit the proof of storage.
        // Additionally, it handles file deletions as a consequence of inclusion proofs in custom challenges.
        let bsp_submit_proof_task = BspSubmitProofTask::new(self.clone());
        // Subscribing to MultipleNewChallengeSeeds event from the BlockchainService.
        let multiple_new_challenge_seeds_event_bus_listener: EventBusListener<
            MultipleNewChallengeSeeds,
            _,
        > = bsp_submit_proof_task
            .clone()
            .subscribe_to(&self.task_spawner, &self.blockchain, true);
        multiple_new_challenge_seeds_event_bus_listener.start();
        // Subscribing to ProcessSubmitProofRequest event from the BlockchainService.
        let process_submit_proof_request_event_bus_listener: EventBusListener<
            ProcessSubmitProofRequest,
            _,
        > = bsp_submit_proof_task
            .clone()
            .subscribe_to(&self.task_spawner, &self.blockchain, true);
        process_submit_proof_request_event_bus_listener.start();

        // Slash your own kin or potentially commit seppuku on your own stake.
        // Running this is as a BSP is very honourable and shows a great sense of justice.
        let bsp_slash_provider_task = SlashProviderTask::new(self.clone());
        // Subscribing to SlashableProvider event from the BlockchainService.
        let slashable_provider_event_bus_listener: EventBusListener<SlashableProvider, _> =
            bsp_slash_provider_task.clone().subscribe_to(
                &self.task_spawner,
                &self.blockchain,
                true,
            );
        slashable_provider_event_bus_listener.start();

        // Collect debt from users after a BSP proof is accepted.
        let bsp_charge_fees_task = BspChargeFeesTask::new(self.clone());
        let last_chargeable_info_updated_event_bus_listener: EventBusListener<
            LastChargeableInfoUpdated,
            _,
        > = bsp_charge_fees_task
            .clone()
            .subscribe_to(&self.task_spawner, &self.blockchain, true);
        last_chargeable_info_updated_event_bus_listener.start();

        // Subscribing to ProcessStopStoringForInsolventUserRequest event from the BlockchainService.
        let process_stop_storing_for_insolvent_user_request_event_bus_listener: EventBusListener<
            ProcessStopStoringForInsolventUserRequest,
            _,
        > = bsp_charge_fees_task
            .clone()
            .subscribe_to(&self.task_spawner, &self.blockchain, true);
        process_stop_storing_for_insolvent_user_request_event_bus_listener.start();

        // Start deletion process for stored files owned by a user that has been declared as without funds and charge
        // its payment stream afterwards, getting the owed tokens and deleting it.
        let user_without_funds_event_bus_listener: EventBusListener<UserWithoutFunds, _> =
            bsp_charge_fees_task
                .clone()
                .subscribe_to(&self.task_spawner, &self.blockchain, true);
        user_without_funds_event_bus_listener.start();

        // Continue deletion process for stored files owned by a user that has been declared as without funds.
        // Once the last file has been deleted, get the owed tokens and delete the payment stream.
        let sp_stop_storing_insolvent_user_event_bus_listener: EventBusListener<
            SpStopStoringInsolventUser,
            _,
        > = bsp_charge_fees_task
            .clone()
            .subscribe_to(&self.task_spawner, &self.blockchain, true);
        sp_stop_storing_insolvent_user_event_bus_listener.start();

        // BspMoveBucketTask handles events for moving buckets to a new MSP.
        let bsp_move_bucket_task = BspMoveBucketTask::new(self.clone());
        // Subscribing to MoveBucketRequested event from the BlockchainService.
        let move_bucket_requested_event_bus_listener: EventBusListener<MoveBucketRequested, _> =
            bsp_move_bucket_task
                .clone()
                .subscribe_to(&self.task_spawner, &self.blockchain, true);
        move_bucket_requested_event_bus_listener.start();

        // Subscribing to MoveBucketAccepted event from the BlockchainService.
        let move_bucket_accepted_event_bus_listener: EventBusListener<MoveBucketAccepted, _> =
            bsp_move_bucket_task
                .clone()
                .subscribe_to(&self.task_spawner, &self.blockchain, true);
        move_bucket_accepted_event_bus_listener.start();

        // Subscribing to MoveBucketRejected event from the BlockchainService.
        let move_bucket_rejected_event_bus_listener: EventBusListener<MoveBucketRejected, _> =
            bsp_move_bucket_task
                .clone()
                .subscribe_to(&self.task_spawner, &self.blockchain, true);
        move_bucket_rejected_event_bus_listener.start();

        // Subscribing to MoveBucketExpired event from the BlockchainService.
        let move_bucket_expired_event_bus_listener: EventBusListener<MoveBucketExpired, _> =
            bsp_move_bucket_task
                .clone()
                .subscribe_to(&self.task_spawner, &self.blockchain, true);
        move_bucket_expired_event_bus_listener.start();

        // Task that listen for `FinalisedBspConfirmStoppedStoring` to delete file
        let bsp_delete_file_task = BspDeleteFileTask::new(self.clone());
        let finalised_bsp_confirm_stopped_storing_event_bus_listener: EventBusListener<
            FinalisedBspConfirmStoppedStoring,
            _,
        > = bsp_delete_file_task
            .clone()
            .subscribe_to(&self.task_spawner, &self.blockchain, true);
        finalised_bsp_confirm_stopped_storing_event_bus_listener.start();
    }
}<|MERGE_RESOLUTION|>--- conflicted
+++ resolved
@@ -7,7 +7,6 @@
 };
 use shc_blockchain_service::{
     events::{
-<<<<<<< HEAD
         AcceptedBspVolunteer, BucketMovedAway, FileDeletionRequest,
         FinalisedBspConfirmStoppedStoring, FinalisedMspStoppedStoringBucket,
         FinalisedProofSubmittedForPendingFileDeletionRequest, LastChargeableInfoUpdated,
@@ -16,16 +15,6 @@
         ProcessConfirmStoringRequest, ProcessFileDeletionRequest, ProcessMspRespondStoringRequest,
         ProcessStopStoringForInsolventUserRequest, ProcessSubmitProofRequest, SlashableProvider,
         SpStopStoringInsolventUser, StartMovedBucketDownload, UserWithoutFunds,
-=======
-        AcceptedBspVolunteer, FileDeletionRequest, FinalisedBspConfirmStoppedStoring,
-        FinalisedMspStoppedStoringBucket, FinalisedProofSubmittedForPendingFileDeletionRequest,
-        LastChargeableInfoUpdated, MoveBucketAccepted, MoveBucketExpired, MoveBucketRejected,
-        MoveBucketRequested, MoveBucketRequestedForMsp, MultipleNewChallengeSeeds,
-        NewStorageRequest, NotifyPeriod, ProcessConfirmStoringRequest, ProcessFileDeletionRequest,
-        ProcessMspRespondStoringRequest, ProcessStopStoringForInsolventUserRequest,
-        ProcessSubmitProofRequest, SlashableProvider, SpStopStoringInsolventUser,
-        StartMovedBucketDownload, UserWithoutFunds,
->>>>>>> 450cefca
     },
     BlockchainService,
 };
@@ -47,13 +36,8 @@
         bsp_charge_fees::BspChargeFeesTask, bsp_delete_file::BspDeleteFileTask,
         bsp_download_file::BspDownloadFileTask, bsp_move_bucket::BspMoveBucketTask,
         bsp_submit_proof::BspSubmitProofTask, bsp_upload_file::BspUploadFileTask,
-<<<<<<< HEAD
         msp_charge_fees::MspChargeFeesTask, msp_delete_bucket::MspDeleteBucketTask,
-        msp_delete_file::MspDeleteFileTask, msp_move_bucket::MspMoveBucketTask,
-=======
-        msp_charge_fees::MspChargeFeesTask, msp_delete_bucket::MspStoppedStoringTask,
         msp_delete_file::MspDeleteFileTask, msp_move_bucket::MspRespondMoveBucketTask,
->>>>>>> 450cefca
         msp_upload_file::MspUploadFileTask, sp_slash_provider::SlashProviderTask,
         user_sends_file::UserSendsFileTask,
     },
@@ -290,11 +274,7 @@
         move_bucket_requested_for_new_msp_event_bus_listener.start();
 
         // MspDownloadMovedBucketTask handles downloading files after a bucket move is confirmed.
-<<<<<<< HEAD
-        let msp_download_moved_bucket_task = MspMoveBucketTask::new(self.clone());
-=======
         let msp_download_moved_bucket_task = MspRespondMoveBucketTask::new(self.clone());
->>>>>>> 450cefca
         // Subscribing to StartMovedBucketDownload event from the BlockchainService.
         let start_moved_bucket_download_event_bus_listener: EventBusListener<
             StartMovedBucketDownload,
