use anyhow::Result;
use prost::Message;
use sc_network::{Multiaddr, PeerId, ProtocolName, RequestFailure};
<<<<<<< HEAD
use storage_hub_infra::{
    actor::ActorHandle,
    types::{ChunkId, FileProof, Key},
};
use thiserror::Error;
=======
use shc_common::types::{ChunkId, FileProof, Key};
use storage_hub_infra::actor::ActorHandle;
>>>>>>> 5a1daded

use super::{schema, FileTransferService};

/// Messages understood by the FileTransfer service actor
pub enum FileTransferServiceCommand {
    UploadRequest {
        peer_id: PeerId,
        file_key: Key,
        chunk_with_proof: FileProof,
        callback: tokio::sync::oneshot::Sender<
            futures::channel::oneshot::Receiver<Result<(Vec<u8>, ProtocolName), RequestFailure>>,
        >,
    },
    DownloadRequest {
        peer_id: PeerId,
        file_key: Key,
        chunk_id: ChunkId,
        callback: tokio::sync::oneshot::Sender<
            futures::channel::oneshot::Receiver<Result<(Vec<u8>, ProtocolName), RequestFailure>>,
        >,
    },
    AddKnownAddress {
        peer_id: PeerId,
        multiaddress: Multiaddr,
        callback: tokio::sync::oneshot::Sender<Result<(), RequestError>>,
    },
    RegisterNewFile {
        peer_id: PeerId,
        file_key: Key,
        callback: tokio::sync::oneshot::Sender<Result<(), RequestError>>,
    },
    UnregisterFile {
        file_key: Key,
        callback: tokio::sync::oneshot::Sender<Result<(), RequestError>>,
    },
}

#[derive(Debug, Error)]
pub enum RequestError {
    /// The request failed. More details are provided in the `RequestFailure`.
    #[error("Request failed: {0}")]
    RequestFailure(#[from] RequestFailure),
    /// The response was not a valid protobuf message.
    #[error("Failed to decode response: {0}")]
    DecodeError(prost::DecodeError),
    /// The response was decoded successfully, but it was not the expected response.
    #[error("Unexpected response")]
    UnexpectedResponse,
    /// File is already stored in for this Peer in the registry.
    #[error("File already registered for peer")]
    FileAlreadyRegisteredForPeer,
    /// File not found in the registry.
    #[error("File not found in registry")]
    FileNotRegistered,
}

/// Allows our ActorHandle to implement
/// the specific methods for each kind of message.
pub trait FileTransferServiceInterface {
    async fn upload_request(
        &self,
        peer_id: PeerId,
        file_key: Key,
        data: FileProof,
    ) -> Result<schema::v1::provider::RemoteUploadDataResponse, RequestError>;

    async fn download_request(
        &self,
        peer_id: PeerId,
        file_key: Key,
        chunk_id: ChunkId,
    ) -> Result<schema::v1::provider::RemoteDownloadDataResponse, RequestError>;

    async fn add_known_address(
        &self,
        peer_id: PeerId,
        multiaddress: Multiaddr,
    ) -> Result<(), RequestError>;

    async fn register_new_file_peer(
        &self,
        peer_id: PeerId,
        file_key: Key,
    ) -> Result<(), RequestError>;

    async fn unregister_file(&self, file_key: Key) -> Result<(), RequestError>;
}

impl FileTransferServiceInterface for ActorHandle<FileTransferService> {
    /// Request an upload of a file chunk to a peer.
    /// This returns after receiving a response from the network.
    async fn upload_request(
        &self,
        peer_id: PeerId,
        file_key: Key,
        chunk_with_proof: FileProof,
    ) -> Result<schema::v1::provider::RemoteUploadDataResponse, RequestError> {
        let (callback, file_transfer_rx) = tokio::sync::oneshot::channel();
        let command = FileTransferServiceCommand::UploadRequest {
            peer_id,
            file_key,
            chunk_with_proof,
            callback,
        };
        self.send(command).await;

        // First we wait for the response from the FileTransferService.
        // The response is another oneshot channel to wait for the response from the network.
        let network_rx = file_transfer_rx.await.expect("Failed to receive response from FileTransferService. Probably means FileTransferService has crashed.");

        // Now we wait on the actual response from the network.
        let response = network_rx.await.expect(
            "Failed to receive response from the NetworkService. Probably means the NetworkService has crashed.",
        );

        match response {
            Ok((data, _protocol_name)) => {
                let response = schema::v1::provider::Response::decode(&data[..]);
                match response {
                    Ok(response) => match response.response {
                        Some(
                            schema::v1::provider::response::Response::RemoteUploadDataResponse(
                                response,
                            ),
                        ) => Ok(response),
                        _ => Err(RequestError::UnexpectedResponse),
                    },
                    Err(error) => Err(RequestError::DecodeError(error)),
                }
            }
            Err(error) => Err(RequestError::RequestFailure(error)),
        }
    }

    /// Request a download of a file chunk to a peer.
    /// This returns after receiving a response from the network.
    async fn download_request(
        &self,
        peer_id: PeerId,
        file_key: Key,
        chunk_id: ChunkId,
    ) -> Result<schema::v1::provider::RemoteDownloadDataResponse, RequestError> {
        let (callback, file_transfer_rx) = tokio::sync::oneshot::channel();
        let command = FileTransferServiceCommand::DownloadRequest {
            peer_id,
            file_key,
            chunk_id,
            callback,
        };
        self.send(command).await;

        // First we wait for the response from the FileTransferService.
        // The response is another oneshot channel to wait for the response from the network.
        let network_rx = file_transfer_rx.await.expect("Failed to received response from FileTransferService. Probably means FileTransferService has crashed.");

        // Now we wait on the actual response from the network.
        let response = network_rx.await.expect(
            "Failed to receive response from the NetworkService. Probably means the NetworkService has crashed.",
        );

        match response {
            Ok((data, _protocol_name)) => {
                let response = schema::v1::provider::Response::decode(&data[..]);
                match response {
                    Ok(response) => match response.response {
                        Some(
                            schema::v1::provider::response::Response::RemoteDownloadDataResponse(
                                response,
                            ),
                        ) => Ok(response),
                        _ => Err(RequestError::UnexpectedResponse),
                    },
                    Err(error) => Err(RequestError::DecodeError(error)),
                }
            }
            Err(error) => Err(RequestError::RequestFailure(error)),
        }
    }

    /// Tell the FileTransferService to register a multiaddress as known for a specified PeerId.
    /// This returns as soon as the message has been dispatched (not processed) to the service.
    async fn add_known_address(
        &self,
        peer_id: PeerId,
        multiaddress: Multiaddr,
    ) -> Result<(), RequestError> {
        let (callback, rx) = tokio::sync::oneshot::channel();
        let command = FileTransferServiceCommand::AddKnownAddress {
            peer_id,
            multiaddress,
            callback,
        };
        self.send(command).await;
        rx.await.expect("Failed to add known multiaddress to peer")
    }

    /// Tell the FileTransferService to start listening for new upload requests from peer_id
    /// on file file_key.
    /// This returns as soon as the message has been dispatched (not processed) to the service.
    async fn register_new_file_peer(
        &self,
        peer_id: PeerId,
        file_key: Key,
    ) -> Result<(), RequestError> {
        let (callback, rx) = tokio::sync::oneshot::channel();
        let command = FileTransferServiceCommand::RegisterNewFile {
            peer_id,
            file_key,
            callback,
        };
        self.send(command).await;
        rx.await.expect("Failed to register new file")
    }

    /// Tell the FileTransferService to no longer listen for upload requests from peer_id on file
    /// file_key.
    /// This returns as soon as the message has been dispatched (not processed) to the service.
    async fn unregister_file(&self, file_key: Key) -> Result<(), RequestError> {
        let (callback, rx) = tokio::sync::oneshot::channel();
        let command = FileTransferServiceCommand::UnregisterFile { file_key, callback };
        self.send(command).await;
        rx.await.expect("Failed to unregister file")
    }
}<|MERGE_RESOLUTION|>--- conflicted
+++ resolved
@@ -1,16 +1,11 @@
 use anyhow::Result;
 use prost::Message;
+use thiserror::Error;
+
 use sc_network::{Multiaddr, PeerId, ProtocolName, RequestFailure};
-<<<<<<< HEAD
-use storage_hub_infra::{
-    actor::ActorHandle,
-    types::{ChunkId, FileProof, Key},
-};
-use thiserror::Error;
-=======
+
 use shc_common::types::{ChunkId, FileProof, Key};
 use storage_hub_infra::actor::ActorHandle;
->>>>>>> 5a1daded
 
 use super::{schema, FileTransferService};
 
