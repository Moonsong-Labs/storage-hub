--- conflicted
+++ resolved
@@ -1,9 +1,5 @@
 use async_channel::Receiver;
-<<<<<<< HEAD
-use log::info;
-=======
 use log::*;
->>>>>>> f4579c63
 use sc_network::{config::IncomingRequest, service::traits::NetworkService, ProtocolName};
 use sc_service::RpcHandlers;
 use serde::Deserialize;
@@ -22,8 +18,6 @@
 use shc_file_transfer_service::{spawn_file_transfer_service, FileTransferService};
 use shc_forest_manager::traits::ForestStorageHandler;
 use shc_rpc::StorageHubClientRpcConfig;
-
-const LOG_TARGET: &str = "storage_hub_builder";
 
 use crate::tasks::{
     bsp_charge_fees::BspChargeFeesConfig, bsp_move_bucket::BspMoveBucketConfig,
@@ -61,7 +55,6 @@
     capacity_config: Option<CapacityConfig>,
     indexer_db_pool: Option<DbPool>,
     notify_period: Option<u32>,
-<<<<<<< HEAD
     // Configuration options for tasks and services
     msp_delete_file_config: Option<MspDeleteFileConfig>,
     msp_charge_fees_config: Option<MspChargeFeesConfig>,
@@ -71,9 +64,7 @@
     bsp_charge_fees_config: Option<BspChargeFeesConfig>,
     bsp_submit_proof_config: Option<BspSubmitProofConfig>,
     blockchain_service_config: Option<BlockchainServiceConfig>,
-=======
     peer_manager: Option<Arc<BspPeerManager>>,
->>>>>>> f4579c63
 }
 
 /// Common components to build for any given configuration of [`ShRole`] and [`ShStorageLayer`].
@@ -92,7 +83,6 @@
             capacity_config: None,
             indexer_db_pool: None,
             notify_period: None,
-<<<<<<< HEAD
             msp_delete_file_config: None,
             msp_charge_fees_config: None,
             msp_move_bucket_config: None,
@@ -101,9 +91,7 @@
             bsp_charge_fees_config: None,
             bsp_submit_proof_config: None,
             blockchain_service_config: None,
-=======
             peer_manager: None,
->>>>>>> f4579c63
         }
     }
 
@@ -429,7 +417,7 @@
     <(BspProvider, S) as ShNodeType>::FSH: BspForestStorageHandlerT,
 {
     fn build(self) -> StorageHubHandler<(BspProvider, S)> {
-        let handler = StorageHubHandler::new(
+        StorageHubHandler::new(
             self.task_spawner
                 .as_ref()
                 .expect("Task Spawner not set")
@@ -462,16 +450,8 @@
                 blockchain_service: self.blockchain_service_config.unwrap_or_default(),
             },
             self.indexer_db_pool.clone(),
-<<<<<<< HEAD
-        );
-
-        info!(target: LOG_TARGET, "StorageHubHandler configurations: {:?}", handler);
-
-        handler
-=======
             self.peer_manager.expect("Peer Manager not set"),
         )
->>>>>>> f4579c63
     }
 }
 
@@ -481,7 +461,7 @@
     <(MspProvider, S) as ShNodeType>::FSH: MspForestStorageHandlerT,
 {
     fn build(self) -> StorageHubHandler<(MspProvider, S)> {
-        let handler = StorageHubHandler::new(
+        StorageHubHandler::new(
             self.task_spawner
                 .as_ref()
                 .expect("Task Spawner not set")
@@ -514,16 +494,8 @@
                 blockchain_service: self.blockchain_service_config.unwrap_or_default(),
             },
             self.indexer_db_pool.clone(),
-<<<<<<< HEAD
-        );
-
-        info!(target: LOG_TARGET, "StorageHubHandler configurations: {:?}", handler);
-
-        handler
-=======
             self.peer_manager.expect("Peer Manager not set"),
         )
->>>>>>> f4579c63
     }
 }
 
@@ -534,7 +506,7 @@
         ForestStorageHandler + Clone + Send + Sync + 'static,
 {
     fn build(self) -> StorageHubHandler<(UserRole, NoStorageLayer)> {
-        let handler = StorageHubHandler::new(
+        StorageHubHandler::new(
             self.task_spawner
                 .as_ref()
                 .expect("Task Spawner not set")
@@ -556,8 +528,7 @@
                 .expect("Forest Storage Handler not set.")
                 .clone(),
             ProviderConfig {
-<<<<<<< HEAD
-                capacity_config: CapacityConfig::new(0, 0),
+                capacity_config: self.capacity_config.expect("Capacity Config not set"),
                 msp_delete_file: self.msp_delete_file_config.unwrap_or_default(),
                 msp_charge_fees: self.msp_charge_fees_config.unwrap_or_default(),
                 msp_move_bucket: self.msp_move_bucket_config.unwrap_or_default(),
@@ -568,19 +539,8 @@
                 blockchain_service: self.blockchain_service_config.unwrap_or_default(),
             },
             self.indexer_db_pool.clone(),
-        );
-
-        info!(target: LOG_TARGET, "StorageHubHandler configurations: {:?}", handler);
-
-        handler
-=======
-                capacity_config: self.capacity_config.expect("Capacity Config not set"),
-                extrinsic_retry_timeout: self.extrinsic_retry_timeout,
-            },
-            self.indexer_db_pool.clone(),
             self.peer_manager.expect("Peer Manager not set"),
         )
->>>>>>> f4579c63
     }
 }
 
@@ -624,18 +584,6 @@
     pub max_try_count: Option<u32>,
     /// Maximum tip amount to use when submitting a move bucket request extrinsic.
     pub max_tip: Option<f64>,
-    /// Processing interval between batches of move bucket requests.
-    pub processing_interval: Option<u64>,
-    /// Maximum number of files to download in parallel.
-    pub max_concurrent_file_downloads: Option<usize>,
-    /// Maximum number of chunks requests to do in parallel per file.
-    pub max_concurrent_chunks_per_file: Option<usize>,
-    /// Maximum number of chunks to request in a single network request.
-    pub max_chunks_per_request: Option<usize>,
-    /// Number of peers to select for each chunk download attempt (2 best + x random).
-    pub chunk_request_peer_retry_attempts: Option<usize>,
-    /// Number of retries per peer for a single chunk request.
-    pub download_retry_attempts: Option<usize>,
 }
 
 impl Into<MspMoveBucketConfig> for MspMoveBucketOptions {
@@ -643,14 +591,6 @@
         MspMoveBucketConfig {
             max_try_count: self.max_try_count.unwrap_or_default(),
             max_tip: self.max_tip.unwrap_or_default(),
-            processing_interval: self.processing_interval.unwrap_or_default(),
-            max_concurrent_file_downloads: self.max_concurrent_file_downloads.unwrap_or_default(),
-            max_concurrent_chunks_per_file: self.max_concurrent_chunks_per_file.unwrap_or_default(),
-            max_chunks_per_request: self.max_chunks_per_request.unwrap_or_default(),
-            chunk_request_peer_retry_attempts: self
-                .chunk_request_peer_retry_attempts
-                .unwrap_or_default(),
-            download_retry_attempts: self.download_retry_attempts.unwrap_or_default(),
         }
     }
 }
