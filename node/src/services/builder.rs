--- conflicted
+++ resolved
@@ -143,37 +143,11 @@
         self
     }
 
-<<<<<<< HEAD
     pub fn with_provider_pub_key(&mut self, provider_pub_key: [u8; 32]) -> &mut Self {
         self.provider_pub_key = Some(provider_pub_key);
         self
     }
 
-=======
-    /// Returns the storage path that the StorageHub will use based on the available configuration.
-    pub fn get_storage_path(&self) -> String {
-        if let Some(path) = &self.storage_path {
-            path.clone()
-        } else {
-            let provider_pub_key = self
-                .provider_pub_key
-                .expect("Could not get storage path: Provider public key not set.");
-            hex::encode(provider_pub_key)
-        }
-    }
-
-    /// Set the storage path that the StorageHub will use.
-    pub fn with_storage_path(&mut self, storage_path: Option<String>) -> &mut Self {
-        self.storage_path = storage_path;
-        self
-    }
-
-    /// Add a new [`BlockchainService`] to the builder and spawn it.
-    ///
-    /// This is the service that handles the interaction with the blockchain.
-    /// It listens to on-chain events and bubbles them up to other tasks listening,
-    /// and also offers blockchain related functionality like sending extrinsics.
->>>>>>> 91e9a454
     pub async fn with_blockchain(
         &mut self,
         client: Arc<ParachainClient>,
@@ -322,7 +296,6 @@
     }
 }
 
-<<<<<<< HEAD
 impl<S: StorageLayerSupport> StorageHubBuilder<MspProvider, S>
 where
     (MspProvider, S): StorageTypes,
@@ -357,12 +330,6 @@
                 .clone(),
         )
     }
-=======
-/// Provides an interface for defining the concrete types of
-/// each `StorageLayer` kind, so that their specific requirements can be fulfilled.
-pub trait StorageLayerBuilder {
-    fn setup_storage_layer(&mut self) -> &mut Self;
->>>>>>> 91e9a454
 }
 
 impl<S: StorageLayerSupport> StorageHubBuilder<UserRole, S>
@@ -370,7 +337,6 @@
     (UserRole, S): StorageTypes,
     <(UserRole, S) as StorageTypes>::FSH: ForestStorageHandler + Clone + Send + Sync + 'static,
 {
-<<<<<<< HEAD
     fn build_handler(
         &self,
     ) -> StorageHubHandler<<(UserRole, S) as StorageTypes>::FL, <(UserRole, S) as StorageTypes>::FSH>
@@ -397,11 +363,6 @@
                 .expect("Forest Storage Handler not set.")
                 .clone(),
         )
-=======
-    fn setup_storage_layer(&mut self) -> &mut Self {
-        self.with_file_storage(Arc::new(RwLock::new(InMemoryFileStorage::new())))
-            .with_forest_storage(Arc::new(RwLock::new(InMemoryForestStorage::new())))
->>>>>>> 91e9a454
     }
 }
 
@@ -415,23 +376,11 @@
     (BspProvider, S): StorageTypes,
     <(BspProvider, S) as StorageTypes>::FSH: BspForestStorageHandlerT,
 {
-<<<<<<< HEAD
     fn run(self) {
         let handler = self.build_handler();
         handler.start_bsp_tasks();
     }
 }
-=======
-    fn setup_storage_layer(&mut self) -> &mut Self {
-        let storage_path = self.get_storage_path();
-        let forest_storage = RocksDBForestStorage::<_, kvdb_rocksdb::Database>::rocksdb_storage(
-            storage_path.clone(),
-        )
-        .expect("Failed to create RocksDB");
-        let file_storage =
-            RocksDbFileStorage::<_, kvdb_rocksdb::Database>::rocksdb_storage(storage_path)
-                .expect("Failed to create RocksDB");
->>>>>>> 91e9a454
 
 impl<S: StorageLayerSupport> Runnable for StorageHubBuilder<MspProvider, S>
 where
