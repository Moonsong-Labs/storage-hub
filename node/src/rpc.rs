//! A collection of node-specific RPC methods.
//! Substrate provides the `sc-rpc` crate, which defines the core RPC layer
//! used by Substrate nodes. This file extends those RPC definitions with
//! capabilities that are specific to this project's runtime configuration.

#![warn(missing_docs)]

use std::sync::Arc;

use pallet_file_system_runtime_api::FileSystemApi as FileSystemRuntimeApi;
use pallet_proofs_dealer_runtime_api::ProofsDealerApi as ProofsDealerRuntimeApi;
use sc_consensus_manual_seal::{
    rpc::{ManualSeal, ManualSealApiServer},
    EngineCommand,
};
use sc_transaction_pool_api::TransactionPool;
use shc_common::types::{
<<<<<<< HEAD
    BackupStorageProviderId, BlockNumber, ChunkId, ForestLeaf, MainStorageProviderId,
    ProofsDealerProviderId, RandomnessOutput, TrieRemoveMutation,
=======
    BlockNumber, CustomChallenge, ForestLeaf, ProofsDealerProviderId, RandomnessOutput,
>>>>>>> cace3f04
};
use shc_forest_manager::traits::ForestStorageHandler;
use shc_rpc::{StorageHubClientApiServer, StorageHubClientRpc, StorageHubClientRpcConfig};
use sp_api::ProvideRuntimeApi;
use sp_block_builder::BlockBuilder;
use sp_blockchain::{Error as BlockChainError, HeaderBackend, HeaderMetadata};
use sp_core::H256;
use storage_hub_runtime::{opaque::Block, AccountId, Balance, Nonce};

use crate::services::types::FileStorageT;

/// A type representing all RPC extensions.
pub type RpcExtension = jsonrpsee::RpcModule<()>;

/// Full client dependencies
pub struct FullDeps<C, P, FL, FS> {
    /// The client instance to use.
    pub client: Arc<C>,
    /// Transaction pool instance.
    pub pool: Arc<P>,
    /// File Storage instance.
    pub maybe_storage_hub_client_config: Option<StorageHubClientRpcConfig<FL, FS>>,
    /// Manual seal command sink
    pub command_sink: Option<futures::channel::mpsc::Sender<EngineCommand<H256>>>,
}

/// Instantiate all RPC extensions.
pub fn create_full<C, P, FL, FSH>(
    deps: FullDeps<C, P, FL, FSH>,
) -> Result<RpcExtension, Box<dyn std::error::Error + Send + Sync>>
where
    C: ProvideRuntimeApi<Block>
        + HeaderBackend<Block>
        + HeaderMetadata<Block, Error = BlockChainError>
        + Send
        + Sync
        + 'static,
    C::Api: pallet_transaction_payment_rpc::TransactionPaymentRuntimeApi<Block, Balance>,
    C::Api: substrate_frame_rpc_system::AccountNonceApi<Block, AccountId, Nonce>,
    C::Api: BlockBuilder<Block>,
    C::Api: ProofsDealerRuntimeApi<
<<<<<<< HEAD
            Block,
            ProofsDealerProviderId,
            BlockNumber,
            ForestLeaf,
            RandomnessOutput,
            TrieRemoveMutation,
        > + FileSystemRuntimeApi<
            Block,
            BackupStorageProviderId,
            MainStorageProviderId,
            H256,
            BlockNumber,
            ChunkId,
        >,
=======
        Block,
        ProofsDealerProviderId,
        BlockNumber,
        ForestLeaf,
        RandomnessOutput,
        CustomChallenge,
    >,
>>>>>>> cace3f04
    P: TransactionPool + Send + Sync + 'static,
    FL: FileStorageT,
    FSH: ForestStorageHandler + Send + Sync + 'static,
{
    use pallet_transaction_payment_rpc::{TransactionPayment, TransactionPaymentApiServer};
    use substrate_frame_rpc_system::{System, SystemApiServer};

    let mut io = RpcExtension::new(());
    let FullDeps {
        client,
        pool,
        maybe_storage_hub_client_config,
        command_sink,
    } = deps;

    io.merge(System::new(client.clone(), pool).into_rpc())?;
    io.merge(TransactionPayment::new(client.clone()).into_rpc())?;

    if let Some(storage_hub_client_config) = maybe_storage_hub_client_config {
        io.merge(StorageHubClientRpc::new(client, storage_hub_client_config).into_rpc())?;
    }

    if let Some(command_sink) = command_sink {
        io.merge(
            // We provide the rpc handler with the sending end of the channel to allow the rpc
            // send EngineCommands to the background block authorship task.
            ManualSeal::new(command_sink).into_rpc(),
        )?;
    };

    Ok(io)
}<|MERGE_RESOLUTION|>--- conflicted
+++ resolved
@@ -15,12 +15,8 @@
 };
 use sc_transaction_pool_api::TransactionPool;
 use shc_common::types::{
-<<<<<<< HEAD
-    BackupStorageProviderId, BlockNumber, ChunkId, ForestLeaf, MainStorageProviderId,
-    ProofsDealerProviderId, RandomnessOutput, TrieRemoveMutation,
-=======
-    BlockNumber, CustomChallenge, ForestLeaf, ProofsDealerProviderId, RandomnessOutput,
->>>>>>> cace3f04
+    BackupStorageProviderId, BlockNumber, ChunkId, CustomChallenge, ForestLeaf,
+    MainStorageProviderId, ProofsDealerProviderId, RandomnessOutput,
 };
 use shc_forest_manager::traits::ForestStorageHandler;
 use shc_rpc::{StorageHubClientApiServer, StorageHubClientRpc, StorageHubClientRpcConfig};
@@ -62,13 +58,12 @@
     C::Api: substrate_frame_rpc_system::AccountNonceApi<Block, AccountId, Nonce>,
     C::Api: BlockBuilder<Block>,
     C::Api: ProofsDealerRuntimeApi<
-<<<<<<< HEAD
             Block,
             ProofsDealerProviderId,
             BlockNumber,
             ForestLeaf,
             RandomnessOutput,
-            TrieRemoveMutation,
+            CustomChallenge,
         > + FileSystemRuntimeApi<
             Block,
             BackupStorageProviderId,
@@ -77,15 +72,6 @@
             BlockNumber,
             ChunkId,
         >,
-=======
-        Block,
-        ProofsDealerProviderId,
-        BlockNumber,
-        ForestLeaf,
-        RandomnessOutput,
-        CustomChallenge,
-    >,
->>>>>>> cace3f04
     P: TransactionPool + Send + Sync + 'static,
     FL: FileStorageT,
     FSH: ForestStorageHandler + Send + Sync + 'static,
