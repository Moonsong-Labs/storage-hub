//! A collection of node-specific RPC methods.
//! Substrate provides the `sc-rpc` crate, which defines the core RPC layer
//! used by Substrate nodes. This file extends those RPC definitions with
//! capabilities that are specific to this project's runtime configuration.

#![warn(missing_docs)]

use std::sync::Arc;

use pallet_proofs_dealer_runtime_api::ProofsDealerApi as ProofsDealerRuntimeApi;
use sc_consensus_manual_seal::{
    rpc::{ManualSeal, ManualSealApiServer},
    EngineCommand,
};
use sc_transaction_pool_api::TransactionPool;
use shc_common::types::{
<<<<<<< HEAD
    BlockNumber, ChallengeableProviderId, ForestLeaf, RandomnessOutput, TrieRemoveMutation,
=======
    BlockNumber, ForestLeaf, ProofsDealerProviderId, RandomnessOutput, TrieRemoveMutation,
>>>>>>> e722b3c6
};
use shc_forest_manager::traits::ForestStorageHandler;
use shc_rpc::{StorageHubClientApiServer, StorageHubClientRpc, StorageHubClientRpcConfig};
use sp_api::ProvideRuntimeApi;
use sp_block_builder::BlockBuilder;
use sp_blockchain::{Error as BlockChainError, HeaderBackend, HeaderMetadata};
use sp_core::H256;
use storage_hub_runtime::{opaque::Block, AccountId, Balance, Nonce};

use crate::tasks::FileStorageT;

/// A type representing all RPC extensions.
pub type RpcExtension = jsonrpsee::RpcModule<()>;

/// Full client dependencies
pub struct FullDeps<C, P, FL, FS> {
    /// The client instance to use.
    pub client: Arc<C>,
    /// Transaction pool instance.
    pub pool: Arc<P>,
    /// File Storage instance.
    pub maybe_storage_hub_client_config: Option<StorageHubClientRpcConfig<FL, FS>>,
    /// Manual seal command sink
    pub command_sink: Option<futures::channel::mpsc::Sender<EngineCommand<H256>>>,
}

/// Instantiate all RPC extensions.
pub fn create_full<C, P, FL, FSH>(
    deps: FullDeps<C, P, FL, FSH>,
) -> Result<RpcExtension, Box<dyn std::error::Error + Send + Sync>>
where
    C: ProvideRuntimeApi<Block>
        + HeaderBackend<Block>
        + HeaderMetadata<Block, Error = BlockChainError>
        + Send
        + Sync
        + 'static,
    C::Api: pallet_transaction_payment_rpc::TransactionPaymentRuntimeApi<Block, Balance>,
    C::Api: substrate_frame_rpc_system::AccountNonceApi<Block, AccountId, Nonce>,
    C::Api: BlockBuilder<Block>,
    C::Api: ProofsDealerRuntimeApi<
        Block,
<<<<<<< HEAD
        ChallengeableProviderId,
=======
        ProofsDealerProviderId,
>>>>>>> e722b3c6
        BlockNumber,
        ForestLeaf,
        RandomnessOutput,
        TrieRemoveMutation,
    >,
    P: TransactionPool + Send + Sync + 'static,
    FL: FileStorageT,
    FSH: ForestStorageHandler + Send + Sync + 'static,
{
    use pallet_transaction_payment_rpc::{TransactionPayment, TransactionPaymentApiServer};
    use substrate_frame_rpc_system::{System, SystemApiServer};

    let mut io = RpcExtension::new(());
    let FullDeps {
        client,
        pool,
        maybe_storage_hub_client_config,
        command_sink,
    } = deps;

    io.merge(System::new(client.clone(), pool).into_rpc())?;
    io.merge(TransactionPayment::new(client.clone()).into_rpc())?;

    if let Some(storage_hub_client_config) = maybe_storage_hub_client_config {
        io.merge(StorageHubClientRpc::new(client, storage_hub_client_config).into_rpc())?;
    }

    if let Some(command_sink) = command_sink {
        io.merge(
            // We provide the rpc handler with the sending end of the channel to allow the rpc
            // send EngineCommands to the background block authorship task.
            ManualSeal::new(command_sink).into_rpc(),
        )?;
    };

    Ok(io)
}<|MERGE_RESOLUTION|>--- conflicted
+++ resolved
@@ -14,11 +14,7 @@
 };
 use sc_transaction_pool_api::TransactionPool;
 use shc_common::types::{
-<<<<<<< HEAD
-    BlockNumber, ChallengeableProviderId, ForestLeaf, RandomnessOutput, TrieRemoveMutation,
-=======
     BlockNumber, ForestLeaf, ProofsDealerProviderId, RandomnessOutput, TrieRemoveMutation,
->>>>>>> e722b3c6
 };
 use shc_forest_manager::traits::ForestStorageHandler;
 use shc_rpc::{StorageHubClientApiServer, StorageHubClientRpc, StorageHubClientRpcConfig};
@@ -61,11 +57,7 @@
     C::Api: BlockBuilder<Block>,
     C::Api: ProofsDealerRuntimeApi<
         Block,
-<<<<<<< HEAD
-        ChallengeableProviderId,
-=======
         ProofsDealerProviderId,
->>>>>>> e722b3c6
         BlockNumber,
         ForestLeaf,
         RandomnessOutput,
