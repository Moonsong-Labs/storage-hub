--- conflicted
+++ resolved
@@ -98,7 +98,7 @@
             })
         } else if load_spec($chain)?.is_solochain_evm() {
             $runner.async_run(|$config| {
-                let $components = new_partial_solochain_evm(&$config)?;
+                let $components = new_partial_solochain_evm(&$config, $dev_service)?;
                 let task_manager = $components.task_manager;
                 Ok(($body, task_manager))
             })
@@ -201,32 +201,8 @@
                 .chain
                 .clone()
                 .unwrap_or_default();
-<<<<<<< HEAD
-            if load_spec(&chain)?.is_parachain() {
-                runner.async_run(|config| {
-                    let components = new_partial_parachain(&config, dev_service)?;
-                    let task_manager = components.task_manager;
-                    Ok((
-                        cmd.run(components.client, components.import_queue),
-                        task_manager,
-                    ))
-                })
-            } else if load_spec(&chain)?.is_solochain_evm() {
-                runner.async_run(|config| {
-                    let components = new_partial_solochain_evm(&config, dev_service)?;
-                    let task_manager = components.task_manager;
-                    Ok((
-                        cmd.run(components.client, components.import_queue),
-                        task_manager,
-                    ))
-                })
-            } else {
-                unreachable!("Invalid chain spec")
-            }
-=======
             run_async_cmd_for_chain!(runner, &chain, dev_service, |config, components| cmd
                 .run(components.client, components.import_queue))
->>>>>>> 848db9be
         }
         Some(Subcommand::ExportBlocks(cmd)) => {
             let runner = cli.create_runner(cmd)?;
@@ -238,26 +214,8 @@
                 .chain
                 .clone()
                 .unwrap_or_default();
-<<<<<<< HEAD
-            if load_spec(&chain)?.is_parachain() {
-                runner.async_run(|config| {
-                    let components = new_partial_parachain(&config, dev_service)?;
-                    let task_manager = components.task_manager;
-                    Ok((cmd.run(components.client, config.database), task_manager))
-                })
-            } else if load_spec(&chain)?.is_solochain_evm() {
-                runner.async_run(|config| {
-                    let components = new_partial_solochain_evm(&config, dev_service)?;
-                    let task_manager = components.task_manager;
-                    Ok((cmd.run(components.client, config.database), task_manager))
-                })
-            } else {
-                unreachable!("Invalid chain spec")
-            }
-=======
             run_async_cmd_for_chain!(runner, &chain, dev_service, |config, components| cmd
                 .run(components.client, config.database))
->>>>>>> 848db9be
         }
         Some(Subcommand::ExportState(cmd)) => {
             let runner = cli.create_runner(cmd)?;
@@ -269,26 +227,8 @@
                 .chain
                 .clone()
                 .unwrap_or_default();
-<<<<<<< HEAD
-            if load_spec(&chain)?.is_parachain() {
-                runner.async_run(|config| {
-                    let components = new_partial_parachain(&config, dev_service)?;
-                    let task_manager = components.task_manager;
-                    Ok((cmd.run(components.client, config.chain_spec), task_manager))
-                })
-            } else if load_spec(&chain)?.is_solochain_evm() {
-                runner.async_run(|config| {
-                    let components = new_partial_solochain_evm(&config, dev_service)?;
-                    let task_manager = components.task_manager;
-                    Ok((cmd.run(components.client, config.chain_spec), task_manager))
-                })
-            } else {
-                unreachable!("Invalid chain spec")
-            }
-=======
             run_async_cmd_for_chain!(runner, &chain, dev_service, |config, components| cmd
                 .run(components.client, config.chain_spec))
->>>>>>> 848db9be
         }
         Some(Subcommand::ImportBlocks(cmd)) => {
             let runner = cli.create_runner(cmd)?;
@@ -300,32 +240,8 @@
                 .chain
                 .clone()
                 .unwrap_or_default();
-<<<<<<< HEAD
-            if load_spec(&chain)?.is_parachain() {
-                runner.async_run(|config| {
-                    let components = new_partial_parachain(&config, dev_service)?;
-                    let task_manager = components.task_manager;
-                    Ok((
-                        cmd.run(components.client, components.import_queue),
-                        task_manager,
-                    ))
-                })
-            } else if load_spec(&chain)?.is_solochain_evm() {
-                runner.async_run(|config| {
-                    let components = new_partial_solochain_evm(&config, dev_service)?;
-                    let task_manager = components.task_manager;
-                    Ok((
-                        cmd.run(components.client, components.import_queue),
-                        task_manager,
-                    ))
-                })
-            } else {
-                unreachable!("Invalid chain spec")
-            }
-=======
             run_async_cmd_for_chain!(runner, &chain, dev_service, |config, components| cmd
                 .run(components.client, components.import_queue))
->>>>>>> 848db9be
         }
         Some(Subcommand::Revert(cmd)) => {
             let runner = cli.create_runner(cmd)?;
@@ -337,35 +253,11 @@
                 .chain
                 .clone()
                 .unwrap_or_default();
-<<<<<<< HEAD
-            if load_spec(&chain)?.is_parachain() {
-                runner.async_run(|config| {
-                    let components = new_partial_parachain(&config, dev_service)?;
-                    let task_manager = components.task_manager;
-                    Ok((
-                        cmd.run(components.client, components.backend, None),
-                        task_manager,
-                    ))
-                })
-            } else if load_spec(&chain)?.is_solochain_evm() {
-                runner.async_run(|config| {
-                    let components = new_partial_solochain_evm(&config, dev_service)?;
-                    let task_manager = components.task_manager;
-                    Ok((
-                        cmd.run(components.client, components.backend, None),
-                        task_manager,
-                    ))
-                })
-            } else {
-                unreachable!("Invalid chain spec")
-            }
-=======
             run_async_cmd_for_chain!(runner, &chain, dev_service, |config, components| cmd.run(
                 components.client,
                 components.backend,
                 None
             ))
->>>>>>> 848db9be
         }
         Some(Subcommand::PurgeChain(cmd)) => {
             let runner = cli.create_runner(cmd)?;
@@ -395,11 +287,7 @@
                     let partials = new_partial_parachain(&config, dev_service)?;
                     cmd.run(partials.client)
                 } else if config.chain_spec.is_solochain_evm() {
-<<<<<<< HEAD
                     let partials = new_partial_solochain_evm(&config, dev_service)?;
-=======
-                    let partials = new_partial_solochain_evm(&config)?;
->>>>>>> 848db9be
                     cmd.run(partials.client)
                 } else {
                     unreachable!("Invalid chain spec")
@@ -431,11 +319,7 @@
                         let partials = new_partial_parachain(&config, dev_service)?;
                         cmd.run(partials.client)
                     } else if config.chain_spec.is_solochain_evm() {
-<<<<<<< HEAD
                         let partials = new_partial_solochain_evm(&config, dev_service)?;
-=======
-                        let partials = new_partial_solochain_evm(&config)?;
->>>>>>> 848db9be
                         cmd.run(partials.client)
                     } else {
                         unreachable!("Invalid chain spec")
@@ -452,32 +336,19 @@
                 }
                 #[cfg(feature = "runtime-benchmarks")]
                 BenchmarkCmd::Storage(cmd) => runner.sync_run(|config| {
-<<<<<<< HEAD
-                    let partials = if config.chain_spec.is_parachain() {
-                        new_partial_parachain(&config, dev_service)?
-                    } else if config.chain_spec.is_solochain_evm() {
-                        new_partial_solochain_evm(&config, dev_service)?
-                    } else {
-                        unreachable!("Invalid chain spec")
-                    };
-                    let db = partials.backend.expose_db();
-                    let storage = partials.backend.expose_storage();
-                    cmd.run(config, partials.client.clone(), db, storage)
-=======
                     if config.chain_spec.is_parachain() {
                         let partials = new_partial_parachain(&config, dev_service)?;
                         let db = partials.backend.expose_db();
                         let storage = partials.backend.expose_storage();
                         cmd.run(config, partials.client.clone(), db, storage)
                     } else if config.chain_spec.is_solochain_evm() {
-                        let partials = new_partial_solochain_evm(&config)?;
+                        let partials = new_partial_solochain_evm(&config, dev_service)?;
                         let db = partials.backend.expose_db();
                         let storage = partials.backend.expose_storage();
                         cmd.run(config, partials.client.clone(), db, storage)
                     } else {
                         unreachable!("Invalid chain spec")
                     }
->>>>>>> 848db9be
                 }),
                 BenchmarkCmd::Machine(cmd) => {
                     runner.sync_run(|config| cmd.run(&config, SUBSTRATE_REFERENCE_HARDWARE.clone()))
