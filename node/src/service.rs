--- conflicted
+++ resolved
@@ -80,11 +80,7 @@
     },
 };
 use shc_common::{traits::StorageEnableRuntime, types::*};
-<<<<<<< HEAD
-use shc_file_transfer_service::configure_file_transfer_network;
-=======
 use shc_file_transfer_service::{configure_file_transfer_network, fetch_genesis_hash};
->>>>>>> e0a4575d
 use shc_indexer_db::DbPool;
 use shc_indexer_service::spawn_indexer_service;
 use shc_rpc::StorageHubClientRpcConfig;
@@ -825,13 +821,8 @@
     if provider_options.is_some() || fisherman_options.is_some() {
         file_transfer_request_protocol =
             Some(configure_file_transfer_network::<_, ParachainRuntime>(
-<<<<<<< HEAD
-                client.clone(),
-                &config,
-=======
                 fetch_genesis_hash(client.clone()),
                 config.chain_spec.fork_id(),
->>>>>>> e0a4575d
                 &mut net_config,
             ));
     }
@@ -1227,13 +1218,8 @@
     if provider_options.is_some() || fisherman_options.is_some() {
         file_transfer_request_protocol =
             Some(configure_file_transfer_network::<_, ParachainRuntime>(
-<<<<<<< HEAD
-                client.clone(),
-                &config,
-=======
                 fetch_genesis_hash(client.clone()),
                 config.chain_spec.fork_id(),
->>>>>>> e0a4575d
                 &mut net_config,
             ));
     }
@@ -1409,19 +1395,11 @@
 
     // If we are a provider we update the network configuration with the file transfer protocol.
     let mut file_transfer_request_protocol = None;
-<<<<<<< HEAD
     if provider_options.is_some() || fisherman_options.is_some() {
-        file_transfer_request_protocol =
-            Some(configure_file_transfer_network::<_, ParachainRuntime>(
-                client.clone(),
-                &parachain_config,
-=======
-    if provider_options.is_some() {
         file_transfer_request_protocol =
             Some(configure_file_transfer_network::<_, ParachainRuntime>(
                 fetch_genesis_hash(client.clone()),
                 parachain_config.chain_spec.fork_id(),
->>>>>>> e0a4575d
                 &mut net_config,
             ));
     }
@@ -1671,13 +1649,8 @@
     if provider_options.is_some() {
         file_transfer_request_protocol =
             Some(configure_file_transfer_network::<_, ParachainRuntime>(
-<<<<<<< HEAD
-                client.clone(),
-                &parachain_config,
-=======
                 fetch_genesis_hash(client.clone()),
                 parachain_config.chain_spec.fork_id(),
->>>>>>> e0a4575d
                 &mut net_config,
             ));
     }
@@ -2061,13 +2034,8 @@
     if provider_options.is_some() {
         file_transfer_request_protocol = Some(
             shc_file_transfer_service::configure_file_transfer_network::<_, SolochainEvmRuntime>(
-<<<<<<< HEAD
-                client.clone(),
-                &config,
-=======
                 fetch_genesis_hash(client.clone()),
                 config.chain_spec.fork_id(),
->>>>>>> e0a4575d
                 &mut net_config,
             ),
         );
@@ -2690,13 +2658,8 @@
     if provider_options.is_some() {
         file_transfer_request_protocol = Some(
             shc_file_transfer_service::configure_file_transfer_network::<_, SolochainEvmRuntime>(
-<<<<<<< HEAD
-                client.clone(),
-                &config,
-=======
                 fetch_genesis_hash(client.clone()),
                 config.chain_spec.fork_id(),
->>>>>>> e0a4575d
                 &mut net_config,
             ),
         );
@@ -3082,13 +3045,8 @@
     if provider_options.is_some() {
         file_transfer_request_protocol = Some(
             shc_file_transfer_service::configure_file_transfer_network::<_, SolochainEvmRuntime>(
-<<<<<<< HEAD
-                client.clone(),
-                &config,
-=======
                 fetch_genesis_hash(client.clone()),
                 config.chain_spec.fork_id(),
->>>>>>> e0a4575d
                 &mut net_config,
             ),
         );
