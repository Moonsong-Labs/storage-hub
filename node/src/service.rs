//! Service and ServiceFactory implementation. Specialized wrapper over substrate service.

// std
use futures::{Stream, StreamExt};
use log::{error, info};
use shc_blockchain_service::capacity_manager::CapacityConfig;
use shc_client::builder::{FishermanOptions, IndexerOptions};
use shc_indexer_db::DbPool;
use shc_indexer_service::spawn_indexer_service;
use std::{cell::RefCell, path::PathBuf, sync::Arc, time::Duration};

use async_channel::Receiver;
use chrono::Utc;
use codec::Encode;
use cumulus_client_cli::CollatorOptions;
use cumulus_client_parachain_inherent::{MockValidationDataInherentDataProvider, MockXcmConfig};

use polkadot_primitives::{BlakeTwo256, HashT, HeadData};
use sc_consensus_manual_seal::consensus::aura::AuraConsensusDataProvider;
use shc_actors_framework::actor::TaskSpawner;
use shc_common::types::*;
use shc_rpc::StorageHubClientRpcConfig;
use sp_blockchain::HeaderBackend;
use sp_consensus_aura::Slot;
use sp_core::H256;

// Local Runtime Types
use shp_opaque::{Block, Hash};
use storage_hub_runtime::{apis::RuntimeApi, Runtime};

// Cumulus Imports
use cumulus_client_collator::service::CollatorService;
use cumulus_client_consensus_common::ParachainBlockImport as TParachainBlockImport;
use cumulus_client_consensus_proposer::Proposer;
use cumulus_client_service::{
    build_network, build_relay_chain_interface, prepare_node_config, start_relay_chain_tasks,
    BuildNetworkParams, CollatorSybilResistance, DARecoveryProfile, StartRelayChainTasksParams,
};
use cumulus_primitives_core::{
    relay_chain::{well_known_keys as RelayChainWellKnownKeys, CollatorPair, ValidationCode},
    ParaId,
};
use cumulus_relay_chain_interface::{OverseerHandle, RelayChainInterface};

// Substrate Imports
use cumulus_primitives_core::CollectCollationInfo;
use frame_benchmarking_cli::SUBSTRATE_REFERENCE_HARDWARE;
use polkadot_primitives::UpgradeGoAhead;
use sc_client_api::Backend;
use sc_consensus::{ImportQueue, LongestChain};
use sc_executor::{HeapAllocStrategy, DEFAULT_HEAP_ALLOC_STRATEGY};
use sc_network::{
    config::IncomingRequest, service::traits::NetworkService, NetworkBackend, NetworkBlock,
    ProtocolName,
};
use sc_service::{Configuration, PartialComponents, RpcHandlers, TFullBackend, TaskManager};
use sc_telemetry::{Telemetry, TelemetryHandle, TelemetryWorker, TelemetryWorkerHandle};
use sc_transaction_pool_api::OffchainTransactionPoolFactory;
use sc_transaction_pool_api::TransactionPool;
use shc_client::{
    builder::{Buildable, StorageHubBuilder, StorageLayerBuilder},
    handler::{RunnableTasks, StorageHubHandler},
    types::{
        BspProvider, FishermanRole, InMemoryStorageLayer, MspProvider, NoStorageLayer,
        RocksDbStorageLayer, ShNodeType, ShRole, ShStorageLayer, UserRole,
    },
};
use shc_file_transfer_service::configure_file_transfer_network;
use sp_api::ProvideRuntimeApi;
use sp_keystore::{Keystore, KeystorePtr};
use substrate_prometheus_endpoint::Registry;

use crate::{
    cli::{self, ProviderType, StorageLayer},
    command::ProviderOptions,
};

//* These type definitions were moved from this file to the common crate to be used by'
//* the StorageHub services crates
type ParachainExecutor = shc_common::types::ParachainExecutor;
type ParachainClient = shc_common::types::ParachainClient<RuntimeApi>;

pub(crate) type ParachainBackend = TFullBackend<Block>;

pub(crate) type ParachainBlockImport =
    TParachainBlockImport<Block, Arc<ParachainClient>, ParachainBackend>;

type MaybeSelectChain = Option<sc_consensus::LongestChain<ParachainBackend, Block>>;

/// Assembly of PartialComponents (enough to run chain ops subcommands)
pub type Service = PartialComponents<
    ParachainClient,
    ParachainBackend,
    MaybeSelectChain,
    sc_consensus::DefaultImportQueue<Block>,
    sc_transaction_pool::TransactionPoolHandle<Block, ParachainClient>,
    (
        ParachainBlockImport,
        Option<Telemetry>,
        Option<TelemetryWorkerHandle>,
    ),
>;

/// Starts a `ServiceBuilder` for a full service.
///
/// Use this macro if you don't actually need the full service, but just the builder in order to
/// be able to perform chain operations.
pub fn new_partial(
    config: &Configuration,
    dev_service: bool,
) -> Result<Service, sc_service::Error> {
    let telemetry = config
        .telemetry_endpoints
        .clone()
        .filter(|x| !x.is_empty())
        .map(|endpoints| -> Result<_, sc_telemetry::Error> {
            let worker = TelemetryWorker::new(16)?;
            let telemetry = worker.handle().new_telemetry(endpoints);
            Ok((worker, telemetry))
        })
        .transpose()?;

    let heap_pages = config
        .executor
        .default_heap_pages
        .map_or(DEFAULT_HEAP_ALLOC_STRATEGY, |h| HeapAllocStrategy::Static {
            extra_pages: h as _,
        });

    let executor = ParachainExecutor::builder()
        .with_execution_method(config.executor.wasm_method)
        .with_onchain_heap_alloc_strategy(heap_pages)
        .with_offchain_heap_alloc_strategy(heap_pages)
        .with_max_runtime_instances(config.executor.max_runtime_instances)
        .with_runtime_cache_size(config.executor.runtime_cache_size)
        .build();

    let (client, backend, keystore_container, task_manager) =
        sc_service::new_full_parts_record_import::<Block, RuntimeApi, _>(
            config,
            telemetry.as_ref().map(|(_, telemetry)| telemetry.handle()),
            executor,
            true,
        )?;
    let client = Arc::new(client);

    let telemetry_worker_handle = telemetry.as_ref().map(|(worker, _)| worker.handle());

    let telemetry = telemetry.map(|(worker, telemetry)| {
        task_manager
            .spawn_handle()
            .spawn("telemetry", None, worker.run());
        telemetry
    });

    // FIXME: The `config.transaction_pool.options` field is private, so for now use its default value
    // let transaction_pool = Arc::from(BasicPool::new_full(
    //     Default::default(),
    //     config.role.is_authority().into(),
    //     config.prometheus_registry(),
    //     task_manager.spawn_essential_handle(),
    //     client.clone(),
    // ));

    let transaction_pool = Arc::from(
        sc_transaction_pool::Builder::new(
            task_manager.spawn_essential_handle(),
            client.clone(),
            config.role.is_authority().into(),
        )
        .with_options(config.transaction_pool.clone())
        .with_prometheus(config.prometheus_registry())
        .build(),
    );

    let block_import = ParachainBlockImport::new(client.clone(), backend.clone());

    let import_queue = if dev_service {
        sc_consensus_manual_seal::import_queue(
            Box::new(client.clone()),
            &task_manager.spawn_essential_handle(),
            config.prometheus_registry(),
        )
    } else {
        build_import_queue(
            client.clone(),
            block_import.clone(),
            config,
            telemetry.as_ref().map(|telemetry| telemetry.handle()),
            &task_manager,
        )
    };

    let select_chain = if dev_service {
        Some(LongestChain::new(backend.clone()))
    } else {
        None
    };

    Ok(PartialComponents {
        backend,
        client,
        import_queue,
        keystore_container,
        task_manager,
        transaction_pool,
        select_chain,
        other: (block_import, telemetry, telemetry_worker_handle),
    })
}

/// Helper function to setup database pool
async fn setup_database_pool(database_url: String) -> Result<DbPool, sc_service::Error> {
    shc_indexer_db::setup_db_pool(database_url)
        .await
        .map_err(|e| sc_service::Error::Application(Box::new(e)))
}

async fn configure_and_spawn_indexer(
    indexer_options: &Option<IndexerOptions>,
    task_manager: &TaskManager,
    client: Arc<ParachainClient>,
) -> Result<Option<DbPool>, sc_service::Error> {
    let indexer_options = match indexer_options {
        Some(config) => config,
        None => return Ok(None),
    };

    // Setup database pool
    let db_pool = setup_database_pool(indexer_options.database_url.clone()).await?;

    info!(
        "📊 Starting Indexer service (mode: {:?})",
        indexer_options.indexer_mode
    );

    let task_spawner = TaskSpawner::new(task_manager.spawn_handle(), "indexer-service");
    spawn_indexer_service::<Runtime>(
        &task_spawner,
        client.clone(),
        db_pool.clone(),
        indexer_options.indexer_mode,
    )
    .await;

    Ok(Some(db_pool))
}

async fn configure_and_spawn_fisherman(
    fisherman_options: &Option<FishermanOptions>,
    indexer_config: &Option<IndexerOptions>,
    task_manager: &TaskManager,
    client: Arc<ParachainClient>,
    keystore: KeystorePtr,
    rpc_handlers: Arc<RpcHandlers>,
    rocksdb_root_path: impl Into<PathBuf>,
    network: Arc<dyn NetworkService>,
) -> Result<Option<DbPool>, sc_service::Error> {
    let fisherman_options = match fisherman_options {
        Some(fc) => fc,
        None => return Ok(None),
    };

    // Validate configuration compatibility with indexer if both are enabled
    if let Some(indexer_cfg) = indexer_config {
        if indexer_cfg.indexer_mode == shc_indexer_service::IndexerMode::Lite {
            return Err(sc_service::Error::Other(
                "Fisherman service cannot run with 'lite' indexer mode. Please use either 'full' or 'fishing' mode."
                    .to_string(),
            ));
        }
    }

    // Setup database pool for fisherman
    let db_pool = setup_database_pool(fisherman_options.database_url.clone()).await?;

    // Build StorageHubHandler for fisherman tasks
    let task_spawner = TaskSpawner::new(task_manager.spawn_handle(), "fisherman-service");
    let mut fisherman_builder =
        StorageHubBuilder::<FishermanRole, NoStorageLayer, Runtime>::new(task_spawner.clone());

    // Convert rocksdb_root_path to PathBuf first
    let rocksdb_path: PathBuf = rocksdb_root_path.into();

    // Setup blockchain service
    fisherman_builder
        .with_blockchain(
            client.clone(),
            keystore,
            rpc_handlers,
            rocksdb_path.clone(),
            false, // Not in maintenance mode
        )
        .await;

    // Set the indexer db pool
    fisherman_builder.with_indexer_db_pool(Some(db_pool.clone()));

    // Spawn the fisherman service
    fisherman_builder.with_fisherman(client.clone()).await;

    // All variables below are not needed for the fisherman service to operate but required by the StorageHubHandler
    // TODO: Refactor this once we have a proper setup to support role based StorageHubHandler builder
    fisherman_builder.setup_storage_layer(None);
    fisherman_builder.with_peer_manager(rocksdb_path);
    let (_sender, receiver) = async_channel::bounded(1);
    let protocol_name = ProtocolName::from("/storage-hub/file-transfer/1");
    fisherman_builder
        .with_file_transfer(receiver, protocol_name, network)
        .await;

    // Build the handler
    let mut fisherman_handler = fisherman_builder.build();

    // Run fisherman tasks
    fisherman_handler.run_tasks().await;

    Ok(Some(db_pool))
}

async fn init_sh_builder<R, S>(
    provider_options: &Option<ProviderOptions>,
    task_manager: &TaskManager,
    file_transfer_request_protocol: Option<(ProtocolName, Receiver<IncomingRequest>)>,
    network: Arc<dyn NetworkService>,
    keystore: KeystorePtr,
<<<<<<< HEAD
    maybe_db_pool: Option<DbPool>,
) -> Option<(
    StorageHubBuilder<R, S, Runtime>,
    StorageHubClientRpcConfig<
        <(R, S) as ShNodeType<Runtime>>::FL,
        <(R, S) as ShNodeType<Runtime>>::FSH,
        Runtime,
    >,
)>
=======
    client: Arc<ParachainClient>,
    indexer_options: Option<IndexerOptions>,
) -> Result<
    Option<(
        StorageHubBuilder<R, S, Runtime>,
        StorageHubClientRpcConfig<<(R, S) as ShNodeType>::FL, <(R, S) as ShNodeType>::FSH>,
    )>,
    sc_service::Error,
>
>>>>>>> 761d4b7c
where
    R: ShRole,
    S: ShStorageLayer,
    (R, S): ShNodeType<Runtime>,
    StorageHubBuilder<R, S, Runtime>: StorageLayerBuilder,
{
    let maybe_indexer_db_pool =
        configure_and_spawn_indexer(&indexer_options, &task_manager, client.clone()).await?;

    match provider_options {
        Some(ProviderOptions {
            rpc_config,
            provider_type,
            storage_path,
            max_storage_capacity,
            jump_capacity,
            msp_charging_period,
            msp_charge_fees,
            msp_move_bucket,
            bsp_upload_file,
            bsp_move_bucket,
            bsp_charge_fees,
            bsp_submit_proof,
            blockchain_service,
            ..
        }) => {
            info!(
                "Starting as a Storage Provider. Storage path: {:?}, Max storage capacity: {:?}, Jump capacity: {:?}, MSP charging period: {:?}",
                storage_path, max_storage_capacity, jump_capacity, msp_charging_period,
            );

            // Start building the StorageHubHandler, if running as a provider.
            let task_spawner = TaskSpawner::new(task_manager.spawn_handle(), "sh-builder");
            let mut storage_hub_builder = StorageHubBuilder::<R, S, Runtime>::new(task_spawner);

            // Setup and spawn the File Transfer Service.
            let (file_transfer_request_protocol_name, file_transfer_request_receiver) =
                file_transfer_request_protocol
                    .expect("FileTransfer request protocol should already be initialised.");

            storage_hub_builder
                .with_file_transfer(
                    file_transfer_request_receiver,
                    file_transfer_request_protocol_name,
                    network.clone(),
                )
                .await;

            // Setup the `ShStorageLayer` and additional configuration parameters.
            storage_hub_builder
                .setup_storage_layer(storage_path.clone())
                .with_capacity_config(Some(CapacityConfig::new(
                    max_storage_capacity.unwrap_or_default(),
                    jump_capacity.unwrap_or_default(),
                )));

            storage_hub_builder.with_msp_charge_fees_config(msp_charge_fees.clone());
            storage_hub_builder.with_msp_move_bucket_config(msp_move_bucket.clone());
            storage_hub_builder.with_bsp_upload_file_config(bsp_upload_file.clone());
            storage_hub_builder.with_bsp_move_bucket_config(bsp_move_bucket.clone());
            storage_hub_builder.with_bsp_charge_fees_config(bsp_charge_fees.clone());
            storage_hub_builder.with_bsp_submit_proof_config(bsp_submit_proof.clone());

            // Setup specific configuration for the MSP node.
            if *provider_type == ProviderType::Msp {
                storage_hub_builder
                    .with_notify_period(*msp_charging_period)
                    .with_indexer_db_pool(maybe_indexer_db_pool);
            }

            if let Some(c) = blockchain_service {
                storage_hub_builder.with_blockchain_service_config(c.clone());
            }

            // Get the RPC configuration to use for this StorageHub node client.
            let storage_hub_client_rpc_config = storage_hub_builder
                .create_rpc_config(keystore, rpc_config.clone().unwrap_or_default());

            Ok(Some((storage_hub_builder, storage_hub_client_rpc_config)))
        }
        None => Ok(None),
    }
}

async fn finish_sh_builder_and_run_tasks<R, S>(
    mut sh_builder: StorageHubBuilder<R, S, Runtime>,
    client: Arc<ParachainClient>,
    rpc_handlers: RpcHandlers,
    keystore: KeystorePtr,
    rocksdb_root_path: impl Into<PathBuf>,
    maintenance_mode: bool,
    indexer_options: Option<IndexerOptions>,
    fisherman_options: Option<FishermanOptions>,
    task_manager: &TaskManager,
    network: Arc<dyn NetworkService>,
) -> Result<(), sc_service::Error>
where
    R: ShRole,
    S: ShStorageLayer,
    (R, S): ShNodeType<Runtime>,
    StorageHubBuilder<R, S, Runtime>: StorageLayerBuilder + Buildable<(R, S), Runtime>,
    StorageHubHandler<(R, S), Runtime>: RunnableTasks,
{
    let rocks_db_path = rocksdb_root_path.into();

    // Spawn fisherman service if enabled
    configure_and_spawn_fisherman(
        &fisherman_options,
        &indexer_options,
        &task_manager,
        client.clone(),
        keystore.clone(),
        Arc::new(rpc_handlers.clone()),
        rocks_db_path.clone(),
        network.clone(),
    )
    .await?;

    // Spawn the Blockchain Service if node is running as a Storage Provider
    sh_builder
        .with_blockchain(
            client.clone(),
            keystore.clone(),
            Arc::new(rpc_handlers),
            rocks_db_path.clone(),
            maintenance_mode,
        )
        .await;

    // Initialize the BSP peer manager
    sh_builder.with_peer_manager(rocks_db_path.clone());

    // Build the StorageHubHandler
    let mut sh_handler = sh_builder.build();

    // Run StorageHub tasks according to the node role
    sh_handler.run_tasks().await;

    Ok(())
}

/// Start a development node with the given solo chain `Configuration`.
async fn start_dev_impl<R, S, Network>(
    config: Configuration,
    provider_options: Option<ProviderOptions>,
    indexer_options: Option<IndexerOptions>,
    fisherman_options: Option<FishermanOptions>,
    hwbench: Option<sc_sysinfo::HwBench>,
    para_id: ParaId,
    sealing: cli::Sealing,
) -> sc_service::error::Result<TaskManager>
where
    R: ShRole,
    S: ShStorageLayer,
    (R, S): ShNodeType<Runtime>,
    StorageHubBuilder<R, S, Runtime>: StorageLayerBuilder + Buildable<(R, S), Runtime>,
    StorageHubHandler<(R, S), Runtime>: RunnableTasks,
    Network: sc_network::NetworkBackend<OpaqueBlock, BlockHash>,
{
    use async_io::Timer;
    use sc_consensus_manual_seal::{run_manual_seal, EngineCommand, ManualSealParams};

    // Check if we're in maintenance mode and build the dev node in maintenance mode if so
    let maintenance_mode = provider_options
        .as_ref()
        .map_or(false, |opts| opts.maintenance_mode);
    if maintenance_mode {
        log::info!("🛠️  Running dev node in maintenance mode");
        log::info!("🛠️  Network participation is disabled");
        log::info!("🛠️  Only storage management RPC methods are available");
        return start_dev_in_maintenance_mode::<R, S, Network>(
            config,
            provider_options,
            indexer_options,
            fisherman_options,
            hwbench,
        )
        .await;
    }

    let sc_service::PartialComponents {
        client,
        backend,
        mut task_manager,
        import_queue,
        keystore_container,
        select_chain: maybe_select_chain,
        transaction_pool,
        other: (_, mut telemetry, _),
    } = new_partial(&config, true)?;

    let signing_dev_key = config
        .dev_key_seed
        .clone()
        .expect("Dev key seed must be present in dev mode.");
    let keystore = keystore_container.keystore();

    // Initialise seed for signing transactions using blockchain service.
    // In dev mode we use a well known dev account.
    keystore
        .sr25519_generate_new(BCSV_KEY_TYPE, Some(signing_dev_key.as_ref()))
        .expect("Invalid dev signing key provided.");

    let mut net_config = sc_network::config::FullNetworkConfiguration::<_, _, Network>::new(
        &config.network,
        config
            .prometheus_config
            .as_ref()
            .map(|cfg| cfg.registry.clone()),
    );
    let collator = config.role.is_authority();
    let prometheus_registry = config.prometheus_registry().cloned();
    let select_chain = maybe_select_chain
        .expect("In `dev` mode, `new_partial` will return some `select_chain`; qed");

    // If we are a provider or fisherman we update the network configuration with the file transfer protocol.
    let mut file_transfer_request_protocol = None;
    if provider_options.is_some() || fisherman_options.is_some() {
        file_transfer_request_protocol = Some(configure_file_transfer_network::<_, Runtime>(
            client.clone(),
            &config,
            &mut net_config,
        ));
    }

    let metrics = Network::register_notification_metrics(
        config.prometheus_config.as_ref().map(|cfg| &cfg.registry),
    );

    let (network, system_rpc_tx, tx_handler_controller, network_starter, sync_service) =
        sc_service::build_network(sc_service::BuildNetworkParams {
            config: &config,
            net_config,
            client: client.clone(),
            transaction_pool: transaction_pool.clone(),
            spawn_handle: task_manager.spawn_handle(),
            import_queue,
            block_announce_validator_builder: None,
            warp_sync_config: None,
            block_relay: None,
            metrics,
        })?;

    if config.offchain_worker.enabled {
        use futures::FutureExt;

        task_manager.spawn_handle().spawn(
            "offchain-workers-runner",
            "offchain-work",
            sc_offchain::OffchainWorkers::new(sc_offchain::OffchainWorkerOptions {
                runtime_api_provider: client.clone(),
                keystore: Some(keystore_container.keystore()),
                offchain_db: backend.offchain_storage(),
                transaction_pool: Some(OffchainTransactionPoolFactory::new(
                    transaction_pool.clone(),
                )),
                network_provider: Arc::new(network.clone()),
                is_validator: config.role.is_authority(),
                enable_http_requests: false,
                custom_extensions: move |_| vec![],
            })?
            .run(client.clone(), task_manager.spawn_handle())
            .boxed(),
        );
    }

    let mut command_sink = None;

    let commands_stream: Box<dyn Stream<Item = EngineCommand<H256>> + Send + Sync + Unpin> =
        match sealing {
            cli::Sealing::Instant => {
                Box::new(
                    // This bit cribbed from the implementation of instant seal.
                    transaction_pool.import_notification_stream().map(|_| {
                        EngineCommand::SealNewBlock {
                            create_empty: false,
                            finalize: false,
                            parent_hash: None,
                            sender: None,
                        }
                    }),
                )
            }
            cli::Sealing::Manual => {
                let (sink, stream) = futures::channel::mpsc::channel(1000);
                // Keep a reference to the other end of the channel. It goes to the RPC.
                command_sink = Some(sink);
                Box::new(stream)
            }
            cli::Sealing::Interval(millis) => {
                if millis < 3000 {
                    log::info!("⚠️ Sealing interval is very short. Normally setting this to 6000 ms is recommended.");
                }

                Box::new(StreamExt::map(
                    Timer::interval(Duration::from_millis(millis)),
                    |_| EngineCommand::SealNewBlock {
                        create_empty: true,
                        finalize: false,
                        parent_hash: None,
                        sender: None,
                    },
                ))
            }
        };

    // If node is running as a Storage Provider, start building the StorageHubHandler using the StorageHubBuilder.
    let (sh_builder, maybe_storage_hub_client_rpc_config) = match init_sh_builder::<R, S>(
        &provider_options,
        &task_manager,
        file_transfer_request_protocol,
        network.clone(),
        keystore.clone(),
        client.clone(),
        indexer_options.clone(),
    )
    .await?
    {
        Some((shb, rpc)) => (Some(shb), Some(rpc)),
        None => (None, None),
    };

    let rpc_builder = {
        let client = client.clone();
        let transaction_pool = transaction_pool.clone();

        Box::new(move |_| {
            let deps = crate::rpc::FullDeps {
                client: client.clone(),
                pool: transaction_pool.clone(),
                maybe_storage_hub_client_config: maybe_storage_hub_client_rpc_config.clone(),
                command_sink: command_sink.clone(),
            };

            crate::rpc::create_full::<_, _, _, Runtime>(deps).map_err(Into::into)
        })
    };

    let base_path = config.base_path.path().to_path_buf().clone();

    let rpc_handlers = sc_service::spawn_tasks(sc_service::SpawnTasksParams {
        rpc_builder,
        client: client.clone(),
        transaction_pool: transaction_pool.clone(),
        task_manager: &mut task_manager,
        config,
        keystore: keystore.clone(),
        backend: backend.clone(),
        network: network.clone(),
        sync_service: sync_service.clone(),
        system_rpc_tx,
        tx_handler_controller,
        telemetry: telemetry.as_mut(),
    })?;

    // Finish building the StorageHubBuilder if node is running as a Storage Provider.
    if let Some(_) = provider_options {
        finish_sh_builder_and_run_tasks(
            sh_builder.expect("StorageHubBuilder should already be initialised."),
            client.clone(),
            rpc_handlers,
            keystore.clone(),
            base_path,
            maintenance_mode,
            indexer_options,
            fisherman_options,
            &task_manager,
            network.clone(),
        )
        .await?;
    }

    if let Some(hwbench) = hwbench {
        sc_sysinfo::print_hwbench(&hwbench);
        // Here you can check whether the hardware meets your chains' requirements. Putting a link
        // in there and swapping out the requirements for your own are probably a good idea. The
        // requirements for a para-chain are dictated by its relay-chain.
        match SUBSTRATE_REFERENCE_HARDWARE.check_hardware(&hwbench, false) {
            Err(err) if collator => {
                log::warn!(
				"⚠️  The hardware does not meet the minimal requirements {} for role 'Authority'.",
				err
			);
            }
            _ => {}
        }

        if let Some(ref mut telemetry) = telemetry {
            let telemetry_handle = telemetry.handle();
            task_manager.spawn_handle().spawn(
                "telemetry_hwbench",
                None,
                sc_sysinfo::initialize_hwbench_telemetry(telemetry_handle, hwbench),
            );
        }
    }

    thread_local!(static TIMESTAMP: RefCell<u64> = RefCell::new(Utc::now().timestamp_millis().try_into().unwrap()));

    /// Provide a mock duration starting at Utc::now() in millisecond for timestamp inherent.
    /// Each call will increment timestamp by slot_duration making Aura think time has passed.
    struct MockTimestampInherentDataProvider;

    #[async_trait::async_trait]
    impl sp_inherents::InherentDataProvider for MockTimestampInherentDataProvider {
        async fn provide_inherent_data(
            &self,
            inherent_data: &mut sp_inherents::InherentData,
        ) -> Result<(), sp_inherents::Error> {
            TIMESTAMP.with(|x| {
                *x.borrow_mut() += storage_hub_runtime::SLOT_DURATION;
                inherent_data.put_data(sp_timestamp::INHERENT_IDENTIFIER, &*x.borrow())
            })
        }

        async fn try_handle_error(
            &self,
            _identifier: &sp_inherents::InherentIdentifier,
            _error: &[u8],
        ) -> Option<Result<(), sp_inherents::Error>> {
            // The pallet never reports error.
            None
        }
    }

    if collator {
        let proposer = sc_basic_authorship::ProposerFactory::with_proof_recording(
            task_manager.spawn_handle(),
            client.clone(),
            transaction_pool.clone(),
            prometheus_registry.as_ref(),
            telemetry.as_ref().map(|x| x.handle()),
        );

        // aura import queue
        let slot_duration = sc_consensus_aura::slot_duration(&*client)?;
        let client_for_cidp = client.clone();

        task_manager.spawn_essential_handle().spawn_blocking(
            "authorship_task",
            Some("block-authoring"),
            run_manual_seal(ManualSealParams {
                block_import: client.clone(),
                env: proposer,
                client: client.clone(),
                pool: transaction_pool.clone(),
                commands_stream,
                select_chain,
                consensus_data_provider: Some(Box::new(AuraConsensusDataProvider::new(
                    client.clone(),
                ))),
                create_inherent_data_providers: move |block: Hash, ()| {
                    let current_para_block = client_for_cidp
                    	.number(block)
                    	.expect("Header lookup should succeed")
                    	.expect("Header passed in as parent should be present in backend.");

					let hash = client
						.hash(current_para_block.saturating_sub(1))
						.expect("Hash of the desired block must be present")
						.expect("Hash of the desired block should exist");

					let para_header = client
						.expect_header(hash)
						.expect("Expected parachain header should exist")
						.encode();

                    let current_para_head = client_for_cidp
                        .header(block)
                        .expect("Header lookup should succeed")
                        .expect("Header passed in as parent should be present in backend.");

                    let should_send_go_ahead = match client_for_cidp
                        .runtime_api()
                        .collect_collation_info(block, &current_para_head)
                        {
                            Ok(info) => info.new_validation_code.is_some(),
                            Err(e) => {
                                error!("Failed to collect collation info: {:?}", e);
                                false
                            },
                        };

					let raw_para_head_data = HeadData(para_header);
					let para_head_data = raw_para_head_data.encode();

                    let client_for_xcm = client_for_cidp.clone();

                    let para_head_key = RelayChainWellKnownKeys::para_head(para_id);
                    let relay_slot_key = RelayChainWellKnownKeys::CURRENT_SLOT.to_vec();
                    let current_block_randomness_key = RelayChainWellKnownKeys::CURRENT_BLOCK_RANDOMNESS.to_vec();

                    async move {
                        let mut timestamp = 0u64;
                        // This allows us to create multiple blocks without considering the actual slot duration wait time. We increment the timestamp by slot_duration in inherent data.
                        TIMESTAMP.with(|x| {
                            timestamp = x.clone().take();
                        });

                        // If we don't increment the timestamp, we will hit a para slot and relay slot mismatch.
                        timestamp += storage_hub_runtime::SLOT_DURATION;

						let relay_slot = sp_consensus_aura::inherents::InherentDataProvider::from_timestamp_and_slot_duration(
							timestamp.into(),
							slot_duration,
						);

                        let current_block_randomness = BlakeTwo256::hash(timestamp.encode().as_slice());

                        let additional_keys = vec![
                            (para_head_key, para_head_data),
                            (relay_slot_key, Slot::from(u64::from(*relay_slot)).encode()),
                            (current_block_randomness_key, current_block_randomness.encode())
                        ];

                        let time = MockTimestampInherentDataProvider;

                        let mocked_parachain = {
                            MockValidationDataInherentDataProvider {
                                current_para_block,
								para_id,
								current_para_block_head: Some(raw_para_head_data),
                                relay_offset: 1000,
                                relay_blocks_per_para_block: 2,
                                para_blocks_per_relay_epoch: 0,
                                relay_randomness_config: (),
                                xcm_config: MockXcmConfig::new(
                                    &*client_for_xcm,
                                    block,
                                    Default::default(),
                                ),
                                raw_downward_messages: vec![],
                                raw_horizontal_messages: vec![],
                                additional_key_values: Some(additional_keys),
                                upgrade_go_ahead: should_send_go_ahead.then(|| {
                                    log::info!(
                                        "Detected pending validation code, sending go-ahead signal."
                                    );
                                    UpgradeGoAhead::GoAhead
                                }),
                            }
                        };

                        Ok((relay_slot, mocked_parachain, time))
                    }
                },
            }),
        );
    }

    log::info!("Development Service Ready");

    network_starter.start_network();
    Ok(task_manager)
}

async fn start_dev_in_maintenance_mode<R, S, Network>(
    config: Configuration,
    provider_options: Option<ProviderOptions>,
    indexer_options: Option<IndexerOptions>,
    fisherman_options: Option<FishermanOptions>,
    hwbench: Option<sc_sysinfo::HwBench>,
) -> sc_service::error::Result<TaskManager>
where
    R: ShRole,
    S: ShStorageLayer,
    (R, S): ShNodeType<Runtime>,
    StorageHubBuilder<R, S, Runtime>: StorageLayerBuilder + Buildable<(R, S), Runtime>,
    StorageHubHandler<(R, S), Runtime>: RunnableTasks,
    Network: sc_network::NetworkBackend<OpaqueBlock, BlockHash>,
{
    let sc_service::PartialComponents {
        client,
        backend,
        mut task_manager,
        import_queue,
        keystore_container,
        select_chain: _maybe_select_chain,
        transaction_pool,
        other: (_, mut telemetry, _),
    } = new_partial(&config, true)?;

    let signing_dev_key = config
        .dev_key_seed
        .clone()
        .expect("Dev key seed must be present in dev mode.");
    let keystore = keystore_container.keystore();

    // Initialise seed for signing transactions using blockchain service.
    // In dev mode we use a well known dev account.
    keystore
        .sr25519_generate_new(BCSV_KEY_TYPE, Some(signing_dev_key.as_ref()))
        .expect("Invalid dev signing key provided.");

    let mut net_config = sc_network::config::FullNetworkConfiguration::<_, _, Network>::new(
        &config.network,
        config
            .prometheus_config
            .as_ref()
            .map(|cfg| cfg.registry.clone()),
    );

    // If we are a provider or fisherman we update the network configuration with the file transfer protocol.
    let mut file_transfer_request_protocol = None;
    if provider_options.is_some() || fisherman_options.is_some() {
        file_transfer_request_protocol = Some(configure_file_transfer_network::<_, Runtime>(
            client.clone(),
            &config,
            &mut net_config,
        ));
    }

    let metrics = Network::register_notification_metrics(
        config.prometheus_config.as_ref().map(|cfg| &cfg.registry),
    );

    let (network, system_rpc_tx, tx_handler_controller, network_starter, sync_service) =
        sc_service::build_network(sc_service::BuildNetworkParams {
            config: &config,
            net_config,
            client: client.clone(),
            transaction_pool: transaction_pool.clone(),
            spawn_handle: task_manager.spawn_handle(),
            import_queue,
            block_announce_validator_builder: None,
            warp_sync_config: None,
            block_relay: None,
            metrics,
        })?;

    // No offchain workers in maintenance mode - intentionally omitted

    // Create command_sink for RPC
    let (command_sink, _) = futures::channel::mpsc::channel(1000);

    // If node is running as a Storage Provider, start building the StorageHubHandler using the StorageHubBuilder.
    let (sh_builder, maybe_storage_hub_client_rpc_config) = match init_sh_builder::<R, S>(
        &provider_options,
        &task_manager,
        file_transfer_request_protocol,
        network.clone(),
        keystore.clone(),
        client.clone(),
        indexer_options.clone(),
    )
    .await?
    {
        Some((shb, rpc)) => (Some(shb), Some(rpc)),
        None => (None, None),
    };

    let rpc_builder = {
        let client = client.clone();
        let transaction_pool = transaction_pool.clone();

        Box::new(move |_| {
            let deps = crate::rpc::FullDeps {
                client: client.clone(),
                pool: transaction_pool.clone(),
                maybe_storage_hub_client_config: maybe_storage_hub_client_rpc_config.clone(),
                command_sink: Some(command_sink.clone()),
            };

            crate::rpc::create_full::<_, _, _, Runtime>(deps).map_err(Into::into)
        })
    };

    let base_path = config.base_path.path().to_path_buf().clone();

    let rpc_handlers = sc_service::spawn_tasks(sc_service::SpawnTasksParams {
        rpc_builder,
        client: client.clone(),
        transaction_pool: transaction_pool.clone(),
        task_manager: &mut task_manager,
        config,
        keystore: keystore.clone(),
        backend: backend.clone(),
        network: network.clone(),
        sync_service: sync_service.clone(),
        system_rpc_tx,
        tx_handler_controller,
        telemetry: telemetry.as_mut(),
    })?;

    // Finish building the StorageHubBuilder if node is running as a Storage Provider.
    if let Some(_) = provider_options {
        finish_sh_builder_and_run_tasks(
            sh_builder.expect("StorageHubBuilder should already be initialised."),
            client.clone(),
            rpc_handlers,
            keystore.clone(),
            base_path,
            true,
            indexer_options,
            fisherman_options,
            &task_manager,
            network.clone(),
        )
        .await?;
    }

    if let Some(hwbench) = hwbench {
        sc_sysinfo::print_hwbench(&hwbench);

        if let Some(ref mut telemetry) = telemetry {
            let telemetry_handle = telemetry.handle();
            task_manager.spawn_handle().spawn(
                "telemetry_hwbench",
                None,
                sc_sysinfo::initialize_hwbench_telemetry(telemetry_handle, hwbench),
            );
        }
    }

    // In maintenance mode, we intentionally don't start the manual sealing process
    // This means no block production will occur
    log::info!("🛠️  Dev node started in maintenance mode - block production is disabled");
    log::info!("🛠️  Manual sealing is disabled");
    log::info!("🛠️  Only RPC functionality is available");

    network_starter.start_network();
    Ok(task_manager)
}

/// Start a node with the given parachain `Configuration` and relay chain `Configuration`.
///
/// This is the actual implementation that is abstract over the executor and the runtime api.
async fn start_node_impl<R, S, Network>(
    parachain_config: Configuration,
    polkadot_config: Configuration,
    collator_options: CollatorOptions,
    provider_options: Option<ProviderOptions>,
    indexer_options: Option<IndexerOptions>,
    fisherman_options: Option<FishermanOptions>,
    para_id: ParaId,
    hwbench: Option<sc_sysinfo::HwBench>,
) -> sc_service::error::Result<(TaskManager, Arc<ParachainClient>)>
where
    R: ShRole,
    S: ShStorageLayer,
    (R, S): ShNodeType<Runtime>,
    StorageHubBuilder<R, S, Runtime>: StorageLayerBuilder + Buildable<(R, S), Runtime>,
    StorageHubHandler<(R, S), Runtime>: RunnableTasks,
    Network: NetworkBackend<OpaqueBlock, BlockHash>,
{
    // Check if we're in maintenance mode and build the node in maintenance mode if so
    let maintenance_mode = provider_options
        .as_ref()
        .map_or(false, |opts| opts.maintenance_mode);
    if maintenance_mode {
        log::info!("🛠️  Running dev node in maintenance mode");
        log::info!("🛠️  Network participation is disabled");
        log::info!("🛠️  Only storage management RPC methods are available");
        return start_node_in_maintenance_mode::<R, S, Network>(
            parachain_config,
            polkadot_config,
            collator_options,
            provider_options,
            indexer_options,
            fisherman_options,
            para_id,
            hwbench,
        )
        .await;
    }

    let parachain_config = prepare_node_config(parachain_config);

    let params = new_partial(&parachain_config, false)?;
    let (block_import, mut telemetry, telemetry_worker_handle) = params.other;
    let mut net_config = sc_network::config::FullNetworkConfiguration::<_, _, Network>::new(
        &parachain_config.network,
        parachain_config
            .prometheus_config
            .as_ref()
            .map(|cfg| cfg.registry.clone()),
    );

    let client = params.client.clone();
    let backend = params.backend.clone();
    let mut task_manager = params.task_manager;
    let keystore = params.keystore_container.keystore();

    // If we are a provider we update the network configuration with the file transfer protocol.
    let mut file_transfer_request_protocol = None;
    if provider_options.is_some() {
        file_transfer_request_protocol = Some(configure_file_transfer_network::<_, Runtime>(
            client.clone(),
            &parachain_config,
            &mut net_config,
        ));
    }

    let (relay_chain_interface, collator_key) = build_relay_chain_interface(
        polkadot_config,
        &parachain_config,
        telemetry_worker_handle,
        &mut task_manager,
        collator_options.clone(),
        hwbench.clone(),
    )
    .await
    .map_err(|e| sc_service::Error::Application(Box::new(e)))?;

    let validator = parachain_config.role.is_authority();
    let prometheus_registry = parachain_config.prometheus_registry().cloned();
    let transaction_pool = params.transaction_pool.clone();
    let import_queue_service = params.import_queue.service();

    let (network, system_rpc_tx, tx_handler_controller, network_starter, sync_service) =
        build_network(BuildNetworkParams {
            parachain_config: &parachain_config,
            net_config,
            client: client.clone(),
            transaction_pool: transaction_pool.clone(),
            para_id,
            spawn_handle: task_manager.spawn_handle(),
            relay_chain_interface: relay_chain_interface.clone(),
            import_queue: params.import_queue,
            sybil_resistance_level: CollatorSybilResistance::Resistant, // because of Aura
        })
        .await?;

    if parachain_config.offchain_worker.enabled {
        use futures::FutureExt;

        task_manager.spawn_handle().spawn(
            "offchain-workers-runner",
            "offchain-work",
            sc_offchain::OffchainWorkers::new(sc_offchain::OffchainWorkerOptions {
                runtime_api_provider: client.clone(),
                keystore: Some(params.keystore_container.keystore()),
                offchain_db: backend.offchain_storage(),
                transaction_pool: Some(OffchainTransactionPoolFactory::new(
                    transaction_pool.clone(),
                )),
                network_provider: Arc::new(network.clone()),
                is_validator: parachain_config.role.is_authority(),
                enable_http_requests: false,
                custom_extensions: move |_| vec![],
            })?
            .run(client.clone(), task_manager.spawn_handle())
            .boxed(),
        );
    }

    // If node is running as a Storage Provider, start building the StorageHubHandler using the StorageHubBuilder.
    let (sh_builder, maybe_storage_hub_client_rpc_config) = match init_sh_builder::<R, S>(
        &provider_options,
        &task_manager,
        file_transfer_request_protocol,
        network.clone(),
        keystore.clone(),
        client.clone(),
        indexer_options.clone(),
    )
    .await?
    {
        Some((shb, rpc)) => (Some(shb), Some(rpc)),
        None => (None, None),
    };

    let rpc_builder = {
        let client = client.clone();
        let transaction_pool = transaction_pool.clone();

        Box::new(move |_| {
            let deps = crate::rpc::FullDeps {
                client: client.clone(),
                pool: transaction_pool.clone(),
                maybe_storage_hub_client_config: maybe_storage_hub_client_rpc_config.clone(),
                command_sink: None,
            };

            crate::rpc::create_full::<_, _, _, Runtime>(deps).map_err(Into::into)
        })
    };

    let base_path = parachain_config.base_path.path().to_path_buf().clone();

    let rpc_handlers = sc_service::spawn_tasks(sc_service::SpawnTasksParams {
        rpc_builder,
        client: client.clone(),
        transaction_pool: transaction_pool.clone(),
        task_manager: &mut task_manager,
        config: parachain_config,
        keystore: keystore.clone(),
        backend: backend.clone(),
        network: network.clone(),
        sync_service: sync_service.clone(),
        system_rpc_tx,
        tx_handler_controller,
        telemetry: telemetry.as_mut(),
    })?;

    // Finish building the StorageHubBuilder if node is running as a Storage Provider.
    if let Some(_) = provider_options {
        finish_sh_builder_and_run_tasks(
            sh_builder.expect("StorageHubBuilder should already be initialised."),
            client.clone(),
            rpc_handlers,
            keystore.clone(),
            base_path,
            maintenance_mode,
            indexer_options,
            fisherman_options,
            &task_manager,
            network.clone(),
        )
        .await?;
    }

    if let Some(hwbench) = hwbench {
        sc_sysinfo::print_hwbench(&hwbench);
        // Here you can check whether the hardware meets your chains' requirements. Putting a link
        // in there and swapping out the requirements for your own are probably a good idea. The
        // requirements for a para-chain are dictated by its relay-chain.
        match SUBSTRATE_REFERENCE_HARDWARE.check_hardware(&hwbench, false) {
            Err(err) if validator => {
                log::warn!(
				"⚠️  The hardware does not meet the minimal requirements {} for role 'Authority'.",
				err
			);
            }
            _ => {}
        }

        if let Some(ref mut telemetry) = telemetry {
            let telemetry_handle = telemetry.handle();
            task_manager.spawn_handle().spawn(
                "telemetry_hwbench",
                None,
                sc_sysinfo::initialize_hwbench_telemetry(telemetry_handle, hwbench),
            );
        }
    }

    let announce_block = {
        let sync_service = sync_service.clone();
        Arc::new(move |hash, data| sync_service.announce_block(hash, data))
    };

    let relay_chain_slot_duration = Duration::from_secs(6);

    let overseer_handle = relay_chain_interface
        .overseer_handle()
        .map_err(|e| sc_service::Error::Application(Box::new(e)))?;

    start_relay_chain_tasks(StartRelayChainTasksParams {
        client: client.clone(),
        announce_block: announce_block.clone(),
        para_id,
        relay_chain_interface: relay_chain_interface.clone(),
        task_manager: &mut task_manager,
        da_recovery_profile: if validator {
            DARecoveryProfile::Collator
        } else {
            DARecoveryProfile::FullNode
        },
        import_queue: import_queue_service,
        relay_chain_slot_duration,
        recovery_handle: Box::new(overseer_handle.clone()),
        sync_service: sync_service.clone(),
    })?;

    if validator {
        start_consensus(
            client.clone(),
            backend.clone(),
            block_import,
            prometheus_registry.as_ref(),
            telemetry.as_ref().map(|t| t.handle()),
            &task_manager,
            relay_chain_interface.clone(),
            transaction_pool,
            params.keystore_container.keystore(),
            relay_chain_slot_duration,
            para_id,
            collator_key.expect("Command line arguments do not allow this. qed"),
            overseer_handle,
            announce_block,
        )?;
    }

    network_starter.start_network();

    Ok((task_manager, client))
}

async fn start_node_in_maintenance_mode<R, S, Network>(
    parachain_config: Configuration,
    polkadot_config: Configuration,
    collator_options: CollatorOptions,
    provider_options: Option<ProviderOptions>,
    indexer_options: Option<IndexerOptions>,
    fisherman_options: Option<FishermanOptions>,
    para_id: ParaId,
    hwbench: Option<sc_sysinfo::HwBench>,
) -> sc_service::error::Result<(TaskManager, Arc<ParachainClient>)>
where
    R: ShRole,
    S: ShStorageLayer,
    (R, S): ShNodeType<Runtime>,
    StorageHubBuilder<R, S, Runtime>: StorageLayerBuilder + Buildable<(R, S), Runtime>,
    StorageHubHandler<(R, S), Runtime>: RunnableTasks,
    Network: NetworkBackend<OpaqueBlock, BlockHash>,
{
    let parachain_config = prepare_node_config(parachain_config);

    let params = new_partial(&parachain_config, false)?;
    let (_block_import, mut telemetry, telemetry_worker_handle) = params.other;

    // Create network configuration
    let mut net_config = sc_network::config::FullNetworkConfiguration::<_, _, Network>::new(
        &parachain_config.network,
        parachain_config
            .prometheus_config
            .as_ref()
            .map(|cfg| cfg.registry.clone()),
    );

    let client = params.client.clone();
    let backend = params.backend.clone();
    let mut task_manager = params.task_manager;
    let keystore = params.keystore_container.keystore();

    // If we are a provider we update the network configuration with the file transfer protocol.
    let mut file_transfer_request_protocol = None;
    if provider_options.is_some() {
        file_transfer_request_protocol = Some(configure_file_transfer_network::<_, Runtime>(
            client.clone(),
            &parachain_config,
            &mut net_config,
        ));
    }

    // Create relay chain interface
    let (relay_chain_interface, _collator_key) = build_relay_chain_interface(
        polkadot_config,
        &parachain_config,
        telemetry_worker_handle,
        &mut task_manager,
        collator_options.clone(),
        hwbench.clone(),
    )
    .await
    .map_err(|e| sc_service::Error::Application(Box::new(e)))?;

    let transaction_pool = params.transaction_pool.clone();

    let (network, system_rpc_tx, tx_handler_controller, network_starter, sync_service) =
        build_network(BuildNetworkParams {
            parachain_config: &parachain_config,
            net_config,
            client: client.clone(),
            transaction_pool: transaction_pool.clone(),
            para_id,
            spawn_handle: task_manager.spawn_handle(),
            relay_chain_interface: relay_chain_interface.clone(),
            import_queue: params.import_queue,
            sybil_resistance_level: CollatorSybilResistance::Resistant, // because of Aura
        })
        .await?;

    // No need for offchain workers in maintenance mode

    // If node is running as a Storage Provider, start building the StorageHubHandler using the StorageHubBuilder.
    let (sh_builder, maybe_storage_hub_client_rpc_config) = match init_sh_builder::<R, S>(
        &provider_options,
        &task_manager,
        file_transfer_request_protocol,
        network.clone(),
        keystore.clone(),
        client.clone(),
        indexer_options.clone(),
    )
    .await?
    {
        Some((shb, rpc)) => (Some(shb), Some(rpc)),
        None => (None, None),
    };

    let rpc_builder = {
        let client = client.clone();
        let transaction_pool = transaction_pool.clone();

        Box::new(move |_| {
            let deps = crate::rpc::FullDeps {
                client: client.clone(),
                pool: transaction_pool.clone(),
                maybe_storage_hub_client_config: maybe_storage_hub_client_rpc_config.clone(),
                command_sink: None,
            };

            crate::rpc::create_full::<_, _, _, Runtime>(deps).map_err(Into::into)
        })
    };

    let base_path = parachain_config.base_path.path().to_path_buf().clone();

    let rpc_handlers = sc_service::spawn_tasks(sc_service::SpawnTasksParams {
        rpc_builder,
        client: client.clone(),
        transaction_pool: transaction_pool.clone(),
        task_manager: &mut task_manager,
        config: parachain_config,
        keystore: keystore.clone(),
        backend: backend.clone(),
        network: network.clone(),
        sync_service: sync_service.clone(),
        system_rpc_tx,
        tx_handler_controller,
        telemetry: telemetry.as_mut(),
    })?;

    // Finish building the StorageHubBuilder if node is running as a Storage Provider.
    if let Some(_) = provider_options {
        finish_sh_builder_and_run_tasks(
            sh_builder.expect("StorageHubBuilder should already be initialised."),
            client.clone(),
            rpc_handlers,
            keystore.clone(),
            base_path,
            true,
            indexer_options,
            fisherman_options,
            &task_manager,
            network.clone(),
        )
        .await?;
    }

    if let Some(hwbench) = hwbench {
        sc_sysinfo::print_hwbench(&hwbench);

        if let Some(ref mut telemetry) = telemetry {
            let telemetry_handle = telemetry.handle();
            task_manager.spawn_handle().spawn(
                "telemetry_hwbench",
                None,
                sc_sysinfo::initialize_hwbench_telemetry(telemetry_handle, hwbench),
            );
        }
    }

    // In maintenance mode, we don't need the relay chain tasks
    log::info!("🛠️  Skipping relay chain tasks initialization in maintenance mode");
    log::info!("🛠️  Block import and relay chain sync are disabled");

    // We still need to start the network to allow RPC connections
    network_starter.start_network();

    log::info!("🛠️  Node started in maintenance mode - only RPC functionality is available");

    Ok((task_manager, client))
}

/// Build the import queue for the parachain runtime.
fn build_import_queue(
    client: Arc<ParachainClient>,
    block_import: ParachainBlockImport,
    config: &Configuration,
    telemetry: Option<TelemetryHandle>,
    task_manager: &TaskManager,
) -> sc_consensus::DefaultImportQueue<Block> {
    cumulus_client_consensus_aura::equivocation_import_queue::fully_verifying_import_queue::<
        sp_consensus_aura::sr25519::AuthorityPair,
        _,
        _,
        _,
        _,
    >(
        client,
        block_import,
        move |_, _| async move {
            let timestamp = sp_timestamp::InherentDataProvider::from_system_time();

            Ok(timestamp)
        },
        &task_manager.spawn_essential_handle(),
        config.prometheus_registry(),
        telemetry,
    )
}

fn start_consensus(
    client: Arc<ParachainClient>,
    backend: Arc<ParachainBackend>,
    block_import: ParachainBlockImport,
    prometheus_registry: Option<&Registry>,
    telemetry: Option<TelemetryHandle>,
    task_manager: &TaskManager,
    relay_chain_interface: Arc<dyn RelayChainInterface>,
    transaction_pool: Arc<sc_transaction_pool::TransactionPoolHandle<Block, ParachainClient>>,
    keystore: KeystorePtr,
    relay_chain_slot_duration: Duration,
    para_id: ParaId,
    collator_key: CollatorPair,
    overseer_handle: OverseerHandle,
    announce_block: Arc<dyn Fn(Hash, Option<Vec<u8>>) + Send + Sync>,
) -> Result<(), sc_service::Error> {
    use cumulus_client_consensus_aura::collators::lookahead::{self as aura, Params as AuraParams};

    // NOTE: because we use Aura here explicitly, we can use `CollatorSybilResistance::Resistant`
    // when starting the network.

    let proposer_factory = sc_basic_authorship::ProposerFactory::with_proof_recording(
        task_manager.spawn_handle(),
        client.clone(),
        transaction_pool,
        prometheus_registry,
        telemetry.clone(),
    );

    let proposer = Proposer::new(proposer_factory);

    let collator_service = CollatorService::new(
        client.clone(),
        Arc::new(task_manager.spawn_handle()),
        announce_block,
        client.clone(),
    );

    let params = AuraParams {
        create_inherent_data_providers: move |_, ()| async move { Ok(()) },
        block_import,
        para_client: client.clone(),
        para_backend: backend.clone(),
        relay_client: relay_chain_interface,
        code_hash_provider: move |block_hash| {
            client
                .code_at(block_hash)
                .ok()
                .map(|c| ValidationCode::from(c).hash())
        },
        keystore,
        collator_key,
        para_id,
        overseer_handle,
        relay_chain_slot_duration,
        proposer,
        collator_service,
        authoring_duration: Duration::from_millis(2000),
        reinitialize: false,
    };

    let fut = aura::run::<Block, sp_consensus_aura::sr25519::AuthorityPair, _, _, _, _, _, _, _, _>(
        params,
    );
    task_manager
        .spawn_essential_handle()
        .spawn("aura", None, fut);

    Ok(())
}

pub async fn start_dev_node<Network: NetworkBackend<OpaqueBlock, BlockHash>>(
    config: Configuration,
    provider_options: Option<ProviderOptions>,
    indexer_options: Option<IndexerOptions>,
    fisherman_options: Option<FishermanOptions>,
    hwbench: Option<sc_sysinfo::HwBench>,
    para_id: ParaId,
    sealing: cli::Sealing,
) -> sc_service::error::Result<TaskManager> {
    if let Some(provider_options) = provider_options {
        match (
            &provider_options.provider_type,
            &provider_options.storage_layer,
        ) {
            (&ProviderType::Bsp, &StorageLayer::Memory) => {
                start_dev_impl::<BspProvider, InMemoryStorageLayer, Network>(
                    config,
                    Some(provider_options),
                    indexer_options,
                    fisherman_options,
                    hwbench,
                    para_id,
                    sealing,
                )
                .await
            }
            (&ProviderType::Bsp, &StorageLayer::RocksDB) => {
                start_dev_impl::<BspProvider, RocksDbStorageLayer, Network>(
                    config,
                    Some(provider_options),
                    indexer_options,
                    fisherman_options,
                    hwbench,
                    para_id,
                    sealing,
                )
                .await
            }
            (&ProviderType::Msp, &StorageLayer::Memory) => {
                start_dev_impl::<MspProvider, InMemoryStorageLayer, Network>(
                    config,
                    Some(provider_options),
                    indexer_options,
                    fisherman_options,
                    hwbench,
                    para_id,
                    sealing,
                )
                .await
            }
            (&ProviderType::Msp, &StorageLayer::RocksDB) => {
                start_dev_impl::<MspProvider, RocksDbStorageLayer, Network>(
                    config,
                    Some(provider_options),
                    indexer_options,
                    fisherman_options,
                    hwbench,
                    para_id,
                    sealing,
                )
                .await
            }
            (&ProviderType::User, _) => {
                start_dev_impl::<UserRole, NoStorageLayer, Network>(
                    config,
                    Some(provider_options),
                    indexer_options,
                    fisherman_options,
                    hwbench,
                    para_id,
                    sealing,
                )
                .await
            }
        }
    } else {
        // Start node without provider options which in turn will not start any storage hub related role services (e.g. Storage Provider, User)
        start_dev_impl::<UserRole, NoStorageLayer, Network>(
            config,
            None,
            indexer_options,
            fisherman_options,
            hwbench,
            para_id,
            sealing,
        )
        .await
    }
}

pub async fn start_parachain_node<Network: NetworkBackend<OpaqueBlock, BlockHash>>(
    parachain_config: Configuration,
    polkadot_config: Configuration,
    collator_options: CollatorOptions,
    provider_options: Option<ProviderOptions>,
    indexer_options: Option<IndexerOptions>,
    fisherman_options: Option<FishermanOptions>,
    para_id: ParaId,
    hwbench: Option<sc_sysinfo::HwBench>,
) -> sc_service::error::Result<(TaskManager, Arc<ParachainClient>)> {
    if let Some(provider_options) = provider_options {
        match (
            &provider_options.provider_type,
            &provider_options.storage_layer,
        ) {
            (&ProviderType::Bsp, &StorageLayer::Memory) => {
                start_node_impl::<BspProvider, InMemoryStorageLayer, Network>(
                    parachain_config,
                    polkadot_config,
                    collator_options,
                    Some(provider_options),
                    indexer_options,
                    fisherman_options,
                    para_id,
                    hwbench,
                )
                .await
            }
            (&ProviderType::Bsp, &StorageLayer::RocksDB) => {
                start_node_impl::<BspProvider, RocksDbStorageLayer, Network>(
                    parachain_config,
                    polkadot_config,
                    collator_options,
                    Some(provider_options),
                    indexer_options,
                    fisherman_options,
                    para_id,
                    hwbench,
                )
                .await
            }
            (&ProviderType::Msp, &StorageLayer::Memory) => {
                start_node_impl::<MspProvider, InMemoryStorageLayer, Network>(
                    parachain_config,
                    polkadot_config,
                    collator_options,
                    Some(provider_options),
                    indexer_options,
                    fisherman_options,
                    para_id,
                    hwbench,
                )
                .await
            }
            (&ProviderType::Msp, &StorageLayer::RocksDB) => {
                start_node_impl::<MspProvider, RocksDbStorageLayer, Network>(
                    parachain_config,
                    polkadot_config,
                    collator_options,
                    Some(provider_options),
                    indexer_options,
                    fisherman_options,
                    para_id,
                    hwbench,
                )
                .await
            }
            (&ProviderType::User, _) => {
                start_node_impl::<UserRole, NoStorageLayer, Network>(
                    parachain_config,
                    polkadot_config,
                    collator_options,
                    Some(provider_options),
                    indexer_options,
                    fisherman_options,
                    para_id,
                    hwbench,
                )
                .await
            }
        }
    } else {
        // Start node without provider options which in turn will not start any storage hub related role services (e.g. Storage Provider, User)
        start_node_impl::<UserRole, NoStorageLayer, Network>(
            parachain_config,
            polkadot_config,
            collator_options,
            None,
            indexer_options,
            fisherman_options,
            para_id,
            hwbench,
        )
        .await
    }
}<|MERGE_RESOLUTION|>--- conflicted
+++ resolved
@@ -324,27 +324,18 @@
     file_transfer_request_protocol: Option<(ProtocolName, Receiver<IncomingRequest>)>,
     network: Arc<dyn NetworkService>,
     keystore: KeystorePtr,
-<<<<<<< HEAD
-    maybe_db_pool: Option<DbPool>,
-) -> Option<(
-    StorageHubBuilder<R, S, Runtime>,
-    StorageHubClientRpcConfig<
-        <(R, S) as ShNodeType<Runtime>>::FL,
-        <(R, S) as ShNodeType<Runtime>>::FSH,
-        Runtime,
-    >,
-)>
-=======
     client: Arc<ParachainClient>,
     indexer_options: Option<IndexerOptions>,
 ) -> Result<
     Option<(
         StorageHubBuilder<R, S, Runtime>,
-        StorageHubClientRpcConfig<<(R, S) as ShNodeType>::FL, <(R, S) as ShNodeType>::FSH>,
+        StorageHubClientRpcConfig<
+        <(R, S) as ShNodeType<Runtime>>::FL,
+        <(R, S) as ShNodeType<Runtime>>::FSH,
+        Runtime,
     )>,
     sc_service::Error,
 >
->>>>>>> 761d4b7c
 where
     R: ShRole,
     S: ShStorageLayer,
