--- conflicted
+++ resolved
@@ -50,14 +50,9 @@
     cli::ProviderType,
     command::ProviderOptions,
     services::{
-<<<<<<< HEAD
         blockchain::{spawn_blockchain_service, KEY_TYPE},
         file_transfer::spawn_file_transfer_service,
-        StorageHubHandler,
-=======
-        blockchain::spawn_blockchain_service, file_transfer::spawn_file_transfer_service,
         StorageHubHandler, StorageHubHandlerConfig,
->>>>>>> 687089b8
     },
 };
 
@@ -338,11 +333,23 @@
         )
         .await;
 
+        let file_storage = Arc::new(RwLock::new(InMemoryFileStorage::new()));
+        let forest_storage = Arc::new(RwLock::new(InMemoryForestStorage::new()));
+
+        struct InMemoryStorageHubConfig {}
+
+        impl StorageHubHandlerConfig for InMemoryStorageHubConfig {
+            type FileStorage = InMemoryFileStorage;
+            type ForestStorage = InMemoryForestStorage;
+        }
+
         // Initialise the StorageHubHandler, for tasks to have access to the services.
-        let sh_handler = StorageHubHandler::new(
+        let sh_handler = StorageHubHandler::<InMemoryStorageHubConfig>::new(
             task_spawner,
             file_transfer_service_handle,
             blockchain_service_handle,
+            file_storage,
+            forest_storage,
         );
 
         // Starting the tasks according to the provider type.
@@ -633,11 +640,23 @@
         )
         .await;
 
+        let file_storage = Arc::new(RwLock::new(InMemoryFileStorage::new()));
+        let forest_storage = Arc::new(RwLock::new(InMemoryForestStorage::new()));
+
+        struct InMemoryStorageHubConfig {}
+
+        impl StorageHubHandlerConfig for InMemoryStorageHubConfig {
+            type FileStorage = InMemoryFileStorage;
+            type ForestStorage = InMemoryForestStorage;
+        }
+
         // Initialise the StorageHubHandler, for tasks to have access to the services.
-        let sh_handler = StorageHubHandler::new(
+        let sh_handler = StorageHubHandler::<InMemoryStorageHubConfig>::new(
             task_spawner,
             file_transfer_service_handle,
             blockchain_service_handle,
+            file_storage,
+            forest_storage,
         );
 
         // Starting the tasks according to the provider type.
@@ -725,48 +744,6 @@
     Ok((task_manager, client))
 }
 
-<<<<<<< HEAD
-=======
-/// Start all storage hub related services.
-async fn start_sh_services(
-    provider_options: ProviderOptions,
-    task_manager: &TaskManager,
-    genesis_hash: H256,
-    config: &Configuration,
-    net_config: &mut sc_network::config::FullNetworkConfiguration,
-) {
-    let task_spawner = TaskSpawner::new(task_manager.spawn_handle(), "generic");
-
-    let file_transfer_service_handle =
-        spawn_file_transfer_service(&task_spawner, genesis_hash, config, net_config).await;
-
-    let blockchain_service_handle = spawn_blockchain_service(&task_spawner).await;
-
-    let file_storage = Arc::new(RwLock::new(InMemoryFileStorage::new()));
-    let forest_storage = Arc::new(RwLock::new(InMemoryForestStorage::new()));
-
-    struct InMemoryStorageHubConfig {}
-
-    impl StorageHubHandlerConfig for InMemoryStorageHubConfig {
-        type FileStorage = InMemoryFileStorage;
-        type ForestStorage = InMemoryForestStorage;
-    }
-
-    let sh_handler = StorageHubHandler::<InMemoryStorageHubConfig>::new(
-        task_spawner,
-        file_transfer_service_handle,
-        blockchain_service_handle,
-        file_storage,
-        forest_storage,
-    );
-
-    match provider_options.provider_type {
-        ProviderType::Bsp => sh_handler.start_bsp_tasks(),
-        _ => {}
-    }
-}
-
->>>>>>> 687089b8
 /// Build the import queue for the parachain runtime.
 fn build_import_queue(
     client: Arc<ParachainClient>,
