//! Service and ServiceFactory implementation. Specialized wrapper over substrate service.

// std
use std::{cell::RefCell, path::PathBuf, sync::Arc, time::Duration};

use async_channel::Receiver;
use chrono::Utc;
use futures::{Stream, StreamExt};
use log::{error, info};

// Substrate Imports
use codec::Encode;
use frame_benchmarking_cli::SUBSTRATE_REFERENCE_HARDWARE;
use polkadot_primitives::UpgradeGoAhead;
use polkadot_primitives::{BlakeTwo256, HashT, HeadData};
use sc_client_api::{Backend, BlockBackend};
use sc_consensus::{ImportQueue, LongestChain};
use sc_consensus_manual_seal::consensus::{
    aura::AuraConsensusDataProvider, babe::BabeConsensusDataProvider,
};
use sc_executor::{HeapAllocStrategy, DEFAULT_HEAP_ALLOC_STRATEGY};
use sc_network::{
    config::IncomingRequest, service::traits::NetworkService, NetworkBackend, NetworkBlock,
    ProtocolName,
};
use sc_service::{Configuration, PartialComponents, RpcHandlers, TFullBackend, TaskManager};
use sc_telemetry::{Telemetry, TelemetryHandle, TelemetryWorker, TelemetryWorkerHandle};
use sc_transaction_pool_api::OffchainTransactionPoolFactory;
use sc_transaction_pool_api::TransactionPool;
use shc_client::types::FishermanRole;
use sp_api::ProvideRuntimeApi;
use sp_blockchain::HeaderBackend;
use sp_consensus_aura::Slot;
use sp_core::H256;
use sp_keystore::{Keystore, KeystorePtr};
use sp_runtime::traits::SaturatedConversion;
use substrate_prometheus_endpoint::Registry;
// Cumulus Imports
use cumulus_client_cli::CollatorOptions;
use cumulus_client_collator::service::CollatorService;
use cumulus_client_consensus_common::ParachainBlockImport as TParachainBlockImport;
use cumulus_client_consensus_proposer::Proposer;
use cumulus_client_parachain_inherent::{MockValidationDataInherentDataProvider, MockXcmConfig};
use cumulus_client_service::{
    build_network, build_relay_chain_interface, prepare_node_config, start_relay_chain_tasks,
    BuildNetworkParams, CollatorSybilResistance, DARecoveryProfile, StartRelayChainTasksParams,
};
use cumulus_primitives_core::CollectCollationInfo;
use cumulus_primitives_core::{
    relay_chain::{well_known_keys as RelayChainWellKnownKeys, CollatorPair, ValidationCode},
    ParaId,
};
use cumulus_relay_chain_interface::{OverseerHandle, RelayChainInterface};

// Frontier / EVM imports (solochain)
use fc_consensus::FrontierBlockImport;
use fc_db::{self, DatabaseSource};
use fc_mapping_sync::{kv::MappingSyncWorker, SyncStrategy};
use fc_rpc::EthTask;
use fc_rpc_core::types::{FeeHistoryCache, FeeHistoryCacheLimit, FilterPool};
use fc_storage::{self, StorageOverride, StorageOverrideHandler};
use sc_client_api::BlockchainEvents;
use sc_consensus_babe::ImportQueueParams as BabeImportQueueParams;

use crate::{
    cli::{self, ProviderType, StorageLayer},
    command::{ProviderOptions, RoleOptions},
};

// StorageHub Imports
use shc_actors_framework::actor::TaskSpawner;
use shc_blockchain_service::capacity_manager::CapacityConfig;
use shc_client::builder::{FishermanOptions, IndexerOptions};
use shc_client::{
    builder::{Buildable, StorageHubBuilder, StorageLayerBuilder},
    handler::{RunnableTasks, StorageHubHandler},
    types::{
        BspProvider, InMemoryStorageLayer, MspProvider, NoStorageLayer, RocksDbStorageLayer,
        ShNodeType, ShRole, ShStorageLayer, UserRole,
    },
};
use shc_common::{traits::StorageEnableRuntime, types::*};
use shc_file_transfer_service::{configure_file_transfer_network, fetch_genesis_hash};
use shc_indexer_db::DbPool;
use shc_indexer_service::spawn_indexer_service;
use shc_rpc::{RpcConfig, StorageHubClientRpcConfig};
use shp_opaque::{Block, Hash};

// Local Runtime Types
use sh_parachain_runtime::{apis::RuntimeApi as ParachainRuntimeApi, Runtime as ParachainRuntime};
use sh_solochain_evm_runtime::{
    Runtime as SolochainEvmRuntime, RuntimeApi as SolochainEvmRuntimeApi,
};

//╔═══════════════════════════════════════════════════════════════════════════════════════════════════════════════╗
//║                                        Generic Types over Runtime                                             ║
//╚═══════════════════════════════════════════════════════════════════════════════════════════════════════════════╝
// Generic client type over Runtime
pub(crate) type StorageEnableClient<Runtime> =
    shc_common::types::ParachainClient<<Runtime as StorageEnableRuntime>::RuntimeApi>;
pub(crate) type StorageEnableBackend = TFullBackend<Block>;
pub(crate) type StorageEnableSelectChain = sc_consensus::LongestChain<StorageEnableBackend, Block>;
pub(crate) type StorageEnablePool<Runtime> =
    sc_transaction_pool::TransactionPoolHandle<Block, StorageEnableClient<Runtime>>;

//╔═══════════════════════════════════════════════════════════════════════════════════════════════════════════════╗
//║                                        StorageHub Parachain Types                                             ║
//╚═══════════════════════════════════════════════════════════════════════════════════════════════════════════════╝

pub(crate) type ParachainBlockImport =
    TParachainBlockImport<Block, Arc<StorageEnableClient<ParachainRuntime>>, StorageEnableBackend>;

/// Assembly of PartialComponents (enough to run chain ops subcommands)
pub type ParachainService = PartialComponents<
    StorageEnableClient<ParachainRuntime>,
    StorageEnableBackend,
    Option<StorageEnableSelectChain>,
    sc_consensus::DefaultImportQueue<Block>,
    StorageEnablePool<ParachainRuntime>,
    (
        ParachainBlockImport,
        Option<Telemetry>,
        Option<TelemetryWorkerHandle>,
    ),
>;

//╔═══════════════════════════════════════════════════════════════════════════════════════════════════════════════╗
//║                                      StorageHub Solochain EVM Types                                           ║
//╚═══════════════════════════════════════════════════════════════════════════════════════════════════════════════╝

/// Partial components returned by the Solochain EVM.
type SolochainService = sc_service::PartialComponents<
    StorageEnableClient<SolochainEvmRuntime>,
    StorageEnableBackend,
    StorageEnableSelectChain,
    sc_consensus::DefaultImportQueue<Block>,
    sc_transaction_pool::BasicPool<
        sc_transaction_pool::FullChainApi<StorageEnableClient<SolochainEvmRuntime>, Block>,
        Block,
    >,
    (
        sc_consensus_babe::BabeBlockImport<
            Block,
            StorageEnableClient<SolochainEvmRuntime>,
            FrontierBlockImport<
                Block,
                sc_consensus_grandpa::GrandpaBlockImport<
                    StorageEnableBackend,
                    Block,
                    StorageEnableClient<SolochainEvmRuntime>,
                    StorageEnableSelectChain,
                >,
                StorageEnableClient<SolochainEvmRuntime>,
            >,
        >,
        sc_consensus_grandpa::LinkHalf<
            Block,
            StorageEnableClient<SolochainEvmRuntime>,
            StorageEnableSelectChain,
        >,
        sc_consensus_babe::BabeLink<Block>,
        Arc<fc_db::Backend<Block, StorageEnableClient<SolochainEvmRuntime>>>,
        Arc<dyn StorageOverride<Block>>,
        Option<Telemetry>,
    ),
>;

fn frontier_database_dir(config: &Configuration, path: &str) -> std::path::PathBuf {
    config
        .base_path
        .config_dir(config.chain_spec.id())
        .join("frontier")
        .join(path)
}

//╔═══════════════════════════════════════════════════════════════════════════════════════════════════════════════╗
//║                                   StorageHub Client Setup Utilities                                           ║
//╚═══════════════════════════════════════════════════════════════════════════════════════════════════════════════╝

/// Helper function to setup database pool
async fn setup_database_pool(database_url: String) -> Result<DbPool, sc_service::Error> {
    shc_indexer_db::setup_db_pool(database_url)
        .await
        .map_err(|e| sc_service::Error::Application(Box::new(e)))
}

/// Configure and spawn the indexer service.
async fn configure_and_spawn_indexer<Runtime: StorageEnableRuntime>(
    indexer_options: &Option<IndexerOptions>,
    task_manager: &TaskManager,
    client: Arc<StorageEnableClient<Runtime>>,
) -> Result<Option<DbPool>, sc_service::Error> {
    let indexer_options = match indexer_options {
        Some(config) => config,
        None => return Ok(None),
    };

    // Setup database pool
    let db_pool = setup_database_pool(indexer_options.database_url.clone()).await?;

    info!(
        "📊 Starting Indexer service (mode: {:?})",
        indexer_options.indexer_mode
    );

    let task_spawner = TaskSpawner::new(task_manager.spawn_handle(), "indexer-service");
    spawn_indexer_service::<Runtime>(
        &task_spawner,
        client.clone(),
        db_pool.clone(),
        indexer_options.indexer_mode,
    )
    .await;

    Ok(Some(db_pool))
}

async fn init_sh_builder<R, S, Runtime: StorageEnableRuntime>(
    role_options: &Option<RoleOptions>,
    indexer_options: &Option<IndexerOptions>,
    task_manager: &TaskManager,
    file_transfer_request_protocol: Option<(ProtocolName, Receiver<IncomingRequest>)>,
    network: Arc<dyn NetworkService>,
    keystore: KeystorePtr,
    client: Arc<StorageEnableClient<Runtime>>,
) -> Result<
    Option<(
        StorageHubBuilder<R, S, Runtime>,
        StorageHubClientRpcConfig<
            <(R, S) as ShNodeType<Runtime>>::FL,
            <(R, S) as ShNodeType<Runtime>>::FSH,
            Runtime,
        >,
    )>,
    sc_service::Error,
>
where
    R: ShRole,
    S: ShStorageLayer,
    (R, S): ShNodeType<Runtime>,
    StorageHubBuilder<R, S, Runtime>: StorageLayerBuilder,
{
    let role_options = match role_options {
        Some(role) => role,
        None => return Ok(None),
    };

    // Configure indexer if enabled
    let maybe_indexer_db_pool =
        configure_and_spawn_indexer::<Runtime>(&indexer_options, &task_manager, client.clone())
            .await?;

    let task_spawner_name = match role_options {
        RoleOptions::Provider(ProviderOptions {
            provider_type: ProviderType::Msp,
            ..
        }) => "msp-service",
        RoleOptions::Provider(ProviderOptions {
            provider_type: ProviderType::Bsp,
            ..
        }) => "bsp-service",
        RoleOptions::Provider(ProviderOptions {
            provider_type: ProviderType::User,
            ..
        }) => "user-service",
        RoleOptions::Fisherman(_) => "fisherman-service",
    };
    let task_spawner = TaskSpawner::new(task_manager.spawn_handle(), task_spawner_name);
    let mut builder = StorageHubBuilder::<R, S, Runtime>::new(task_spawner);

    // Setup file transfer service (common to all roles)
    let (file_transfer_request_protocol_name, file_transfer_request_receiver) =
        file_transfer_request_protocol
            .expect("FileTransfer request protocol should already be initialised.");

    builder
        .with_file_transfer(
            file_transfer_request_receiver,
            file_transfer_request_protocol_name,
            network.clone(),
        )
        .await;

    // Role-specific configuration
    let rpc_config = match role_options {
        RoleOptions::Provider(ProviderOptions {
            rpc_config,
            provider_type,
            storage_path,
            max_storage_capacity,
            jump_capacity,
            msp_charging_period,
            msp_charge_fees,
            msp_move_bucket,
            bsp_upload_file,
            bsp_move_bucket,
            bsp_charge_fees,
            bsp_submit_proof,
            blockchain_service,
            ..
        }) => {
            info!(
                "Starting as a Storage Provider. Storage path: {:?}, Max storage capacity: {:?}, Jump capacity: {:?}, MSP charging period: {:?}",
                storage_path, max_storage_capacity, jump_capacity, msp_charging_period,
            );

            // Setup the storage layer and capacity config
            builder
                .setup_storage_layer(storage_path.clone())
                .with_capacity_config(Some(CapacityConfig::new(
                    max_storage_capacity.unwrap_or_default().saturated_into(),
                    jump_capacity.unwrap_or_default().saturated_into(),
                )));

            // Configure provider-specific options
            builder.with_msp_charge_fees_config(msp_charge_fees.clone());
            builder.with_msp_move_bucket_config(msp_move_bucket.clone());
            builder.with_bsp_upload_file_config(bsp_upload_file.clone());
            builder.with_bsp_move_bucket_config(bsp_move_bucket.clone());
            builder.with_bsp_charge_fees_config(bsp_charge_fees.clone());
            builder.with_bsp_submit_proof_config(bsp_submit_proof.clone());

            // MSP-specific configuration
            if *provider_type == ProviderType::Msp {
                builder
                    .with_notify_period(*msp_charging_period)
                    .with_indexer_db_pool(maybe_indexer_db_pool);
            }

            if let Some(c) = blockchain_service {
<<<<<<< HEAD
                let peer_id = network.local_peer_id().to_bytes();
                let mut c = c.clone();
                c.peer_id = Some(peer_id);
                storage_hub_builder.with_blockchain_service_config(c);
=======
                builder.with_blockchain_service_config(c.clone());
>>>>>>> dc847e6b
            }

            rpc_config.clone()
        }
        RoleOptions::Fisherman(fisherman_options) => {
            // Validate configuration compatibility with indexer
            if let Some(indexer_cfg) = indexer_options {
                if indexer_cfg.indexer_mode == shc_indexer_service::IndexerMode::Lite {
                    return Err(sc_service::Error::Other(
                        "Fisherman service cannot run with 'lite' indexer mode. Please use either 'full' or 'fishing' mode."
                            .to_string(),
                    ));
                }
            }

            // Setup database pool for fisherman
            let db_pool = setup_database_pool(fisherman_options.database_url.clone()).await?;

            info!(
                "🎣 Starting as a Fisherman. Database URL: {}",
                fisherman_options.database_url
            );

            // Setup the storage layer (ephemeral for fisherman)
            builder.setup_storage_layer(None);

            // Set the indexer db pool
            builder.with_indexer_db_pool(Some(db_pool));

            // Spawn the fisherman service
            builder.with_fisherman(client.clone()).await;

            RpcConfig::default()
        }
    };

    // Create RPC configuration
    let storage_hub_client_rpc_config = builder.create_rpc_config(keystore, rpc_config);

    Ok(Some((builder, storage_hub_client_rpc_config)))
}

/// Finish the StorageHubBuilder and run the tasks.
async fn finish_sh_builder_and_run_tasks<R, S, Runtime: StorageEnableRuntime>(
    mut sh_builder: StorageHubBuilder<R, S, Runtime>,
    client: Arc<StorageEnableClient<Runtime>>,
    rpc_handlers: RpcHandlers,
    keystore: KeystorePtr,
    rocksdb_root_path: impl Into<PathBuf>,
    maintenance_mode: bool,
) -> Result<(), sc_service::Error>
where
    R: ShRole,
    S: ShStorageLayer,
    (R, S): ShNodeType<Runtime>,
    StorageHubBuilder<R, S, Runtime>: StorageLayerBuilder + Buildable<(R, S), Runtime>,
    StorageHubHandler<(R, S), Runtime>: RunnableTasks,
{
    let rocks_db_path = rocksdb_root_path.into();

    // Spawn the Blockchain Service if node is running as a Storage Provider
    sh_builder
        .with_blockchain(
            client.clone(),
            keystore.clone(),
            Arc::new(rpc_handlers),
            rocks_db_path.clone(),
            maintenance_mode,
        )
        .await;

    // Initialize the BSP peer manager
    sh_builder.with_peer_manager(rocks_db_path.clone());

    // Build the StorageHubHandler
    let mut sh_handler = sh_builder.build();

    // Run StorageHub tasks according to the node role
    sh_handler.run_tasks().await;

    Ok(())
}

//╔═══════════════════════════════════════════════════════════════════════════════════════════════════════════════╗
//║                                 StorageHub Parachain Node Setup Functions                                     ║
//╚═══════════════════════════════════════════════════════════════════════════════════════════════════════════════╝

/// Start the StorageHub Parachain node in development mode.
///
/// This is the entrypoint function to launch a StorageHub Parachain node,
/// when running in development mode.
pub async fn start_dev_parachain_node<Network: NetworkBackend<OpaqueBlock, BlockHash>>(
    config: Configuration,
    role_options: Option<RoleOptions>,
    indexer_options: Option<IndexerOptions>,
    hwbench: Option<sc_sysinfo::HwBench>,
    para_id: ParaId,
    sealing: cli::Sealing,
) -> sc_service::error::Result<TaskManager> {
    if let Some(role_options) = role_options {
        match role_options {
            RoleOptions::Provider(ProviderOptions {
                provider_type: ProviderType::Bsp,
                storage_layer: StorageLayer::Memory,
                ..
            }) => {
                start_dev_parachain_impl::<BspProvider, InMemoryStorageLayer, Network>(
                    config,
                    Some(role_options),
                    indexer_options,
                    hwbench,
                    para_id,
                    sealing,
                )
                .await
            }
            RoleOptions::Provider(ProviderOptions {
                provider_type: ProviderType::Bsp,
                storage_layer: StorageLayer::RocksDB,
                ..
            }) => {
                start_dev_parachain_impl::<BspProvider, RocksDbStorageLayer, Network>(
                    config,
                    Some(role_options),
                    indexer_options,
                    hwbench,
                    para_id,
                    sealing,
                )
                .await
            }
            RoleOptions::Provider(ProviderOptions {
                provider_type: ProviderType::Msp,
                storage_layer: StorageLayer::Memory,
                ..
            }) => {
                start_dev_parachain_impl::<MspProvider, InMemoryStorageLayer, Network>(
                    config,
                    Some(role_options),
                    indexer_options,
                    hwbench,
                    para_id,
                    sealing,
                )
                .await
            }
            RoleOptions::Provider(ProviderOptions {
                provider_type: ProviderType::Msp,
                storage_layer: StorageLayer::RocksDB,
                ..
            }) => {
                start_dev_parachain_impl::<MspProvider, RocksDbStorageLayer, Network>(
                    config,
                    Some(role_options),
                    indexer_options,
                    hwbench,
                    para_id,
                    sealing,
                )
                .await
            }
            RoleOptions::Provider(ProviderOptions {
                provider_type: ProviderType::User,
                ..
            }) => {
                start_dev_parachain_impl::<UserRole, NoStorageLayer, Network>(
                    config,
                    Some(role_options),
                    indexer_options,
                    hwbench,
                    para_id,
                    sealing,
                )
                .await
            }
            RoleOptions::Fisherman(FishermanOptions { .. }) => {
                start_dev_parachain_impl::<FishermanRole, NoStorageLayer, Network>(
                    config,
                    Some(role_options),
                    indexer_options,
                    hwbench,
                    para_id,
                    sealing,
                )
                .await
            }
        }
    } else {
        // Start node without provider options which in turn will not start any storage hub related role services (e.g. Storage Provider, User)
        start_dev_parachain_impl::<UserRole, NoStorageLayer, Network>(
            config,
            None,
            indexer_options,
            hwbench,
            para_id,
            sealing,
        )
        .await
    }
}

/// Start the StorageHub Parachain node.
///
/// This is the entrypoint function to launch a StorageHub Parachain node.
pub async fn start_parachain_node<Network: NetworkBackend<OpaqueBlock, BlockHash>>(
    parachain_config: Configuration,
    polkadot_config: Configuration,
    collator_options: CollatorOptions,
    role_options: Option<RoleOptions>,
    indexer_options: Option<IndexerOptions>,
    para_id: ParaId,
    hwbench: Option<sc_sysinfo::HwBench>,
) -> sc_service::error::Result<(TaskManager, Arc<StorageEnableClient<ParachainRuntime>>)> {
    if let Some(role_options) = role_options {
        match role_options {
            RoleOptions::Provider(ProviderOptions {
                provider_type: ProviderType::Bsp,
                storage_layer: StorageLayer::Memory,
                ..
            }) => {
                start_parachain_node_impl::<BspProvider, InMemoryStorageLayer, Network>(
                    parachain_config,
                    polkadot_config,
                    collator_options,
                    Some(role_options),
                    indexer_options,
                    para_id,
                    hwbench,
                )
                .await
            }
            RoleOptions::Provider(ProviderOptions {
                provider_type: ProviderType::Bsp,
                storage_layer: StorageLayer::RocksDB,
                ..
            }) => {
                start_parachain_node_impl::<BspProvider, RocksDbStorageLayer, Network>(
                    parachain_config,
                    polkadot_config,
                    collator_options,
                    Some(role_options),
                    indexer_options,
                    para_id,
                    hwbench,
                )
                .await
            }
            RoleOptions::Provider(ProviderOptions {
                provider_type: ProviderType::Msp,
                storage_layer: StorageLayer::Memory,
                ..
            }) => {
                start_parachain_node_impl::<MspProvider, InMemoryStorageLayer, Network>(
                    parachain_config,
                    polkadot_config,
                    collator_options,
                    Some(role_options),
                    indexer_options,
                    para_id,
                    hwbench,
                )
                .await
            }
            RoleOptions::Provider(ProviderOptions {
                provider_type: ProviderType::Msp,
                storage_layer: StorageLayer::RocksDB,
                ..
            }) => {
                start_parachain_node_impl::<MspProvider, RocksDbStorageLayer, Network>(
                    parachain_config,
                    polkadot_config,
                    collator_options,
                    Some(role_options),
                    indexer_options,
                    para_id,
                    hwbench,
                )
                .await
            }
            RoleOptions::Provider(ProviderOptions {
                provider_type: ProviderType::User,
                ..
            }) => {
                start_parachain_node_impl::<UserRole, NoStorageLayer, Network>(
                    parachain_config,
                    polkadot_config,
                    collator_options,
                    Some(role_options),
                    indexer_options,
                    para_id,
                    hwbench,
                )
                .await
            }
            RoleOptions::Fisherman(FishermanOptions { .. }) => {
                start_parachain_node_impl::<FishermanRole, NoStorageLayer, Network>(
                    parachain_config,
                    polkadot_config,
                    collator_options,
                    Some(role_options),
                    indexer_options,
                    para_id,
                    hwbench,
                )
                .await
            }
        }
    } else {
        // Start node without provider options which in turn will not start any storage hub related role services (e.g. Storage Provider, User)
        start_parachain_node_impl::<UserRole, NoStorageLayer, Network>(
            parachain_config,
            polkadot_config,
            collator_options,
            None,
            indexer_options,
            para_id,
            hwbench,
        )
        .await
    }
}

/// Create a new partial components for the StorageHub Parachain node.
///
/// This is the entrypoint function used when executing subcommands of the
/// StorageHub Parachain node.
pub fn new_partial_parachain(
    config: &Configuration,
    dev_service: bool,
) -> Result<ParachainService, sc_service::Error> {
    let telemetry = config
        .telemetry_endpoints
        .clone()
        .filter(|x| !x.is_empty())
        .map(|endpoints| -> Result<_, sc_telemetry::Error> {
            let worker = TelemetryWorker::new(16)?;
            let telemetry = worker.handle().new_telemetry(endpoints);
            Ok((worker, telemetry))
        })
        .transpose()?;

    let heap_pages = config
        .executor
        .default_heap_pages
        .map_or(DEFAULT_HEAP_ALLOC_STRATEGY, |h| HeapAllocStrategy::Static {
            extra_pages: h as _,
        });

    let executor = ParachainExecutor::builder()
        .with_execution_method(config.executor.wasm_method)
        .with_onchain_heap_alloc_strategy(heap_pages)
        .with_offchain_heap_alloc_strategy(heap_pages)
        .with_max_runtime_instances(config.executor.max_runtime_instances)
        .with_runtime_cache_size(config.executor.runtime_cache_size)
        .build();

    let (client, backend, keystore_container, task_manager) =
        sc_service::new_full_parts_record_import::<Block, ParachainRuntimeApi, _>(
            config,
            telemetry.as_ref().map(|(_, telemetry)| telemetry.handle()),
            executor,
            true,
        )?;
    let client = Arc::new(client);

    let telemetry_worker_handle = telemetry.as_ref().map(|(worker, _)| worker.handle());

    let telemetry = telemetry.map(|(worker, telemetry)| {
        task_manager
            .spawn_handle()
            .spawn("telemetry", None, worker.run());
        telemetry
    });

    // FIXME: The `config.transaction_pool.options` field is private, so for now use its default value
    // let transaction_pool = Arc::from(BasicPool::new_full(
    //     Default::default(),
    //     config.role.is_authority().into(),
    //     config.prometheus_registry(),
    //     task_manager.spawn_essential_handle(),
    //     client.clone(),
    // ));

    let transaction_pool = Arc::from(
        sc_transaction_pool::Builder::new(
            task_manager.spawn_essential_handle(),
            client.clone(),
            config.role.is_authority().into(),
        )
        .with_options(config.transaction_pool.clone())
        .with_prometheus(config.prometheus_registry())
        .build(),
    );

    let block_import = ParachainBlockImport::new(client.clone(), backend.clone());

    let import_queue = if dev_service {
        sc_consensus_manual_seal::import_queue(
            Box::new(client.clone()),
            &task_manager.spawn_essential_handle(),
            config.prometheus_registry(),
        )
    } else {
        build_parachain_import_queue(
            client.clone(),
            block_import.clone(),
            config,
            telemetry.as_ref().map(|telemetry| telemetry.handle()),
            &task_manager,
        )
    };

    let select_chain = if dev_service {
        Some(LongestChain::new(backend.clone()))
    } else {
        None
    };

    Ok(PartialComponents {
        backend,
        client,
        import_queue,
        keystore_container,
        task_manager,
        transaction_pool,
        select_chain,
        other: (block_import, telemetry, telemetry_worker_handle),
    })
}

/// Start a development node with the given solo chain `Configuration`.
async fn start_dev_parachain_impl<R, S, Network>(
    config: Configuration,
    role_options: Option<RoleOptions>,
    indexer_options: Option<IndexerOptions>,
    hwbench: Option<sc_sysinfo::HwBench>,
    para_id: ParaId,
    sealing: cli::Sealing,
) -> sc_service::error::Result<TaskManager>
where
    R: ShRole,
    S: ShStorageLayer,
    (R, S): ShNodeType<ParachainRuntime>,
    StorageHubBuilder<R, S, ParachainRuntime>:
        StorageLayerBuilder + Buildable<(R, S), ParachainRuntime>,
    StorageHubHandler<(R, S), ParachainRuntime>: RunnableTasks,
    Network: sc_network::NetworkBackend<OpaqueBlock, BlockHash>,
{
    use async_io::Timer;
    use sc_consensus_manual_seal::{run_manual_seal, EngineCommand, ManualSealParams};

    // Check if we're in maintenance mode and build the dev node in maintenance mode if so
    let maintenance_mode = role_options.as_ref().map_or(false, |opts| match opts {
        RoleOptions::Provider(p) => p.maintenance_mode,
        RoleOptions::Fisherman(f) => f.maintenance_mode,
    });
    if maintenance_mode {
        log::info!("🛠️  Running dev node in maintenance mode");
        log::info!("🛠️  Network participation is disabled");
        log::info!("🛠️  Only storage management RPC methods are available");
        return start_dev_parachain_in_maintenance_mode::<R, S, Network>(
            config,
            role_options,
            indexer_options,
            hwbench,
        )
        .await;
    }

    let sc_service::PartialComponents {
        client,
        backend,
        mut task_manager,
        import_queue,
        keystore_container,
        select_chain: maybe_select_chain,
        transaction_pool,
        other: (_, mut telemetry, _),
    } = new_partial_parachain(&config, true)?;

    let signing_dev_key = config
        .dev_key_seed
        .clone()
        .expect("Dev key seed must be present in dev mode.");
    let keystore = keystore_container.keystore();

    // Initialise seed for signing transactions using blockchain service.
    // In dev mode we use a well known dev account.
    keystore
        .sr25519_generate_new(BCSV_KEY_TYPE, Some(signing_dev_key.as_ref()))
        .expect("Invalid dev signing key provided.");

    let mut net_config = sc_network::config::FullNetworkConfiguration::<_, _, Network>::new(
        &config.network,
        config
            .prometheus_config
            .as_ref()
            .map(|cfg| cfg.registry.clone()),
    );
    let collator = config.role.is_authority();
    let prometheus_registry = config.prometheus_registry().cloned();
    let select_chain = maybe_select_chain
        .expect("In `dev` mode, `new_partial` will return some `select_chain`; qed");

    // If we are a provider or fisherman we update the network configuration with the file transfer protocol.
    let mut file_transfer_request_protocol = None;
    if role_options.is_some() {
        file_transfer_request_protocol =
            Some(configure_file_transfer_network::<_, ParachainRuntime>(
                fetch_genesis_hash(client.clone()),
                config.chain_spec.fork_id(),
                &mut net_config,
            ));
    }

    let metrics = Network::register_notification_metrics(
        config.prometheus_config.as_ref().map(|cfg| &cfg.registry),
    );

    let (network, system_rpc_tx, tx_handler_controller, network_starter, sync_service) =
        sc_service::build_network(sc_service::BuildNetworkParams {
            config: &config,
            net_config,
            client: client.clone(),
            transaction_pool: transaction_pool.clone(),
            spawn_handle: task_manager.spawn_handle(),
            import_queue,
            block_announce_validator_builder: None,
            warp_sync_config: None,
            block_relay: None,
            metrics,
        })?;

    if config.offchain_worker.enabled {
        use futures::FutureExt;

        task_manager.spawn_handle().spawn(
            "offchain-workers-runner",
            "offchain-work",
            sc_offchain::OffchainWorkers::new(sc_offchain::OffchainWorkerOptions {
                runtime_api_provider: client.clone(),
                keystore: Some(keystore_container.keystore()),
                offchain_db: backend.offchain_storage(),
                transaction_pool: Some(OffchainTransactionPoolFactory::new(
                    transaction_pool.clone(),
                )),
                network_provider: Arc::new(network.clone()),
                is_validator: config.role.is_authority(),
                enable_http_requests: false,
                custom_extensions: move |_| vec![],
            })?
            .run(client.clone(), task_manager.spawn_handle())
            .boxed(),
        );
    }

    let mut command_sink = None;

    let commands_stream: Box<dyn Stream<Item = EngineCommand<H256>> + Send + Sync + Unpin> =
        match sealing {
            cli::Sealing::Instant => {
                Box::new(
                    // This bit cribbed from the implementation of instant seal.
                    transaction_pool.import_notification_stream().map(|_| {
                        EngineCommand::SealNewBlock {
                            create_empty: false,
                            finalize: false,
                            parent_hash: None,
                            sender: None,
                        }
                    }),
                )
            }
            cli::Sealing::Manual => {
                let (sink, stream) = futures::channel::mpsc::channel(1000);
                // Keep a reference to the other end of the channel. It goes to the RPC.
                command_sink = Some(sink);
                Box::new(stream)
            }
            cli::Sealing::Interval(millis) => {
                if millis < 3000 {
                    log::info!(
                        "⚠️ Sealing interval is very short. Normally setting this to 6000 ms is recommended."
                    );
                }

                Box::new(StreamExt::map(
                    Timer::interval(Duration::from_millis(millis)),
                    |_| EngineCommand::SealNewBlock {
                        create_empty: true,
                        finalize: false,
                        parent_hash: None,
                        sender: None,
                    },
                ))
            }
        };

    // If node is running as a Storage Provider, start building the StorageHubHandler using the StorageHubBuilder.
    let (sh_builder, maybe_storage_hub_client_rpc_config) =
        match init_sh_builder::<R, S, ParachainRuntime>(
            &role_options,
            &indexer_options,
            &task_manager,
            file_transfer_request_protocol,
            network.clone(),
            keystore.clone(),
            client.clone(),
        )
        .await?
        {
            Some((shb, rpc)) => (Some(shb), Some(rpc)),
            None => (None, None),
        };

    let rpc_builder = {
        let client = client.clone();
        let transaction_pool = transaction_pool.clone();

        Box::new(move |_| {
            let deps = crate::rpc::FullDeps {
                client: client.clone(),
                pool: transaction_pool.clone(),
                maybe_storage_hub_client_config: maybe_storage_hub_client_rpc_config.clone(),
                command_sink: command_sink.clone(),
            };

            crate::rpc::create_full_parachain::<_, _, _, ParachainRuntime>(deps).map_err(Into::into)
        })
    };

    let base_path = config.base_path.path().to_path_buf().clone();

    let rpc_handlers = sc_service::spawn_tasks(sc_service::SpawnTasksParams {
        rpc_builder,
        client: client.clone(),
        transaction_pool: transaction_pool.clone(),
        task_manager: &mut task_manager,
        config,
        keystore: keystore.clone(),
        backend: backend.clone(),
        network: network.clone(),
        sync_service: sync_service.clone(),
        system_rpc_tx,
        tx_handler_controller,
        telemetry: telemetry.as_mut(),
    })?;

    // Finish building the StorageHubBuilder if node is running as a Storage Provider.
    if let Some(_) = role_options {
        finish_sh_builder_and_run_tasks(
            sh_builder.expect("StorageHubBuilder should already be initialised."),
            client.clone(),
            rpc_handlers.clone(),
            keystore.clone(),
            base_path.clone(),
            maintenance_mode,
        )
        .await?;
    }

    if let Some(hwbench) = hwbench {
        sc_sysinfo::print_hwbench(&hwbench);
        // Here you can check whether the hardware meets your chains' requirements. Putting a link
        // in there and swapping out the requirements for your own are probably a good idea. The
        // requirements for a para-chain are dictated by its relay-chain.
        match SUBSTRATE_REFERENCE_HARDWARE.check_hardware(&hwbench, false) {
            Err(err) if collator => {
                log::warn!("⚠️  The hardware does not meet the minimal requirements {} for role 'Authority'.", err);
            }
            _ => {}
        }

        if let Some(ref mut telemetry) = telemetry {
            let telemetry_handle = telemetry.handle();
            task_manager.spawn_handle().spawn(
                "telemetry_hwbench",
                None,
                sc_sysinfo::initialize_hwbench_telemetry(telemetry_handle, hwbench),
            );
        }
    }

    thread_local!(static TIMESTAMP: RefCell<u64> = RefCell::new(Utc::now().timestamp_millis().try_into().unwrap()));

    /// Provide a mock duration starting at Utc::now() in millisecond for timestamp inherent.
    /// Each call will increment timestamp by slot_duration making Aura think time has passed.
    struct MockTimestampInherentDataProvider;

    #[async_trait::async_trait]
    impl sp_inherents::InherentDataProvider for MockTimestampInherentDataProvider {
        async fn provide_inherent_data(
            &self,
            inherent_data: &mut sp_inherents::InherentData,
        ) -> Result<(), sp_inherents::Error> {
            TIMESTAMP.with(|x| {
                *x.borrow_mut() += sh_parachain_runtime::SLOT_DURATION;
                inherent_data.put_data(sp_timestamp::INHERENT_IDENTIFIER, &*x.borrow())
            })
        }

        async fn try_handle_error(
            &self,
            _identifier: &sp_inherents::InherentIdentifier,
            _error: &[u8],
        ) -> Option<Result<(), sp_inherents::Error>> {
            // The pallet never reports error.
            None
        }
    }

    if collator {
        let proposer = sc_basic_authorship::ProposerFactory::with_proof_recording(
            task_manager.spawn_handle(),
            client.clone(),
            transaction_pool.clone(),
            prometheus_registry.as_ref(),
            telemetry.as_ref().map(|x| x.handle()),
        );

        // aura import queue
        let slot_duration = sc_consensus_aura::slot_duration(&*client)?;
        let client_for_cidp = client.clone();

        task_manager.spawn_essential_handle().spawn_blocking(
            "authorship_task",
            Some("block-authoring"),
            run_manual_seal(ManualSealParams {
                block_import: client.clone(),
                env: proposer,
                client: client.clone(),
                pool: transaction_pool.clone(),
                commands_stream,
                select_chain,
                consensus_data_provider: Some(Box::new(AuraConsensusDataProvider::new(
                    client.clone(),
                ))),
                create_inherent_data_providers: move |block: Hash, ()| {
                    let current_para_block = client_for_cidp
                    	.number(block)
                    	.expect("Header lookup should succeed")
                    	.expect("Header passed in as parent should be present in backend.");

					let hash = client
						.hash(current_para_block.saturating_sub(1))
						.expect("Hash of the desired block must be present")
						.expect("Hash of the desired block should exist");

					let para_header = client
						.expect_header(hash)
						.expect("Expected parachain header should exist")
						.encode();

                    let current_para_head = client_for_cidp
                        .header(block)
                        .expect("Header lookup should succeed")
                        .expect("Header passed in as parent should be present in backend.");

                    let should_send_go_ahead = match client_for_cidp
                        .runtime_api()
                        .collect_collation_info(block, &current_para_head)
                        {
                            Ok(info) => info.new_validation_code.is_some(),
                            Err(e) => {
                                error!("Failed to collect collation info: {:?}", e);
                                false
                            },
                        };

					let raw_para_head_data = HeadData(para_header);
					let para_head_data = raw_para_head_data.encode();

                    let client_for_xcm = client_for_cidp.clone();

                    let para_head_key = RelayChainWellKnownKeys::para_head(para_id);
                    let relay_slot_key = RelayChainWellKnownKeys::CURRENT_SLOT.to_vec();
                    let current_block_randomness_key = RelayChainWellKnownKeys::CURRENT_BLOCK_RANDOMNESS.to_vec();

                    async move {
                        let mut timestamp = 0u64;
                        // This allows us to create multiple blocks without considering the actual slot duration wait time. We increment the timestamp by slot_duration in inherent data.
                        TIMESTAMP.with(|x| {
                            timestamp = *x.borrow();
                        });

                        // If we don't increment the timestamp, we will hit a para slot and relay slot mismatch.
                        timestamp += sh_parachain_runtime::SLOT_DURATION;

						let relay_slot = sp_consensus_aura::inherents::InherentDataProvider::from_timestamp_and_slot_duration(
							timestamp.into(),
							slot_duration,
						);

                        let current_block_randomness = BlakeTwo256::hash(timestamp.encode().as_slice());

                        let additional_keys = vec![
                            (para_head_key, para_head_data),
                            (relay_slot_key, Slot::from(u64::from(*relay_slot)).encode()),
                            (current_block_randomness_key, current_block_randomness.encode())
                        ];

                        let time = MockTimestampInherentDataProvider;

                        let mocked_parachain = {
                            MockValidationDataInherentDataProvider {
                                current_para_block,
								para_id,
								current_para_block_head: Some(raw_para_head_data),
                                relay_offset: 1000,
                                relay_blocks_per_para_block: 2,
                                para_blocks_per_relay_epoch: 0,
                                relay_randomness_config: (),
                                xcm_config: MockXcmConfig::new(
                                    &*client_for_xcm,
                                    block,
                                    Default::default(),
                                ),
                                raw_downward_messages: vec![],
                                raw_horizontal_messages: vec![],
                                additional_key_values: Some(additional_keys),
                                upgrade_go_ahead: should_send_go_ahead.then(|| {
                                    log::info!(
                                        "Detected pending validation code, sending go-ahead signal."
                                    );
                                    UpgradeGoAhead::GoAhead
                                }),
                            }
                        };

                        Ok((relay_slot, mocked_parachain, time))
                    }
                },
            }),
        );
    }

    log::info!("Development Service Ready");

    network_starter.start_network();
    Ok(task_manager)
}

async fn start_dev_parachain_in_maintenance_mode<R, S, Network>(
    config: Configuration,
    role_options: Option<RoleOptions>,
    indexer_options: Option<IndexerOptions>,
    hwbench: Option<sc_sysinfo::HwBench>,
) -> sc_service::error::Result<TaskManager>
where
    R: ShRole,
    S: ShStorageLayer,
    (R, S): ShNodeType<ParachainRuntime>,
    StorageHubBuilder<R, S, ParachainRuntime>:
        StorageLayerBuilder + Buildable<(R, S), ParachainRuntime>,
    StorageHubHandler<(R, S), ParachainRuntime>: RunnableTasks,
    Network: sc_network::NetworkBackend<OpaqueBlock, BlockHash>,
{
    let sc_service::PartialComponents {
        client,
        backend,
        mut task_manager,
        import_queue,
        keystore_container,
        select_chain: _maybe_select_chain,
        transaction_pool,
        other: (_, mut telemetry, _),
    } = new_partial_parachain(&config, true)?;

    let signing_dev_key = config
        .dev_key_seed
        .clone()
        .expect("Dev key seed must be present in dev mode.");
    let keystore = keystore_container.keystore();

    // Initialise seed for signing transactions using blockchain service.
    // In dev mode we use a well known dev account.
    keystore
        .sr25519_generate_new(BCSV_KEY_TYPE, Some(signing_dev_key.as_ref()))
        .expect("Invalid dev signing key provided.");

    let mut net_config = sc_network::config::FullNetworkConfiguration::<_, _, Network>::new(
        &config.network,
        config
            .prometheus_config
            .as_ref()
            .map(|cfg| cfg.registry.clone()),
    );

    // If we are a provider or fisherman we update the network configuration with the file transfer protocol.
    let mut file_transfer_request_protocol = None;
    if role_options.is_some() {
        file_transfer_request_protocol =
            Some(configure_file_transfer_network::<_, ParachainRuntime>(
                fetch_genesis_hash(client.clone()),
                config.chain_spec.fork_id(),
                &mut net_config,
            ));
    }

    let metrics = Network::register_notification_metrics(
        config.prometheus_config.as_ref().map(|cfg| &cfg.registry),
    );

    let (network, system_rpc_tx, tx_handler_controller, network_starter, sync_service) =
        sc_service::build_network(sc_service::BuildNetworkParams {
            config: &config,
            net_config,
            client: client.clone(),
            transaction_pool: transaction_pool.clone(),
            spawn_handle: task_manager.spawn_handle(),
            import_queue,
            block_announce_validator_builder: None,
            warp_sync_config: None,
            block_relay: None,
            metrics,
        })?;

    // No offchain workers in maintenance mode - intentionally omitted

    // Create command_sink for RPC
    let (command_sink, _) = futures::channel::mpsc::channel(1000);

    // If node is running as a Storage Provider, start building the StorageHubHandler using the StorageHubBuilder.
    let (sh_builder, maybe_storage_hub_client_rpc_config) =
        match init_sh_builder::<R, S, ParachainRuntime>(
            &role_options,
            &indexer_options,
            &task_manager,
            file_transfer_request_protocol,
            network.clone(),
            keystore.clone(),
            client.clone(),
        )
        .await?
        {
            Some((shb, rpc)) => (Some(shb), Some(rpc)),
            None => (None, None),
        };

    let rpc_builder = {
        let client = client.clone();
        let transaction_pool = transaction_pool.clone();

        Box::new(move |_| {
            let deps = crate::rpc::FullDeps {
                client: client.clone(),
                pool: transaction_pool.clone(),
                maybe_storage_hub_client_config: maybe_storage_hub_client_rpc_config.clone(),
                command_sink: Some(command_sink.clone()),
            };

            crate::rpc::create_full_parachain::<_, _, _, ParachainRuntime>(deps).map_err(Into::into)
        })
    };

    let base_path = config.base_path.path().to_path_buf().clone();

    let rpc_handlers = sc_service::spawn_tasks(sc_service::SpawnTasksParams {
        rpc_builder,
        client: client.clone(),
        transaction_pool: transaction_pool.clone(),
        task_manager: &mut task_manager,
        config,
        keystore: keystore.clone(),
        backend: backend.clone(),
        network: network.clone(),
        sync_service: sync_service.clone(),
        system_rpc_tx,
        tx_handler_controller,
        telemetry: telemetry.as_mut(),
    })?;

    // Finish building the StorageHubBuilder if node is running as a Storage Provider.
    if let Some(_) = role_options {
        finish_sh_builder_and_run_tasks(
            sh_builder.expect("StorageHubBuilder should already be initialised."),
            client.clone(),
            rpc_handlers,
            keystore.clone(),
            base_path,
            true,
        )
        .await?;
    }

    if let Some(hwbench) = hwbench {
        sc_sysinfo::print_hwbench(&hwbench);

        if let Some(ref mut telemetry) = telemetry {
            let telemetry_handle = telemetry.handle();
            task_manager.spawn_handle().spawn(
                "telemetry_hwbench",
                None,
                sc_sysinfo::initialize_hwbench_telemetry(telemetry_handle, hwbench),
            );
        }
    }

    // In maintenance mode, we intentionally don't start the manual sealing process
    // This means no block production will occur
    log::info!("🛠️  Dev node started in maintenance mode - block production is disabled");
    log::info!("🛠️  Manual sealing is disabled");
    log::info!("🛠️  Only RPC functionality is available");

    network_starter.start_network();
    Ok(task_manager)
}

/// Start a node with the given parachain `Configuration` and relay chain `Configuration`.
///
/// This is the actual implementation that is abstract over the executor and the runtime api.
async fn start_parachain_node_impl<R, S, Network>(
    parachain_config: Configuration,
    polkadot_config: Configuration,
    collator_options: CollatorOptions,
    role_options: Option<RoleOptions>,
    indexer_options: Option<IndexerOptions>,
    para_id: ParaId,
    hwbench: Option<sc_sysinfo::HwBench>,
) -> sc_service::error::Result<(TaskManager, Arc<StorageEnableClient<ParachainRuntime>>)>
where
    R: ShRole,
    S: ShStorageLayer,
    (R, S): ShNodeType<ParachainRuntime>,
    StorageHubBuilder<R, S, ParachainRuntime>:
        StorageLayerBuilder + Buildable<(R, S), ParachainRuntime>,
    StorageHubHandler<(R, S), ParachainRuntime>: RunnableTasks,
    Network: NetworkBackend<OpaqueBlock, BlockHash>,
{
    // Check if we're in maintenance mode and build the node in maintenance mode if so
    let maintenance_mode = role_options.as_ref().map_or(false, |opts| match opts {
        RoleOptions::Provider(p) => p.maintenance_mode,
        RoleOptions::Fisherman(f) => f.maintenance_mode,
    });
    if maintenance_mode {
        log::info!("🛠️  Running dev node in maintenance mode");
        log::info!("🛠️  Network participation is disabled");
        log::info!("🛠️  Only storage management RPC methods are available");
        return start_parachain_node_in_maintenance_mode::<R, S, Network>(
            parachain_config,
            polkadot_config,
            collator_options,
            role_options,
            indexer_options,
            para_id,
            hwbench,
        )
        .await;
    }

    let parachain_config = prepare_node_config(parachain_config);

    let params = new_partial_parachain(&parachain_config, false)?;
    let (block_import, mut telemetry, telemetry_worker_handle) = params.other;
    let mut net_config = sc_network::config::FullNetworkConfiguration::<_, _, Network>::new(
        &parachain_config.network,
        parachain_config
            .prometheus_config
            .as_ref()
            .map(|cfg| cfg.registry.clone()),
    );

    let client = params.client.clone();
    let backend = params.backend.clone();
    let mut task_manager = params.task_manager;
    let keystore = params.keystore_container.keystore();

    // If we are a provider we update the network configuration with the file transfer protocol.
    let mut file_transfer_request_protocol = None;
    if role_options.is_some() {
        file_transfer_request_protocol =
            Some(configure_file_transfer_network::<_, ParachainRuntime>(
                fetch_genesis_hash(client.clone()),
                parachain_config.chain_spec.fork_id(),
                &mut net_config,
            ));
    }

    let (relay_chain_interface, collator_key) = build_relay_chain_interface(
        polkadot_config,
        &parachain_config,
        telemetry_worker_handle,
        &mut task_manager,
        collator_options.clone(),
        hwbench.clone(),
    )
    .await
    .map_err(|e| sc_service::Error::Application(Box::new(e)))?;

    let validator = parachain_config.role.is_authority();
    let prometheus_registry = parachain_config.prometheus_registry().cloned();
    let transaction_pool = params.transaction_pool.clone();
    let import_queue_service = params.import_queue.service();

    let (network, system_rpc_tx, tx_handler_controller, network_starter, sync_service) =
        build_network(BuildNetworkParams {
            parachain_config: &parachain_config,
            net_config,
            client: client.clone(),
            transaction_pool: transaction_pool.clone(),
            para_id,
            spawn_handle: task_manager.spawn_handle(),
            relay_chain_interface: relay_chain_interface.clone(),
            import_queue: params.import_queue,
            sybil_resistance_level: CollatorSybilResistance::Resistant, // because of Aura
        })
        .await?;

    if parachain_config.offchain_worker.enabled {
        use futures::FutureExt;

        task_manager.spawn_handle().spawn(
            "offchain-workers-runner",
            "offchain-work",
            sc_offchain::OffchainWorkers::new(sc_offchain::OffchainWorkerOptions {
                runtime_api_provider: client.clone(),
                keystore: Some(params.keystore_container.keystore()),
                offchain_db: backend.offchain_storage(),
                transaction_pool: Some(OffchainTransactionPoolFactory::new(
                    transaction_pool.clone(),
                )),
                network_provider: Arc::new(network.clone()),
                is_validator: parachain_config.role.is_authority(),
                enable_http_requests: false,
                custom_extensions: move |_| vec![],
            })?
            .run(client.clone(), task_manager.spawn_handle())
            .boxed(),
        );
    }

    // If node is running as a Storage Provider, start building the StorageHubHandler using the StorageHubBuilder.
    let (sh_builder, maybe_storage_hub_client_rpc_config) =
        match init_sh_builder::<R, S, ParachainRuntime>(
            &role_options,
            &indexer_options,
            &task_manager,
            file_transfer_request_protocol,
            network.clone(),
            keystore.clone(),
            client.clone(),
        )
        .await?
        {
            Some((shb, rpc)) => (Some(shb), Some(rpc)),
            None => (None, None),
        };

    let rpc_builder = {
        let client = client.clone();
        let transaction_pool = transaction_pool.clone();

        Box::new(move |_| {
            let deps = crate::rpc::FullDeps {
                client: client.clone(),
                pool: transaction_pool.clone(),
                maybe_storage_hub_client_config: maybe_storage_hub_client_rpc_config.clone(),
                command_sink: None,
            };

            crate::rpc::create_full_parachain::<_, _, _, ParachainRuntime>(deps).map_err(Into::into)
        })
    };

    let base_path = parachain_config.base_path.path().to_path_buf().clone();

    let rpc_handlers = sc_service::spawn_tasks(sc_service::SpawnTasksParams {
        rpc_builder,
        client: client.clone(),
        transaction_pool: transaction_pool.clone(),
        task_manager: &mut task_manager,
        config: parachain_config,
        keystore: keystore.clone(),
        backend: backend.clone(),
        network: network.clone(),
        sync_service: sync_service.clone(),
        system_rpc_tx,
        tx_handler_controller,
        telemetry: telemetry.as_mut(),
    })?;

    // Finish building the StorageHubBuilder if node is running as a Storage Provider.
    if let Some(_) = role_options {
        finish_sh_builder_and_run_tasks(
            sh_builder.expect("StorageHubBuilder should already be initialised."),
            client.clone(),
            rpc_handlers.clone(),
            keystore.clone(),
            base_path.clone(),
            maintenance_mode,
        )
        .await?;
    }

    if let Some(hwbench) = hwbench {
        sc_sysinfo::print_hwbench(&hwbench);
        // Here you can check whether the hardware meets your chains' requirements. Putting a link
        // in there and swapping out the requirements for your own are probably a good idea. The
        // requirements for a para-chain are dictated by its relay-chain.
        match SUBSTRATE_REFERENCE_HARDWARE.check_hardware(&hwbench, false) {
            Err(err) if validator => {
                log::warn!("⚠️  The hardware does not meet the minimal requirements {} for role 'Authority'.", err);
            }
            _ => {}
        }

        if let Some(ref mut telemetry) = telemetry {
            let telemetry_handle = telemetry.handle();
            task_manager.spawn_handle().spawn(
                "telemetry_hwbench",
                None,
                sc_sysinfo::initialize_hwbench_telemetry(telemetry_handle, hwbench),
            );
        }
    }

    let announce_block = {
        let sync_service = sync_service.clone();
        Arc::new(move |hash, data| sync_service.announce_block(hash, data))
    };

    let relay_chain_slot_duration = Duration::from_secs(6);

    let overseer_handle = relay_chain_interface
        .overseer_handle()
        .map_err(|e| sc_service::Error::Application(Box::new(e)))?;

    start_relay_chain_tasks(StartRelayChainTasksParams {
        client: client.clone(),
        announce_block: announce_block.clone(),
        para_id,
        relay_chain_interface: relay_chain_interface.clone(),
        task_manager: &mut task_manager,
        da_recovery_profile: if validator {
            DARecoveryProfile::Collator
        } else {
            DARecoveryProfile::FullNode
        },
        import_queue: import_queue_service,
        relay_chain_slot_duration,
        recovery_handle: Box::new(overseer_handle.clone()),
        sync_service: sync_service.clone(),
    })?;

    if validator {
        start_parachain_consensus(
            client.clone(),
            backend.clone(),
            block_import,
            prometheus_registry.as_ref(),
            telemetry.as_ref().map(|t| t.handle()),
            &task_manager,
            relay_chain_interface.clone(),
            transaction_pool,
            params.keystore_container.keystore(),
            relay_chain_slot_duration,
            para_id,
            collator_key.expect("Command line arguments do not allow this. qed"),
            overseer_handle,
            announce_block,
        )?;
    }

    network_starter.start_network();

    Ok((task_manager, client))
}

async fn start_parachain_node_in_maintenance_mode<R, S, Network>(
    parachain_config: Configuration,
    polkadot_config: Configuration,
    collator_options: CollatorOptions,
    role_options: Option<RoleOptions>,
    indexer_options: Option<IndexerOptions>,
    para_id: ParaId,
    hwbench: Option<sc_sysinfo::HwBench>,
) -> sc_service::error::Result<(TaskManager, Arc<StorageEnableClient<ParachainRuntime>>)>
where
    R: ShRole,
    S: ShStorageLayer,
    (R, S): ShNodeType<ParachainRuntime>,
    StorageHubBuilder<R, S, ParachainRuntime>:
        StorageLayerBuilder + Buildable<(R, S), ParachainRuntime>,
    StorageHubHandler<(R, S), ParachainRuntime>: RunnableTasks,
    Network: NetworkBackend<OpaqueBlock, BlockHash>,
{
    let parachain_config = prepare_node_config(parachain_config);

    let params = new_partial_parachain(&parachain_config, false)?;
    let (_block_import, mut telemetry, telemetry_worker_handle) = params.other;

    // Create network configuration
    let mut net_config = sc_network::config::FullNetworkConfiguration::<_, _, Network>::new(
        &parachain_config.network,
        parachain_config
            .prometheus_config
            .as_ref()
            .map(|cfg| cfg.registry.clone()),
    );

    let client = params.client.clone();
    let backend = params.backend.clone();
    let mut task_manager = params.task_manager;
    let keystore = params.keystore_container.keystore();

    // If we are a provider we update the network configuration with the file transfer protocol.
    let mut file_transfer_request_protocol = None;
    if role_options.is_some() {
        file_transfer_request_protocol =
            Some(configure_file_transfer_network::<_, ParachainRuntime>(
                fetch_genesis_hash(client.clone()),
                parachain_config.chain_spec.fork_id(),
                &mut net_config,
            ));
    }

    // Create relay chain interface
    let (relay_chain_interface, _collator_key) = build_relay_chain_interface(
        polkadot_config,
        &parachain_config,
        telemetry_worker_handle,
        &mut task_manager,
        collator_options.clone(),
        hwbench.clone(),
    )
    .await
    .map_err(|e| sc_service::Error::Application(Box::new(e)))?;

    let transaction_pool = params.transaction_pool.clone();

    let (network, system_rpc_tx, tx_handler_controller, network_starter, sync_service) =
        build_network(BuildNetworkParams {
            parachain_config: &parachain_config,
            net_config,
            client: client.clone(),
            transaction_pool: transaction_pool.clone(),
            para_id,
            spawn_handle: task_manager.spawn_handle(),
            relay_chain_interface: relay_chain_interface.clone(),
            import_queue: params.import_queue,
            sybil_resistance_level: CollatorSybilResistance::Resistant, // because of Aura
        })
        .await?;

    // No need for offchain workers in maintenance mode

    // If node is running as a Storage Provider, start building the StorageHubHandler using the StorageHubBuilder.
    let (sh_builder, maybe_storage_hub_client_rpc_config) =
        match init_sh_builder::<R, S, ParachainRuntime>(
            &role_options,
            &indexer_options,
            &task_manager,
            file_transfer_request_protocol,
            network.clone(),
            keystore.clone(),
            client.clone(),
        )
        .await?
        {
            Some((shb, rpc)) => (Some(shb), Some(rpc)),
            None => (None, None),
        };

    let rpc_builder = {
        let client = client.clone();
        let transaction_pool = transaction_pool.clone();

        Box::new(move |_| {
            let deps = crate::rpc::FullDeps {
                client: client.clone(),
                pool: transaction_pool.clone(),
                maybe_storage_hub_client_config: maybe_storage_hub_client_rpc_config.clone(),
                command_sink: None,
            };

            crate::rpc::create_full_parachain::<_, _, _, ParachainRuntime>(deps).map_err(Into::into)
        })
    };

    let base_path = parachain_config.base_path.path().to_path_buf().clone();

    let rpc_handlers = sc_service::spawn_tasks(sc_service::SpawnTasksParams {
        rpc_builder,
        client: client.clone(),
        transaction_pool: transaction_pool.clone(),
        task_manager: &mut task_manager,
        config: parachain_config,
        keystore: keystore.clone(),
        backend: backend.clone(),
        network: network.clone(),
        sync_service: sync_service.clone(),
        system_rpc_tx,
        tx_handler_controller,
        telemetry: telemetry.as_mut(),
    })?;

    // Finish building the StorageHubBuilder if node is running as a Storage Provider.
    if let Some(_) = role_options {
        finish_sh_builder_and_run_tasks(
            sh_builder.expect("StorageHubBuilder should already be initialised."),
            client.clone(),
            rpc_handlers.clone(),
            keystore.clone(),
            base_path.clone(),
            true,
        )
        .await?;
    }

    if let Some(hwbench) = hwbench {
        sc_sysinfo::print_hwbench(&hwbench);

        if let Some(ref mut telemetry) = telemetry {
            let telemetry_handle = telemetry.handle();
            task_manager.spawn_handle().spawn(
                "telemetry_hwbench",
                None,
                sc_sysinfo::initialize_hwbench_telemetry(telemetry_handle, hwbench),
            );
        }
    }

    // In maintenance mode, we don't need the relay chain tasks
    log::info!("🛠️  Skipping relay chain tasks initialization in maintenance mode");
    log::info!("🛠️  Block import and relay chain sync are disabled");

    // We still need to start the network to allow RPC connections
    network_starter.start_network();

    log::info!("🛠️  Node started in maintenance mode - only RPC functionality is available");

    Ok((task_manager, client))
}

/// Build the import queue for the parachain runtime.
fn build_parachain_import_queue(
    client: Arc<StorageEnableClient<ParachainRuntime>>,
    block_import: ParachainBlockImport,
    config: &Configuration,
    telemetry: Option<TelemetryHandle>,
    task_manager: &TaskManager,
) -> sc_consensus::DefaultImportQueue<Block> {
    cumulus_client_consensus_aura::equivocation_import_queue::fully_verifying_import_queue::<
        sp_consensus_aura::sr25519::AuthorityPair,
        _,
        _,
        _,
        _,
    >(
        client,
        block_import,
        move |_, _| async move {
            let timestamp = sp_timestamp::InherentDataProvider::from_system_time();

            Ok(timestamp)
        },
        &task_manager.spawn_essential_handle(),
        config.prometheus_registry(),
        telemetry,
    )
}

fn start_parachain_consensus(
    client: Arc<StorageEnableClient<ParachainRuntime>>,
    backend: Arc<StorageEnableBackend>,
    block_import: ParachainBlockImport,
    prometheus_registry: Option<&Registry>,
    telemetry: Option<TelemetryHandle>,
    task_manager: &TaskManager,
    relay_chain_interface: Arc<dyn RelayChainInterface>,
    transaction_pool: Arc<StorageEnablePool<ParachainRuntime>>,
    keystore: KeystorePtr,
    relay_chain_slot_duration: Duration,
    para_id: ParaId,
    collator_key: CollatorPair,
    overseer_handle: OverseerHandle,
    announce_block: Arc<dyn Fn(Hash, Option<Vec<u8>>) + Send + Sync>,
) -> Result<(), sc_service::Error> {
    use cumulus_client_consensus_aura::collators::lookahead::{self as aura, Params as AuraParams};

    // NOTE: because we use Aura here explicitly, we can use `CollatorSybilResistance::Resistant`
    // when starting the network.

    let proposer_factory = sc_basic_authorship::ProposerFactory::with_proof_recording(
        task_manager.spawn_handle(),
        client.clone(),
        transaction_pool.clone(),
        prometheus_registry,
        telemetry.clone(),
    );

    let proposer = Proposer::new(proposer_factory);

    let collator_service = CollatorService::new(
        client.clone(),
        Arc::new(task_manager.spawn_handle()),
        announce_block,
        client.clone(),
    );

    let params = AuraParams {
        create_inherent_data_providers: move |_, ()| async move { Ok(()) },
        block_import,
        para_client: client.clone(),
        para_backend: backend.clone(),
        relay_client: relay_chain_interface,
        code_hash_provider: move |block_hash| {
            client
                .code_at(block_hash)
                .ok()
                .map(|c| ValidationCode::from(c).hash())
        },
        keystore,
        collator_key,
        para_id,
        overseer_handle,
        relay_chain_slot_duration,
        proposer,
        collator_service,
        authoring_duration: Duration::from_millis(2000),
        reinitialize: false,
    };

    let fut = aura::run::<Block, sp_consensus_aura::sr25519::AuthorityPair, _, _, _, _, _, _, _, _>(
        params,
    );
    task_manager
        .spawn_essential_handle()
        .spawn("aura", None, fut);

    Ok(())
}

//╔═══════════════════════════════════════════════════════════════════════════════════════════════════════════════╗
//║                               StorageHub Solochain EVM Node Setup Functions                                   ║
//╚═══════════════════════════════════════════════════════════════════════════════════════════════════════════════╝

/// Start the StorageHub Solochain EVM node in development mode.
///
/// This is the entrypoint function to launch a StorageHub Solochain EVM node,
/// when running in development mode.
pub async fn start_dev_solochain_evm_node<Network: NetworkBackend<OpaqueBlock, BlockHash>>(
    config: Configuration,
    role_options: Option<RoleOptions>,
    indexer_options: Option<IndexerOptions>,
    hwbench: Option<sc_sysinfo::HwBench>,
    sealing: cli::Sealing,
) -> sc_service::error::Result<TaskManager> {
    if let Some(role_options) = role_options {
        match role_options {
            RoleOptions::Provider(ProviderOptions {
                provider_type: ProviderType::Bsp,
                storage_layer: StorageLayer::Memory,
                ..
            }) => {
                start_dev_solochain_evm_node_impl::<BspProvider, InMemoryStorageLayer, Network>(
                    config,
                    Some(role_options),
                    indexer_options,
                    hwbench,
                    sealing,
                )
                .await
            }
            RoleOptions::Provider(ProviderOptions {
                provider_type: ProviderType::Bsp,
                storage_layer: StorageLayer::RocksDB,
                ..
            }) => {
                start_dev_solochain_evm_node_impl::<BspProvider, RocksDbStorageLayer, Network>(
                    config,
                    Some(role_options),
                    indexer_options,
                    hwbench,
                    sealing,
                )
                .await
            }
            RoleOptions::Provider(ProviderOptions {
                provider_type: ProviderType::Msp,
                storage_layer: StorageLayer::Memory,
                ..
            }) => {
                start_dev_solochain_evm_node_impl::<MspProvider, InMemoryStorageLayer, Network>(
                    config,
                    Some(role_options),
                    indexer_options,
                    hwbench,
                    sealing,
                )
                .await
            }
            RoleOptions::Provider(ProviderOptions {
                provider_type: ProviderType::Msp,
                storage_layer: StorageLayer::RocksDB,
                ..
            }) => {
                start_dev_solochain_evm_node_impl::<MspProvider, RocksDbStorageLayer, Network>(
                    config,
                    Some(role_options),
                    indexer_options,
                    hwbench,
                    sealing,
                )
                .await
            }
            RoleOptions::Provider(ProviderOptions {
                provider_type: ProviderType::User,
                ..
            }) => {
                start_dev_solochain_evm_node_impl::<UserRole, NoStorageLayer, Network>(
                    config,
                    Some(role_options),
                    indexer_options,
                    hwbench,
                    sealing,
                )
                .await
            }
            RoleOptions::Fisherman(FishermanOptions { .. }) => {
                start_dev_solochain_evm_node_impl::<FishermanRole, NoStorageLayer, Network>(
                    config,
                    Some(role_options),
                    indexer_options,
                    hwbench,
                    sealing,
                )
                .await
            }
        }
    } else {
        start_dev_solochain_evm_node_impl::<UserRole, NoStorageLayer, Network>(
            config,
            None,
            indexer_options,
            hwbench,
            sealing,
        )
        .await
    }
}

async fn start_dev_solochain_evm_node_impl<R, S, Network>(
    config: Configuration,
    role_options: Option<RoleOptions>,
    indexer_options: Option<IndexerOptions>,
    hwbench: Option<sc_sysinfo::HwBench>,
    sealing: cli::Sealing,
) -> sc_service::error::Result<TaskManager>
where
    R: ShRole,
    S: ShStorageLayer,
    (R, S): ShNodeType<SolochainEvmRuntime>,
    StorageHubBuilder<R, S, SolochainEvmRuntime>:
        StorageLayerBuilder + Buildable<(R, S), SolochainEvmRuntime>,
    StorageHubHandler<(R, S), SolochainEvmRuntime>: RunnableTasks,
    Network: NetworkBackend<OpaqueBlock, BlockHash>,
{
    use async_io::Timer;
    use sc_consensus_manual_seal::{run_manual_seal, EngineCommand, ManualSealParams};

    // Provide a mock duration starting at Utc::now() in milliseconds for timestamp inherent.
    // Each call will increment timestamp by slot_duration making BABE think time has passed.
    thread_local!(static SOLO_EVM_TIMESTAMP: RefCell<u64> = RefCell::new(Utc::now().timestamp_millis().try_into().unwrap()));

    struct SoloEvmMockTimestampInherentDataProvider;

    #[async_trait::async_trait]
    impl sp_inherents::InherentDataProvider for SoloEvmMockTimestampInherentDataProvider {
        async fn provide_inherent_data(
            &self,
            inherent_data: &mut sp_inherents::InherentData,
        ) -> Result<(), sp_inherents::Error> {
            SOLO_EVM_TIMESTAMP.with(|x| {
                *x.borrow_mut() += sh_solochain_evm_runtime::SLOT_DURATION;
                inherent_data.put_data(sp_timestamp::INHERENT_IDENTIFIER, &*x.borrow())
            })
        }

        async fn try_handle_error(
            &self,
            _identifier: &sp_inherents::InherentIdentifier,
            _error: &[u8],
        ) -> Option<Result<(), sp_inherents::Error>> {
            None
        }
    }

    // Maintenance mode: reuse non-dev maintenance path but drop client result
    let maintenance_mode = role_options.as_ref().map_or(false, |opts| match opts {
        RoleOptions::Provider(p) => p.maintenance_mode,
        RoleOptions::Fisherman(f) => f.maintenance_mode,
    });
    if maintenance_mode {
        let (task_manager, _client) =
            start_solochain_evm_node_in_maintenance_mode::<R, S, Network>(
                config,
                role_options,
                indexer_options,
            )
            .await?;
        return Ok(task_manager);
    }

    let config = prepare_node_config(config);

    let sc_service::PartialComponents {
        client,
        backend,
        mut task_manager,
        import_queue,
        keystore_container,
        select_chain,
        transaction_pool,
        other:
            (block_import, _grandpa_link, babe_link, frontier_backend, storage_override, mut telemetry),
    } = new_partial_solochain_evm(&config, true)?;

    let signing_dev_key = config
        .dev_key_seed
        .clone()
        .expect("Dev key seed must be present in dev mode.");
    let keystore = keystore_container.keystore();

    // Initialise seed for signing transactions using blockchain service.
    // In dev mode we use a well known dev account.
    keystore
        .ecdsa_generate_new(BCSV_KEY_TYPE, Some(signing_dev_key.as_ref()))
        .expect("Invalid dev signing key provided.");

    let mut net_config = sc_network::config::FullNetworkConfiguration::<
        Block,
        <Block as sp_runtime::traits::Block>::Hash,
        Network,
    >::new(&config.network, config.prometheus_registry().cloned());

    // Optional file-transfer protocol (providers only)
    let mut file_transfer_request_protocol = None;
    if role_options.is_some() {
        file_transfer_request_protocol = Some(
            shc_file_transfer_service::configure_file_transfer_network::<_, SolochainEvmRuntime>(
                fetch_genesis_hash(client.clone()),
                config.chain_spec.fork_id(),
                &mut net_config,
            ),
        );
    }

    let metrics = Network::register_notification_metrics(config.prometheus_registry());

    // GRANDPA peer set (required for solochain networking)
    let peer_store_handle = net_config.peer_store_handle();
    let genesis_hash = client
        .block_hash(0)
        .ok()
        .flatten()
        .expect("Genesis block exists; qed");
    let grandpa_protocol_name =
        sc_consensus_grandpa::protocol_standard_name(&genesis_hash, &config.chain_spec);
    let (grandpa_protocol_config, _grandpa_notification_service) =
        sc_consensus_grandpa::grandpa_peers_set_config::<_, Network>(
            grandpa_protocol_name.clone(),
            metrics.clone(),
            Arc::clone(&peer_store_handle),
        );
    net_config.add_notification_protocol(grandpa_protocol_config);

    let (network, system_rpc_tx, tx_handler_controller, network_starter, sync_service) =
        sc_service::build_network(sc_service::BuildNetworkParams {
            config: &config,
            net_config,
            client: client.clone(),
            transaction_pool: transaction_pool.clone(),
            spawn_handle: task_manager.spawn_handle(),
            import_queue,
            block_announce_validator_builder: None,
            warp_sync_config: None,
            block_relay: None,
            metrics,
        })?;

    if config.offchain_worker.enabled {
        use futures::FutureExt;
        task_manager.spawn_handle().spawn(
            "offchain-workers-runner",
            "offchain-work",
            sc_offchain::OffchainWorkers::new(sc_offchain::OffchainWorkerOptions {
                runtime_api_provider: client.clone(),
                keystore: Some(keystore_container.keystore()),
                offchain_db: backend.offchain_storage(),
                transaction_pool: Some(OffchainTransactionPoolFactory::new(
                    transaction_pool.clone(),
                )),
                network_provider: Arc::new(network.clone()),
                is_validator: config.role.is_authority(),
                enable_http_requests: true,
                custom_extensions: move |_| vec![],
            })?
            .run(client.clone(), task_manager.spawn_handle())
            .boxed(),
        );
    }

    // Build StorageHub services if provider
    let (sh_builder, maybe_storage_hub_client_rpc_config) =
        match init_sh_builder::<R, S, SolochainEvmRuntime>(
            &role_options,
            &indexer_options,
            &task_manager,
            file_transfer_request_protocol,
            network.clone(),
            keystore_container.keystore(),
            client.clone(),
        )
        .await?
        {
            Some((shb, rpc)) => (Some(shb), Some(rpc)),
            None => (None, None),
        };

    let role = config.role;
    let is_authority_role = role.is_authority();

    // Manual seal command stream
    let mut command_sink = None;
    let commands_stream: Box<dyn Stream<Item = EngineCommand<H256>> + Send + Sync + Unpin> =
        match sealing {
            cli::Sealing::Instant => {
                Box::new(transaction_pool.import_notification_stream().map(|_| {
                    EngineCommand::SealNewBlock {
                        create_empty: false,
                        finalize: false,
                        parent_hash: None,
                        sender: None,
                    }
                }))
            }
            cli::Sealing::Manual => {
                let (sink, stream) = futures::channel::mpsc::channel(1000);
                command_sink = Some(sink);
                Box::new(stream)
            }
            cli::Sealing::Interval(millis) => {
                if millis < 3000 {
                    log::info!(
                        "⚠️ Sealing interval is very short. Normally setting this to 6000 ms is recommended."
                    );
                }
                Box::new(StreamExt::map(
                    Timer::interval(Duration::from_millis(millis)),
                    |_| EngineCommand::SealNewBlock {
                        create_empty: true,
                        finalize: false,
                        parent_hash: None,
                        sender: None,
                    },
                ))
            }
        };

    // RPC builder including Frontier and manual seal RPC when applicable
    // Shared Frontier caches (used both by RPC and background tasks)
    let filter_pool: Option<FilterPool> = Some(Default::default());
    let fee_history_cache: FeeHistoryCache = Default::default();
    let fee_history_limit: FeeHistoryCacheLimit = 2048;

    let rpc_builder = {
        let client = client.clone();
        let transaction_pool = transaction_pool.clone();
        let frontier_backend = frontier_backend.clone();
        let storage_override = storage_override.clone();
        let network = network.clone();
        let sync_service = sync_service.clone();
        let prometheus_registry = config.prometheus_registry().cloned();
        let spawn_handle = task_manager.spawn_handle();
        let block_data_cache = Arc::new(fc_rpc::EthBlockDataCacheTask::new(
            spawn_handle.clone(),
            storage_override.clone(),
            100,
            100,
            prometheus_registry.clone(),
        ));
        let filter_pool = filter_pool.clone();
        let fee_history_cache = fee_history_cache.clone();
        let fee_history_limit_captured = fee_history_limit;
        let command_sink = command_sink.clone();
        Box::new(move |_| {
            crate::rpc::create_full_solochain_evm::<_, _, _, SolochainEvmRuntime, _>(
                crate::rpc::SolochainEvmDeps {
                    client: client.clone(),
                    pool: transaction_pool.clone(),
                    maybe_storage_hub_client_config: maybe_storage_hub_client_rpc_config.clone(),
                    command_sink: command_sink.clone(),
                    network: network.clone(),
                    sync: sync_service.clone(),
                    overrides: storage_override.clone(),
                    frontier_backend: match &*frontier_backend {
                        fc_db::Backend::KeyValue(b) => b.clone(),
                    },
                    graph: transaction_pool.pool().clone(),
                    block_data_cache: block_data_cache.clone(),
                    filter_pool: filter_pool.clone(),
                    fee_history_cache: fee_history_cache.clone(),
                    fee_history_limit: fee_history_limit_captured,
                    max_past_logs: 10_000,
                    forced_parent_hashes: None,
                    is_authority: is_authority_role,
                },
            )
            .map_err(Into::into)
        })
    };

    let base_path = config.base_path.path().to_path_buf().clone();
    let prometheus_registry = config.prometheus_registry().cloned();

    let rpc_handlers = sc_service::spawn_tasks(sc_service::SpawnTasksParams {
        rpc_builder,
        client: client.clone(),
        transaction_pool: transaction_pool.clone(),
        task_manager: &mut task_manager,
        config,
        keystore: keystore_container.keystore(),
        backend: backend.clone(),
        network: network.clone(),
        sync_service: sync_service.clone(),
        system_rpc_tx,
        tx_handler_controller,
        telemetry: telemetry.as_mut(),
    })?;

    // Announce imported blocks to peers to ensure propagation in dev/manual seal mode
    {
        let import_stream = client.import_notification_stream();
        let sync = sync_service.clone();
        task_manager.spawn_essential_handle().spawn(
            "announce-imported-blocks",
            Some("network"),
            async move {
                use futures::StreamExt;
                let mut stream = import_stream;
                while let Some(notif) = stream.next().await {
                    sync.announce_block(notif.hash, None);
                }
            },
        );
    }

    // Spawn Frontier background tasks: mapping sync, filter maintenance, fee history
    {
        let frontier_kv = match &*frontier_backend {
            fc_db::Backend::KeyValue(b) => b.clone(),
        };
        // Use StorageOverrideHandler (implements StorageOverride) for MappingSyncWorker
        let overrides_handle: Arc<dyn StorageOverride<Block>> = storage_override.clone();

        // Pubsub sinks for notifications
        let pubsub_notification_sinks: fc_mapping_sync::EthereumBlockNotificationSinks<
            fc_mapping_sync::EthereumBlockNotification<Block>,
        > = Default::default();
        let pubsub_notification_sinks = Arc::new(pubsub_notification_sinks);

        // Mapping Sync Worker
        task_manager.spawn_essential_handle().spawn(
            "frontier-mapping-sync-worker",
            Some("frontier"),
            MappingSyncWorker::new(
                client.import_notification_stream(),
                Duration::from_secs(6),
                client.clone(),
                backend.clone(),
                overrides_handle.clone(),
                frontier_kv.clone(),
                3,
                0u32.into(),
                SyncStrategy::Normal,
                sync_service.clone(),
                pubsub_notification_sinks,
            )
            .for_each(|()| futures::future::ready(())),
        );

        // EthFilter maintenance (keep in sync with RPC filter_pool)
        if let Some(filter_pool) = filter_pool.clone() {
            task_manager.spawn_essential_handle().spawn(
                "frontier-filter-pool",
                Some("frontier"),
                EthTask::filter_pool_task(client.clone(), filter_pool, 100),
            );
        }

        // FeeHistory maintenance (keep in sync with RPC fee cache)
        task_manager.spawn_essential_handle().spawn(
            "frontier-fee-history",
            Some("frontier"),
            EthTask::fee_history_task(
                client.clone(),
                storage_override.clone(),
                fee_history_cache.clone(),
                fee_history_limit,
            ),
        );
    }

    // Start manual sealing authorship
    if is_authority_role {
        let proposer_factory = sc_basic_authorship::ProposerFactory::with_proof_recording(
            task_manager.spawn_handle(),
            client.clone(),
            transaction_pool.clone(),
            prometheus_registry.as_ref(),
            telemetry.as_ref().map(|t| t.handle()),
        );

        let slot_duration = babe_link.clone().config().slot_duration();

        task_manager.spawn_essential_handle().spawn_blocking(
            "babe-manual-seal",
            Some("block-authoring"),
            run_manual_seal(ManualSealParams {
                block_import: block_import.clone(),
                env: proposer_factory,
                client: client.clone(),
                pool: transaction_pool.clone(),
                commands_stream,
                select_chain,
                consensus_data_provider: Some(Box::new(
                    BabeConsensusDataProvider::new(
                        client.clone(),
                        keystore_container.keystore(),
                        babe_link.epoch_changes().clone(),
                        babe_link.config().authorities.clone(),
                    )
                    .expect("failed to create BabeConsensusDataProvider"),
                )),
                create_inherent_data_providers: move |_, ()| {
                    let slot_duration = slot_duration;
                    async move {
                        // Compute the next mocked timestamp (advance by one slot) for BABE's slot provider
                        let mut ts: u64 = 0;
                        SOLO_EVM_TIMESTAMP.with(|x| {
                            ts = *x.borrow();
                        });
                        ts += sh_solochain_evm_runtime::SLOT_DURATION;

                        let slot = sp_consensus_babe::inherents::InherentDataProvider::from_timestamp_and_slot_duration(
                            ts.into(),
                            slot_duration,
                        );

                        let timestamp = SoloEvmMockTimestampInherentDataProvider;
                        Ok((timestamp, slot))
                    }
                },
            }),
        );
    }

    if let Some(hwbench) = hwbench {
        sc_sysinfo::print_hwbench(&hwbench);
        if let Some(ref mut telemetry) = telemetry {
            let telemetry_handle = telemetry.handle();
            task_manager.spawn_handle().spawn(
                "telemetry_hwbench",
                None,
                sc_sysinfo::initialize_hwbench_telemetry(telemetry_handle, hwbench),
            );
        }
    }

    if let Some(_) = role_options {
        finish_sh_builder_and_run_tasks(
            sh_builder.expect("StorageHubBuilder should already be initialised."),
            client.clone(),
            rpc_handlers.clone(),
            keystore_container.keystore(),
            base_path.clone(),
            false,
        )
        .await?;
    }

    network_starter.start_network();
    Ok(task_manager)
}

/// Start the StorageHub Solochain EVM node.
///
/// This is the entrypoint function to launch a StorageHub Solochain EVM node.
pub async fn start_solochain_evm_node<Network: NetworkBackend<OpaqueBlock, BlockHash>>(
    config: Configuration,
    role_options: Option<RoleOptions>,
    indexer_options: Option<IndexerOptions>,
    hwbench: Option<sc_sysinfo::HwBench>,
) -> sc_service::error::Result<(TaskManager, Arc<StorageEnableClient<SolochainEvmRuntime>>)> {
    if let Some(role_options) = role_options {
        match role_options {
            RoleOptions::Provider(ProviderOptions {
                provider_type: ProviderType::Bsp,
                storage_layer: StorageLayer::Memory,
                ..
            }) => {
                start_solochain_evm_node_impl::<BspProvider, InMemoryStorageLayer, Network>(
                    config,
                    Some(role_options),
                    indexer_options,
                    hwbench,
                )
                .await
            }
            RoleOptions::Provider(ProviderOptions {
                provider_type: ProviderType::Bsp,
                storage_layer: StorageLayer::RocksDB,
                ..
            }) => {
                start_solochain_evm_node_impl::<BspProvider, RocksDbStorageLayer, Network>(
                    config,
                    Some(role_options),
                    indexer_options,
                    hwbench,
                )
                .await
            }
            RoleOptions::Provider(ProviderOptions {
                provider_type: ProviderType::Msp,
                storage_layer: StorageLayer::Memory,
                ..
            }) => {
                start_solochain_evm_node_impl::<MspProvider, InMemoryStorageLayer, Network>(
                    config,
                    Some(role_options),
                    indexer_options,
                    hwbench,
                )
                .await
            }
            RoleOptions::Provider(ProviderOptions {
                provider_type: ProviderType::Msp,
                storage_layer: StorageLayer::RocksDB,
                ..
            }) => {
                start_solochain_evm_node_impl::<MspProvider, RocksDbStorageLayer, Network>(
                    config,
                    Some(role_options),
                    indexer_options,
                    hwbench,
                )
                .await
            }
            RoleOptions::Provider(ProviderOptions {
                provider_type: ProviderType::User,
                ..
            }) => {
                start_solochain_evm_node_impl::<UserRole, NoStorageLayer, Network>(
                    config,
                    Some(role_options),
                    indexer_options,
                    hwbench,
                )
                .await
            }
            RoleOptions::Fisherman(FishermanOptions { .. }) => {
                start_solochain_evm_node_impl::<FishermanRole, NoStorageLayer, Network>(
                    config,
                    Some(role_options),
                    indexer_options,
                    hwbench,
                )
                .await
            }
        }
    } else {
        start_solochain_evm_node_impl::<UserRole, NoStorageLayer, Network>(
            config,
            None,
            indexer_options,
            hwbench,
        )
        .await
    }
}

/// Create a new partial components for the StorageHub Solochain EVM node.
///
/// This is the entrypoint function used when executing subcommands of the
/// StorageHub Solochain EVM node.
pub fn new_partial_solochain_evm(
    config: &Configuration,
    dev_service: bool,
) -> Result<SolochainService, sc_service::Error> {
    // Telemetry
    let telemetry = config
        .telemetry_endpoints
        .clone()
        .filter(|x| !x.is_empty())
        .map(|endpoints| -> Result<_, sc_telemetry::Error> {
            let worker = TelemetryWorker::new(16)?;
            let telemetry = worker.handle().new_telemetry(endpoints);
            Ok((worker, telemetry))
        })
        .transpose()?;

    // Wasm executor (reuse ParachainExecutor host functions)
    let heap_pages = config
        .executor
        .default_heap_pages
        .map_or(DEFAULT_HEAP_ALLOC_STRATEGY, |h| HeapAllocStrategy::Static {
            extra_pages: h as _,
        });

    let executor = shc_common::types::ParachainExecutor::builder()
        .with_execution_method(config.executor.wasm_method)
        .with_onchain_heap_alloc_strategy(heap_pages)
        .with_offchain_heap_alloc_strategy(heap_pages)
        .with_max_runtime_instances(config.executor.max_runtime_instances)
        .with_runtime_cache_size(config.executor.runtime_cache_size)
        .build();

    let (client, backend, keystore_container, task_manager) =
        sc_service::new_full_parts::<Block, SolochainEvmRuntimeApi, _>(
            config,
            telemetry.as_ref().map(|(_, telemetry)| telemetry.handle()),
            executor,
        )?;

    let client = Arc::new(client);

    let telemetry = telemetry.map(|(worker, telemetry)| {
        task_manager
            .spawn_handle()
            .spawn("telemetry", None, worker.run());
        telemetry
    });

    let select_chain = sc_consensus::LongestChain::new(backend.clone());

    // Transaction pool (use BasicPool to access underlying graph via `.pool()` for Frontier RPC)
    let transaction_pool = Arc::from(sc_transaction_pool::BasicPool::new_full(
        Default::default(),
        config.role.is_authority().into(),
        config.prometheus_registry(),
        task_manager.spawn_essential_handle(),
        client.clone(),
    ));

    // GRANDPA block import and link
    let (grandpa_block_import, grandpa_link) = sc_consensus_grandpa::block_import(
        client.clone(),
        512u32, // justification period
        &client,
        select_chain.clone(),
        telemetry.as_ref().map(|x| x.handle()),
    )?;

    // Frontier block import on top of GRANDPA
    let frontier_block_import =
        FrontierBlockImport::new(grandpa_block_import.clone(), client.clone());

    // BABE block import and link
    let (block_import, babe_link) = sc_consensus_babe::block_import(
        sc_consensus_babe::configuration(&*client)?,
        frontier_block_import,
        client.clone(),
    )?;

    // Frontier storage override and backend
    let storage_override = Arc::new(StorageOverrideHandler::<Block, _, _>::new(client.clone()));

    let frontier_backend: Arc<fc_db::Backend<Block, StorageEnableClient<SolochainEvmRuntime>>> = {
        // Only Key-Value backend for now
        let db_settings = match config.database {
            sc_service::config::DatabaseSource::RocksDb { .. } => DatabaseSource::RocksDb {
                path: frontier_database_dir(config, "db"),
                cache_size: 0,
            },
            sc_service::config::DatabaseSource::ParityDb { .. } => DatabaseSource::ParityDb {
                path: frontier_database_dir(config, "paritydb"),
            },
            sc_service::config::DatabaseSource::Auto { .. } => DatabaseSource::Auto {
                rocksdb_path: frontier_database_dir(config, "db"),
                paritydb_path: frontier_database_dir(config, "paritydb"),
                cache_size: 0,
            },
            _ => DatabaseSource::RocksDb {
                path: frontier_database_dir(config, "db"),
                cache_size: 0,
            },
        };
        Arc::new(fc_db::Backend::KeyValue(Arc::new(fc_db::kv::Backend::<
            Block,
            StorageEnableClient<SolochainEvmRuntime>,
        >::new(
            client.clone(),
            &fc_db::kv::DatabaseSettings {
                source: db_settings,
            },
        )?)))
    };

    // Import queue
    let import_queue = if dev_service {
        // Manual-seal import queue for dev nodes
        sc_consensus_manual_seal::import_queue(
            Box::new(client.clone()),
            &task_manager.spawn_essential_handle(),
            config.prometheus_registry(),
        )
    } else {
        // BABE import queue for normal nodes
        let slot_duration = babe_link.config().slot_duration();
        let (import_queue, babe_worker_handle) = sc_consensus_babe::import_queue(
            BabeImportQueueParams {
                link: babe_link.clone(),
                block_import: block_import.clone(),
                justification_import: Some(Box::new(grandpa_block_import.clone())),
                client: client.clone(),
                select_chain: select_chain.clone(),
                create_inherent_data_providers: move |_, ()| async move {
                    let timestamp = sp_timestamp::InherentDataProvider::from_system_time();
                    let slot = sp_consensus_babe::inherents::InherentDataProvider::from_timestamp_and_slot_duration(
                    *timestamp,
                    slot_duration,
                );
                    Ok((slot, timestamp))
                },
                spawner: &task_manager.spawn_essential_handle(),
                registry: config.prometheus_registry(),
                telemetry: telemetry.as_ref().map(|x| x.handle()),
                offchain_tx_pool_factory: OffchainTransactionPoolFactory::new(
                    transaction_pool.clone(),
                ),
            },
        )?;
        // TODO: Wire up to RPC
        std::mem::forget(babe_worker_handle);
        import_queue
    };

    Ok(sc_service::PartialComponents {
        client,
        backend,
        task_manager,
        import_queue,
        keystore_container,
        select_chain,
        transaction_pool,
        other: (
            block_import,
            grandpa_link,
            babe_link,
            frontier_backend,
            storage_override,
            telemetry,
        ),
    })
}

async fn start_solochain_evm_node_impl<R, S, Network>(
    config: Configuration,
    role_options: Option<RoleOptions>,
    indexer_options: Option<IndexerOptions>,
    hwbench: Option<sc_sysinfo::HwBench>,
) -> sc_service::error::Result<(TaskManager, Arc<StorageEnableClient<SolochainEvmRuntime>>)>
where
    R: ShRole,
    S: ShStorageLayer,
    (R, S): ShNodeType<SolochainEvmRuntime>,
    StorageHubBuilder<R, S, SolochainEvmRuntime>:
        StorageLayerBuilder + Buildable<(R, S), SolochainEvmRuntime>,
    StorageHubHandler<(R, S), SolochainEvmRuntime>: RunnableTasks,
    Network: NetworkBackend<OpaqueBlock, BlockHash>,
{
    let maintenance_mode = role_options.as_ref().map_or(false, |opts| match opts {
        RoleOptions::Provider(p) => p.maintenance_mode,
        RoleOptions::Fisherman(f) => f.maintenance_mode,
    });
    if maintenance_mode {
        return start_solochain_evm_node_in_maintenance_mode::<R, S, Network>(
            config,
            role_options,
            indexer_options,
        )
        .await;
    }

    let config = prepare_node_config(config);

    let sc_service::PartialComponents {
        client,
        backend,
        mut task_manager,
        import_queue,
        keystore_container,
        select_chain: _,
        transaction_pool,
        other:
            (block_import, grandpa_link, babe_link, frontier_backend, storage_override, mut telemetry),
    } = new_partial_solochain_evm(&config, false)?;

    let mut net_config = sc_network::config::FullNetworkConfiguration::<
        Block,
        <Block as sp_runtime::traits::Block>::Hash,
        Network,
    >::new(&config.network, config.prometheus_registry().cloned());

    let mut file_transfer_request_protocol = None;
    if role_options.is_some() {
        file_transfer_request_protocol = Some(
            shc_file_transfer_service::configure_file_transfer_network::<_, SolochainEvmRuntime>(
                fetch_genesis_hash(client.clone()),
                config.chain_spec.fork_id(),
                &mut net_config,
            ),
        );
    }

    let metrics = Network::register_notification_metrics(config.prometheus_registry());

    // Configure GRANDPA peers set before building network (solochain)
    let peer_store_handle = net_config.peer_store_handle();
    let genesis_hash = client
        .block_hash(0)
        .ok()
        .flatten()
        .expect("Genesis block exists; qed");
    let grandpa_protocol_name =
        sc_consensus_grandpa::protocol_standard_name(&genesis_hash, &config.chain_spec);
    let (grandpa_protocol_config, grandpa_notification_service) =
        sc_consensus_grandpa::grandpa_peers_set_config::<_, Network>(
            grandpa_protocol_name.clone(),
            metrics.clone(),
            Arc::clone(&peer_store_handle),
        );
    net_config.add_notification_protocol(grandpa_protocol_config);

    let (network, system_rpc_tx, tx_handler_controller, network_starter, sync_service) =
        sc_service::build_network(sc_service::BuildNetworkParams {
            config: &config,
            net_config,
            client: client.clone(),
            transaction_pool: transaction_pool.clone(),
            spawn_handle: task_manager.spawn_handle(),
            import_queue,
            block_announce_validator_builder: None,
            warp_sync_config: None,
            block_relay: None,
            metrics,
        })?;

    if config.offchain_worker.enabled {
        use futures::FutureExt;
        task_manager.spawn_handle().spawn(
            "offchain-workers-runner",
            "offchain-work",
            sc_offchain::OffchainWorkers::new(sc_offchain::OffchainWorkerOptions {
                runtime_api_provider: client.clone(),
                keystore: Some(keystore_container.keystore()),
                offchain_db: backend.offchain_storage(),
                transaction_pool: Some(OffchainTransactionPoolFactory::new(
                    transaction_pool.clone(),
                )),
                network_provider: Arc::new(network.clone()),
                is_validator: config.role.is_authority(),
                enable_http_requests: true,
                custom_extensions: move |_| vec![],
            })?
            .run(client.clone(), task_manager.spawn_handle())
            .boxed(),
        );
    }

    let (sh_builder, maybe_storage_hub_client_rpc_config) =
        match init_sh_builder::<R, S, SolochainEvmRuntime>(
            &role_options,
            &indexer_options,
            &task_manager,
            file_transfer_request_protocol,
            network.clone(),
            keystore_container.keystore(),
            client.clone(),
        )
        .await?
        {
            Some((shb, rpc)) => (Some(shb), Some(rpc)),
            None => (None, None),
        };

    // Capture values needed later before moving config
    let role = config.role;
    let is_authority_role = role.is_authority();

    let rpc_builder = {
        let client = client.clone();
        let transaction_pool = transaction_pool.clone();
        let frontier_backend = frontier_backend.clone();
        let storage_override = storage_override.clone();
        let network = network.clone();
        let sync_service = sync_service.clone();
        let prometheus_registry = config.prometheus_registry().cloned();
        let spawn_handle = task_manager.spawn_handle();
        let block_data_cache = Arc::new(fc_rpc::EthBlockDataCacheTask::new(
            spawn_handle.clone(),
            storage_override.clone(),
            100, // log block cache
            100, // statuses cache
            prometheus_registry.clone(),
        ));
        // Shared Frontier caches
        let filter_pool: Option<FilterPool> = Some(Default::default());
        let fee_history_cache: FeeHistoryCache = Default::default();
        let fee_history_limit: FeeHistoryCacheLimit = 2048;
        let filter_pool_captured = filter_pool.clone();
        let fee_history_cache_captured = fee_history_cache.clone();
        let fee_history_limit_captured = fee_history_limit;
        Box::new(move |_| {
            crate::rpc::create_full_solochain_evm::<_, _, _, SolochainEvmRuntime, _>(
                crate::rpc::SolochainEvmDeps {
                    client: client.clone(),
                    pool: transaction_pool.clone(),
                    maybe_storage_hub_client_config: maybe_storage_hub_client_rpc_config.clone(),
                    command_sink: None,
                    network: network.clone(),
                    sync: sync_service.clone(),
                    overrides: storage_override.clone(),
                    frontier_backend: match &*frontier_backend {
                        fc_db::Backend::KeyValue(b) => b.clone(),
                    },
                    graph: transaction_pool.pool().clone(),
                    block_data_cache: block_data_cache.clone(),
                    filter_pool: filter_pool_captured.clone(),
                    fee_history_cache: fee_history_cache_captured.clone(),
                    fee_history_limit: fee_history_limit_captured,
                    max_past_logs: 10_000,
                    forced_parent_hashes: None,
                    is_authority: is_authority_role,
                },
            )
            .map_err(Into::into)
        })
    };

    let base_path = config.base_path.path().to_path_buf().clone();

    let node_name = config.network.node_name.clone();
    let prometheus_registry = config.prometheus_registry().cloned();
    let disable_grandpa = config.disable_grandpa;
    let force_authoring = config.force_authoring;

    let rpc_handlers = sc_service::spawn_tasks(sc_service::SpawnTasksParams {
        rpc_builder,
        client: client.clone(),
        transaction_pool: transaction_pool.clone(),
        task_manager: &mut task_manager,
        config,
        keystore: keystore_container.keystore(),
        backend: backend.clone(),
        network: network.clone(),
        sync_service: sync_service.clone(),
        system_rpc_tx,
        tx_handler_controller,
        telemetry: telemetry.as_mut(),
    })?;

    // Spawn Frontier background tasks (mapping sync, filter maintenance, fee history)
    {
        let frontier_kv = match &*frontier_backend {
            fc_db::Backend::KeyValue(b) => b.clone(),
        };
        let overrides_handle: Arc<dyn StorageOverride<Block>> = storage_override.clone();

        // Pubsub sinks for notifications
        let pubsub_notification_sinks: fc_mapping_sync::EthereumBlockNotificationSinks<
            fc_mapping_sync::EthereumBlockNotification<Block>,
        > = Default::default();
        let pubsub_notification_sinks = Arc::new(pubsub_notification_sinks);

        // Mapping Sync Worker
        task_manager.spawn_essential_handle().spawn(
            "frontier-mapping-sync-worker",
            Some("frontier"),
            MappingSyncWorker::new(
                client.import_notification_stream(),
                Duration::from_secs(6),
                client.clone(),
                backend.clone(),
                overrides_handle.clone(),
                frontier_kv.clone(),
                3,
                0u32.into(),
                SyncStrategy::Normal,
                sync_service.clone(),
                pubsub_notification_sinks,
            )
            .for_each(|()| futures::future::ready(())),
        );

        // EthFilter maintenance (keep in sync with RPC filter_pool)
        let filter_pool: Option<FilterPool> = Some(Default::default());
        if let Some(filter_pool) = filter_pool.clone() {
            task_manager.spawn_essential_handle().spawn(
                "frontier-filter-pool",
                Some("frontier"),
                EthTask::filter_pool_task(client.clone(), filter_pool, 100),
            );
        }

        // FeeHistory maintenance (keep in sync with RPC fee cache)
        let fee_history_cache: FeeHistoryCache = Default::default();
        let fee_history_limit: FeeHistoryCacheLimit = 2048;
        task_manager.spawn_essential_handle().spawn(
            "frontier-fee-history",
            Some("frontier"),
            EthTask::fee_history_task(
                client.clone(),
                storage_override.clone(),
                fee_history_cache,
                fee_history_limit,
            ),
        );
    }

    // Start BABE (block production)
    if is_authority_role {
        let proposer_factory = sc_basic_authorship::ProposerFactory::new(
            task_manager.spawn_handle(),
            client.clone(),
            transaction_pool.clone(),
            prometheus_registry.as_ref(),
            telemetry.as_ref().map(|t| t.handle()),
        );

        let slot_duration = babe_link.clone().config().slot_duration();
        let babe_params = sc_consensus_babe::BabeParams {
            keystore: keystore_container.keystore(),
            client: client.clone(),
            select_chain: sc_consensus::LongestChain::new(backend.clone()),
            env: proposer_factory,
            block_import: block_import.clone(),
            sync_oracle: sync_service.clone(),
            justification_sync_link: sync_service.clone(),
            create_inherent_data_providers: move |_, ()| async move {
                let timestamp = sp_timestamp::InherentDataProvider::from_system_time();
                let slot = sp_consensus_babe::inherents::InherentDataProvider::from_timestamp_and_slot_duration(
                    *timestamp,
                    slot_duration,
                );
                Ok((slot, timestamp))
            },
            force_authoring,
            backoff_authoring_blocks: None::<()>,
            babe_link,
            block_proposal_slot_portion: sc_consensus_babe::SlotProportion::new(0.5),
            max_block_proposal_slot_portion: None,
            telemetry: telemetry.as_ref().map(|t| t.handle()),
        };
        let babe = sc_consensus_babe::start_babe(babe_params)?;
        task_manager.spawn_essential_handle().spawn_blocking(
            "babe-proposer",
            Some("block-authoring"),
            babe,
        );
    }

    // Start GRANDPA (finality)
    if !disable_grandpa {
        let role = role;
        let keystore = if role.is_authority() {
            Some(keystore_container.keystore())
        } else {
            None
        };

        let grandpa_config = sc_consensus_grandpa::Config {
            gossip_duration: std::time::Duration::from_millis(333),
            justification_generation_period: 512,
            name: Some(node_name),
            observer_enabled: false,
            keystore,
            local_role: role,
            telemetry: telemetry.as_ref().map(|t| t.handle()),
            protocol_name: grandpa_protocol_name,
        };
        let grandpa_params = sc_consensus_grandpa::GrandpaParams {
            config: grandpa_config,
            link: grandpa_link,
            network: network.clone(),
            sync: Arc::new(sync_service.clone()),
            notification_service: grandpa_notification_service,
            voting_rule: sc_consensus_grandpa::VotingRulesBuilder::default().build(),
            prometheus_registry,
            shared_voter_state: sc_consensus_grandpa::SharedVoterState::empty(),
            telemetry: telemetry.as_ref().map(|t| t.handle()),
            offchain_tx_pool_factory: OffchainTransactionPoolFactory::new(transaction_pool.clone()),
        };
        task_manager.spawn_essential_handle().spawn_blocking(
            "grandpa-voter",
            None,
            sc_consensus_grandpa::run_grandpa_voter(grandpa_params)?,
        );
    }

    if let Some(hwbench) = hwbench {
        sc_sysinfo::print_hwbench(&hwbench);
        match SUBSTRATE_REFERENCE_HARDWARE.check_hardware(&hwbench, false) {
            Err(err) if is_authority_role => {
                log::warn!("⚠️  The hardware does not meet the minimal requirements {} for role 'Authority'.", err);
            }
            _ => {}
        }
        if let Some(ref mut telemetry) = telemetry {
            let telemetry_handle = telemetry.handle();
            task_manager.spawn_handle().spawn(
                "telemetry_hwbench",
                None,
                sc_sysinfo::initialize_hwbench_telemetry(telemetry_handle, hwbench),
            );
        }
    }

    if let Some(_) = role_options {
        finish_sh_builder_and_run_tasks(
            sh_builder.expect("StorageHubBuilder should already be initialised."),
            client.clone(),
            rpc_handlers.clone(),
            keystore_container.keystore(),
            base_path.clone(),
            false,
        )
        .await?;
    }

    network_starter.start_network();
    Ok((task_manager, client))
}

async fn start_solochain_evm_node_in_maintenance_mode<R, S, Network>(
    config: Configuration,
    role_options: Option<RoleOptions>,
    indexer_options: Option<IndexerOptions>,
) -> sc_service::error::Result<(TaskManager, Arc<StorageEnableClient<SolochainEvmRuntime>>)>
where
    R: ShRole,
    S: ShStorageLayer,
    (R, S): ShNodeType<SolochainEvmRuntime>,
    StorageHubBuilder<R, S, SolochainEvmRuntime>:
        StorageLayerBuilder + Buildable<(R, S), SolochainEvmRuntime>,
    StorageHubHandler<(R, S), SolochainEvmRuntime>: RunnableTasks,
    Network: NetworkBackend<OpaqueBlock, BlockHash>,
{
    log::info!("🛠️  Running node in maintenance mode");
    log::info!("🛠️  Network participation is disabled");
    log::info!("🛠️  Only storage management RPC methods are available");

    let config = prepare_node_config(config);

    let sc_service::PartialComponents {
        client,
        backend,
        mut task_manager,
        import_queue,
        keystore_container,
        select_chain: _,
        transaction_pool,
        other:
            (
                _block_import,
                _grandpa_link,
                _babe_link,
                frontier_backend,
                storage_override,
                mut telemetry,
            ),
    } = new_partial_solochain_evm(&config, false)?;

    let mut net_config = sc_network::config::FullNetworkConfiguration::<
        Block,
        <Block as sp_runtime::traits::Block>::Hash,
        Network,
    >::new(&config.network, config.prometheus_registry().cloned());

    let mut file_transfer_request_protocol = None;
    if role_options.is_some() {
        file_transfer_request_protocol = Some(
            shc_file_transfer_service::configure_file_transfer_network::<_, SolochainEvmRuntime>(
                fetch_genesis_hash(client.clone()),
                config.chain_spec.fork_id(),
                &mut net_config,
            ),
        );
    }

    let metrics = Network::register_notification_metrics(config.prometheus_registry());
    let (network, system_rpc_tx, tx_handler_controller, network_starter, sync_service) =
        sc_service::build_network(sc_service::BuildNetworkParams {
            config: &config,
            net_config,
            client: client.clone(),
            transaction_pool: transaction_pool.clone(),
            spawn_handle: task_manager.spawn_handle(),
            import_queue,
            block_announce_validator_builder: None,
            warp_sync_config: None,
            block_relay: None,
            metrics,
        })?;

    let (sh_builder, maybe_storage_hub_client_rpc_config) =
        match init_sh_builder::<R, S, SolochainEvmRuntime>(
            &role_options,
            &indexer_options,
            &task_manager,
            file_transfer_request_protocol,
            network.clone(),
            keystore_container.keystore(),
            client.clone(),
        )
        .await?
        {
            Some((shb, rpc)) => (Some(shb), Some(rpc)),
            None => (None, None),
        };

    let rpc_builder = {
        let client = client.clone();
        let transaction_pool = transaction_pool.clone();
        let network = network.clone();
        let sync_service = sync_service.clone();
        let prometheus_registry = config.prometheus_registry().cloned();
        let spawn_handle = task_manager.spawn_handle();
        Box::new(move |_| {
            crate::rpc::create_full_solochain_evm::<_, _, _, SolochainEvmRuntime, _>(
                crate::rpc::SolochainEvmDeps {
                    client: client.clone(),
                    pool: transaction_pool.clone(),
                    maybe_storage_hub_client_config: maybe_storage_hub_client_rpc_config.clone(),
                    command_sink: None,
                    network: network.clone(),
                    sync: sync_service.clone(),
                    overrides: storage_override.clone(),
                    frontier_backend: match &*frontier_backend {
                        fc_db::Backend::KeyValue(b) => b.clone(),
                    },
                    graph: transaction_pool.pool().clone(),
                    block_data_cache: Arc::new(fc_rpc::EthBlockDataCacheTask::new(
                        spawn_handle.clone(),
                        storage_override.clone(),
                        100,
                        100,
                        prometheus_registry.clone(),
                    )),
                    filter_pool: Some(Default::default()),
                    fee_history_cache: Default::default(),
                    fee_history_limit: 2048,
                    max_past_logs: 10_000,
                    forced_parent_hashes: None,
                    is_authority: false,
                },
            )
            .map_err(Into::into)
        })
    };

    let base_path = config.base_path.path().to_path_buf().clone();

    let rpc_handlers = sc_service::spawn_tasks(sc_service::SpawnTasksParams {
        rpc_builder,
        client: client.clone(),
        transaction_pool: transaction_pool.clone(),
        task_manager: &mut task_manager,
        config,
        keystore: keystore_container.keystore(),
        backend: backend.clone(),
        network: network.clone(),
        sync_service: sync_service.clone(),
        system_rpc_tx,
        tx_handler_controller,
        telemetry: telemetry.as_mut(),
    })?;

    if let Some(_) = role_options {
        finish_sh_builder_and_run_tasks(
            sh_builder.expect("StorageHubBuilder should already be initialised."),
            client.clone(),
            rpc_handlers,
            keystore_container.keystore(),
            base_path,
            true,
        )
        .await?;
    }

    network_starter.start_network();
    Ok((task_manager, client))
}<|MERGE_RESOLUTION|>--- conflicted
+++ resolved
@@ -328,14 +328,10 @@
             }
 
             if let Some(c) = blockchain_service {
-<<<<<<< HEAD
                 let peer_id = network.local_peer_id().to_bytes();
                 let mut c = c.clone();
                 c.peer_id = Some(peer_id);
-                storage_hub_builder.with_blockchain_service_config(c);
-=======
-                builder.with_blockchain_service_config(c.clone());
->>>>>>> dc847e6b
+                builder.with_blockchain_service_config(c);
             }
 
             rpc_config.clone()
