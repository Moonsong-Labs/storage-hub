//! Service and ServiceFactory implementation. Specialized wrapper over substrate service.

// std
use std::{cell::RefCell, path::PathBuf, sync::Arc, time::Duration};

use async_channel::Receiver;
use chrono::Utc;
use futures::{Stream, StreamExt};
use log::{error, info};

// Substrate Imports
use codec::Encode;
use frame_benchmarking_cli::SUBSTRATE_REFERENCE_HARDWARE;
use polkadot_primitives::UpgradeGoAhead;
use polkadot_primitives::{BlakeTwo256, HashT, HeadData};
use sc_client_api::{Backend, BlockBackend};
use sc_consensus::{ImportQueue, LongestChain};
use sc_consensus_manual_seal::consensus::{
    aura::AuraConsensusDataProvider, babe::BabeConsensusDataProvider,
};
use sc_executor::{HeapAllocStrategy, DEFAULT_HEAP_ALLOC_STRATEGY};
use sc_network::{
    config::IncomingRequest, service::traits::NetworkService, NetworkBackend, NetworkBlock,
    ProtocolName,
};
use sc_service::{Configuration, PartialComponents, RpcHandlers, TFullBackend, TaskManager};
use sc_telemetry::{Telemetry, TelemetryHandle, TelemetryWorker, TelemetryWorkerHandle};
use sc_transaction_pool_api::OffchainTransactionPoolFactory;
use sc_transaction_pool_api::TransactionPool;
use sp_api::ProvideRuntimeApi;
use sp_blockchain::HeaderBackend;
use sp_consensus_aura::Slot;
use sp_core::H256;
use sp_keystore::{Keystore, KeystorePtr};
use sp_runtime::traits::SaturatedConversion;
use substrate_prometheus_endpoint::Registry;

// Cumulus Imports
use cumulus_client_cli::CollatorOptions;
use cumulus_client_collator::service::CollatorService;
use cumulus_client_consensus_common::ParachainBlockImport as TParachainBlockImport;
use cumulus_client_consensus_proposer::Proposer;
use cumulus_client_parachain_inherent::{MockValidationDataInherentDataProvider, MockXcmConfig};
use cumulus_client_service::{
    build_network, build_relay_chain_interface, prepare_node_config, start_relay_chain_tasks,
    BuildNetworkParams, CollatorSybilResistance, DARecoveryProfile, StartRelayChainTasksParams,
};
use cumulus_primitives_core::CollectCollationInfo;
use cumulus_primitives_core::{
    relay_chain::{well_known_keys as RelayChainWellKnownKeys, CollatorPair, ValidationCode},
    ParaId,
};
use cumulus_relay_chain_interface::{OverseerHandle, RelayChainInterface};

// Frontier / EVM imports (solochain)
use fc_consensus::FrontierBlockImport;
use fc_db::{self, DatabaseSource};
use fc_mapping_sync::{kv::MappingSyncWorker, SyncStrategy};
use fc_rpc::EthTask;
use fc_rpc_core::types::{FeeHistoryCache, FeeHistoryCacheLimit, FilterPool};
use fc_storage::{self, StorageOverride, StorageOverrideHandler};
use sc_client_api::BlockchainEvents;
use sc_consensus_babe::ImportQueueParams as BabeImportQueueParams;

use crate::{
    cli::{self, ProviderType, StorageLayer},
    command::ProviderOptions,
};

// StorageHub Imports
use shc_actors_framework::actor::TaskSpawner;
use shc_blockchain_service::capacity_manager::CapacityConfig;
use shc_client::builder::{FishermanOptions, IndexerOptions};
use shc_client::{
    builder::{Buildable, StorageHubBuilder, StorageLayerBuilder},
    handler::{RunnableTasks, StorageHubHandler},
    types::{
        BspProvider, FishermanRole, InMemoryStorageLayer, MspProvider, NoStorageLayer,
        RocksDbStorageLayer, ShNodeType, ShRole, ShStorageLayer, UserRole,
    },
};
<<<<<<< HEAD
use shc_common::{traits::StorageEnableRuntime, types::*};
use shc_file_transfer_service::configure_file_transfer_network;
use shc_indexer_db::DbPool;
use shc_indexer_service::spawn_indexer_service;
use shc_rpc::StorageHubClientRpcConfig;
use shp_opaque::{Block, Hash};
=======
use shc_file_transfer_service::{configure_file_transfer_network, fetch_genesis_hash};
use sp_api::ProvideRuntimeApi;
use sp_keystore::{Keystore, KeystorePtr};
use substrate_prometheus_endpoint::Registry;
>>>>>>> 0426e869

// Local Runtime Types
use sh_parachain_runtime::{apis::RuntimeApi as ParachainRuntimeApi, Runtime as ParachainRuntime};
use sh_solochain_evm_runtime::{
    Runtime as SolochainEvmRuntime, RuntimeApi as SolochainEvmRuntimeApi,
};

//╔═══════════════════════════════════════════════════════════════════════════════════════════════════════════════╗
//║                                        Generic Types over Runtime                                             ║
//╚═══════════════════════════════════════════════════════════════════════════════════════════════════════════════╝

// Generic client type over Runtime
pub(crate) type StorageEnableClient<Runtime> =
    shc_common::types::ParachainClient<<Runtime as StorageEnableRuntime>::RuntimeApi>;
pub(crate) type StorageEnableBackend = TFullBackend<Block>;
pub(crate) type StorageEnableSelectChain = sc_consensus::LongestChain<StorageEnableBackend, Block>;
pub(crate) type StorageEnablePool<Runtime> =
    sc_transaction_pool::TransactionPoolHandle<Block, StorageEnableClient<Runtime>>;

//╔═══════════════════════════════════════════════════════════════════════════════════════════════════════════════╗
//║                                        StorageHub Parachain Types                                             ║
//╚═══════════════════════════════════════════════════════════════════════════════════════════════════════════════╝

pub(crate) type ParachainBlockImport =
    TParachainBlockImport<Block, Arc<StorageEnableClient<ParachainRuntime>>, StorageEnableBackend>;

/// Assembly of PartialComponents (enough to run chain ops subcommands)
pub type ParachainService = PartialComponents<
    StorageEnableClient<ParachainRuntime>,
    StorageEnableBackend,
    Option<StorageEnableSelectChain>,
    sc_consensus::DefaultImportQueue<Block>,
    StorageEnablePool<ParachainRuntime>,
    (
        ParachainBlockImport,
        Option<Telemetry>,
        Option<TelemetryWorkerHandle>,
    ),
>;

//╔═══════════════════════════════════════════════════════════════════════════════════════════════════════════════╗
//║                                      StorageHub Solochain EVM Types                                           ║
//╚═══════════════════════════════════════════════════════════════════════════════════════════════════════════════╝

/// Partial components returned by the Solochain EVM.
type SolochainService = sc_service::PartialComponents<
    StorageEnableClient<SolochainEvmRuntime>,
    StorageEnableBackend,
    StorageEnableSelectChain,
    sc_consensus::DefaultImportQueue<Block>,
    sc_transaction_pool::BasicPool<
        sc_transaction_pool::FullChainApi<StorageEnableClient<SolochainEvmRuntime>, Block>,
        Block,
    >,
    (
        sc_consensus_babe::BabeBlockImport<
            Block,
            StorageEnableClient<SolochainEvmRuntime>,
            FrontierBlockImport<
                Block,
                sc_consensus_grandpa::GrandpaBlockImport<
                    StorageEnableBackend,
                    Block,
                    StorageEnableClient<SolochainEvmRuntime>,
                    StorageEnableSelectChain,
                >,
                StorageEnableClient<SolochainEvmRuntime>,
            >,
        >,
        sc_consensus_grandpa::LinkHalf<
            Block,
            StorageEnableClient<SolochainEvmRuntime>,
            StorageEnableSelectChain,
        >,
        sc_consensus_babe::BabeLink<Block>,
        Arc<fc_db::Backend<Block, StorageEnableClient<SolochainEvmRuntime>>>,
        Arc<dyn StorageOverride<Block>>,
        Option<Telemetry>,
    ),
>;

fn frontier_database_dir(config: &Configuration, path: &str) -> std::path::PathBuf {
    config
        .base_path
        .config_dir(config.chain_spec.id())
        .join("frontier")
        .join(path)
}

//╔═══════════════════════════════════════════════════════════════════════════════════════════════════════════════╗
//║                                   StorageHub Client Setup Utilities                                           ║
//╚═══════════════════════════════════════════════════════════════════════════════════════════════════════════════╝

/// Helper function to setup database pool
async fn setup_database_pool(database_url: String) -> Result<DbPool, sc_service::Error> {
    shc_indexer_db::setup_db_pool(database_url)
        .await
        .map_err(|e| sc_service::Error::Application(Box::new(e)))
}

/// Configure and spawn the indexer service.
async fn configure_and_spawn_indexer<Runtime: StorageEnableRuntime>(
    indexer_options: &Option<IndexerOptions>,
    task_manager: &TaskManager,
    client: Arc<StorageEnableClient<Runtime>>,
) -> Result<Option<DbPool>, sc_service::Error> {
    let indexer_options = match indexer_options {
        Some(config) => config,
        None => return Ok(None),
    };

    // Setup database pool
    let db_pool = setup_database_pool(indexer_options.database_url.clone()).await?;

    info!(
        "📊 Starting Indexer service (mode: {:?})",
        indexer_options.indexer_mode
    );

    let task_spawner = TaskSpawner::new(task_manager.spawn_handle(), "indexer-service");
    spawn_indexer_service::<Runtime>(
        &task_spawner,
        client.clone(),
        db_pool.clone(),
        indexer_options.indexer_mode,
    )
    .await;

    Ok(Some(db_pool))
}

async fn configure_and_spawn_fisherman<Runtime: StorageEnableRuntime>(
    fisherman_options: &Option<FishermanOptions>,
    indexer_config: &Option<IndexerOptions>,
    task_manager: &TaskManager,
    client: Arc<StorageEnableClient<Runtime>>,
    keystore: KeystorePtr,
    rpc_handlers: Arc<RpcHandlers>,
    rocksdb_root_path: impl Into<PathBuf>,
    network: Arc<dyn NetworkService>,
) -> Result<Option<DbPool>, sc_service::Error> {
    let fisherman_options = match fisherman_options {
        Some(fc) => fc,
        None => return Ok(None),
    };

    // Validate configuration compatibility with indexer if both are enabled
    if let Some(indexer_cfg) = indexer_config {
        if indexer_cfg.indexer_mode == shc_indexer_service::IndexerMode::Lite {
            return Err(sc_service::Error::Other(
                "Fisherman service cannot run with 'lite' indexer mode. Please use either 'full' or 'fishing' mode."
                    .to_string(),
            ));
        }
    }

    // Setup database pool for fisherman
    let db_pool = setup_database_pool(fisherman_options.database_url.clone()).await?;

    // Build StorageHubHandler for fisherman tasks
    let task_spawner = TaskSpawner::new(task_manager.spawn_handle(), "fisherman-service");
    let mut fisherman_builder =
        StorageHubBuilder::<FishermanRole, NoStorageLayer, Runtime>::new(task_spawner.clone());

    // Convert rocksdb_root_path to PathBuf first
    let rocksdb_path: PathBuf = rocksdb_root_path.into();

    // Set the indexer db pool
    fisherman_builder.with_indexer_db_pool(Some(db_pool.clone()));

    // Spawn the fisherman service
    fisherman_builder.with_fisherman(client.clone()).await;

    // All variables below are not needed for the fisherman service to operate but required by the StorageHubHandler
    // TODO: Refactor this once we have a proper setup to support role based StorageHubHandler builder
    fisherman_builder.setup_storage_layer(None);

    // Setup blockchain service
    fisherman_builder
        .with_blockchain(
            client.clone(),
            keystore,
            rpc_handlers,
            rocksdb_path.clone(),
            false, // Not in maintenance mode
        )
        .await;

    fisherman_builder.with_peer_manager(rocksdb_path);
    let (_sender, receiver) = async_channel::bounded(1);
    let protocol_name = ProtocolName::from("/storage-hub/file-transfer/1");
    fisherman_builder
        .with_file_transfer(receiver, protocol_name, network)
        .await;

    // Build the handler
    let mut fisherman_handler = fisherman_builder.build();

    // Run fisherman tasks
    fisherman_handler.run_tasks().await;

    Ok(Some(db_pool))
}

/// Initialize the StorageHubBuilder for the StorageHub node.
async fn init_sh_builder<R, S, Runtime: StorageEnableRuntime>(
    provider_options: &Option<ProviderOptions>,
    task_manager: &TaskManager,
    file_transfer_request_protocol: Option<(ProtocolName, Receiver<IncomingRequest>)>,
    network: Arc<dyn NetworkService>,
    keystore: KeystorePtr,
    client: Arc<StorageEnableClient<Runtime>>,
    indexer_options: Option<IndexerOptions>,
) -> Result<
    Option<(
        StorageHubBuilder<R, S, Runtime>,
        StorageHubClientRpcConfig<
            <(R, S) as ShNodeType<Runtime>>::FL,
            <(R, S) as ShNodeType<Runtime>>::FSH,
            Runtime,
        >,
    )>,
    sc_service::Error,
>
where
    R: ShRole,
    S: ShStorageLayer,
    (R, S): ShNodeType<Runtime>,
    StorageHubBuilder<R, S, Runtime>: StorageLayerBuilder,
{
    let maybe_indexer_db_pool =
        configure_and_spawn_indexer::<Runtime>(&indexer_options, &task_manager, client.clone())
            .await?;

    match provider_options {
        Some(ProviderOptions {
            rpc_config,
            provider_type,
            storage_path,
            max_storage_capacity,
            jump_capacity,
            msp_charging_period,
            msp_charge_fees,
            msp_move_bucket,
            bsp_upload_file,
            bsp_move_bucket,
            bsp_charge_fees,
            bsp_submit_proof,
            blockchain_service,
            ..
        }) => {
            info!(
                "Starting as a Storage Provider. Storage path: {:?}, Max storage capacity: {:?}, Jump capacity: {:?}, MSP charging period: {:?}",
                storage_path, max_storage_capacity, jump_capacity, msp_charging_period,
            );

            // Start building the StorageHubHandler, if running as a provider.
            let task_spawner = TaskSpawner::new(task_manager.spawn_handle(), "sh-builder");
            let mut storage_hub_builder = StorageHubBuilder::<R, S, Runtime>::new(task_spawner);

            // Setup and spawn the File Transfer Service.
            let (file_transfer_request_protocol_name, file_transfer_request_receiver) =
                file_transfer_request_protocol
                    .expect("FileTransfer request protocol should already be initialised.");

            storage_hub_builder
                .with_file_transfer(
                    file_transfer_request_receiver,
                    file_transfer_request_protocol_name,
                    network.clone(),
                )
                .await;

            // Setup the `ShStorageLayer` and additional configuration parameters.
            storage_hub_builder
                .setup_storage_layer(storage_path.clone())
                .with_capacity_config(Some(CapacityConfig::new(
                    max_storage_capacity.unwrap_or_default().saturated_into(),
                    jump_capacity.unwrap_or_default().saturated_into(),
                )));

            storage_hub_builder.with_msp_charge_fees_config(msp_charge_fees.clone());
            storage_hub_builder.with_msp_move_bucket_config(msp_move_bucket.clone());
            storage_hub_builder.with_bsp_upload_file_config(bsp_upload_file.clone());
            storage_hub_builder.with_bsp_move_bucket_config(bsp_move_bucket.clone());
            storage_hub_builder.with_bsp_charge_fees_config(bsp_charge_fees.clone());
            storage_hub_builder.with_bsp_submit_proof_config(bsp_submit_proof.clone());

            // Setup specific configuration for the MSP node.
            if *provider_type == ProviderType::Msp {
                storage_hub_builder
                    .with_notify_period(*msp_charging_period)
                    .with_indexer_db_pool(maybe_indexer_db_pool);
            }

            if let Some(c) = blockchain_service {
                storage_hub_builder.with_blockchain_service_config(c.clone());
            }

            // Get the RPC configuration to use for this StorageHub node client.
            let storage_hub_client_rpc_config =
                storage_hub_builder.create_rpc_config(keystore, rpc_config.clone());

            Ok(Some((storage_hub_builder, storage_hub_client_rpc_config)))
        }
        None => Ok(None),
    }
}

/// Finish the StorageHubBuilder and run the tasks.
async fn finish_sh_builder_and_run_tasks<R, S, Runtime: StorageEnableRuntime>(
    mut sh_builder: StorageHubBuilder<R, S, Runtime>,
    client: Arc<StorageEnableClient<Runtime>>,
    rpc_handlers: RpcHandlers,
    keystore: KeystorePtr,
    rocksdb_root_path: impl Into<PathBuf>,
    maintenance_mode: bool,
) -> Result<(), sc_service::Error>
where
    R: ShRole,
    S: ShStorageLayer,
    (R, S): ShNodeType<Runtime>,
    StorageHubBuilder<R, S, Runtime>: StorageLayerBuilder + Buildable<(R, S), Runtime>,
    StorageHubHandler<(R, S), Runtime>: RunnableTasks,
{
    let rocks_db_path = rocksdb_root_path.into();

    // Spawn the Blockchain Service if node is running as a Storage Provider
    sh_builder
        .with_blockchain(
            client.clone(),
            keystore.clone(),
            Arc::new(rpc_handlers),
            rocks_db_path.clone(),
            maintenance_mode,
        )
        .await;

    // Initialize the BSP peer manager
    sh_builder.with_peer_manager(rocks_db_path.clone());

    // Build the StorageHubHandler
    let mut sh_handler = sh_builder.build();

    // Run StorageHub tasks according to the node role
    sh_handler.run_tasks().await;

    Ok(())
}

//╔═══════════════════════════════════════════════════════════════════════════════════════════════════════════════╗
//║                                 StorageHub Parachain Node Setup Functions                                     ║
//╚═══════════════════════════════════════════════════════════════════════════════════════════════════════════════╝

/// Start the StorageHub Parachain node in development mode.
///
/// This is the entrypoint function to launch a StorageHub Parachain node,
/// when running in development mode.
pub async fn start_dev_parachain_node<Network: NetworkBackend<OpaqueBlock, BlockHash>>(
    config: Configuration,
    provider_options: Option<ProviderOptions>,
    indexer_options: Option<IndexerOptions>,
    fisherman_options: Option<FishermanOptions>,
    hwbench: Option<sc_sysinfo::HwBench>,
    para_id: ParaId,
    sealing: cli::Sealing,
<<<<<<< HEAD
) -> sc_service::error::Result<TaskManager> {
    if let Some(provider_options) = provider_options {
        match (
            &provider_options.provider_type,
            &provider_options.storage_layer,
        ) {
            (&ProviderType::Bsp, &StorageLayer::Memory) => {
                start_dev_parachain_impl::<BspProvider, InMemoryStorageLayer, Network>(
                    config,
                    Some(provider_options),
                    indexer_options,
                    fisherman_options,
                    hwbench,
                    para_id,
                    sealing,
                )
                .await
            }
            (&ProviderType::Bsp, &StorageLayer::RocksDB) => {
                start_dev_parachain_impl::<BspProvider, RocksDbStorageLayer, Network>(
                    config,
                    Some(provider_options),
                    indexer_options,
                    fisherman_options,
                    hwbench,
                    para_id,
                    sealing,
                )
                .await
            }
            (&ProviderType::Msp, &StorageLayer::Memory) => {
                start_dev_parachain_impl::<MspProvider, InMemoryStorageLayer, Network>(
                    config,
                    Some(provider_options),
                    indexer_options,
                    fisherman_options,
                    hwbench,
                    para_id,
                    sealing,
                )
                .await
            }
            (&ProviderType::Msp, &StorageLayer::RocksDB) => {
                start_dev_parachain_impl::<MspProvider, RocksDbStorageLayer, Network>(
                    config,
                    Some(provider_options),
                    indexer_options,
                    fisherman_options,
                    hwbench,
                    para_id,
                    sealing,
                )
                .await
            }
            (&ProviderType::User, _) => {
                start_dev_parachain_impl::<UserRole, NoStorageLayer, Network>(
                    config,
                    Some(provider_options),
                    indexer_options,
                    fisherman_options,
                    hwbench,
                    para_id,
                    sealing,
                )
                .await
            }
        }
    } else {
        // Start node without provider options which in turn will not start any storage hub related role services (e.g. Storage Provider, User)
        start_dev_parachain_impl::<UserRole, NoStorageLayer, Network>(
            config,
            None,
            indexer_options,
            fisherman_options,
            hwbench,
            para_id,
            sealing,
        )
        .await
    }
}

/// Start the StorageHub Parachain node.
///
/// This is the entrypoint function to launch a StorageHub Parachain node.
pub async fn start_parachain_node<Network: NetworkBackend<OpaqueBlock, BlockHash>>(
    parachain_config: Configuration,
    polkadot_config: Configuration,
    collator_options: CollatorOptions,
    provider_options: Option<ProviderOptions>,
    indexer_options: Option<IndexerOptions>,
    fisherman_options: Option<FishermanOptions>,
    para_id: ParaId,
    hwbench: Option<sc_sysinfo::HwBench>,
) -> sc_service::error::Result<(TaskManager, Arc<StorageEnableClient<ParachainRuntime>>)> {
    if let Some(provider_options) = provider_options {
        match (
            &provider_options.provider_type,
            &provider_options.storage_layer,
        ) {
            (&ProviderType::Bsp, &StorageLayer::Memory) => {
                start_parachain_node_impl::<BspProvider, InMemoryStorageLayer, Network>(
                    parachain_config,
                    polkadot_config,
                    collator_options,
                    Some(provider_options),
                    indexer_options,
                    fisherman_options,
                    para_id,
                    hwbench,
                )
                .await
            }
            (&ProviderType::Bsp, &StorageLayer::RocksDB) => {
                start_parachain_node_impl::<BspProvider, RocksDbStorageLayer, Network>(
                    parachain_config,
                    polkadot_config,
                    collator_options,
                    Some(provider_options),
                    indexer_options,
                    fisherman_options,
                    para_id,
                    hwbench,
                )
                .await
            }
            (&ProviderType::Msp, &StorageLayer::Memory) => {
                start_parachain_node_impl::<MspProvider, InMemoryStorageLayer, Network>(
                    parachain_config,
                    polkadot_config,
                    collator_options,
                    Some(provider_options),
                    indexer_options,
                    fisherman_options,
                    para_id,
                    hwbench,
                )
                .await
            }
            (&ProviderType::Msp, &StorageLayer::RocksDB) => {
                start_parachain_node_impl::<MspProvider, RocksDbStorageLayer, Network>(
                    parachain_config,
                    polkadot_config,
                    collator_options,
                    Some(provider_options),
                    indexer_options,
                    fisherman_options,
                    para_id,
                    hwbench,
                )
                .await
            }
            (&ProviderType::User, _) => {
                start_parachain_node_impl::<UserRole, NoStorageLayer, Network>(
                    parachain_config,
                    polkadot_config,
                    collator_options,
                    Some(provider_options),
                    indexer_options,
                    fisherman_options,
                    para_id,
                    hwbench,
                )
                .await
            }
        }
    } else {
        // Start node without provider options which in turn will not start any storage hub related role services (e.g. Storage Provider, User)
        start_parachain_node_impl::<UserRole, NoStorageLayer, Network>(
            parachain_config,
            polkadot_config,
            collator_options,
            None,
            indexer_options,
            fisherman_options,
            para_id,
            hwbench,
        )
        .await
    }
}

/// Create a new partial components for the StorageHub Parachain node.
///
/// This is the entrypoint function used when executing subcommands of the
/// StorageHub Parachain node.
pub fn new_partial_parachain(
    config: &Configuration,
    dev_service: bool,
) -> Result<ParachainService, sc_service::Error> {
    let telemetry = config
        .telemetry_endpoints
        .clone()
        .filter(|x| !x.is_empty())
        .map(|endpoints| -> Result<_, sc_telemetry::Error> {
            let worker = TelemetryWorker::new(16)?;
            let telemetry = worker.handle().new_telemetry(endpoints);
            Ok((worker, telemetry))
        })
        .transpose()?;

    let heap_pages = config
        .executor
        .default_heap_pages
        .map_or(DEFAULT_HEAP_ALLOC_STRATEGY, |h| HeapAllocStrategy::Static {
            extra_pages: h as _,
        });

    let executor = ParachainExecutor::builder()
        .with_execution_method(config.executor.wasm_method)
        .with_onchain_heap_alloc_strategy(heap_pages)
        .with_offchain_heap_alloc_strategy(heap_pages)
        .with_max_runtime_instances(config.executor.max_runtime_instances)
        .with_runtime_cache_size(config.executor.runtime_cache_size)
        .build();

    let (client, backend, keystore_container, task_manager) =
        sc_service::new_full_parts_record_import::<Block, ParachainRuntimeApi, _>(
            config,
            telemetry.as_ref().map(|(_, telemetry)| telemetry.handle()),
            executor,
            true,
        )?;
    let client = Arc::new(client);

    let telemetry_worker_handle = telemetry.as_ref().map(|(worker, _)| worker.handle());

    let telemetry = telemetry.map(|(worker, telemetry)| {
        task_manager
            .spawn_handle()
            .spawn("telemetry", None, worker.run());
        telemetry
    });

    // FIXME: The `config.transaction_pool.options` field is private, so for now use its default value
    // let transaction_pool = Arc::from(BasicPool::new_full(
    //     Default::default(),
    //     config.role.is_authority().into(),
    //     config.prometheus_registry(),
    //     task_manager.spawn_essential_handle(),
    //     client.clone(),
    // ));

    let transaction_pool = Arc::from(
        sc_transaction_pool::Builder::new(
            task_manager.spawn_essential_handle(),
            client.clone(),
            config.role.is_authority().into(),
        )
        .with_options(config.transaction_pool.clone())
        .with_prometheus(config.prometheus_registry())
        .build(),
    );

    let block_import = ParachainBlockImport::new(client.clone(), backend.clone());

    let import_queue = if dev_service {
        sc_consensus_manual_seal::import_queue(
            Box::new(client.clone()),
            &task_manager.spawn_essential_handle(),
            config.prometheus_registry(),
        )
    } else {
        build_parachain_import_queue(
            client.clone(),
            block_import.clone(),
            config,
            telemetry.as_ref().map(|telemetry| telemetry.handle()),
            &task_manager,
        )
    };

    let select_chain = if dev_service {
        Some(LongestChain::new(backend.clone()))
    } else {
        None
    };

    Ok(PartialComponents {
        backend,
        client,
        import_queue,
        keystore_container,
        task_manager,
        transaction_pool,
        select_chain,
        other: (block_import, telemetry, telemetry_worker_handle),
    })
}

/// Start a development node with the given solo chain `Configuration`.
async fn start_dev_parachain_impl<R, S, Network>(
    config: Configuration,
    provider_options: Option<ProviderOptions>,
    indexer_options: Option<IndexerOptions>,
    fisherman_options: Option<FishermanOptions>,
    hwbench: Option<sc_sysinfo::HwBench>,
    para_id: ParaId,
    sealing: cli::Sealing,
=======
>>>>>>> 0426e869
) -> sc_service::error::Result<TaskManager>
where
    R: ShRole,
    S: ShStorageLayer,
<<<<<<< HEAD
    (R, S): ShNodeType<ParachainRuntime>,
    StorageHubBuilder<R, S, ParachainRuntime>:
        StorageLayerBuilder + Buildable<(R, S), ParachainRuntime>,
    StorageHubHandler<(R, S), ParachainRuntime>: RunnableTasks,
=======
    (R, S): ShNodeType<Runtime>,
    StorageHubBuilder<R, S, Runtime>: StorageLayerBuilder + Buildable<(R, S), Runtime>,
    StorageHubHandler<(R, S), Runtime>: RunnableTasks,
>>>>>>> 0426e869
    Network: sc_network::NetworkBackend<OpaqueBlock, BlockHash>,
{
    use async_io::Timer;
    use sc_consensus_manual_seal::{run_manual_seal, EngineCommand, ManualSealParams};

    // Check if we're in maintenance mode and build the dev node in maintenance mode if so
    let maintenance_mode = provider_options
        .as_ref()
        .map_or(false, |opts| opts.maintenance_mode);
    if maintenance_mode {
        log::info!("🛠️  Running dev node in maintenance mode");
        log::info!("🛠️  Network participation is disabled");
        log::info!("🛠️  Only storage management RPC methods are available");
<<<<<<< HEAD
        return start_dev_parachain_in_maintenance_mode::<R, S, Network>(
=======
        return start_dev_in_maintenance_mode::<R, S, Network>(
>>>>>>> 0426e869
            config,
            provider_options,
            indexer_options,
            fisherman_options,
            hwbench,
        )
        .await;
    }

    let sc_service::PartialComponents {
        client,
        backend,
        mut task_manager,
        import_queue,
        keystore_container,
        select_chain: maybe_select_chain,
        transaction_pool,
        other: (_, mut telemetry, _),
<<<<<<< HEAD
    } = new_partial_parachain(&config, true)?;
=======
    } = new_partial(&config, true)?;
>>>>>>> 0426e869

    let signing_dev_key = config
        .dev_key_seed
        .clone()
        .expect("Dev key seed must be present in dev mode.");
    let keystore = keystore_container.keystore();

    // Initialise seed for signing transactions using blockchain service.
    // In dev mode we use a well known dev account.
    keystore
        .sr25519_generate_new(BCSV_KEY_TYPE, Some(signing_dev_key.as_ref()))
        .expect("Invalid dev signing key provided.");

    let mut net_config = sc_network::config::FullNetworkConfiguration::<_, _, Network>::new(
        &config.network,
        config
            .prometheus_config
            .as_ref()
            .map(|cfg| cfg.registry.clone()),
    );
    let collator = config.role.is_authority();
    let prometheus_registry = config.prometheus_registry().cloned();
    let select_chain = maybe_select_chain
        .expect("In `dev` mode, `new_partial` will return some `select_chain`; qed");

    // If we are a provider or fisherman we update the network configuration with the file transfer protocol.
    let mut file_transfer_request_protocol = None;
    if provider_options.is_some() || fisherman_options.is_some() {
<<<<<<< HEAD
        file_transfer_request_protocol =
            Some(configure_file_transfer_network::<_, ParachainRuntime>(
                client.clone(),
                &config,
                &mut net_config,
            ));
    }

    let metrics = Network::register_notification_metrics(
        config.prometheus_config.as_ref().map(|cfg| &cfg.registry),
    );

    let (network, system_rpc_tx, tx_handler_controller, network_starter, sync_service) =
        sc_service::build_network(sc_service::BuildNetworkParams {
            config: &config,
            net_config,
            client: client.clone(),
            transaction_pool: transaction_pool.clone(),
            spawn_handle: task_manager.spawn_handle(),
            import_queue,
            block_announce_validator_builder: None,
            warp_sync_config: None,
            block_relay: None,
            metrics,
        })?;

    if config.offchain_worker.enabled {
        use futures::FutureExt;

        task_manager.spawn_handle().spawn(
            "offchain-workers-runner",
            "offchain-work",
            sc_offchain::OffchainWorkers::new(sc_offchain::OffchainWorkerOptions {
                runtime_api_provider: client.clone(),
                keystore: Some(keystore_container.keystore()),
                offchain_db: backend.offchain_storage(),
                transaction_pool: Some(OffchainTransactionPoolFactory::new(
                    transaction_pool.clone(),
                )),
                network_provider: Arc::new(network.clone()),
                is_validator: config.role.is_authority(),
                enable_http_requests: false,
                custom_extensions: move |_| vec![],
            })?
            .run(client.clone(), task_manager.spawn_handle())
            .boxed(),
        );
    }

    let mut command_sink = None;

    let commands_stream: Box<dyn Stream<Item = EngineCommand<H256>> + Send + Sync + Unpin> =
        match sealing {
            cli::Sealing::Instant => {
                Box::new(
                    // This bit cribbed from the implementation of instant seal.
                    transaction_pool.import_notification_stream().map(|_| {
                        EngineCommand::SealNewBlock {
                            create_empty: false,
                            finalize: false,
                            parent_hash: None,
                            sender: None,
                        }
                    }),
                )
            }
            cli::Sealing::Manual => {
                let (sink, stream) = futures::channel::mpsc::channel(1000);
                // Keep a reference to the other end of the channel. It goes to the RPC.
                command_sink = Some(sink);
                Box::new(stream)
            }
            cli::Sealing::Interval(millis) => {
                if millis < 3000 {
                    log::info!(
                        "⚠️ Sealing interval is very short. Normally setting this to 6000 ms is recommended."
                    );
                }

                Box::new(StreamExt::map(
                    Timer::interval(Duration::from_millis(millis)),
                    |_| EngineCommand::SealNewBlock {
                        create_empty: true,
                        finalize: false,
                        parent_hash: None,
                        sender: None,
                    },
                ))
            }
        };

    // If node is running as a Storage Provider, start building the StorageHubHandler using the StorageHubBuilder.
    let (sh_builder, maybe_storage_hub_client_rpc_config) =
        match init_sh_builder::<R, S, ParachainRuntime>(
            &provider_options,
            &task_manager,
            file_transfer_request_protocol,
            network.clone(),
            keystore.clone(),
            client.clone(),
            indexer_options.clone(),
        )
        .await?
        {
            Some((shb, rpc)) => (Some(shb), Some(rpc)),
            None => (None, None),
        };

    let rpc_builder = {
        let client = client.clone();
        let transaction_pool = transaction_pool.clone();

        Box::new(move |_| {
            let deps = crate::rpc::FullDeps {
                client: client.clone(),
                pool: transaction_pool.clone(),
                maybe_storage_hub_client_config: maybe_storage_hub_client_rpc_config.clone(),
                command_sink: command_sink.clone(),
            };

            crate::rpc::create_full_parachain::<_, _, _, ParachainRuntime>(deps).map_err(Into::into)
        })
    };

    let base_path = config.base_path.path().to_path_buf().clone();

    let rpc_handlers = sc_service::spawn_tasks(sc_service::SpawnTasksParams {
        rpc_builder,
        client: client.clone(),
        transaction_pool: transaction_pool.clone(),
        task_manager: &mut task_manager,
        config,
        keystore: keystore.clone(),
        backend: backend.clone(),
        network: network.clone(),
        sync_service: sync_service.clone(),
        system_rpc_tx,
        tx_handler_controller,
        telemetry: telemetry.as_mut(),
    })?;

    // Finish building the StorageHubBuilder if node is running as a Storage Provider.
    if let Some(_) = provider_options {
        finish_sh_builder_and_run_tasks(
            sh_builder.expect("StorageHubBuilder should already be initialised."),
            client.clone(),
            rpc_handlers.clone(),
            keystore.clone(),
            base_path.clone(),
            maintenance_mode,
        )
        .await?;
    }

    configure_and_spawn_fisherman::<ParachainRuntime>(
        &fisherman_options,
        &indexer_options,
        &task_manager,
        client.clone(),
        keystore.clone(),
        Arc::new(rpc_handlers.clone()),
        base_path,
        network.clone(),
    )
    .await?;

    if let Some(hwbench) = hwbench {
        sc_sysinfo::print_hwbench(&hwbench);
        // Here you can check whether the hardware meets your chains' requirements. Putting a link
        // in there and swapping out the requirements for your own are probably a good idea. The
        // requirements for a para-chain are dictated by its relay-chain.
        match SUBSTRATE_REFERENCE_HARDWARE.check_hardware(&hwbench, false) {
            Err(err) if collator => {
                log::warn!("⚠️  The hardware does not meet the minimal requirements {} for role 'Authority'.", err);
            }
            _ => {}
        }

        if let Some(ref mut telemetry) = telemetry {
            let telemetry_handle = telemetry.handle();
            task_manager.spawn_handle().spawn(
                "telemetry_hwbench",
                None,
                sc_sysinfo::initialize_hwbench_telemetry(telemetry_handle, hwbench),
            );
        }
    }

    thread_local!(static TIMESTAMP: RefCell<u64> = RefCell::new(Utc::now().timestamp_millis().try_into().unwrap()));

    /// Provide a mock duration starting at Utc::now() in millisecond for timestamp inherent.
    /// Each call will increment timestamp by slot_duration making Aura think time has passed.
    struct MockTimestampInherentDataProvider;

    #[async_trait::async_trait]
    impl sp_inherents::InherentDataProvider for MockTimestampInherentDataProvider {
        async fn provide_inherent_data(
            &self,
            inherent_data: &mut sp_inherents::InherentData,
        ) -> Result<(), sp_inherents::Error> {
            TIMESTAMP.with(|x| {
                *x.borrow_mut() += sh_parachain_runtime::SLOT_DURATION;
                inherent_data.put_data(sp_timestamp::INHERENT_IDENTIFIER, &*x.borrow())
            })
        }

        async fn try_handle_error(
            &self,
            _identifier: &sp_inherents::InherentIdentifier,
            _error: &[u8],
        ) -> Option<Result<(), sp_inherents::Error>> {
            // The pallet never reports error.
            None
        }
    }

    if collator {
        let proposer = sc_basic_authorship::ProposerFactory::with_proof_recording(
            task_manager.spawn_handle(),
            client.clone(),
            transaction_pool.clone(),
            prometheus_registry.as_ref(),
            telemetry.as_ref().map(|x| x.handle()),
        );

        // aura import queue
        let slot_duration = sc_consensus_aura::slot_duration(&*client)?;
        let client_for_cidp = client.clone();

        task_manager.spawn_essential_handle().spawn_blocking(
            "authorship_task",
            Some("block-authoring"),
            run_manual_seal(ManualSealParams {
                block_import: client.clone(),
                env: proposer,
                client: client.clone(),
                pool: transaction_pool.clone(),
                commands_stream,
                select_chain,
                consensus_data_provider: Some(Box::new(AuraConsensusDataProvider::new(
                    client.clone(),
                ))),
                create_inherent_data_providers: move |block: Hash, ()| {
                    let current_para_block = client_for_cidp
                    	.number(block)
                    	.expect("Header lookup should succeed")
                    	.expect("Header passed in as parent should be present in backend.");

					let hash = client
						.hash(current_para_block.saturating_sub(1))
						.expect("Hash of the desired block must be present")
						.expect("Hash of the desired block should exist");

					let para_header = client
						.expect_header(hash)
						.expect("Expected parachain header should exist")
						.encode();

                    let current_para_head = client_for_cidp
                        .header(block)
                        .expect("Header lookup should succeed")
                        .expect("Header passed in as parent should be present in backend.");

                    let should_send_go_ahead = match client_for_cidp
                        .runtime_api()
                        .collect_collation_info(block, &current_para_head)
                        {
                            Ok(info) => info.new_validation_code.is_some(),
                            Err(e) => {
                                error!("Failed to collect collation info: {:?}", e);
                                false
                            },
                        };

					let raw_para_head_data = HeadData(para_header);
					let para_head_data = raw_para_head_data.encode();

                    let client_for_xcm = client_for_cidp.clone();

                    let para_head_key = RelayChainWellKnownKeys::para_head(para_id);
                    let relay_slot_key = RelayChainWellKnownKeys::CURRENT_SLOT.to_vec();
                    let current_block_randomness_key = RelayChainWellKnownKeys::CURRENT_BLOCK_RANDOMNESS.to_vec();

                    async move {
                        let mut timestamp = 0u64;
                        // This allows us to create multiple blocks without considering the actual slot duration wait time. We increment the timestamp by slot_duration in inherent data.
                        TIMESTAMP.with(|x| {
                            timestamp = x.clone().take();
                        });

                        // If we don't increment the timestamp, we will hit a para slot and relay slot mismatch.
                        timestamp += sh_parachain_runtime::SLOT_DURATION;

						let relay_slot = sp_consensus_aura::inherents::InherentDataProvider::from_timestamp_and_slot_duration(
							timestamp.into(),
							slot_duration,
						);

                        let current_block_randomness = BlakeTwo256::hash(timestamp.encode().as_slice());

                        let additional_keys = vec![
                            (para_head_key, para_head_data),
                            (relay_slot_key, Slot::from(u64::from(*relay_slot)).encode()),
                            (current_block_randomness_key, current_block_randomness.encode())
                        ];

                        let time = MockTimestampInherentDataProvider;

                        let mocked_parachain = {
                            MockValidationDataInherentDataProvider {
                                current_para_block,
								para_id,
								current_para_block_head: Some(raw_para_head_data),
                                relay_offset: 1000,
                                relay_blocks_per_para_block: 2,
                                para_blocks_per_relay_epoch: 0,
                                relay_randomness_config: (),
                                xcm_config: MockXcmConfig::new(
                                    &*client_for_xcm,
                                    block,
                                    Default::default(),
                                ),
                                raw_downward_messages: vec![],
                                raw_horizontal_messages: vec![],
                                additional_key_values: Some(additional_keys),
                                upgrade_go_ahead: should_send_go_ahead.then(|| {
                                    log::info!(
                                        "Detected pending validation code, sending go-ahead signal."
                                    );
                                    UpgradeGoAhead::GoAhead
                                }),
                            }
                        };

                        Ok((relay_slot, mocked_parachain, time))
                    }
                },
            }),
        );
    }

    log::info!("Development Service Ready");

    network_starter.start_network();
    Ok(task_manager)
}

async fn start_dev_parachain_in_maintenance_mode<R, S, Network>(
    config: Configuration,
    provider_options: Option<ProviderOptions>,
    indexer_options: Option<IndexerOptions>,
    fisherman_options: Option<FishermanOptions>,
    hwbench: Option<sc_sysinfo::HwBench>,
) -> sc_service::error::Result<TaskManager>
where
    R: ShRole,
    S: ShStorageLayer,
    (R, S): ShNodeType<ParachainRuntime>,
    StorageHubBuilder<R, S, ParachainRuntime>:
        StorageLayerBuilder + Buildable<(R, S), ParachainRuntime>,
    StorageHubHandler<(R, S), ParachainRuntime>: RunnableTasks,
    Network: sc_network::NetworkBackend<OpaqueBlock, BlockHash>,
{
    let sc_service::PartialComponents {
        client,
        backend,
        mut task_manager,
        import_queue,
        keystore_container,
        select_chain: _maybe_select_chain,
        transaction_pool,
        other: (_, mut telemetry, _),
    } = new_partial_parachain(&config, true)?;

    let signing_dev_key = config
        .dev_key_seed
        .clone()
        .expect("Dev key seed must be present in dev mode.");
    let keystore = keystore_container.keystore();

    // Initialise seed for signing transactions using blockchain service.
    // In dev mode we use a well known dev account.
    keystore
        .sr25519_generate_new(BCSV_KEY_TYPE, Some(signing_dev_key.as_ref()))
        .expect("Invalid dev signing key provided.");

    let mut net_config = sc_network::config::FullNetworkConfiguration::<_, _, Network>::new(
        &config.network,
        config
            .prometheus_config
            .as_ref()
            .map(|cfg| cfg.registry.clone()),
    );

    // If we are a provider or fisherman we update the network configuration with the file transfer protocol.
    let mut file_transfer_request_protocol = None;
    if provider_options.is_some() || fisherman_options.is_some() {
        file_transfer_request_protocol =
            Some(configure_file_transfer_network::<_, ParachainRuntime>(
                client.clone(),
                &config,
                &mut net_config,
            ));
=======
        file_transfer_request_protocol = Some(configure_file_transfer_network::<_, Runtime>(
            fetch_genesis_hash(client.clone()),
            config.chain_spec.fork_id(),
            &mut net_config,
        ));
>>>>>>> 0426e869
    }

    let metrics = Network::register_notification_metrics(
        config.prometheus_config.as_ref().map(|cfg| &cfg.registry),
    );

    let (network, system_rpc_tx, tx_handler_controller, network_starter, sync_service) =
        sc_service::build_network(sc_service::BuildNetworkParams {
            config: &config,
            net_config,
            client: client.clone(),
            transaction_pool: transaction_pool.clone(),
            spawn_handle: task_manager.spawn_handle(),
            import_queue,
            block_announce_validator_builder: None,
            warp_sync_config: None,
            block_relay: None,
            metrics,
        })?;

    // No offchain workers in maintenance mode - intentionally omitted

    // Create command_sink for RPC
    let (command_sink, _) = futures::channel::mpsc::channel(1000);

    // If node is running as a Storage Provider, start building the StorageHubHandler using the StorageHubBuilder.
    let (sh_builder, maybe_storage_hub_client_rpc_config) =
        match init_sh_builder::<R, S, ParachainRuntime>(
            &provider_options,
            &task_manager,
            file_transfer_request_protocol,
            network.clone(),
            keystore.clone(),
            client.clone(),
            indexer_options.clone(),
        )
        .await?
        {
            Some((shb, rpc)) => (Some(shb), Some(rpc)),
            None => (None, None),
        };

    let rpc_builder = {
        let client = client.clone();
        let transaction_pool = transaction_pool.clone();

        Box::new(move |_| {
            let deps = crate::rpc::FullDeps {
                client: client.clone(),
                pool: transaction_pool.clone(),
                maybe_storage_hub_client_config: maybe_storage_hub_client_rpc_config.clone(),
                command_sink: Some(command_sink.clone()),
            };

            crate::rpc::create_full_parachain::<_, _, _, ParachainRuntime>(deps).map_err(Into::into)
        })
    };

    let base_path = config.base_path.path().to_path_buf().clone();

    let rpc_handlers = sc_service::spawn_tasks(sc_service::SpawnTasksParams {
        rpc_builder,
        client: client.clone(),
        transaction_pool: transaction_pool.clone(),
        task_manager: &mut task_manager,
        config,
        keystore: keystore.clone(),
        backend: backend.clone(),
        network: network.clone(),
        sync_service: sync_service.clone(),
        system_rpc_tx,
        tx_handler_controller,
        telemetry: telemetry.as_mut(),
    })?;

    // Finish building the StorageHubBuilder if node is running as a Storage Provider.
    if let Some(_) = provider_options {
        finish_sh_builder_and_run_tasks(
            sh_builder.expect("StorageHubBuilder should already be initialised."),
            client.clone(),
            rpc_handlers,
            keystore.clone(),
            base_path,
            true,
        )
        .await?;
    }

    if let Some(hwbench) = hwbench {
        sc_sysinfo::print_hwbench(&hwbench);

        if let Some(ref mut telemetry) = telemetry {
            let telemetry_handle = telemetry.handle();
            task_manager.spawn_handle().spawn(
                "telemetry_hwbench",
                None,
                sc_sysinfo::initialize_hwbench_telemetry(telemetry_handle, hwbench),
            );
        }
    }

    // In maintenance mode, we intentionally don't start the manual sealing process
    // This means no block production will occur
    log::info!("🛠️  Dev node started in maintenance mode - block production is disabled");
    log::info!("🛠️  Manual sealing is disabled");
    log::info!("🛠️  Only RPC functionality is available");

    network_starter.start_network();
    Ok(task_manager)
}

/// Start a node with the given parachain `Configuration` and relay chain `Configuration`.
///
/// This is the actual implementation that is abstract over the executor and the runtime api.
async fn start_parachain_node_impl<R, S, Network>(
    parachain_config: Configuration,
    polkadot_config: Configuration,
    collator_options: CollatorOptions,
    provider_options: Option<ProviderOptions>,
    indexer_options: Option<IndexerOptions>,
    fisherman_options: Option<FishermanOptions>,
    para_id: ParaId,
    hwbench: Option<sc_sysinfo::HwBench>,
) -> sc_service::error::Result<(TaskManager, Arc<StorageEnableClient<ParachainRuntime>>)>
where
    R: ShRole,
    S: ShStorageLayer,
    (R, S): ShNodeType<ParachainRuntime>,
    StorageHubBuilder<R, S, ParachainRuntime>:
        StorageLayerBuilder + Buildable<(R, S), ParachainRuntime>,
    StorageHubHandler<(R, S), ParachainRuntime>: RunnableTasks,
    Network: NetworkBackend<OpaqueBlock, BlockHash>,
{
    // Check if we're in maintenance mode and build the node in maintenance mode if so
    let maintenance_mode = provider_options
        .as_ref()
        .map_or(false, |opts| opts.maintenance_mode);
    if maintenance_mode {
        log::info!("🛠️  Running dev node in maintenance mode");
        log::info!("🛠️  Network participation is disabled");
        log::info!("🛠️  Only storage management RPC methods are available");
        return start_parachain_node_in_maintenance_mode::<R, S, Network>(
            parachain_config,
            polkadot_config,
            collator_options,
            provider_options,
            indexer_options,
            fisherman_options,
            para_id,
            hwbench,
        )
        .await;
    }

    let parachain_config = prepare_node_config(parachain_config);

    let params = new_partial_parachain(&parachain_config, false)?;
    let (block_import, mut telemetry, telemetry_worker_handle) = params.other;
    let mut net_config = sc_network::config::FullNetworkConfiguration::<_, _, Network>::new(
        &parachain_config.network,
        parachain_config
            .prometheus_config
            .as_ref()
            .map(|cfg| cfg.registry.clone()),
    );

    let client = params.client.clone();
    let backend = params.backend.clone();
    let mut task_manager = params.task_manager;
    let keystore = params.keystore_container.keystore();

    // If we are a provider we update the network configuration with the file transfer protocol.
    let mut file_transfer_request_protocol = None;
    if provider_options.is_some() || fisherman_options.is_some() {
        file_transfer_request_protocol =
            Some(configure_file_transfer_network::<_, ParachainRuntime>(
                client.clone(),
                &parachain_config,
                &mut net_config,
            ));
    }

    let (relay_chain_interface, collator_key) = build_relay_chain_interface(
        polkadot_config,
        &parachain_config,
        telemetry_worker_handle,
        &mut task_manager,
        collator_options.clone(),
        hwbench.clone(),
    )
    .await
    .map_err(|e| sc_service::Error::Application(Box::new(e)))?;

    let validator = parachain_config.role.is_authority();
    let prometheus_registry = parachain_config.prometheus_registry().cloned();
    let transaction_pool = params.transaction_pool.clone();
    let import_queue_service = params.import_queue.service();

    let (network, system_rpc_tx, tx_handler_controller, network_starter, sync_service) =
        build_network(BuildNetworkParams {
            parachain_config: &parachain_config,
            net_config,
            client: client.clone(),
            transaction_pool: transaction_pool.clone(),
            para_id,
            spawn_handle: task_manager.spawn_handle(),
            relay_chain_interface: relay_chain_interface.clone(),
            import_queue: params.import_queue,
            sybil_resistance_level: CollatorSybilResistance::Resistant, // because of Aura
        })
        .await?;

    if parachain_config.offchain_worker.enabled {
        use futures::FutureExt;

        task_manager.spawn_handle().spawn(
            "offchain-workers-runner",
            "offchain-work",
            sc_offchain::OffchainWorkers::new(sc_offchain::OffchainWorkerOptions {
                runtime_api_provider: client.clone(),
                keystore: Some(params.keystore_container.keystore()),
                offchain_db: backend.offchain_storage(),
                transaction_pool: Some(OffchainTransactionPoolFactory::new(
                    transaction_pool.clone(),
                )),
                network_provider: Arc::new(network.clone()),
                is_validator: parachain_config.role.is_authority(),
                enable_http_requests: false,
                custom_extensions: move |_| vec![],
            })?
            .run(client.clone(), task_manager.spawn_handle())
            .boxed(),
        );
    }

    // If node is running as a Storage Provider, start building the StorageHubHandler using the StorageHubBuilder.
    let (sh_builder, maybe_storage_hub_client_rpc_config) =
        match init_sh_builder::<R, S, ParachainRuntime>(
            &provider_options,
            &task_manager,
            file_transfer_request_protocol,
            network.clone(),
            keystore.clone(),
            client.clone(),
            indexer_options.clone(),
        )
        .await?
        {
            Some((shb, rpc)) => (Some(shb), Some(rpc)),
            None => (None, None),
        };

    let rpc_builder = {
        let client = client.clone();
        let transaction_pool = transaction_pool.clone();

        Box::new(move |_| {
            let deps = crate::rpc::FullDeps {
                client: client.clone(),
                pool: transaction_pool.clone(),
                maybe_storage_hub_client_config: maybe_storage_hub_client_rpc_config.clone(),
                command_sink: None,
            };

            crate::rpc::create_full_parachain::<_, _, _, ParachainRuntime>(deps).map_err(Into::into)
        })
    };

    let base_path = parachain_config.base_path.path().to_path_buf().clone();

    let rpc_handlers = sc_service::spawn_tasks(sc_service::SpawnTasksParams {
        rpc_builder,
        client: client.clone(),
        transaction_pool: transaction_pool.clone(),
        task_manager: &mut task_manager,
        config: parachain_config,
        keystore: keystore.clone(),
        backend: backend.clone(),
        network: network.clone(),
        sync_service: sync_service.clone(),
        system_rpc_tx,
        tx_handler_controller,
        telemetry: telemetry.as_mut(),
    })?;

    // Finish building the StorageHubBuilder if node is running as a Storage Provider.
    if let Some(_) = provider_options {
        finish_sh_builder_and_run_tasks(
            sh_builder.expect("StorageHubBuilder should already be initialised."),
            client.clone(),
            rpc_handlers.clone(),
            keystore.clone(),
            base_path.clone(),
            maintenance_mode,
        )
        .await?;
    }

    configure_and_spawn_fisherman::<ParachainRuntime>(
        &fisherman_options,
        &indexer_options,
        &task_manager,
        client.clone(),
        keystore.clone(),
        Arc::new(rpc_handlers.clone()),
        base_path,
        network.clone(),
    )
    .await?;

    if let Some(hwbench) = hwbench {
        sc_sysinfo::print_hwbench(&hwbench);
        // Here you can check whether the hardware meets your chains' requirements. Putting a link
        // in there and swapping out the requirements for your own are probably a good idea. The
        // requirements for a para-chain are dictated by its relay-chain.
        match SUBSTRATE_REFERENCE_HARDWARE.check_hardware(&hwbench, false) {
            Err(err) if validator => {
                log::warn!("⚠️  The hardware does not meet the minimal requirements {} for role 'Authority'.", err);
            }
            _ => {}
        }

        if let Some(ref mut telemetry) = telemetry {
            let telemetry_handle = telemetry.handle();
            task_manager.spawn_handle().spawn(
                "telemetry_hwbench",
                None,
                sc_sysinfo::initialize_hwbench_telemetry(telemetry_handle, hwbench),
            );
        }
    }

    let announce_block = {
        let sync_service = sync_service.clone();
        Arc::new(move |hash, data| sync_service.announce_block(hash, data))
    };

    let relay_chain_slot_duration = Duration::from_secs(6);

    let overseer_handle = relay_chain_interface
        .overseer_handle()
        .map_err(|e| sc_service::Error::Application(Box::new(e)))?;

    start_relay_chain_tasks(StartRelayChainTasksParams {
        client: client.clone(),
        announce_block: announce_block.clone(),
        para_id,
        relay_chain_interface: relay_chain_interface.clone(),
        task_manager: &mut task_manager,
        da_recovery_profile: if validator {
            DARecoveryProfile::Collator
        } else {
            DARecoveryProfile::FullNode
        },
        import_queue: import_queue_service,
        relay_chain_slot_duration,
        recovery_handle: Box::new(overseer_handle.clone()),
        sync_service: sync_service.clone(),
    })?;

    if validator {
        start_parachain_consensus(
            client.clone(),
            backend.clone(),
            block_import,
            prometheus_registry.as_ref(),
            telemetry.as_ref().map(|t| t.handle()),
            &task_manager,
            relay_chain_interface.clone(),
            transaction_pool,
            params.keystore_container.keystore(),
            relay_chain_slot_duration,
            para_id,
            collator_key.expect("Command line arguments do not allow this. qed"),
            overseer_handle,
            announce_block,
        )?;
    }

    network_starter.start_network();

    Ok((task_manager, client))
}

async fn start_parachain_node_in_maintenance_mode<R, S, Network>(
    parachain_config: Configuration,
    polkadot_config: Configuration,
    collator_options: CollatorOptions,
    provider_options: Option<ProviderOptions>,
    indexer_options: Option<IndexerOptions>,
    fisherman_options: Option<FishermanOptions>,
    para_id: ParaId,
    hwbench: Option<sc_sysinfo::HwBench>,
) -> sc_service::error::Result<(TaskManager, Arc<StorageEnableClient<ParachainRuntime>>)>
where
    R: ShRole,
    S: ShStorageLayer,
    (R, S): ShNodeType<ParachainRuntime>,
    StorageHubBuilder<R, S, ParachainRuntime>:
        StorageLayerBuilder + Buildable<(R, S), ParachainRuntime>,
    StorageHubHandler<(R, S), ParachainRuntime>: RunnableTasks,
    Network: NetworkBackend<OpaqueBlock, BlockHash>,
{
    let parachain_config = prepare_node_config(parachain_config);

    let params = new_partial_parachain(&parachain_config, false)?;
    let (_block_import, mut telemetry, telemetry_worker_handle) = params.other;

    // Create network configuration
    let mut net_config = sc_network::config::FullNetworkConfiguration::<_, _, Network>::new(
        &parachain_config.network,
        parachain_config
            .prometheus_config
            .as_ref()
            .map(|cfg| cfg.registry.clone()),
    );

    let client = params.client.clone();
    let backend = params.backend.clone();
    let mut task_manager = params.task_manager;
    let keystore = params.keystore_container.keystore();

    // If we are a provider we update the network configuration with the file transfer protocol.
    let mut file_transfer_request_protocol = None;
<<<<<<< HEAD
    if provider_options.is_some() {
        file_transfer_request_protocol =
            Some(configure_file_transfer_network::<_, ParachainRuntime>(
                client.clone(),
                &parachain_config,
                &mut net_config,
            ));
=======
    if provider_options.is_some() || fisherman_options.is_some() {
        file_transfer_request_protocol = Some(configure_file_transfer_network::<_, Runtime>(
            fetch_genesis_hash(client.clone()),
            config.chain_spec.fork_id(),
            &mut net_config,
        ));
>>>>>>> 0426e869
    }

    // Create relay chain interface
    let (relay_chain_interface, _collator_key) = build_relay_chain_interface(
        polkadot_config,
        &parachain_config,
        telemetry_worker_handle,
        &mut task_manager,
        collator_options.clone(),
        hwbench.clone(),
    )
    .await
    .map_err(|e| sc_service::Error::Application(Box::new(e)))?;

    let transaction_pool = params.transaction_pool.clone();

    let (network, system_rpc_tx, tx_handler_controller, network_starter, sync_service) =
        build_network(BuildNetworkParams {
            parachain_config: &parachain_config,
            net_config,
            client: client.clone(),
            transaction_pool: transaction_pool.clone(),
            para_id,
            spawn_handle: task_manager.spawn_handle(),
            relay_chain_interface: relay_chain_interface.clone(),
            import_queue: params.import_queue,
            sybil_resistance_level: CollatorSybilResistance::Resistant, // because of Aura
        })
        .await?;

    // No need for offchain workers in maintenance mode

    // If node is running as a Storage Provider, start building the StorageHubHandler using the StorageHubBuilder.
    let (sh_builder, maybe_storage_hub_client_rpc_config) =
        match init_sh_builder::<R, S, ParachainRuntime>(
            &provider_options,
            &task_manager,
            file_transfer_request_protocol,
            network.clone(),
            keystore.clone(),
            client.clone(),
            indexer_options.clone(),
        )
        .await?
        {
            Some((shb, rpc)) => (Some(shb), Some(rpc)),
            None => (None, None),
        };

    let rpc_builder = {
        let client = client.clone();
        let transaction_pool = transaction_pool.clone();

        Box::new(move |_| {
            let deps = crate::rpc::FullDeps {
                client: client.clone(),
                pool: transaction_pool.clone(),
                maybe_storage_hub_client_config: maybe_storage_hub_client_rpc_config.clone(),
                command_sink: None,
            };

            crate::rpc::create_full_parachain::<_, _, _, ParachainRuntime>(deps).map_err(Into::into)
        })
    };

    let base_path = parachain_config.base_path.path().to_path_buf().clone();

    let rpc_handlers = sc_service::spawn_tasks(sc_service::SpawnTasksParams {
        rpc_builder,
        client: client.clone(),
        transaction_pool: transaction_pool.clone(),
        task_manager: &mut task_manager,
        config: parachain_config,
        keystore: keystore.clone(),
        backend: backend.clone(),
        network: network.clone(),
        sync_service: sync_service.clone(),
        system_rpc_tx,
        tx_handler_controller,
        telemetry: telemetry.as_mut(),
    })?;

    // Finish building the StorageHubBuilder if node is running as a Storage Provider.
    if let Some(_) = provider_options {
        finish_sh_builder_and_run_tasks(
            sh_builder.expect("StorageHubBuilder should already be initialised."),
            client.clone(),
            rpc_handlers.clone(),
            keystore.clone(),
            base_path.clone(),
            true,
        )
        .await?;
    }

    configure_and_spawn_fisherman::<ParachainRuntime>(
        &fisherman_options,
        &indexer_options,
        &task_manager,
        client.clone(),
        keystore.clone(),
        Arc::new(rpc_handlers.clone()),
        base_path,
        network.clone(),
    )
    .await?;

    if let Some(hwbench) = hwbench {
        sc_sysinfo::print_hwbench(&hwbench);

        if let Some(ref mut telemetry) = telemetry {
            let telemetry_handle = telemetry.handle();
            task_manager.spawn_handle().spawn(
                "telemetry_hwbench",
                None,
                sc_sysinfo::initialize_hwbench_telemetry(telemetry_handle, hwbench),
            );
        }
    }

    // In maintenance mode, we don't need the relay chain tasks
    log::info!("🛠️  Skipping relay chain tasks initialization in maintenance mode");
    log::info!("🛠️  Block import and relay chain sync are disabled");

    // We still need to start the network to allow RPC connections
    network_starter.start_network();

    log::info!("🛠️  Node started in maintenance mode - only RPC functionality is available");

    Ok((task_manager, client))
}

/// Build the import queue for the parachain runtime.
fn build_parachain_import_queue(
    client: Arc<StorageEnableClient<ParachainRuntime>>,
    block_import: ParachainBlockImport,
    config: &Configuration,
    telemetry: Option<TelemetryHandle>,
    task_manager: &TaskManager,
) -> sc_consensus::DefaultImportQueue<Block> {
    cumulus_client_consensus_aura::equivocation_import_queue::fully_verifying_import_queue::<
        sp_consensus_aura::sr25519::AuthorityPair,
        _,
        _,
        _,
        _,
    >(
        client,
        block_import,
        move |_, _| async move {
            let timestamp = sp_timestamp::InherentDataProvider::from_system_time();

            Ok(timestamp)
        },
        &task_manager.spawn_essential_handle(),
        config.prometheus_registry(),
        telemetry,
    )
}

fn start_parachain_consensus(
    client: Arc<StorageEnableClient<ParachainRuntime>>,
    backend: Arc<StorageEnableBackend>,
    block_import: ParachainBlockImport,
    prometheus_registry: Option<&Registry>,
    telemetry: Option<TelemetryHandle>,
    task_manager: &TaskManager,
    relay_chain_interface: Arc<dyn RelayChainInterface>,
    transaction_pool: Arc<StorageEnablePool<ParachainRuntime>>,
    keystore: KeystorePtr,
    relay_chain_slot_duration: Duration,
    para_id: ParaId,
    collator_key: CollatorPair,
    overseer_handle: OverseerHandle,
    announce_block: Arc<dyn Fn(Hash, Option<Vec<u8>>) + Send + Sync>,
) -> Result<(), sc_service::Error> {
    use cumulus_client_consensus_aura::collators::lookahead::{self as aura, Params as AuraParams};

    // NOTE: because we use Aura here explicitly, we can use `CollatorSybilResistance::Resistant`
    // when starting the network.

    let proposer_factory = sc_basic_authorship::ProposerFactory::with_proof_recording(
        task_manager.spawn_handle(),
        client.clone(),
        transaction_pool.clone(),
        prometheus_registry,
        telemetry.clone(),
    );

    let proposer = Proposer::new(proposer_factory);

    let collator_service = CollatorService::new(
        client.clone(),
        Arc::new(task_manager.spawn_handle()),
        announce_block,
        client.clone(),
    );

    let params = AuraParams {
        create_inherent_data_providers: move |_, ()| async move { Ok(()) },
        block_import,
        para_client: client.clone(),
        para_backend: backend.clone(),
        relay_client: relay_chain_interface,
        code_hash_provider: move |block_hash| {
            client
                .code_at(block_hash)
                .ok()
                .map(|c| ValidationCode::from(c).hash())
        },
        keystore,
        collator_key,
        para_id,
        overseer_handle,
        relay_chain_slot_duration,
        proposer,
        collator_service,
        authoring_duration: Duration::from_millis(2000),
        reinitialize: false,
    };

    let fut = aura::run::<Block, sp_consensus_aura::sr25519::AuthorityPair, _, _, _, _, _, _, _, _>(
        params,
    );
    task_manager
        .spawn_essential_handle()
        .spawn("aura", None, fut);

    Ok(())
}

//╔═══════════════════════════════════════════════════════════════════════════════════════════════════════════════╗
//║                               StorageHub Solochain EVM Node Setup Functions                                   ║
//╚═══════════════════════════════════════════════════════════════════════════════════════════════════════════════╝

/// Start the StorageHub Solochain EVM node in development mode.
///
/// This is the entrypoint function to launch a StorageHub Solochain EVM node,
/// when running in development mode.
pub async fn start_dev_solochain_evm_node<Network: NetworkBackend<OpaqueBlock, BlockHash>>(
    config: Configuration,
    provider_options: Option<ProviderOptions>,
    indexer_options: Option<IndexerOptions>,
    fisherman_options: Option<FishermanOptions>,
    hwbench: Option<sc_sysinfo::HwBench>,
    sealing: cli::Sealing,
) -> sc_service::error::Result<TaskManager> {
    if let Some(provider_options) = provider_options {
        match (
            &provider_options.provider_type,
            &provider_options.storage_layer,
        ) {
            (&ProviderType::Bsp, &StorageLayer::Memory) => {
                start_dev_solochain_evm_node_impl::<BspProvider, InMemoryStorageLayer, Network>(
                    config,
                    Some(provider_options),
                    indexer_options,
                    fisherman_options,
                    hwbench,
                    sealing,
                )
                .await
            }
            (&ProviderType::Bsp, &StorageLayer::RocksDB) => {
                start_dev_solochain_evm_node_impl::<BspProvider, RocksDbStorageLayer, Network>(
                    config,
                    Some(provider_options),
                    indexer_options,
                    fisherman_options,
                    hwbench,
                    sealing,
                )
                .await
            }
            (&ProviderType::Msp, &StorageLayer::Memory) => {
                start_dev_solochain_evm_node_impl::<MspProvider, InMemoryStorageLayer, Network>(
                    config,
                    Some(provider_options),
                    indexer_options,
                    fisherman_options,
                    hwbench,
                    sealing,
                )
                .await
            }
            (&ProviderType::Msp, &StorageLayer::RocksDB) => {
                start_dev_solochain_evm_node_impl::<MspProvider, RocksDbStorageLayer, Network>(
                    config,
                    Some(provider_options),
                    indexer_options,
                    fisherman_options,
                    hwbench,
                    sealing,
                )
                .await
            }
            (&ProviderType::User, _) => {
                start_dev_solochain_evm_node_impl::<UserRole, NoStorageLayer, Network>(
                    config,
                    Some(provider_options),
                    indexer_options,
                    fisherman_options,
                    hwbench,
                    sealing,
                )
                .await
            }
        }
    } else {
        start_dev_solochain_evm_node_impl::<UserRole, NoStorageLayer, Network>(
            config,
            None,
            indexer_options,
            fisherman_options,
            hwbench,
            sealing,
        )
        .await
    }
}

async fn start_dev_solochain_evm_node_impl<R, S, Network>(
    config: Configuration,
    provider_options: Option<ProviderOptions>,
    indexer_options: Option<IndexerOptions>,
    fisherman_options: Option<FishermanOptions>,
    hwbench: Option<sc_sysinfo::HwBench>,
    sealing: cli::Sealing,
) -> sc_service::error::Result<TaskManager>
where
    R: ShRole,
    S: ShStorageLayer,
    (R, S): ShNodeType<SolochainEvmRuntime>,
    StorageHubBuilder<R, S, SolochainEvmRuntime>:
        StorageLayerBuilder + Buildable<(R, S), SolochainEvmRuntime>,
    StorageHubHandler<(R, S), SolochainEvmRuntime>: RunnableTasks,
    Network: NetworkBackend<OpaqueBlock, BlockHash>,
{
    use async_io::Timer;
    use sc_consensus_manual_seal::{run_manual_seal, EngineCommand, ManualSealParams};

    // Maintenance mode: reuse non-dev maintenance path but drop client result
    let maintenance_mode = provider_options
        .as_ref()
        .map_or(false, |opts| opts.maintenance_mode);
    if maintenance_mode {
        let (task_manager, _client) =
            start_solochain_evm_node_in_maintenance_mode::<R, S, Network>(
                config,
                provider_options,
                indexer_options,
            )
            .await?;
        return Ok(task_manager);
    }

    let config = prepare_node_config(config);

    let sc_service::PartialComponents {
        client,
        backend,
        mut task_manager,
        import_queue,
        keystore_container,
        select_chain,
        transaction_pool,
        other:
            (block_import, _grandpa_link, babe_link, frontier_backend, storage_override, mut telemetry),
    } = new_partial_solochain_evm(&config)?;

    let mut net_config = sc_network::config::FullNetworkConfiguration::<
        Block,
        <Block as sp_runtime::traits::Block>::Hash,
        Network,
    >::new(&config.network, config.prometheus_registry().cloned());

    // Optional file-transfer protocol (providers only)
    let mut file_transfer_request_protocol = None;
    if provider_options.is_some() {
<<<<<<< HEAD
        file_transfer_request_protocol = Some(
            shc_file_transfer_service::configure_file_transfer_network::<_, SolochainEvmRuntime>(
                client.clone(),
                &config,
                &mut net_config,
            ),
        );
=======
        file_transfer_request_protocol = Some(configure_file_transfer_network::<_, Runtime>(
            fetch_genesis_hash(client.clone()),
            parachain_config.chain_spec.fork_id(),
            &mut net_config,
        ));
>>>>>>> 0426e869
    }

    let metrics = Network::register_notification_metrics(config.prometheus_registry());

    // GRANDPA peer set (required for solochain networking)
    let peer_store_handle = net_config.peer_store_handle();
    let genesis_hash = client
        .block_hash(0)
        .ok()
        .flatten()
        .expect("Genesis block exists; qed");
    let grandpa_protocol_name =
        sc_consensus_grandpa::protocol_standard_name(&genesis_hash, &config.chain_spec);
    let (grandpa_protocol_config, _grandpa_notification_service) =
        sc_consensus_grandpa::grandpa_peers_set_config::<_, Network>(
            grandpa_protocol_name.clone(),
            metrics.clone(),
            Arc::clone(&peer_store_handle),
        );
    net_config.add_notification_protocol(grandpa_protocol_config);

    let (network, system_rpc_tx, tx_handler_controller, network_starter, sync_service) =
        sc_service::build_network(sc_service::BuildNetworkParams {
            config: &config,
            net_config,
            client: client.clone(),
            transaction_pool: transaction_pool.clone(),
            spawn_handle: task_manager.spawn_handle(),
            import_queue,
            block_announce_validator_builder: None,
            warp_sync_config: None,
            block_relay: None,
            metrics,
        })?;

    if config.offchain_worker.enabled {
        use futures::FutureExt;
        task_manager.spawn_handle().spawn(
            "offchain-workers-runner",
            "offchain-work",
            sc_offchain::OffchainWorkers::new(sc_offchain::OffchainWorkerOptions {
                runtime_api_provider: client.clone(),
                keystore: Some(keystore_container.keystore()),
                offchain_db: backend.offchain_storage(),
                transaction_pool: Some(OffchainTransactionPoolFactory::new(
                    transaction_pool.clone(),
                )),
                network_provider: Arc::new(network.clone()),
                is_validator: config.role.is_authority(),
                enable_http_requests: true,
                custom_extensions: move |_| vec![],
            })?
            .run(client.clone(), task_manager.spawn_handle())
            .boxed(),
        );
    }

    // Build StorageHub services if provider
    let (sh_builder, maybe_storage_hub_client_rpc_config) =
        match init_sh_builder::<R, S, SolochainEvmRuntime>(
            &provider_options,
            &task_manager,
            file_transfer_request_protocol,
            network.clone(),
            keystore_container.keystore(),
            client.clone(),
            indexer_options.clone(),
        )
        .await?
        {
            Some((shb, rpc)) => (Some(shb), Some(rpc)),
            None => (None, None),
        };

    let role = config.role;
    let is_authority_role = role.is_authority();

    // Manual seal command stream
    let mut command_sink = None;
    let commands_stream: Box<dyn Stream<Item = EngineCommand<H256>> + Send + Sync + Unpin> =
        match sealing {
            cli::Sealing::Instant => {
                Box::new(transaction_pool.import_notification_stream().map(|_| {
                    EngineCommand::SealNewBlock {
                        create_empty: false,
                        finalize: false,
                        parent_hash: None,
                        sender: None,
                    }
                }))
            }
            cli::Sealing::Manual => {
                let (sink, stream) = futures::channel::mpsc::channel(1000);
                command_sink = Some(sink);
                Box::new(stream)
            }
            cli::Sealing::Interval(millis) => {
                if millis < 3000 {
                    log::info!(
                        "⚠️ Sealing interval is very short. Normally setting this to 6000 ms is recommended."
                    );
                }
                Box::new(StreamExt::map(
                    Timer::interval(Duration::from_millis(millis)),
                    |_| EngineCommand::SealNewBlock {
                        create_empty: true,
                        finalize: false,
                        parent_hash: None,
                        sender: None,
                    },
                ))
            }
        };

    // RPC builder including Frontier and manual seal RPC when applicable
    // Shared Frontier caches (used both by RPC and background tasks)
    let filter_pool: Option<FilterPool> = Some(Default::default());
    let fee_history_cache: FeeHistoryCache = Default::default();
    let fee_history_limit: FeeHistoryCacheLimit = 2048;

    let rpc_builder = {
        let client = client.clone();
        let transaction_pool = transaction_pool.clone();
        let frontier_backend = frontier_backend.clone();
        let storage_override = storage_override.clone();
        let network = network.clone();
        let sync_service = sync_service.clone();
        let prometheus_registry = config.prometheus_registry().cloned();
        let spawn_handle = task_manager.spawn_handle();
        let block_data_cache = Arc::new(fc_rpc::EthBlockDataCacheTask::new(
            spawn_handle.clone(),
            storage_override.clone(),
            100,
            100,
            prometheus_registry.clone(),
        ));
        let filter_pool = filter_pool.clone();
        let fee_history_cache = fee_history_cache.clone();
        let fee_history_limit_captured = fee_history_limit;
        let command_sink = command_sink.clone();
        Box::new(move |_| {
            crate::rpc::create_full_solochain_evm::<_, _, _, SolochainEvmRuntime, _>(
                crate::rpc::SolochainEvmDeps {
                    client: client.clone(),
                    pool: transaction_pool.clone(),
                    maybe_storage_hub_client_config: maybe_storage_hub_client_rpc_config.clone(),
                    command_sink: command_sink.clone(),
                    network: network.clone(),
                    sync: sync_service.clone(),
                    overrides: storage_override.clone(),
                    frontier_backend: match &*frontier_backend {
                        fc_db::Backend::KeyValue(b) => b.clone(),
                    },
                    graph: transaction_pool.pool().clone(),
                    block_data_cache: block_data_cache.clone(),
                    filter_pool: filter_pool.clone(),
                    fee_history_cache: fee_history_cache.clone(),
                    fee_history_limit: fee_history_limit_captured,
                    max_past_logs: 10_000,
                    forced_parent_hashes: None,
                    is_authority: is_authority_role,
                },
            )
            .map_err(Into::into)
        })
    };

    let base_path = config.base_path.path().to_path_buf().clone();
    let prometheus_registry = config.prometheus_registry().cloned();

    let rpc_handlers = sc_service::spawn_tasks(sc_service::SpawnTasksParams {
        rpc_builder,
        client: client.clone(),
        transaction_pool: transaction_pool.clone(),
        task_manager: &mut task_manager,
        config,
        keystore: keystore_container.keystore(),
        backend: backend.clone(),
        network: network.clone(),
        sync_service: sync_service.clone(),
        system_rpc_tx,
        tx_handler_controller,
        telemetry: telemetry.as_mut(),
    })?;

    // Spawn Frontier background tasks: mapping sync, filter maintenance, fee history
    {
        let frontier_kv = match &*frontier_backend {
            fc_db::Backend::KeyValue(b) => b.clone(),
        };
        // Use StorageOverrideHandler (implements StorageOverride) for MappingSyncWorker
        let overrides_handle: Arc<dyn StorageOverride<Block>> = storage_override.clone();

        // Pubsub sinks for notifications
        let pubsub_notification_sinks: fc_mapping_sync::EthereumBlockNotificationSinks<
            fc_mapping_sync::EthereumBlockNotification<Block>,
        > = Default::default();
        let pubsub_notification_sinks = Arc::new(pubsub_notification_sinks);

        // Mapping Sync Worker
        task_manager.spawn_essential_handle().spawn(
            "frontier-mapping-sync-worker",
            Some("frontier"),
            MappingSyncWorker::new(
                client.import_notification_stream(),
                Duration::from_secs(6),
                client.clone(),
                backend.clone(),
                overrides_handle.clone(),
                frontier_kv.clone(),
                3,
                0u32.into(),
                SyncStrategy::Normal,
                sync_service.clone(),
                pubsub_notification_sinks,
            )
            .for_each(|()| futures::future::ready(())),
        );

        // EthFilter maintenance (keep in sync with RPC filter_pool)
        if let Some(filter_pool) = filter_pool.clone() {
            task_manager.spawn_essential_handle().spawn(
                "frontier-filter-pool",
                Some("frontier"),
                EthTask::filter_pool_task(client.clone(), filter_pool, 100),
            );
        }

        // FeeHistory maintenance (keep in sync with RPC fee cache)
        task_manager.spawn_essential_handle().spawn(
            "frontier-fee-history",
            Some("frontier"),
            EthTask::fee_history_task(
                client.clone(),
                storage_override.clone(),
                fee_history_cache.clone(),
                fee_history_limit,
            ),
        );
    }

    // Start manual sealing authorship
    if is_authority_role {
        let proposer_factory = sc_basic_authorship::ProposerFactory::with_proof_recording(
            task_manager.spawn_handle(),
            client.clone(),
            transaction_pool.clone(),
            prometheus_registry.as_ref(),
            telemetry.as_ref().map(|t| t.handle()),
        );

        let slot_duration = babe_link.clone().config().slot_duration();

        task_manager.spawn_essential_handle().spawn_blocking(
            "babe-manual-seal",
            Some("block-authoring"),
            run_manual_seal(ManualSealParams {
                block_import: block_import.clone(),
                env: proposer_factory,
                client: client.clone(),
                pool: transaction_pool.clone(),
                commands_stream,
                select_chain,
                consensus_data_provider: Some(Box::new(
                    BabeConsensusDataProvider::new(
                        client.clone(),
                        keystore_container.keystore(),
                        babe_link.epoch_changes().clone(),
                        babe_link.config().authorities.clone(),
                    )
                    .expect("failed to create BabeConsensusDataProvider"),
                )),
                create_inherent_data_providers: move |_, ()| {
                    let slot_duration = slot_duration;
                    async move {
                        let timestamp = sp_timestamp::InherentDataProvider::from_system_time();
                        let slot = sp_consensus_babe::inherents::InherentDataProvider::from_timestamp_and_slot_duration(
                            *timestamp,
                            slot_duration,
                        );
                        Ok((timestamp, slot))
                    }
                },
            }),
        );
    }

    if let Some(hwbench) = hwbench {
        sc_sysinfo::print_hwbench(&hwbench);
        if let Some(ref mut telemetry) = telemetry {
            let telemetry_handle = telemetry.handle();
            task_manager.spawn_handle().spawn(
                "telemetry_hwbench",
                None,
                sc_sysinfo::initialize_hwbench_telemetry(telemetry_handle, hwbench),
            );
        }
    }

    if let Some(_) = provider_options {
        finish_sh_builder_and_run_tasks(
            sh_builder.expect("StorageHubBuilder should already be initialised."),
            client.clone(),
            rpc_handlers.clone(),
            keystore_container.keystore(),
            base_path.clone(),
            false,
        )
        .await?;
    }

    configure_and_spawn_fisherman::<SolochainEvmRuntime>(
        &fisherman_options,
        &indexer_options,
        &task_manager,
        client.clone(),
        keystore_container.keystore(),
        Arc::new(rpc_handlers.clone()),
        base_path,
        network.clone(),
    )
    .await?;

    network_starter.start_network();
    Ok(task_manager)
}

/// Start the StorageHub Solochain EVM node.
///
/// This is the entrypoint function to launch a StorageHub Solochain EVM node.
pub async fn start_solochain_evm_node<Network: NetworkBackend<OpaqueBlock, BlockHash>>(
    config: Configuration,
    provider_options: Option<ProviderOptions>,
    indexer_options: Option<IndexerOptions>,
    fisherman_options: Option<FishermanOptions>,
    hwbench: Option<sc_sysinfo::HwBench>,
) -> sc_service::error::Result<(TaskManager, Arc<StorageEnableClient<SolochainEvmRuntime>>)> {
    if let Some(provider_options) = provider_options {
        match (
            &provider_options.provider_type,
            &provider_options.storage_layer,
        ) {
            (&ProviderType::Bsp, &StorageLayer::Memory) => {
                start_solochain_evm_node_impl::<BspProvider, InMemoryStorageLayer, Network>(
                    config,
                    Some(provider_options),
                    indexer_options,
                    fisherman_options,
                    hwbench,
                )
                .await
            }
            (&ProviderType::Bsp, &StorageLayer::RocksDB) => {
                start_solochain_evm_node_impl::<BspProvider, RocksDbStorageLayer, Network>(
                    config,
                    Some(provider_options),
                    indexer_options,
                    fisherman_options,
                    hwbench,
                )
                .await
            }
            (&ProviderType::Msp, &StorageLayer::Memory) => {
                start_solochain_evm_node_impl::<MspProvider, InMemoryStorageLayer, Network>(
                    config,
                    Some(provider_options),
                    indexer_options,
                    fisherman_options,
                    hwbench,
                )
                .await
            }
            (&ProviderType::Msp, &StorageLayer::RocksDB) => {
                start_solochain_evm_node_impl::<MspProvider, RocksDbStorageLayer, Network>(
                    config,
                    Some(provider_options),
                    indexer_options,
                    fisherman_options,
                    hwbench,
                )
                .await
            }
            (&ProviderType::User, _) => {
                start_solochain_evm_node_impl::<UserRole, NoStorageLayer, Network>(
                    config,
                    Some(provider_options),
                    indexer_options,
                    fisherman_options,
                    hwbench,
                )
                .await
            }
        }
    } else {
        start_solochain_evm_node_impl::<UserRole, NoStorageLayer, Network>(
            config,
            None,
            indexer_options,
            fisherman_options,
            hwbench,
        )
        .await
    }
}

/// Create a new partial components for the StorageHub Solochain EVM node.
///
/// This is the entrypoint function used when executing subcommands of the
/// StorageHub Solochain EVM node.
pub fn new_partial_solochain_evm(
    config: &Configuration,
) -> Result<SolochainService, sc_service::Error> {
    // Telemetry
    let telemetry = config
        .telemetry_endpoints
        .clone()
        .filter(|x| !x.is_empty())
        .map(|endpoints| -> Result<_, sc_telemetry::Error> {
            let worker = TelemetryWorker::new(16)?;
            let telemetry = worker.handle().new_telemetry(endpoints);
            Ok((worker, telemetry))
        })
        .transpose()?;

    // Wasm executor (reuse ParachainExecutor host functions)
    let heap_pages = config
        .executor
        .default_heap_pages
        .map_or(DEFAULT_HEAP_ALLOC_STRATEGY, |h| HeapAllocStrategy::Static {
            extra_pages: h as _,
        });

    let executor = shc_common::types::ParachainExecutor::builder()
        .with_execution_method(config.executor.wasm_method)
        .with_onchain_heap_alloc_strategy(heap_pages)
        .with_offchain_heap_alloc_strategy(heap_pages)
        .with_max_runtime_instances(config.executor.max_runtime_instances)
        .with_runtime_cache_size(config.executor.runtime_cache_size)
        .build();

    let (client, backend, keystore_container, task_manager) =
        sc_service::new_full_parts::<Block, SolochainEvmRuntimeApi, _>(
            config,
            telemetry.as_ref().map(|(_, telemetry)| telemetry.handle()),
            executor,
        )?;

    let client = Arc::new(client);

    let telemetry = telemetry.map(|(worker, telemetry)| {
        task_manager
            .spawn_handle()
            .spawn("telemetry", None, worker.run());
        telemetry
    });

    let select_chain = sc_consensus::LongestChain::new(backend.clone());

    // Transaction pool (use BasicPool to access underlying graph via `.pool()` for Frontier RPC)
    let transaction_pool = Arc::from(sc_transaction_pool::BasicPool::new_full(
        Default::default(),
        config.role.is_authority().into(),
        config.prometheus_registry(),
        task_manager.spawn_essential_handle(),
        client.clone(),
    ));

    // GRANDPA block import and link
    let (grandpa_block_import, grandpa_link) = sc_consensus_grandpa::block_import(
        client.clone(),
        512u32, // justification period
        &client,
        select_chain.clone(),
        telemetry.as_ref().map(|x| x.handle()),
    )?;

    // Frontier block import on top of GRANDPA
    let frontier_block_import =
        FrontierBlockImport::new(grandpa_block_import.clone(), client.clone());

    // BABE block import and link
    let (block_import, babe_link) = sc_consensus_babe::block_import(
        sc_consensus_babe::configuration(&*client)?,
        frontier_block_import,
        client.clone(),
    )?;

    // Frontier storage override and backend
    let storage_override = Arc::new(StorageOverrideHandler::<Block, _, _>::new(client.clone()));

    let frontier_backend: Arc<fc_db::Backend<Block, StorageEnableClient<SolochainEvmRuntime>>> = {
        // Only Key-Value backend for now
        let db_settings = match config.database {
            sc_service::config::DatabaseSource::RocksDb { .. } => DatabaseSource::RocksDb {
                path: frontier_database_dir(config, "db"),
                cache_size: 0,
            },
            sc_service::config::DatabaseSource::ParityDb { .. } => DatabaseSource::ParityDb {
                path: frontier_database_dir(config, "paritydb"),
            },
            sc_service::config::DatabaseSource::Auto { .. } => DatabaseSource::Auto {
                rocksdb_path: frontier_database_dir(config, "db"),
                paritydb_path: frontier_database_dir(config, "paritydb"),
                cache_size: 0,
            },
            _ => DatabaseSource::RocksDb {
                path: frontier_database_dir(config, "db"),
                cache_size: 0,
            },
        };
        Arc::new(fc_db::Backend::KeyValue(Arc::new(fc_db::kv::Backend::<
            Block,
            StorageEnableClient<SolochainEvmRuntime>,
        >::new(
            client.clone(),
            &fc_db::kv::DatabaseSettings {
                source: db_settings,
            },
        )?)))
    };

    // Import queue (BABE)
    let slot_duration = babe_link.config().slot_duration();
    let (import_queue, babe_worker_handle) = sc_consensus_babe::import_queue(
        BabeImportQueueParams {
            link: babe_link.clone(),
            block_import: block_import.clone(),
            justification_import: Some(Box::new(grandpa_block_import.clone())),
            client: client.clone(),
            select_chain: select_chain.clone(),
            create_inherent_data_providers: move |_, ()| async move {
                let timestamp = sp_timestamp::InherentDataProvider::from_system_time();
                let slot = sp_consensus_babe::inherents::InherentDataProvider::from_timestamp_and_slot_duration(
                *timestamp,
                slot_duration,
            );
                Ok((slot, timestamp))
            },
            spawner: &task_manager.spawn_essential_handle(),
            registry: config.prometheus_registry(),
            telemetry: telemetry.as_ref().map(|x| x.handle()),
            offchain_tx_pool_factory: OffchainTransactionPoolFactory::new(transaction_pool.clone()),
        },
    )?;

    // TODO: Wire up to RPC
    std::mem::forget(babe_worker_handle);

    Ok(sc_service::PartialComponents {
        client,
        backend,
        task_manager,
        import_queue,
        keystore_container,
        select_chain,
        transaction_pool,
        other: (
            block_import,
            grandpa_link,
            babe_link,
            frontier_backend,
            storage_override,
            telemetry,
        ),
    })
}

async fn start_solochain_evm_node_impl<R, S, Network>(
    config: Configuration,
    provider_options: Option<ProviderOptions>,
    indexer_options: Option<IndexerOptions>,
    fisherman_options: Option<FishermanOptions>,
    hwbench: Option<sc_sysinfo::HwBench>,
) -> sc_service::error::Result<(TaskManager, Arc<StorageEnableClient<SolochainEvmRuntime>>)>
where
    R: ShRole,
    S: ShStorageLayer,
    (R, S): ShNodeType<SolochainEvmRuntime>,
    StorageHubBuilder<R, S, SolochainEvmRuntime>:
        StorageLayerBuilder + Buildable<(R, S), SolochainEvmRuntime>,
    StorageHubHandler<(R, S), SolochainEvmRuntime>: RunnableTasks,
    Network: NetworkBackend<OpaqueBlock, BlockHash>,
{
    let maintenance_mode = provider_options
        .as_ref()
        .map_or(false, |opts| opts.maintenance_mode);
    if maintenance_mode {
        return start_solochain_evm_node_in_maintenance_mode::<R, S, Network>(
            config,
            provider_options,
            indexer_options,
        )
        .await;
    }

    let config = prepare_node_config(config);

    let sc_service::PartialComponents {
        client,
        backend,
        mut task_manager,
        import_queue,
        keystore_container,
        select_chain: _,
        transaction_pool,
        other:
            (block_import, grandpa_link, babe_link, frontier_backend, storage_override, mut telemetry),
    } = new_partial_solochain_evm(&config)?;

    let mut net_config = sc_network::config::FullNetworkConfiguration::<
        Block,
        <Block as sp_runtime::traits::Block>::Hash,
        Network,
    >::new(&config.network, config.prometheus_registry().cloned());

    let mut file_transfer_request_protocol = None;
    if provider_options.is_some() {
<<<<<<< HEAD
        file_transfer_request_protocol = Some(
            shc_file_transfer_service::configure_file_transfer_network::<_, SolochainEvmRuntime>(
                client.clone(),
                &config,
                &mut net_config,
            ),
        );
=======
        file_transfer_request_protocol = Some(configure_file_transfer_network::<_, Runtime>(
            fetch_genesis_hash(client.clone()),
            parachain_config.chain_spec.fork_id(),
            &mut net_config,
        ));
>>>>>>> 0426e869
    }

    let metrics = Network::register_notification_metrics(config.prometheus_registry());

    // Configure GRANDPA peers set before building network (solochain)
    let peer_store_handle = net_config.peer_store_handle();
    let genesis_hash = client
        .block_hash(0)
        .ok()
        .flatten()
        .expect("Genesis block exists; qed");
    let grandpa_protocol_name =
        sc_consensus_grandpa::protocol_standard_name(&genesis_hash, &config.chain_spec);
    let (grandpa_protocol_config, grandpa_notification_service) =
        sc_consensus_grandpa::grandpa_peers_set_config::<_, Network>(
            grandpa_protocol_name.clone(),
            metrics.clone(),
            Arc::clone(&peer_store_handle),
        );
    net_config.add_notification_protocol(grandpa_protocol_config);

    let (network, system_rpc_tx, tx_handler_controller, network_starter, sync_service) =
        sc_service::build_network(sc_service::BuildNetworkParams {
            config: &config,
            net_config,
            client: client.clone(),
            transaction_pool: transaction_pool.clone(),
            spawn_handle: task_manager.spawn_handle(),
            import_queue,
            block_announce_validator_builder: None,
            warp_sync_config: None,
            block_relay: None,
            metrics,
        })?;

    if config.offchain_worker.enabled {
        use futures::FutureExt;
        task_manager.spawn_handle().spawn(
            "offchain-workers-runner",
            "offchain-work",
            sc_offchain::OffchainWorkers::new(sc_offchain::OffchainWorkerOptions {
                runtime_api_provider: client.clone(),
                keystore: Some(keystore_container.keystore()),
                offchain_db: backend.offchain_storage(),
                transaction_pool: Some(OffchainTransactionPoolFactory::new(
                    transaction_pool.clone(),
                )),
                network_provider: Arc::new(network.clone()),
                is_validator: config.role.is_authority(),
                enable_http_requests: true,
                custom_extensions: move |_| vec![],
            })?
            .run(client.clone(), task_manager.spawn_handle())
            .boxed(),
        );
    }

    let (sh_builder, maybe_storage_hub_client_rpc_config) =
        match init_sh_builder::<R, S, SolochainEvmRuntime>(
            &provider_options,
            &task_manager,
            file_transfer_request_protocol,
            network.clone(),
            keystore_container.keystore(),
            client.clone(),
            indexer_options.clone(),
        )
        .await?
        {
            Some((shb, rpc)) => (Some(shb), Some(rpc)),
            None => (None, None),
        };

    // Capture values needed later before moving config
    let role = config.role;
    let is_authority_role = role.is_authority();

    let rpc_builder = {
        let client = client.clone();
        let transaction_pool = transaction_pool.clone();
        let frontier_backend = frontier_backend.clone();
        let storage_override = storage_override.clone();
        let network = network.clone();
        let sync_service = sync_service.clone();
        let prometheus_registry = config.prometheus_registry().cloned();
        let spawn_handle = task_manager.spawn_handle();
        let block_data_cache = Arc::new(fc_rpc::EthBlockDataCacheTask::new(
            spawn_handle.clone(),
            storage_override.clone(),
            100, // log block cache
            100, // statuses cache
            prometheus_registry.clone(),
        ));
        // Shared Frontier caches
        let filter_pool: Option<FilterPool> = Some(Default::default());
        let fee_history_cache: FeeHistoryCache = Default::default();
        let fee_history_limit: FeeHistoryCacheLimit = 2048;
        let filter_pool_captured = filter_pool.clone();
        let fee_history_cache_captured = fee_history_cache.clone();
        let fee_history_limit_captured = fee_history_limit;
        Box::new(move |_| {
            crate::rpc::create_full_solochain_evm::<_, _, _, SolochainEvmRuntime, _>(
                crate::rpc::SolochainEvmDeps {
                    client: client.clone(),
                    pool: transaction_pool.clone(),
                    maybe_storage_hub_client_config: maybe_storage_hub_client_rpc_config.clone(),
                    command_sink: None,
                    network: network.clone(),
                    sync: sync_service.clone(),
                    overrides: storage_override.clone(),
                    frontier_backend: match &*frontier_backend {
                        fc_db::Backend::KeyValue(b) => b.clone(),
                    },
                    graph: transaction_pool.pool().clone(),
                    block_data_cache: block_data_cache.clone(),
                    filter_pool: filter_pool_captured.clone(),
                    fee_history_cache: fee_history_cache_captured.clone(),
                    fee_history_limit: fee_history_limit_captured,
                    max_past_logs: 10_000,
                    forced_parent_hashes: None,
                    is_authority: is_authority_role,
                },
            )
            .map_err(Into::into)
        })
    };

    let base_path = config.base_path.path().to_path_buf().clone();

    let node_name = config.network.node_name.clone();
    let prometheus_registry = config.prometheus_registry().cloned();
    let disable_grandpa = config.disable_grandpa;
    let force_authoring = config.force_authoring;

    let rpc_handlers = sc_service::spawn_tasks(sc_service::SpawnTasksParams {
        rpc_builder,
        client: client.clone(),
        transaction_pool: transaction_pool.clone(),
        task_manager: &mut task_manager,
        config,
        keystore: keystore_container.keystore(),
        backend: backend.clone(),
        network: network.clone(),
        sync_service: sync_service.clone(),
        system_rpc_tx,
        tx_handler_controller,
        telemetry: telemetry.as_mut(),
    })?;

    // Spawn Frontier background tasks (mapping sync, filter maintenance, fee history)
    {
        let frontier_kv = match &*frontier_backend {
            fc_db::Backend::KeyValue(b) => b.clone(),
        };
        let overrides_handle: Arc<dyn StorageOverride<Block>> = storage_override.clone();

        // Pubsub sinks for notifications
        let pubsub_notification_sinks: fc_mapping_sync::EthereumBlockNotificationSinks<
            fc_mapping_sync::EthereumBlockNotification<Block>,
        > = Default::default();
        let pubsub_notification_sinks = Arc::new(pubsub_notification_sinks);

        // Mapping Sync Worker
        task_manager.spawn_essential_handle().spawn(
            "frontier-mapping-sync-worker",
            Some("frontier"),
            MappingSyncWorker::new(
                client.import_notification_stream(),
                Duration::from_secs(6),
                client.clone(),
                backend.clone(),
                overrides_handle.clone(),
                frontier_kv.clone(),
                3,
                0u32.into(),
                SyncStrategy::Normal,
                sync_service.clone(),
                pubsub_notification_sinks,
            )
            .for_each(|()| futures::future::ready(())),
        );

        // EthFilter maintenance (keep in sync with RPC filter_pool)
        let filter_pool: Option<FilterPool> = Some(Default::default());
        if let Some(filter_pool) = filter_pool.clone() {
            task_manager.spawn_essential_handle().spawn(
                "frontier-filter-pool",
                Some("frontier"),
                EthTask::filter_pool_task(client.clone(), filter_pool, 100),
            );
        }

        // FeeHistory maintenance (keep in sync with RPC fee cache)
        let fee_history_cache: FeeHistoryCache = Default::default();
        let fee_history_limit: FeeHistoryCacheLimit = 2048;
        task_manager.spawn_essential_handle().spawn(
            "frontier-fee-history",
            Some("frontier"),
            EthTask::fee_history_task(
                client.clone(),
                storage_override.clone(),
                fee_history_cache,
                fee_history_limit,
            ),
        );
    }

    // Start BABE (block production)
    if is_authority_role {
        let proposer_factory = sc_basic_authorship::ProposerFactory::new(
            task_manager.spawn_handle(),
            client.clone(),
            transaction_pool.clone(),
            prometheus_registry.as_ref(),
            telemetry.as_ref().map(|t| t.handle()),
        );

        let slot_duration = babe_link.clone().config().slot_duration();
        let babe_params = sc_consensus_babe::BabeParams {
            keystore: keystore_container.keystore(),
            client: client.clone(),
            select_chain: sc_consensus::LongestChain::new(backend.clone()),
            env: proposer_factory,
            block_import: block_import.clone(),
            sync_oracle: sync_service.clone(),
            justification_sync_link: sync_service.clone(),
            create_inherent_data_providers: move |_, ()| async move {
                let timestamp = sp_timestamp::InherentDataProvider::from_system_time();
                let slot = sp_consensus_babe::inherents::InherentDataProvider::from_timestamp_and_slot_duration(
                    *timestamp,
                    slot_duration,
                );
                Ok((slot, timestamp))
            },
            force_authoring,
            backoff_authoring_blocks: None::<()>,
            babe_link,
            block_proposal_slot_portion: sc_consensus_babe::SlotProportion::new(0.5),
            max_block_proposal_slot_portion: None,
            telemetry: telemetry.as_ref().map(|t| t.handle()),
        };
        let babe = sc_consensus_babe::start_babe(babe_params)?;
        task_manager.spawn_essential_handle().spawn_blocking(
            "babe-proposer",
            Some("block-authoring"),
            babe,
        );
    }

    // Start GRANDPA (finality)
    if !disable_grandpa {
        let role = role;
        let keystore = if role.is_authority() {
            Some(keystore_container.keystore())
        } else {
            None
        };

        let grandpa_config = sc_consensus_grandpa::Config {
            gossip_duration: std::time::Duration::from_millis(333),
            justification_generation_period: 512,
            name: Some(node_name),
            observer_enabled: false,
            keystore,
            local_role: role,
            telemetry: telemetry.as_ref().map(|t| t.handle()),
            protocol_name: grandpa_protocol_name,
        };
        let grandpa_params = sc_consensus_grandpa::GrandpaParams {
            config: grandpa_config,
            link: grandpa_link,
            network: network.clone(),
            sync: Arc::new(sync_service.clone()),
            notification_service: grandpa_notification_service,
            voting_rule: sc_consensus_grandpa::VotingRulesBuilder::default().build(),
            prometheus_registry,
            shared_voter_state: sc_consensus_grandpa::SharedVoterState::empty(),
            telemetry: telemetry.as_ref().map(|t| t.handle()),
            offchain_tx_pool_factory: OffchainTransactionPoolFactory::new(transaction_pool.clone()),
        };
        task_manager.spawn_essential_handle().spawn_blocking(
            "grandpa-voter",
            None,
            sc_consensus_grandpa::run_grandpa_voter(grandpa_params)?,
        );
    }

    if let Some(hwbench) = hwbench {
        sc_sysinfo::print_hwbench(&hwbench);
        match SUBSTRATE_REFERENCE_HARDWARE.check_hardware(&hwbench, false) {
            Err(err) if is_authority_role => {
                log::warn!("⚠️  The hardware does not meet the minimal requirements {} for role 'Authority'.", err);
            }
            _ => {}
        }
        if let Some(ref mut telemetry) = telemetry {
            let telemetry_handle = telemetry.handle();
            task_manager.spawn_handle().spawn(
                "telemetry_hwbench",
                None,
                sc_sysinfo::initialize_hwbench_telemetry(telemetry_handle, hwbench),
            );
        }
    }

    if let Some(_) = provider_options {
        finish_sh_builder_and_run_tasks(
            sh_builder.expect("StorageHubBuilder should already be initialised."),
            client.clone(),
            rpc_handlers.clone(),
            keystore_container.keystore(),
            base_path.clone(),
            false,
        )
        .await?;
    }

    configure_and_spawn_fisherman::<SolochainEvmRuntime>(
        &fisherman_options,
        &indexer_options,
        &task_manager,
        client.clone(),
        keystore_container.keystore(),
        Arc::new(rpc_handlers.clone()),
        base_path,
        network.clone(),
    )
    .await?;

    network_starter.start_network();
    Ok((task_manager, client))
}

async fn start_solochain_evm_node_in_maintenance_mode<R, S, Network>(
    config: Configuration,
    provider_options: Option<ProviderOptions>,
    indexer_options: Option<IndexerOptions>,
) -> sc_service::error::Result<(TaskManager, Arc<StorageEnableClient<SolochainEvmRuntime>>)>
where
    R: ShRole,
    S: ShStorageLayer,
    (R, S): ShNodeType<SolochainEvmRuntime>,
    StorageHubBuilder<R, S, SolochainEvmRuntime>:
        StorageLayerBuilder + Buildable<(R, S), SolochainEvmRuntime>,
    StorageHubHandler<(R, S), SolochainEvmRuntime>: RunnableTasks,
    Network: NetworkBackend<OpaqueBlock, BlockHash>,
{
    log::info!("🛠️  Running node in maintenance mode");
    log::info!("🛠️  Network participation is disabled");
    log::info!("🛠️  Only storage management RPC methods are available");

    let config = prepare_node_config(config);

    let sc_service::PartialComponents {
        client,
        backend,
        mut task_manager,
        import_queue,
        keystore_container,
        select_chain: _,
        transaction_pool,
        other:
            (
                _block_import,
                _grandpa_link,
                _babe_link,
                frontier_backend,
                storage_override,
                mut telemetry,
            ),
    } = new_partial_solochain_evm(&config)?;

    let mut net_config = sc_network::config::FullNetworkConfiguration::<
        Block,
        <Block as sp_runtime::traits::Block>::Hash,
        Network,
    >::new(&config.network, config.prometheus_registry().cloned());

    let mut file_transfer_request_protocol = None;
    if provider_options.is_some() {
        file_transfer_request_protocol = Some(
            shc_file_transfer_service::configure_file_transfer_network::<_, SolochainEvmRuntime>(
                client.clone(),
                &config,
                &mut net_config,
            ),
        );
    }

    let metrics = Network::register_notification_metrics(config.prometheus_registry());
    let (network, system_rpc_tx, tx_handler_controller, network_starter, sync_service) =
        sc_service::build_network(sc_service::BuildNetworkParams {
            config: &config,
            net_config,
            client: client.clone(),
            transaction_pool: transaction_pool.clone(),
            spawn_handle: task_manager.spawn_handle(),
            import_queue,
            block_announce_validator_builder: None,
            warp_sync_config: None,
            block_relay: None,
            metrics,
        })?;

    let (sh_builder, maybe_storage_hub_client_rpc_config) =
        match init_sh_builder::<R, S, SolochainEvmRuntime>(
            &provider_options,
            &task_manager,
            file_transfer_request_protocol,
            network.clone(),
            keystore_container.keystore(),
            client.clone(),
            indexer_options.clone(),
        )
        .await?
        {
            Some((shb, rpc)) => (Some(shb), Some(rpc)),
            None => (None, None),
        };

    let rpc_builder = {
        let client = client.clone();
        let transaction_pool = transaction_pool.clone();
        let network = network.clone();
        let sync_service = sync_service.clone();
        let prometheus_registry = config.prometheus_registry().cloned();
        let spawn_handle = task_manager.spawn_handle();
        Box::new(move |_| {
            crate::rpc::create_full_solochain_evm::<_, _, _, SolochainEvmRuntime, _>(
                crate::rpc::SolochainEvmDeps {
                    client: client.clone(),
                    pool: transaction_pool.clone(),
                    maybe_storage_hub_client_config: maybe_storage_hub_client_rpc_config.clone(),
                    command_sink: None,
                    network: network.clone(),
                    sync: sync_service.clone(),
                    overrides: storage_override.clone(),
                    frontier_backend: match &*frontier_backend {
                        fc_db::Backend::KeyValue(b) => b.clone(),
                    },
                    graph: transaction_pool.pool().clone(),
                    block_data_cache: Arc::new(fc_rpc::EthBlockDataCacheTask::new(
                        spawn_handle.clone(),
                        storage_override.clone(),
                        100,
                        100,
                        prometheus_registry.clone(),
                    )),
                    filter_pool: Some(Default::default()),
                    fee_history_cache: Default::default(),
                    fee_history_limit: 2048,
                    max_past_logs: 10_000,
                    forced_parent_hashes: None,
                    is_authority: false,
                },
            )
            .map_err(Into::into)
        })
    };

    let base_path = config.base_path.path().to_path_buf().clone();

    let rpc_handlers = sc_service::spawn_tasks(sc_service::SpawnTasksParams {
        rpc_builder,
        client: client.clone(),
        transaction_pool: transaction_pool.clone(),
        task_manager: &mut task_manager,
        config,
        keystore: keystore_container.keystore(),
        backend: backend.clone(),
        network: network.clone(),
        sync_service: sync_service.clone(),
        system_rpc_tx,
        tx_handler_controller,
        telemetry: telemetry.as_mut(),
    })?;

    if let Some(_) = provider_options {
        finish_sh_builder_and_run_tasks(
            sh_builder.expect("StorageHubBuilder should already be initialised."),
            client.clone(),
            rpc_handlers,
            keystore_container.keystore(),
            base_path,
            true,
        )
        .await?;
    }

    network_starter.start_network();
    Ok((task_manager, client))
}<|MERGE_RESOLUTION|>--- conflicted
+++ resolved
@@ -79,19 +79,16 @@
         RocksDbStorageLayer, ShNodeType, ShRole, ShStorageLayer, UserRole,
     },
 };
-<<<<<<< HEAD
 use shc_common::{traits::StorageEnableRuntime, types::*};
 use shc_file_transfer_service::configure_file_transfer_network;
+use shc_file_transfer_service::{configure_file_transfer_network, fetch_genesis_hash};
 use shc_indexer_db::DbPool;
 use shc_indexer_service::spawn_indexer_service;
 use shc_rpc::StorageHubClientRpcConfig;
 use shp_opaque::{Block, Hash};
-=======
-use shc_file_transfer_service::{configure_file_transfer_network, fetch_genesis_hash};
 use sp_api::ProvideRuntimeApi;
 use sp_keystore::{Keystore, KeystorePtr};
 use substrate_prometheus_endpoint::Registry;
->>>>>>> 0426e869
 
 // Local Runtime Types
 use sh_parachain_runtime::{apis::RuntimeApi as ParachainRuntimeApi, Runtime as ParachainRuntime};
@@ -458,7 +455,6 @@
     hwbench: Option<sc_sysinfo::HwBench>,
     para_id: ParaId,
     sealing: cli::Sealing,
-<<<<<<< HEAD
 ) -> sc_service::error::Result<TaskManager> {
     if let Some(provider_options) = provider_options {
         match (
@@ -758,22 +754,14 @@
     hwbench: Option<sc_sysinfo::HwBench>,
     para_id: ParaId,
     sealing: cli::Sealing,
-=======
->>>>>>> 0426e869
 ) -> sc_service::error::Result<TaskManager>
 where
     R: ShRole,
     S: ShStorageLayer,
-<<<<<<< HEAD
     (R, S): ShNodeType<ParachainRuntime>,
     StorageHubBuilder<R, S, ParachainRuntime>:
         StorageLayerBuilder + Buildable<(R, S), ParachainRuntime>,
     StorageHubHandler<(R, S), ParachainRuntime>: RunnableTasks,
-=======
-    (R, S): ShNodeType<Runtime>,
-    StorageHubBuilder<R, S, Runtime>: StorageLayerBuilder + Buildable<(R, S), Runtime>,
-    StorageHubHandler<(R, S), Runtime>: RunnableTasks,
->>>>>>> 0426e869
     Network: sc_network::NetworkBackend<OpaqueBlock, BlockHash>,
 {
     use async_io::Timer;
@@ -787,11 +775,7 @@
         log::info!("🛠️  Running dev node in maintenance mode");
         log::info!("🛠️  Network participation is disabled");
         log::info!("🛠️  Only storage management RPC methods are available");
-<<<<<<< HEAD
         return start_dev_parachain_in_maintenance_mode::<R, S, Network>(
-=======
-        return start_dev_in_maintenance_mode::<R, S, Network>(
->>>>>>> 0426e869
             config,
             provider_options,
             indexer_options,
@@ -810,11 +794,7 @@
         select_chain: maybe_select_chain,
         transaction_pool,
         other: (_, mut telemetry, _),
-<<<<<<< HEAD
     } = new_partial_parachain(&config, true)?;
-=======
-    } = new_partial(&config, true)?;
->>>>>>> 0426e869
 
     let signing_dev_key = config
         .dev_key_seed
@@ -843,13 +823,11 @@
     // If we are a provider or fisherman we update the network configuration with the file transfer protocol.
     let mut file_transfer_request_protocol = None;
     if provider_options.is_some() || fisherman_options.is_some() {
-<<<<<<< HEAD
-        file_transfer_request_protocol =
-            Some(configure_file_transfer_network::<_, ParachainRuntime>(
-                client.clone(),
-                &config,
-                &mut net_config,
-            ));
+        file_transfer_request_protocol = Some(configure_file_transfer_network::<_, Runtime>(
+            fetch_genesis_hash(client.clone()),
+            config.chain_spec.fork_id(),
+            &mut net_config,
+        ));
     }
 
     let metrics = Network::register_notification_metrics(
@@ -1241,19 +1219,11 @@
     // If we are a provider or fisherman we update the network configuration with the file transfer protocol.
     let mut file_transfer_request_protocol = None;
     if provider_options.is_some() || fisherman_options.is_some() {
-        file_transfer_request_protocol =
-            Some(configure_file_transfer_network::<_, ParachainRuntime>(
-                client.clone(),
-                &config,
-                &mut net_config,
-            ));
-=======
         file_transfer_request_protocol = Some(configure_file_transfer_network::<_, Runtime>(
             fetch_genesis_hash(client.clone()),
             config.chain_spec.fork_id(),
             &mut net_config,
         ));
->>>>>>> 0426e869
     }
 
     let metrics = Network::register_notification_metrics(
@@ -1427,13 +1397,12 @@
 
     // If we are a provider we update the network configuration with the file transfer protocol.
     let mut file_transfer_request_protocol = None;
-    if provider_options.is_some() || fisherman_options.is_some() {
-        file_transfer_request_protocol =
-            Some(configure_file_transfer_network::<_, ParachainRuntime>(
-                client.clone(),
-                &parachain_config,
-                &mut net_config,
-            ));
+    if provider_options.is_some() {
+        file_transfer_request_protocol = Some(configure_file_transfer_network::<_, Runtime>(
+            fetch_genesis_hash(client.clone()),
+            parachain_config.chain_spec.fork_id(),
+            &mut net_config,
+        ));
     }
 
     let (relay_chain_interface, collator_key) = build_relay_chain_interface(
@@ -1678,22 +1647,12 @@
 
     // If we are a provider we update the network configuration with the file transfer protocol.
     let mut file_transfer_request_protocol = None;
-<<<<<<< HEAD
     if provider_options.is_some() {
-        file_transfer_request_protocol =
-            Some(configure_file_transfer_network::<_, ParachainRuntime>(
-                client.clone(),
-                &parachain_config,
-                &mut net_config,
-            ));
-=======
-    if provider_options.is_some() || fisherman_options.is_some() {
         file_transfer_request_protocol = Some(configure_file_transfer_network::<_, Runtime>(
             fetch_genesis_hash(client.clone()),
-            config.chain_spec.fork_id(),
+            parachain_config.chain_spec.fork_id(),
             &mut net_config,
         ));
->>>>>>> 0426e869
     }
 
     // Create relay chain interface
@@ -2073,7 +2032,6 @@
     // Optional file-transfer protocol (providers only)
     let mut file_transfer_request_protocol = None;
     if provider_options.is_some() {
-<<<<<<< HEAD
         file_transfer_request_protocol = Some(
             shc_file_transfer_service::configure_file_transfer_network::<_, SolochainEvmRuntime>(
                 client.clone(),
@@ -2081,13 +2039,6 @@
                 &mut net_config,
             ),
         );
-=======
-        file_transfer_request_protocol = Some(configure_file_transfer_network::<_, Runtime>(
-            fetch_genesis_hash(client.clone()),
-            parachain_config.chain_spec.fork_id(),
-            &mut net_config,
-        ));
->>>>>>> 0426e869
     }
 
     let metrics = Network::register_notification_metrics(config.prometheus_registry());
@@ -2705,7 +2656,6 @@
 
     let mut file_transfer_request_protocol = None;
     if provider_options.is_some() {
-<<<<<<< HEAD
         file_transfer_request_protocol = Some(
             shc_file_transfer_service::configure_file_transfer_network::<_, SolochainEvmRuntime>(
                 client.clone(),
@@ -2713,13 +2663,6 @@
                 &mut net_config,
             ),
         );
-=======
-        file_transfer_request_protocol = Some(configure_file_transfer_network::<_, Runtime>(
-            fetch_genesis_hash(client.clone()),
-            parachain_config.chain_spec.fork_id(),
-            &mut net_config,
-        ));
->>>>>>> 0426e869
     }
 
     let metrics = Network::register_notification_metrics(config.prometheus_registry());
