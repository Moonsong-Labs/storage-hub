--- conflicted
+++ resolved
@@ -12,11 +12,7 @@
 use reference_trie::RefHasher;
 use sc_consensus_manual_seal::consensus::aura::AuraConsensusDataProvider;
 use sp_consensus_aura::Slot;
-<<<<<<< HEAD
-use sp_core::H256;
 use sp_trie::LayoutV1;
-=======
->>>>>>> 8468b2fc
 use storage_hub_infra::actor::TaskSpawner;
 // Local Runtime Types
 use storage_hub_runtime::{
@@ -346,7 +342,7 @@
 
         impl StorageHubHandlerConfig for InMemoryStorageHubConfig {
             type FileStorage = InMemoryFileStorage;
-            type ForestStorage = InMemoryForestStorage;
+            type ForestStorage = InMemoryForestStorage<LayoutV1<RefHasher>>;
         }
 
         // Initialise the StorageHubHandler, for tasks to have access to the services.
@@ -653,7 +649,7 @@
 
         impl StorageHubHandlerConfig for InMemoryStorageHubConfig {
             type FileStorage = InMemoryFileStorage;
-            type ForestStorage = InMemoryForestStorage;
+            type ForestStorage = InMemoryForestStorage<LayoutV1<RefHasher>>;
         }
 
         // Initialise the StorageHubHandler, for tasks to have access to the services.
@@ -750,50 +746,6 @@
     Ok((task_manager, client))
 }
 
-<<<<<<< HEAD
-/// Start all storage hub related services.
-async fn start_sh_services(
-    provider_options: ProviderOptions,
-    task_manager: &TaskManager,
-    genesis_hash: H256,
-    config: &Configuration,
-    net_config: &mut sc_network::config::FullNetworkConfiguration,
-) {
-    let task_spawner = TaskSpawner::new(task_manager.spawn_handle(), "generic");
-
-    let file_transfer_service_handle =
-        spawn_file_transfer_service(&task_spawner, genesis_hash, config, net_config).await;
-
-    let blockchain_service_handle = spawn_blockchain_service(&task_spawner).await;
-
-    let file_storage = Arc::new(RwLock::new(InMemoryFileStorage::new()));
-    let forest_storage = Arc::new(RwLock::new(
-        InMemoryForestStorage::<LayoutV1<RefHasher>>::new(),
-    ));
-
-    struct InMemoryStorageHubConfig {}
-
-    impl StorageHubHandlerConfig for InMemoryStorageHubConfig {
-        type FileStorage = InMemoryFileStorage;
-        type ForestStorage = InMemoryForestStorage<LayoutV1<RefHasher>>;
-    }
-
-    let sh_handler = StorageHubHandler::<InMemoryStorageHubConfig>::new(
-        task_spawner,
-        file_transfer_service_handle,
-        blockchain_service_handle,
-        file_storage,
-        forest_storage,
-    );
-
-    match provider_options.provider_type {
-        ProviderType::Bsp => sh_handler.start_bsp_tasks(),
-        _ => {}
-    }
-}
-
-=======
->>>>>>> 8468b2fc
 /// Build the import queue for the parachain runtime.
 fn build_import_queue(
     client: Arc<ParachainClient>,
