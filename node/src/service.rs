--- conflicted
+++ resolved
@@ -289,12 +289,8 @@
             client.clone(),
             keystore.clone(),
             Arc::new(rpc_handlers),
-<<<<<<< HEAD
             rocks_db_path.clone(),
-=======
-            rocksdb_root_path,
             maintenance_mode,
->>>>>>> d0295cd5
         )
         .await;
 
