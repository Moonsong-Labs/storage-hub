--- conflicted
+++ resolved
@@ -4,11 +4,8 @@
 use std::{sync::Arc, time::Duration};
 
 use cumulus_client_cli::CollatorOptions;
-<<<<<<< HEAD
-=======
+use storage_hub_infra::actor::TaskSpawner;
 use polkadot_primitives::ValidationCode;
->>>>>>> a88db0a7
-use storage_hub_infra::actor::TaskSpawner;
 // Local Runtime Types
 use storage_hub_runtime::{
     opaque::{Block, Hash},
@@ -39,31 +36,11 @@
 use sp_keystore::KeystorePtr;
 use substrate_prometheus_endpoint::Registry;
 
-<<<<<<< HEAD
 use crate::{
     cli::ProviderType,
     command::ProviderOptions,
     services::{file_transfer::spawn_file_transfer_service, StorageHubHandler},
 };
-
-/// Native executor type.
-pub struct ParachainNativeExecutor;
-
-impl sc_executor::NativeExecutionDispatch for ParachainNativeExecutor {
-    type ExtendHostFunctions = frame_benchmarking::benchmarking::HostFunctions;
-
-    fn dispatch(method: &str, data: &[u8]) -> Option<Vec<u8>> {
-        storage_hub_runtime::api::dispatch(method, data)
-    }
-
-    fn native_version() -> sc_executor::NativeVersion {
-        storage_hub_runtime::native_version()
-    }
-}
-
-pub(crate) type ParachainExecutor = NativeElseWasmExecutor<ParachainNativeExecutor>;
-=======
-use crate::services::{file_transfer::spawn_file_transfer_service, StorageHubHandler};
 
 #[cfg(not(feature = "runtime-benchmarks"))]
 type HostFunctions = (
@@ -80,8 +57,7 @@
     frame_benchmarking::benchmarking::HostFunctions,
 );
 
-type ParachainExecutor = WasmExecutor<HostFunctions>;
->>>>>>> a88db0a7
+pub(crate) type ParachainExecutor = WasmExecutor<HostFunctions>;
 
 pub(crate) type ParachainClient = TFullClient<Block, RuntimeApi, ParachainExecutor>;
 
@@ -89,8 +65,6 @@
 
 pub(crate) type ParachainBlockImport =
     TParachainBlockImport<Block, Arc<ParachainClient>, ParachainBackend>;
-<<<<<<< HEAD
-=======
 
 /// Assembly of PartialComponents (enough to run chain ops subcommands)
 pub type Service = PartialComponents<
@@ -105,7 +79,6 @@
         Option<TelemetryWorkerHandle>,
     ),
 >;
->>>>>>> a88db0a7
 
 /// Starts a `ServiceBuilder` for a full service.
 ///
@@ -224,7 +197,6 @@
     )
     .await;
 
-<<<<<<< HEAD
     if let Some(provider_options) = provider_options {
         let sh_handler = StorageHubHandler::new(task_spawner, file_transfer_service);
 
@@ -233,11 +205,6 @@
             _ => {}
         }
     }
-=======
-    let sh_handler = StorageHubHandler::new(task_spawner, file_transfer_service);
-
-    sh_handler.start_bsp_tasks();
->>>>>>> a88db0a7
 
     let (relay_chain_interface, collator_key) = build_relay_chain_interface(
         polkadot_config,
