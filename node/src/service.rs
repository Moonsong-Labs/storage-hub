//! Service and ServiceFactory implementation. Specialized wrapper over substrate service.

// std
use std::{sync::Arc, time::Duration};

use codec::Encode;
use cumulus_client_cli::CollatorOptions;
use cumulus_client_parachain_inherent::{MockValidationDataInherentDataProvider, MockXcmConfig};
use file_manager::in_memory::InMemoryFileStorage;
use forest_manager::{in_memory::InMemoryForestStorage, rocksdb::RocksDBForestStorage};
use futures::{Stream, StreamExt};
use polkadot_primitives::{HeadData, ValidationCode};
use reference_trie::RefHasher;
use sc_consensus_manual_seal::consensus::aura::AuraConsensusDataProvider;
use sp_consensus_aura::Slot;
use sp_core::H256;
use sp_trie::LayoutV1;
use storage_hub_infra::actor::TaskSpawner;
// Local Runtime Types
use storage_hub_runtime::{
    opaque::{Block, Hash},
    RuntimeApi,
};

// Cumulus Imports
use cumulus_client_collator::service::CollatorService;
use cumulus_client_consensus_common::ParachainBlockImport as TParachainBlockImport;
use cumulus_client_consensus_proposer::Proposer;
use cumulus_client_service::{
    build_network, build_relay_chain_interface, prepare_node_config, start_relay_chain_tasks,
    BuildNetworkParams, CollatorSybilResistance, DARecoveryProfile, StartRelayChainTasksParams,
};
use cumulus_primitives_core::{
    relay_chain::{well_known_keys as RelayChainWellKnownKeys, CollatorPair},
    ParaId,
};
use cumulus_relay_chain_interface::{OverseerHandle, RelayChainInterface};

// Substrate Imports
use frame_benchmarking_cli::SUBSTRATE_REFERENCE_HARDWARE;
use sc_client_api::{Backend, HeaderBackend};
use sc_consensus::{ImportQueue, LongestChain};
use sc_executor::{HeapAllocStrategy, WasmExecutor, DEFAULT_HEAP_ALLOC_STRATEGY};
use sc_network::{config::IncomingRequest, ProtocolName};
use sc_network::{NetworkBlock, NetworkService};
use sc_network_sync::SyncingService;
use sc_service::{
    Configuration, PartialComponents, RpcHandlers, TFullBackend, TFullClient, TaskManager,
};
use sc_telemetry::{Telemetry, TelemetryHandle, TelemetryWorker, TelemetryWorkerHandle};
use sc_transaction_pool_api::OffchainTransactionPoolFactory;
use sp_keystore::{Keystore, KeystorePtr};
use sp_runtime::traits::Block as BlockT;
use substrate_prometheus_endpoint::Registry;
use tokio::sync::RwLock;

use crate::services::file_transfer::configure_file_transfer_network;
use crate::{
    cli::{self, ProviderType},
    command::ProviderOptions,
    services::{
        blockchain::{spawn_blockchain_service, KEY_TYPE},
        file_transfer::spawn_file_transfer_service,
        StorageHubHandler, StorageHubHandlerConfig,
    },
};

#[cfg(not(feature = "runtime-benchmarks"))]
type HostFunctions = (
    // TODO: change this to `cumulus_client_service::ParachainHostFunctions` once it is part of the next release
    sp_io::SubstrateHostFunctions,
    cumulus_client_service::storage_proof_size::HostFunctions,
);

#[cfg(feature = "runtime-benchmarks")]
type HostFunctions = (
    // TODO: change this to `cumulus_client_service::ParachainHostFunctions` once it is part of the next release
    sp_io::SubstrateHostFunctions,
    cumulus_client_service::storage_proof_size::HostFunctions,
    frame_benchmarking::benchmarking::HostFunctions,
);

pub(crate) type ParachainExecutor = WasmExecutor<HostFunctions>;

pub(crate) type ParachainClient = TFullClient<Block, RuntimeApi, ParachainExecutor>;

pub(crate) type ParachainBackend = TFullBackend<Block>;

pub(crate) type ParachainBlockImport =
    TParachainBlockImport<Block, Arc<ParachainClient>, ParachainBackend>;

pub(crate) type ParachainNetworkService = NetworkService<Block, <Block as BlockT>::Hash>;

type MaybeSelectChain = Option<sc_consensus::LongestChain<ParachainBackend, Block>>;

/// Assembly of PartialComponents (enough to run chain ops subcommands)
pub type Service = PartialComponents<
    ParachainClient,
    ParachainBackend,
    MaybeSelectChain,
    sc_consensus::DefaultImportQueue<Block>,
    sc_transaction_pool::FullPool<Block, ParachainClient>,
    (
        ParachainBlockImport,
        Option<Telemetry>,
        Option<TelemetryWorkerHandle>,
    ),
>;

/// Starts a `ServiceBuilder` for a full service.
///
/// Use this macro if you don't actually need the full service, but just the builder in order to
/// be able to perform chain operations.
pub fn new_partial(
    config: &Configuration,
    dev_service: bool,
) -> Result<Service, sc_service::Error> {
    let telemetry = config
        .telemetry_endpoints
        .clone()
        .filter(|x| !x.is_empty())
        .map(|endpoints| -> Result<_, sc_telemetry::Error> {
            let worker = TelemetryWorker::new(16)?;
            let telemetry = worker.handle().new_telemetry(endpoints);
            Ok((worker, telemetry))
        })
        .transpose()?;

    let heap_pages = config
        .default_heap_pages
        .map_or(DEFAULT_HEAP_ALLOC_STRATEGY, |h| HeapAllocStrategy::Static {
            extra_pages: h as _,
        });

    let executor = ParachainExecutor::builder()
        .with_execution_method(config.wasm_method)
        .with_onchain_heap_alloc_strategy(heap_pages)
        .with_offchain_heap_alloc_strategy(heap_pages)
        .with_max_runtime_instances(config.max_runtime_instances)
        .with_runtime_cache_size(config.runtime_cache_size)
        .build();

    let (client, backend, keystore_container, task_manager) =
        sc_service::new_full_parts_record_import::<Block, RuntimeApi, _>(
            config,
            telemetry.as_ref().map(|(_, telemetry)| telemetry.handle()),
            executor,
            true,
        )?;
    let client = Arc::new(client);

    let telemetry_worker_handle = telemetry.as_ref().map(|(worker, _)| worker.handle());

    let telemetry = telemetry.map(|(worker, telemetry)| {
        task_manager
            .spawn_handle()
            .spawn("telemetry", None, worker.run());
        telemetry
    });

    let transaction_pool = sc_transaction_pool::BasicPool::new_full(
        config.transaction_pool.clone(),
        config.role.is_authority().into(),
        config.prometheus_registry(),
        task_manager.spawn_essential_handle(),
        client.clone(),
    );

    let block_import = ParachainBlockImport::new(client.clone(), backend.clone());

    let import_queue = if dev_service {
        sc_consensus_manual_seal::import_queue(
            Box::new(client.clone()),
            &task_manager.spawn_essential_handle(),
            config.prometheus_registry(),
        )
    } else {
        build_import_queue(
            client.clone(),
            block_import.clone(),
            config,
            telemetry.as_ref().map(|telemetry| telemetry.handle()),
            &task_manager,
        )?
    };

    let select_chain = if dev_service {
        Some(LongestChain::new(backend.clone()))
    } else {
        None
    };

    Ok(PartialComponents {
        backend,
        client,
        import_queue,
        keystore_container,
        task_manager,
        transaction_pool,
        select_chain,
        other: (block_import, telemetry, telemetry_worker_handle),
    })
}

async fn start_storage_provider(
    provider_options: ProviderOptions,
    task_manager: &TaskManager,
    network: Arc<ParachainNetworkService>,
    client: Arc<ParachainClient>,
    rpc_handlers: RpcHandlers,
    keystore: KeystorePtr,
    file_transfer_request_protocol_name: ProtocolName,
    file_transfer_request_receiver: async_channel::Receiver<IncomingRequest>,
) {
    let task_spawner = TaskSpawner::new(task_manager.spawn_handle(), "generic");

    let file_transfer_service_handle = spawn_file_transfer_service(
        &task_spawner,
        file_transfer_request_receiver,
        file_transfer_request_protocol_name,
        network,
    )
    .await;

    // Spawn the Blockchain Service.
    let blockchain_service_handle = spawn_blockchain_service(
        &task_spawner,
        client.clone(),
        Arc::new(rpc_handlers),
        keystore.clone(),
    )
    .await;

    let file_storage = Arc::new(RwLock::new(InMemoryFileStorage::new()));
    let forest_storage = Arc::new(RwLock::new(InMemoryForestStorage::new()));

    struct InMemoryStorageHubConfig {}

    impl StorageHubHandlerConfig for InMemoryStorageHubConfig {
        type FileStorage = InMemoryFileStorage<LayoutV1<RefHasher>>;
        type ForestStorage = InMemoryForestStorage<LayoutV1<RefHasher>>;
    }

    // Initialise the StorageHubHandler, for tasks to have access to the services.
    let sh_handler = StorageHubHandler::<InMemoryStorageHubConfig>::new(
        task_spawner,
        file_transfer_service_handle,
        blockchain_service_handle,
        file_storage,
        forest_storage,
    );

    // Starting the tasks according to the provider type.
    match provider_options.provider_type {
        ProviderType::Bsp => sh_handler.start_bsp_tasks(),
        _ => {}
    }
}

/// Start a development node with the given solo chain `Configuration`.
#[sc_tracing::logging::prefix_logs_with("Solo chain 💾")]
async fn start_dev_impl(
    config: Configuration,
    provider_options: Option<ProviderOptions>,
    hwbench: Option<sc_sysinfo::HwBench>,
    para_id: ParaId,
    sealing: cli::Sealing,
) -> sc_service::error::Result<TaskManager> {
    use async_io::Timer;
    use sc_consensus_manual_seal::{run_manual_seal, EngineCommand, ManualSealParams};

    let sc_service::PartialComponents {
        client,
        backend,
        mut task_manager,
        import_queue,
        keystore_container,
        select_chain: maybe_select_chain,
        transaction_pool,
        other: (_, mut telemetry, _),
    } = new_partial(&config, true)?;

    let signing_dev_key = config
        .dev_key_seed
        .clone()
        .expect("Dev key seed must be present in dev mode.");
    let keystore = keystore_container.keystore();

    // Initialise seed for signing transactions using blockchain service.
    // In dev mode we use a well known dev account.
    keystore
        .sr25519_generate_new(KEY_TYPE, Some(signing_dev_key.as_ref()))
        .expect("Invalid dev signing key provided.");

    let mut net_config = sc_network::config::FullNetworkConfiguration::new(&config.network);
    let collator = config.role.is_authority();
    let prometheus_registry = config.prometheus_registry().cloned();
    let select_chain = maybe_select_chain
        .expect("In `dev` mode, `new_partial` will return some `select_chain`; qed");

    // If we are a provider we update the network configuration with the file transfer protocol.
    let mut file_transfer_request_protocol = None;
    if provider_options.is_some() {
        file_transfer_request_protocol = Some(configure_file_transfer_network(
            client.clone(),
            &config,
            &mut net_config,
        ));
    }

    let (network, system_rpc_tx, tx_handler_controller, network_starter, sync_service) =
        sc_service::build_network(sc_service::BuildNetworkParams {
            config: &config,
            net_config,
            client: client.clone(),
            transaction_pool: transaction_pool.clone(),
            spawn_handle: task_manager.spawn_handle(),
            import_queue,
            block_announce_validator_builder: None,
            warp_sync_params: None,
            block_relay: None,
        })?;

    if config.offchain_worker.enabled {
        use futures::FutureExt;

        task_manager.spawn_handle().spawn(
            "offchain-workers-runner",
            "offchain-work",
            sc_offchain::OffchainWorkers::new(sc_offchain::OffchainWorkerOptions {
                runtime_api_provider: client.clone(),
                keystore: Some(keystore_container.keystore()),
                offchain_db: backend.offchain_storage(),
                transaction_pool: Some(OffchainTransactionPoolFactory::new(
                    transaction_pool.clone(),
                )),
                network_provider: network.clone(),
                is_validator: config.role.is_authority(),
                enable_http_requests: false,
                custom_extensions: move |_| vec![],
            })
            .run(client.clone(), task_manager.spawn_handle())
            .boxed(),
        );
    }

    let mut command_sink = None;

    let commands_stream: Box<dyn Stream<Item = EngineCommand<H256>> + Send + Sync + Unpin> =
        match sealing {
            cli::Sealing::Instant => {
                Box::new(
                    // This bit cribbed from the implementation of instant seal.
                    transaction_pool
                        .pool()
                        .validated_pool()
                        .import_notification_stream()
                        .map(|_| EngineCommand::SealNewBlock {
                            create_empty: false,
                            finalize: false,
                            parent_hash: None,
                            sender: None,
                        }),
                )
            }
            cli::Sealing::Manual => {
                let (sink, stream) = futures::channel::mpsc::channel(1000);
                // Keep a reference to the other end of the channel. It goes to the RPC.
                command_sink = Some(sink);
                Box::new(stream)
            }
            cli::Sealing::Interval(millis) => {
                if millis < 3000 {
                    log::info!("⚠️ Sealing interval is very short. Normally setting this to 6000 ms is recommended.");
                }

                Box::new(StreamExt::map(
                    Timer::interval(Duration::from_millis(millis)),
                    |_| EngineCommand::SealNewBlock {
                        create_empty: true,
                        finalize: false,
                        parent_hash: None,
                        sender: None,
                    },
                ))
            }
        };

    let rpc_builder = {
        let client = client.clone();
        let transaction_pool = transaction_pool.clone();

        Box::new(move |deny_unsafe, _| {
            let deps = crate::rpc::FullDeps {
                client: client.clone(),
                pool: transaction_pool.clone(),
                command_sink: command_sink.clone(),
                deny_unsafe,
            };

            crate::rpc::create_full(deps).map_err(Into::into)
        })
    };

    let rpc_handlers = sc_service::spawn_tasks(sc_service::SpawnTasksParams {
        rpc_builder,
        client: client.clone(),
        transaction_pool: transaction_pool.clone(),
        task_manager: &mut task_manager,
        config,
        keystore: keystore_container.keystore(),
        backend: backend.clone(),
        network: network.clone(),
        sync_service: sync_service.clone(),
        system_rpc_tx,
        tx_handler_controller,
        telemetry: telemetry.as_mut(),
    })?;

    // Spawning the Blockchain Service if node is running as a Storage Provider.
    if let Some(provider_options) = provider_options {
        let (file_transfer_request_protocol_name, file_transfer_request_receiver) =
            file_transfer_request_protocol
                .expect("FileTransfer request protocol should already be initialized.");
        start_storage_provider(
            provider_options,
            &task_manager,
            network.clone(),
            client.clone(),
            rpc_handlers,
            keystore.clone(),
            file_transfer_request_protocol_name,
            file_transfer_request_receiver,
        )
        .await;
<<<<<<< HEAD

        let file_storage = Arc::new(RwLock::new(
            InMemoryFileStorage::<LayoutV1<RefHasher>>::new(),
        ));

        let forest_storage = Arc::new(RwLock::new(
            RocksDBForestStorage::<LayoutV1<RefHasher>>::new()
                .expect("Failed to create RocksDBForestStorage"),
        ));

        struct StorageHubConfig {}

        impl StorageHubHandlerConfig for StorageHubConfig {
            type FileStorage = InMemoryFileStorage<LayoutV1<RefHasher>>;
            type ForestStorage = RocksDBForestStorage<LayoutV1<RefHasher>>;
        }

        // Initialise the StorageHubHandler, for tasks to have access to the services.
        let sh_handler = StorageHubHandler::<StorageHubConfig>::new(
            task_spawner,
            file_transfer_service_handle,
            blockchain_service_handle,
            file_storage,
            forest_storage,
        );

        // Starting the tasks according to the provider type.
        match provider_options.provider_type {
            ProviderType::Bsp => sh_handler.start_bsp_tasks(),
            _ => {}
        }
=======
>>>>>>> 7d558fb6
    }

    if let Some(hwbench) = hwbench {
        sc_sysinfo::print_hwbench(&hwbench);
        // Here you can check whether the hardware meets your chains' requirements. Putting a link
        // in there and swapping out the requirements for your own are probably a good idea. The
        // requirements for a para-chain are dictated by its relay-chain.
        match SUBSTRATE_REFERENCE_HARDWARE.check_hardware(&hwbench) {
            Err(err) if collator => {
                log::warn!(
				"⚠️  The hardware does not meet the minimal requirements {} for role 'Authority'.",
				err
			);
            }
            _ => {}
        }

        if let Some(ref mut telemetry) = telemetry {
            let telemetry_handle = telemetry.handle();
            task_manager.spawn_handle().spawn(
                "telemetry_hwbench",
                None,
                sc_sysinfo::initialize_hwbench_telemetry(telemetry_handle, hwbench),
            );
        }
    }

    if collator {
        let proposer = sc_basic_authorship::ProposerFactory::with_proof_recording(
            task_manager.spawn_handle(),
            client.clone(),
            transaction_pool.clone(),
            prometheus_registry.as_ref(),
            telemetry.as_ref().map(|x| x.handle()),
        );

        // aura import queue
        let slot_duration = sc_consensus_aura::slot_duration(&*client)?;
        let client_for_cidp = client.clone();

        task_manager.spawn_essential_handle().spawn_blocking(
            "authorship_task",
            Some("block-authoring"),
            run_manual_seal(ManualSealParams {
                block_import: client.clone(),
                env: proposer,
                client: client.clone(),
                pool: transaction_pool.clone(),
                commands_stream,
                select_chain,
                consensus_data_provider: Some(Box::new(AuraConsensusDataProvider::new(
                    client.clone(),
                ))),
                create_inherent_data_providers: move |block: Hash, ()| {
                    let current_para_block = client_for_cidp
                    .number(block)
                    .expect("Header lookup should succeed")
                    .expect("Header passed in as parent should be present in backend.");

                    let hash = client
                        .hash(current_para_block.saturating_sub(1))
                        .expect("Hash of the desired block must be present")
                        .expect("Hash of the desired block should exist");

                    let para_header = client
                        .expect_header(hash)
                        .expect("Expected parachain header should exist")
                        .encode();

                    let para_head_data = HeadData(para_header).encode();

                    let client_for_xcm = client_for_cidp.clone();

                    let para_head_key = RelayChainWellKnownKeys::para_head(para_id);
                    let relay_slot_key = RelayChainWellKnownKeys::CURRENT_SLOT.to_vec();

                    async move {
                        let timestamp = sp_timestamp::InherentDataProvider::from_system_time();

						let relay_slot = sp_consensus_aura::inherents::InherentDataProvider::from_timestamp_and_slot_duration(
							*timestamp,
							slot_duration,
						);

                        let additional_keys = vec![(para_head_key, para_head_data), (relay_slot_key, Slot::from(u64::from(*relay_slot)).encode())];

                        let mocked_parachain = {
                            MockValidationDataInherentDataProvider {
                                current_para_block,
                                relay_offset: 1000,
                                relay_blocks_per_para_block: 2,
                                para_blocks_per_relay_epoch: 0,
                                relay_randomness_config: (),
                                xcm_config: MockXcmConfig::new(
                                    &*client_for_xcm,
                                    block,
                                    Default::default(),
                                    Default::default(),
                                ),
                                raw_downward_messages: vec![],
                                raw_horizontal_messages: vec![],
                                additional_key_values: Some(additional_keys),
                            }
                        };

                        Ok((relay_slot, mocked_parachain, timestamp))
                    }
                },
            }),
        );
    }

    log::info!("Development Service Ready");

    network_starter.start_network();
    Ok(task_manager)
}

/// Start a node with the given parachain `Configuration` and relay chain `Configuration`.
///
/// This is the actual implementation that is abstract over the executor and the runtime api.
#[sc_tracing::logging::prefix_logs_with("StorageHub 💾")]
async fn start_node_impl(
    parachain_config: Configuration,
    polkadot_config: Configuration,
    collator_options: CollatorOptions,
    provider_options: Option<ProviderOptions>,
    para_id: ParaId,
    hwbench: Option<sc_sysinfo::HwBench>,
) -> sc_service::error::Result<(TaskManager, Arc<ParachainClient>)> {
    let parachain_config = prepare_node_config(parachain_config);

    let params = new_partial(&parachain_config, false)?;
    let (block_import, mut telemetry, telemetry_worker_handle) = params.other;
    let mut net_config =
        sc_network::config::FullNetworkConfiguration::new(&parachain_config.network);

    let client = params.client.clone();
    let backend = params.backend.clone();
    let mut task_manager = params.task_manager;
    let keystore = params.keystore_container.keystore();

    // TODO: read the SP seed from somewhere and insert it here
    keystore
        .sr25519_generate_new(KEY_TYPE, Some("//Alice"))
        .expect("Alice should have a key. qed");

    // If we are a provider we update the network configuration with the file transfer protocol.
    let mut file_transfer_request_protocol = None;
    if provider_options.is_some() {
        file_transfer_request_protocol = Some(configure_file_transfer_network(
            client.clone(),
            &parachain_config,
            &mut net_config,
        ));
    }

    let (relay_chain_interface, collator_key) = build_relay_chain_interface(
        polkadot_config,
        &parachain_config,
        telemetry_worker_handle,
        &mut task_manager,
        collator_options.clone(),
        hwbench.clone(),
    )
    .await
    .map_err(|e| sc_service::Error::Application(Box::new(e) as Box<_>))?;

    let validator = parachain_config.role.is_authority();
    let prometheus_registry = parachain_config.prometheus_registry().cloned();
    let transaction_pool = params.transaction_pool.clone();
    let import_queue_service = params.import_queue.service();

    let (network, system_rpc_tx, tx_handler_controller, network_starter, sync_service) =
        build_network(BuildNetworkParams {
            parachain_config: &parachain_config,
            net_config,
            client: client.clone(),
            transaction_pool: transaction_pool.clone(),
            para_id,
            spawn_handle: task_manager.spawn_handle(),
            relay_chain_interface: relay_chain_interface.clone(),
            import_queue: params.import_queue,
            sybil_resistance_level: CollatorSybilResistance::Resistant, // because of Aura
        })
        .await?;

    if parachain_config.offchain_worker.enabled {
        use futures::FutureExt;

        task_manager.spawn_handle().spawn(
            "offchain-workers-runner",
            "offchain-work",
            sc_offchain::OffchainWorkers::new(sc_offchain::OffchainWorkerOptions {
                runtime_api_provider: client.clone(),
                keystore: Some(params.keystore_container.keystore()),
                offchain_db: backend.offchain_storage(),
                transaction_pool: Some(OffchainTransactionPoolFactory::new(
                    transaction_pool.clone(),
                )),
                network_provider: network.clone(),
                is_validator: parachain_config.role.is_authority(),
                enable_http_requests: false,
                custom_extensions: move |_| vec![],
            })
            .run(client.clone(), task_manager.spawn_handle())
            .boxed(),
        );
    }

    let rpc_builder = {
        let client = client.clone();
        let transaction_pool = transaction_pool.clone();

        Box::new(move |deny_unsafe, _| {
            let deps = crate::rpc::FullDeps {
                client: client.clone(),
                pool: transaction_pool.clone(),
                command_sink: None,
                deny_unsafe,
            };

            crate::rpc::create_full(deps).map_err(Into::into)
        })
    };

    let rpc_handlers = sc_service::spawn_tasks(sc_service::SpawnTasksParams {
        rpc_builder,
        client: client.clone(),
        transaction_pool: transaction_pool.clone(),
        task_manager: &mut task_manager,
        config: parachain_config,
        keystore: params.keystore_container.keystore(),
        backend: backend.clone(),
        network: network.clone(),
        sync_service: sync_service.clone(),
        system_rpc_tx,
        tx_handler_controller,
        telemetry: telemetry.as_mut(),
    })?;

    // Spawning the Blockchain Service if node is running as a Storage Provider.
    if let Some(provider_options) = provider_options {
        let (file_transfer_request_protocol_name, file_transfer_request_receiver) =
            file_transfer_request_protocol
                .expect("FileTransfer request protocol should already be initialized.");
        start_storage_provider(
            provider_options,
            &task_manager,
            network.clone(),
            client.clone(),
            rpc_handlers,
            keystore.clone(),
            file_transfer_request_protocol_name,
            file_transfer_request_receiver,
        )
        .await;
    }

    if let Some(hwbench) = hwbench {
        sc_sysinfo::print_hwbench(&hwbench);
        // Here you can check whether the hardware meets your chains' requirements. Putting a link
        // in there and swapping out the requirements for your own are probably a good idea. The
        // requirements for a para-chain are dictated by its relay-chain.
        match SUBSTRATE_REFERENCE_HARDWARE.check_hardware(&hwbench) {
            Err(err) if validator => {
                log::warn!(
				"⚠️  The hardware does not meet the minimal requirements {} for role 'Authority'.",
				err
			);
            }
            _ => {}
        }

        if let Some(ref mut telemetry) = telemetry {
            let telemetry_handle = telemetry.handle();
            task_manager.spawn_handle().spawn(
                "telemetry_hwbench",
                None,
                sc_sysinfo::initialize_hwbench_telemetry(telemetry_handle, hwbench),
            );
        }
    }

    let announce_block = {
        let sync_service = sync_service.clone();
        Arc::new(move |hash, data| sync_service.announce_block(hash, data))
    };

    let relay_chain_slot_duration = Duration::from_secs(6);

    let overseer_handle = relay_chain_interface
        .overseer_handle()
        .map_err(|e| sc_service::Error::Application(Box::new(e)))?;

    start_relay_chain_tasks(StartRelayChainTasksParams {
        client: client.clone(),
        announce_block: announce_block.clone(),
        para_id,
        relay_chain_interface: relay_chain_interface.clone(),
        task_manager: &mut task_manager,
        da_recovery_profile: if validator {
            DARecoveryProfile::Collator
        } else {
            DARecoveryProfile::FullNode
        },
        import_queue: import_queue_service,
        relay_chain_slot_duration,
        recovery_handle: Box::new(overseer_handle.clone()),
        sync_service: sync_service.clone(),
    })?;

    if validator {
        start_consensus(
            client.clone(),
            backend.clone(),
            block_import,
            prometheus_registry.as_ref(),
            telemetry.as_ref().map(|t| t.handle()),
            &task_manager,
            relay_chain_interface.clone(),
            transaction_pool,
            sync_service.clone(),
            params.keystore_container.keystore(),
            relay_chain_slot_duration,
            para_id,
            collator_key.expect("Command line arguments do not allow this. qed"),
            overseer_handle,
            announce_block,
        )?;
    }

    network_starter.start_network();

    Ok((task_manager, client))
}

/// Build the import queue for the parachain runtime.
fn build_import_queue(
    client: Arc<ParachainClient>,
    block_import: ParachainBlockImport,
    config: &Configuration,
    telemetry: Option<TelemetryHandle>,
    task_manager: &TaskManager,
) -> Result<sc_consensus::DefaultImportQueue<Block>, sc_service::Error> {
    let slot_duration = cumulus_client_consensus_aura::slot_duration(&*client)?;

    Ok(
        cumulus_client_consensus_aura::equivocation_import_queue::fully_verifying_import_queue::<
            sp_consensus_aura::sr25519::AuthorityPair,
            _,
            _,
            _,
            _,
        >(
            client,
            block_import,
            move |_, _| async move {
                let timestamp = sp_timestamp::InherentDataProvider::from_system_time();

                let slot = sp_consensus_aura::inherents::InherentDataProvider::from_timestamp_and_slot_duration(
                    *timestamp,
                    slot_duration,
                );

                Ok((slot, timestamp))
            },
            slot_duration,
            &task_manager.spawn_essential_handle(),
            config.prometheus_registry(),
            telemetry,
        ),
    )
}

fn start_consensus(
    client: Arc<ParachainClient>,
    backend: Arc<ParachainBackend>,
    block_import: ParachainBlockImport,
    prometheus_registry: Option<&Registry>,
    telemetry: Option<TelemetryHandle>,
    task_manager: &TaskManager,
    relay_chain_interface: Arc<dyn RelayChainInterface>,
    transaction_pool: Arc<sc_transaction_pool::FullPool<Block, ParachainClient>>,
    sync_oracle: Arc<SyncingService<Block>>,
    keystore: KeystorePtr,
    relay_chain_slot_duration: Duration,
    para_id: ParaId,
    collator_key: CollatorPair,
    overseer_handle: OverseerHandle,
    announce_block: Arc<dyn Fn(Hash, Option<Vec<u8>>) + Send + Sync>,
) -> Result<(), sc_service::Error> {
    use cumulus_client_consensus_aura::collators::lookahead::{self as aura, Params as AuraParams};

    // NOTE: because we use Aura here explicitly, we can use `CollatorSybilResistance::Resistant`
    // when starting the network.

    let proposer_factory = sc_basic_authorship::ProposerFactory::with_proof_recording(
        task_manager.spawn_handle(),
        client.clone(),
        transaction_pool,
        prometheus_registry,
        telemetry.clone(),
    );

    let proposer = Proposer::new(proposer_factory);

    let collator_service = CollatorService::new(
        client.clone(),
        Arc::new(task_manager.spawn_handle()),
        announce_block,
        client.clone(),
    );

    let params = AuraParams {
        create_inherent_data_providers: move |_, ()| async move { Ok(()) },
        block_import,
        para_client: client.clone(),
        para_backend: backend.clone(),
        relay_client: relay_chain_interface,
        code_hash_provider: move |block_hash| {
            client
                .code_at(block_hash)
                .ok()
                .map(|c| ValidationCode::from(c).hash())
        },
        sync_oracle,
        keystore,
        collator_key,
        para_id,
        overseer_handle,
        relay_chain_slot_duration,
        proposer,
        collator_service,
        authoring_duration: Duration::from_millis(1500),
        reinitialize: false,
    };

    let fut =
        aura::run::<Block, sp_consensus_aura::sr25519::AuthorityPair, _, _, _, _, _, _, _, _, _>(
            params,
        );
    task_manager
        .spawn_essential_handle()
        .spawn("aura", None, fut);

    Ok(())
}

/// Start a development node.
pub async fn start_dev_node(
    config: Configuration,
    provider_options: Option<ProviderOptions>,
    hwbench: Option<sc_sysinfo::HwBench>,
    para_id: ParaId,
    sealing: cli::Sealing,
) -> sc_service::error::Result<TaskManager> {
    start_dev_impl(config, provider_options, hwbench, para_id, sealing).await
}

/// Start a parachain node.
pub async fn start_parachain_node(
    parachain_config: Configuration,
    polkadot_config: Configuration,
    collator_options: CollatorOptions,
    provider_options: Option<ProviderOptions>,
    para_id: ParaId,
    hwbench: Option<sc_sysinfo::HwBench>,
) -> sc_service::error::Result<(TaskManager, Arc<ParachainClient>)> {
    start_node_impl(
        parachain_config,
        polkadot_config,
        collator_options,
        provider_options,
        para_id,
        hwbench,
    )
    .await
}<|MERGE_RESOLUTION|>--- conflicted
+++ resolved
@@ -433,7 +433,6 @@
             file_transfer_request_receiver,
         )
         .await;
-<<<<<<< HEAD
 
         let file_storage = Arc::new(RwLock::new(
             InMemoryFileStorage::<LayoutV1<RefHasher>>::new(),
@@ -465,8 +464,6 @@
             ProviderType::Bsp => sh_handler.start_bsp_tasks(),
             _ => {}
         }
-=======
->>>>>>> 7d558fb6
     }
 
     if let Some(hwbench) = hwbench {
