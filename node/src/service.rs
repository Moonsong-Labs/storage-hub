--- conflicted
+++ resolved
@@ -292,14 +292,8 @@
             }
 
             // Get the RPC configuration to use for this StorageHub node client.
-<<<<<<< HEAD
-            let rpc_config = storage_hub_builder
-                .create_rpc_config(keystore)
-                .with_remote_file_config(remote_file.clone().into());
-=======
             let storage_hub_client_rpc_config = storage_hub_builder
                 .create_rpc_config(keystore, rpc_config.clone().unwrap_or_default());
->>>>>>> 1a306a83
 
             Some((storage_hub_builder, storage_hub_client_rpc_config))
         }
