//! Service and ServiceFactory implementation. Specialized wrapper over substrate service.

// std
use futures::{Stream, StreamExt};
use log::info;
use shc_blockchain_service::capacity_manager::CapacityConfig;
use shc_indexer_db::DbPool;
use shc_indexer_service::spawn_indexer_service;
use std::{cell::RefCell, env, path::PathBuf, sync::Arc, time::Duration};

use async_channel::Receiver;
use chrono::Utc;
use codec::Encode;
use cumulus_client_cli::CollatorOptions;
use cumulus_client_parachain_inherent::{MockValidationDataInherentDataProvider, MockXcmConfig};

use polkadot_primitives::{BlakeTwo256, HashT, HeadData};
use sc_consensus_manual_seal::consensus::aura::AuraConsensusDataProvider;
use shc_actors_framework::actor::TaskSpawner;
use shc_common::types::{BlockHash, OpaqueBlock, BCSV_KEY_TYPE};
use shc_rpc::StorageHubClientRpcConfig;
use sp_consensus_aura::Slot;
use sp_core::H256;
// Local Runtime Types
use storage_hub_runtime::{
    apis::RuntimeApi,
    opaque::{Block, Hash},
};

// Cumulus Imports
use cumulus_client_collator::service::CollatorService;
use cumulus_client_consensus_common::ParachainBlockImport as TParachainBlockImport;
use cumulus_client_consensus_proposer::Proposer;
use cumulus_client_service::{
    build_network, build_relay_chain_interface, prepare_node_config, start_relay_chain_tasks,
    BuildNetworkParams, CollatorSybilResistance, DARecoveryProfile, StartRelayChainTasksParams,
};
use cumulus_primitives_core::{
    relay_chain::{well_known_keys as RelayChainWellKnownKeys, CollatorPair, ValidationCode},
    ParaId,
};
use cumulus_relay_chain_interface::{OverseerHandle, RelayChainInterface};

// Substrate Imports
use frame_benchmarking_cli::SUBSTRATE_REFERENCE_HARDWARE;
use sc_client_api::{Backend, HeaderBackend};
use sc_consensus::{ImportQueue, LongestChain};
use sc_executor::{HeapAllocStrategy, DEFAULT_HEAP_ALLOC_STRATEGY};
use sc_network::{
    config::IncomingRequest, service::traits::NetworkService, NetworkBackend, NetworkBlock,
    ProtocolName,
};
use sc_service::{Configuration, PartialComponents, RpcHandlers, TFullBackend, TaskManager};
use sc_telemetry::{Telemetry, TelemetryHandle, TelemetryWorker, TelemetryWorkerHandle};
use sc_transaction_pool_api::OffchainTransactionPoolFactory;
use shc_file_transfer_service::configure_file_transfer_network;
use sp_keystore::{Keystore, KeystorePtr};
use substrate_prometheus_endpoint::Registry;

use crate::{
    cli::{self, IndexerConfigurations, ProviderType, StorageLayer},
    command::ProviderOptions,
    services::{
        builder::{Buildable, StorageHubBuilder, StorageLayerBuilder},
        handler::{RunnableTasks, StorageHubHandler},
        types::{
            BspProvider, InMemoryStorageLayer, MspProvider, NoStorageLayer, RocksDbStorageLayer,
            ShNodeType, ShRole, ShStorageLayer, UserRole,
        },
    },
};

//* These type definitions were moved from this file to the common crate to be used by'
//* the StorageHub services crates
type ParachainExecutor = shc_common::types::ParachainExecutor;
type ParachainClient = shc_common::types::ParachainClient;

pub(crate) type ParachainBackend = TFullBackend<Block>;

pub(crate) type ParachainBlockImport =
    TParachainBlockImport<Block, Arc<ParachainClient>, ParachainBackend>;

type MaybeSelectChain = Option<sc_consensus::LongestChain<ParachainBackend, Block>>;

/// Assembly of PartialComponents (enough to run chain ops subcommands)
pub type Service = PartialComponents<
    ParachainClient,
    ParachainBackend,
    MaybeSelectChain,
    sc_consensus::DefaultImportQueue<Block>,
    sc_transaction_pool::FullPool<Block, ParachainClient>,
    (
        ParachainBlockImport,
        Option<Telemetry>,
        Option<TelemetryWorkerHandle>,
    ),
>;

/// Starts a `ServiceBuilder` for a full service.
///
/// Use this macro if you don't actually need the full service, but just the builder in order to
/// be able to perform chain operations.
pub fn new_partial(
    config: &Configuration,
    dev_service: bool,
) -> Result<Service, sc_service::Error> {
    let telemetry = config
        .telemetry_endpoints
        .clone()
        .filter(|x| !x.is_empty())
        .map(|endpoints| -> Result<_, sc_telemetry::Error> {
            let worker = TelemetryWorker::new(16)?;
            let telemetry = worker.handle().new_telemetry(endpoints);
            Ok((worker, telemetry))
        })
        .transpose()?;

    let heap_pages = config
        .executor
        .default_heap_pages
        .map_or(DEFAULT_HEAP_ALLOC_STRATEGY, |h| HeapAllocStrategy::Static {
            extra_pages: h as _,
        });

    let executor = ParachainExecutor::builder()
        .with_execution_method(config.executor.wasm_method)
        .with_onchain_heap_alloc_strategy(heap_pages)
        .with_offchain_heap_alloc_strategy(heap_pages)
        .with_max_runtime_instances(config.executor.max_runtime_instances)
        .with_runtime_cache_size(config.executor.runtime_cache_size)
        .build();

    let (client, backend, keystore_container, task_manager) =
        sc_service::new_full_parts_record_import::<Block, RuntimeApi, _>(
            config,
            telemetry.as_ref().map(|(_, telemetry)| telemetry.handle()),
            executor,
            true,
        )?;
    let client = Arc::new(client);

    let telemetry_worker_handle = telemetry.as_ref().map(|(worker, _)| worker.handle());

    let telemetry = telemetry.map(|(worker, telemetry)| {
        task_manager
            .spawn_handle()
            .spawn("telemetry", None, worker.run());
        telemetry
    });

    let transaction_pool = sc_transaction_pool::BasicPool::new_full(
        config.transaction_pool.clone(),
        config.role.is_authority().into(),
        config.prometheus_registry(),
        task_manager.spawn_essential_handle(),
        client.clone(),
    );

    let block_import = ParachainBlockImport::new(client.clone(), backend.clone());

    let import_queue = if dev_service {
        sc_consensus_manual_seal::import_queue(
            Box::new(client.clone()),
            &task_manager.spawn_essential_handle(),
            config.prometheus_registry(),
        )
    } else {
        build_import_queue(
            client.clone(),
            block_import.clone(),
            config,
            telemetry.as_ref().map(|telemetry| telemetry.handle()),
            &task_manager,
        )
    };

    let select_chain = if dev_service {
        Some(LongestChain::new(backend.clone()))
    } else {
        None
    };

    Ok(PartialComponents {
        backend,
        client,
        import_queue,
        keystore_container,
        task_manager,
        transaction_pool,
        select_chain,
        other: (block_import, telemetry, telemetry_worker_handle),
    })
}

async fn init_sh_builder<R, S>(
    provider_options: &Option<ProviderOptions>,
    task_manager: &TaskManager,
    file_transfer_request_protocol: Option<(ProtocolName, Receiver<IncomingRequest>)>,
    network: Arc<dyn NetworkService>,
    keystore: KeystorePtr,
    maybe_db_pool: Option<DbPool>,
) -> Option<(
    StorageHubBuilder<R, S>,
    StorageHubClientRpcConfig<<(R, S) as ShNodeType>::FL, <(R, S) as ShNodeType>::FSH>,
)>
where
    R: ShRole,
    S: ShStorageLayer,
    (R, S): ShNodeType,
    StorageHubBuilder<R, S>: StorageLayerBuilder,
{
    match provider_options {
        Some(ProviderOptions {
            provider_type,
            storage_path,
            max_storage_capacity,
            jump_capacity,
            msp_charging_period,
            msp_delete_file,
            msp_charge_fees,
            msp_move_bucket,
            bsp_upload_file,
            bsp_move_bucket,
            bsp_charge_fees,
            bsp_submit_proof,
            blockchain_service,
            ..
        }) => {
            info!(
                "Starting as a Storage Provider. Storage path: {:?}, Max storage capacity: {:?}, Jump capacity: {:?}, MSP charging period: {:?}",
                storage_path, max_storage_capacity, jump_capacity, msp_charging_period,
            );

            // Start building the StorageHubHandler, if running as a provider.
            let task_spawner = TaskSpawner::new(task_manager.spawn_handle(), "sh-builder");
            let mut storage_hub_builder = StorageHubBuilder::<R, S>::new(task_spawner);

            // Setup and spawn the File Transfer Service.
            let (file_transfer_request_protocol_name, file_transfer_request_receiver) =
                file_transfer_request_protocol
                    .expect("FileTransfer request protocol should already be initialised.");

            storage_hub_builder
                .with_file_transfer(
                    file_transfer_request_receiver,
                    file_transfer_request_protocol_name,
                    network.clone(),
                )
                .await;

            // Setup the `ShStorageLayer` and additional configuration parameters.
            storage_hub_builder
                .setup_storage_layer(storage_path.clone())
<<<<<<< HEAD
                .with_max_storage_capacity(*max_storage_capacity)
                .with_jump_capacity(*jump_capacity);
=======
                .with_retry_timeout(*extrinsic_retry_timeout)
                .with_capacity_config(Some(CapacityConfig::new(
                    max_storage_capacity.unwrap_or_default(),
                    jump_capacity.unwrap_or_default(),
                )));
>>>>>>> fe6db960

            if let Some(c) = msp_delete_file {
                storage_hub_builder.with_msp_delete_file_config(c.clone());
            }

            if let Some(c) = msp_charge_fees {
                storage_hub_builder.with_msp_charge_fees_config(c.clone());
            }

            if let Some(c) = msp_move_bucket {
                storage_hub_builder.with_msp_move_bucket_config(c.clone());
            }

            if let Some(c) = bsp_upload_file {
                storage_hub_builder.with_bsp_upload_file_config(c.clone());
            }

            if let Some(c) = bsp_move_bucket {
                storage_hub_builder.with_bsp_move_bucket_config(c.clone());
            }

            if let Some(c) = bsp_charge_fees {
                storage_hub_builder.with_bsp_charge_fees_config(c.clone());
            }

            if let Some(c) = bsp_submit_proof {
                storage_hub_builder.with_bsp_submit_proof_config(c.clone());
            }

            // Setup specific configuration for the MSP node.
            if *provider_type == ProviderType::Msp {
                storage_hub_builder
                    .with_notify_period(*msp_charging_period)
                    .with_indexer_db_pool(maybe_db_pool);
            }

            if let Some(c) = blockchain_service {
                storage_hub_builder.with_blockchain_service_config(c.clone());
            }

            // Get the RPC configuration to use for this StorageHub node client.
            let rpc_config = storage_hub_builder.create_rpc_config(keystore);

            Some((storage_hub_builder, rpc_config))
        }
        None => None,
    }
}

async fn finish_sh_builder_and_run_tasks<R, S>(
    mut sh_builder: StorageHubBuilder<R, S>,
    client: Arc<ParachainClient>,
    rpc_handlers: RpcHandlers,
    keystore: KeystorePtr,
    rocksdb_root_path: impl Into<PathBuf>,
) -> Result<(), sc_service::Error>
where
    R: ShRole,
    S: ShStorageLayer,
    (R, S): ShNodeType,
    StorageHubBuilder<R, S>: StorageLayerBuilder + Buildable<(R, S)>,
    StorageHubHandler<(R, S)>: RunnableTasks,
{
    // Spawn the Blockchain Service if node is running as a Storage Provider
    sh_builder
        .with_blockchain(
            client.clone(),
            keystore.clone(),
            Arc::new(rpc_handlers),
            rocksdb_root_path,
        )
        .await;

    // Build the StorageHubHandler
    let mut sh_handler = sh_builder.build();

    // Run StorageHub tasks according to the node role
    sh_handler.run_tasks().await;

    Ok(())
}

/// Start a development node with the given solo chain `Configuration`.
async fn start_dev_impl<R, S, Network>(
    config: Configuration,
    provider_options: Option<ProviderOptions>,
    indexer_config: IndexerConfigurations,
    hwbench: Option<sc_sysinfo::HwBench>,
    para_id: ParaId,
    sealing: cli::Sealing,
) -> sc_service::error::Result<TaskManager>
where
    R: ShRole,
    S: ShStorageLayer,
    (R, S): ShNodeType,
    StorageHubBuilder<R, S>: StorageLayerBuilder + Buildable<(R, S)>,
    StorageHubHandler<(R, S)>: RunnableTasks,
    Network: sc_network::NetworkBackend<OpaqueBlock, BlockHash>,
{
    use async_io::Timer;
    use sc_consensus_manual_seal::{run_manual_seal, EngineCommand, ManualSealParams};

    let sc_service::PartialComponents {
        client,
        backend,
        mut task_manager,
        import_queue,
        keystore_container,
        select_chain: maybe_select_chain,
        transaction_pool,
        other: (_, mut telemetry, _),
    } = new_partial(&config, true)?;

    let maybe_database_url = indexer_config
        .database_url
        .clone()
        .or(env::var("DATABASE_URL").ok());

    let maybe_db_pool = if let Some(database_url) = maybe_database_url {
        Some(
            shc_indexer_db::setup_db_pool(database_url)
                .await
                .map_err(|e| sc_service::Error::Application(Box::new(e)))?,
        )
    } else {
        None
    };

    if indexer_config.indexer {
        let task_spawner = TaskSpawner::new(task_manager.spawn_handle(), "indexer-service");
        spawn_indexer_service(
            &task_spawner,
            client.clone(),
            maybe_db_pool.clone().expect(
                "Indexer is enabled but no database URL is provided (via CLI using --database-url or setting DATABASE_URL environment variable)",
            ),
        )
        .await;
    }

    let signing_dev_key = config
        .dev_key_seed
        .clone()
        .expect("Dev key seed must be present in dev mode.");
    let keystore = keystore_container.keystore();

    // Initialise seed for signing transactions using blockchain service.
    // In dev mode we use a well known dev account.
    keystore
        .sr25519_generate_new(BCSV_KEY_TYPE, Some(signing_dev_key.as_ref()))
        .expect("Invalid dev signing key provided.");

    let mut net_config = sc_network::config::FullNetworkConfiguration::<_, _, Network>::new(
        &config.network,
        config
            .prometheus_config
            .as_ref()
            .map(|cfg| cfg.registry.clone()),
    );
    let collator = config.role.is_authority();
    let prometheus_registry = config.prometheus_registry().cloned();
    let select_chain = maybe_select_chain
        .expect("In `dev` mode, `new_partial` will return some `select_chain`; qed");

    // If we are a provider we update the network configuration with the file transfer protocol.
    let mut file_transfer_request_protocol = None;
    if provider_options.is_some() {
        file_transfer_request_protocol = Some(configure_file_transfer_network(
            client.clone(),
            &config,
            &mut net_config,
        ));
    }

    let metrics = Network::register_notification_metrics(
        config.prometheus_config.as_ref().map(|cfg| &cfg.registry),
    );

    let (network, system_rpc_tx, tx_handler_controller, network_starter, sync_service) =
        sc_service::build_network(sc_service::BuildNetworkParams {
            config: &config,
            net_config,
            client: client.clone(),
            transaction_pool: transaction_pool.clone(),
            spawn_handle: task_manager.spawn_handle(),
            import_queue,
            block_announce_validator_builder: None,
            warp_sync_config: None,
            block_relay: None,
            metrics,
        })?;

    if config.offchain_worker.enabled {
        use futures::FutureExt;

        task_manager.spawn_handle().spawn(
            "offchain-workers-runner",
            "offchain-work",
            sc_offchain::OffchainWorkers::new(sc_offchain::OffchainWorkerOptions {
                runtime_api_provider: client.clone(),
                keystore: Some(keystore_container.keystore()),
                offchain_db: backend.offchain_storage(),
                transaction_pool: Some(OffchainTransactionPoolFactory::new(
                    transaction_pool.clone(),
                )),
                network_provider: Arc::new(network.clone()),
                is_validator: config.role.is_authority(),
                enable_http_requests: false,
                custom_extensions: move |_| vec![],
            })
            .run(client.clone(), task_manager.spawn_handle())
            .boxed(),
        );
    }

    let mut command_sink = None;

    let commands_stream: Box<dyn Stream<Item = EngineCommand<H256>> + Send + Sync + Unpin> =
        match sealing {
            cli::Sealing::Instant => {
                Box::new(
                    // This bit cribbed from the implementation of instant seal.
                    transaction_pool
                        .pool()
                        .validated_pool()
                        .import_notification_stream()
                        .map(|_| EngineCommand::SealNewBlock {
                            create_empty: false,
                            finalize: false,
                            parent_hash: None,
                            sender: None,
                        }),
                )
            }
            cli::Sealing::Manual => {
                let (sink, stream) = futures::channel::mpsc::channel(1000);
                // Keep a reference to the other end of the channel. It goes to the RPC.
                command_sink = Some(sink);
                Box::new(stream)
            }
            cli::Sealing::Interval(millis) => {
                if millis < 3000 {
                    log::info!("⚠️ Sealing interval is very short. Normally setting this to 6000 ms is recommended.");
                }

                Box::new(StreamExt::map(
                    Timer::interval(Duration::from_millis(millis)),
                    |_| EngineCommand::SealNewBlock {
                        create_empty: true,
                        finalize: false,
                        parent_hash: None,
                        sender: None,
                    },
                ))
            }
        };

    // If node is running as a Storage Provider, start building the StorageHubHandler using the StorageHubBuilder.
    let (sh_builder, maybe_storage_hub_client_rpc_config) = match init_sh_builder::<R, S>(
        &provider_options,
        &task_manager,
        file_transfer_request_protocol,
        network.clone(),
        keystore.clone(),
        maybe_db_pool,
    )
    .await
    {
        Some((shb, rpc)) => (Some(shb), Some(rpc)),
        None => (None, None),
    };

    let rpc_builder = {
        let client = client.clone();
        let transaction_pool = transaction_pool.clone();

        Box::new(move |_| {
            let deps = crate::rpc::FullDeps {
                client: client.clone(),
                pool: transaction_pool.clone(),
                maybe_storage_hub_client_config: maybe_storage_hub_client_rpc_config.clone(),
                command_sink: command_sink.clone(),
            };

            crate::rpc::create_full(deps).map_err(Into::into)
        })
    };

    let base_path = config.base_path.path().to_path_buf().clone();

    let rpc_handlers = sc_service::spawn_tasks(sc_service::SpawnTasksParams {
        rpc_builder,
        client: client.clone(),
        transaction_pool: transaction_pool.clone(),
        task_manager: &mut task_manager,
        config,
        keystore: keystore.clone(),
        backend: backend.clone(),
        network: network.clone(),
        sync_service: sync_service.clone(),
        system_rpc_tx,
        tx_handler_controller,
        telemetry: telemetry.as_mut(),
    })?;

    // Finish building the StorageHubBuilder if node is running as a Storage Provider.
    if let Some(_) = provider_options {
        finish_sh_builder_and_run_tasks(
            sh_builder.expect("StorageHubBuilder should already be initialised."),
            client.clone(),
            rpc_handlers,
            keystore.clone(),
            base_path,
        )
        .await?;
    }

    if let Some(hwbench) = hwbench {
        sc_sysinfo::print_hwbench(&hwbench);
        // Here you can check whether the hardware meets your chains' requirements. Putting a link
        // in there and swapping out the requirements for your own are probably a good idea. The
        // requirements for a para-chain are dictated by its relay-chain.
        match SUBSTRATE_REFERENCE_HARDWARE.check_hardware(&hwbench, false) {
            Err(err) if collator => {
                log::warn!(
				"⚠️  The hardware does not meet the minimal requirements {} for role 'Authority'.",
				err
			);
            }
            _ => {}
        }

        if let Some(ref mut telemetry) = telemetry {
            let telemetry_handle = telemetry.handle();
            task_manager.spawn_handle().spawn(
                "telemetry_hwbench",
                None,
                sc_sysinfo::initialize_hwbench_telemetry(telemetry_handle, hwbench),
            );
        }
    }

    thread_local!(static TIMESTAMP: RefCell<u64> = RefCell::new(Utc::now().timestamp_millis().try_into().unwrap()));

    /// Provide a mock duration starting at Utc::now() in millisecond for timestamp inherent.
    /// Each call will increment timestamp by slot_duration making Aura think time has passed.
    struct MockTimestampInherentDataProvider;

    #[async_trait::async_trait]
    impl sp_inherents::InherentDataProvider for MockTimestampInherentDataProvider {
        async fn provide_inherent_data(
            &self,
            inherent_data: &mut sp_inherents::InherentData,
        ) -> Result<(), sp_inherents::Error> {
            TIMESTAMP.with(|x| {
                *x.borrow_mut() += storage_hub_runtime::SLOT_DURATION;
                inherent_data.put_data(sp_timestamp::INHERENT_IDENTIFIER, &*x.borrow())
            })
        }

        async fn try_handle_error(
            &self,
            _identifier: &sp_inherents::InherentIdentifier,
            _error: &[u8],
        ) -> Option<Result<(), sp_inherents::Error>> {
            // The pallet never reports error.
            None
        }
    }

    if collator {
        let proposer = sc_basic_authorship::ProposerFactory::with_proof_recording(
            task_manager.spawn_handle(),
            client.clone(),
            transaction_pool.clone(),
            prometheus_registry.as_ref(),
            telemetry.as_ref().map(|x| x.handle()),
        );

        // aura import queue
        let slot_duration = sc_consensus_aura::slot_duration(&*client)?;
        let client_for_cidp = client.clone();

        task_manager.spawn_essential_handle().spawn_blocking(
            "authorship_task",
            Some("block-authoring"),
            run_manual_seal(ManualSealParams {
                block_import: client.clone(),
                env: proposer,
                client: client.clone(),
                pool: transaction_pool.clone(),
                commands_stream,
                select_chain,
                consensus_data_provider: Some(Box::new(AuraConsensusDataProvider::new(
                    client.clone(),
                ))),
                create_inherent_data_providers: move |block: Hash, ()| {
                    let current_para_block = client_for_cidp
                    	.number(block)
                    	.expect("Header lookup should succeed")
                    	.expect("Header passed in as parent should be present in backend.");

					let hash = client
						.hash(current_para_block.saturating_sub(1))
						.expect("Hash of the desired block must be present")
						.expect("Hash of the desired block should exist");

					let para_header = client
						.expect_header(hash)
						.expect("Expected parachain header should exist")
						.encode();

					let raw_para_head_data = HeadData(para_header);
					let para_head_data = raw_para_head_data.encode();

                    let client_for_xcm = client_for_cidp.clone();

                    let para_head_key = RelayChainWellKnownKeys::para_head(para_id);
                    let relay_slot_key = RelayChainWellKnownKeys::CURRENT_SLOT.to_vec();
                    let current_block_randomness_key = RelayChainWellKnownKeys::CURRENT_BLOCK_RANDOMNESS.to_vec();

                    async move {
                        let mut timestamp = 0u64;
                        // This allows us to create multiple blocks without considering the actual slot duration wait time. We increment the timestamp by slot_duration in inherent data.
                        TIMESTAMP.with(|x| {
                            timestamp = x.clone().take();
                        });

                        // If we don't increment the timestamp, we will hit a para slot and relay slot mismatch.
                        timestamp += storage_hub_runtime::SLOT_DURATION;

						let relay_slot = sp_consensus_aura::inherents::InherentDataProvider::from_timestamp_and_slot_duration(
							timestamp.into(),
							slot_duration,
						);

                        let current_block_randomness = BlakeTwo256::hash(timestamp.encode().as_slice());

                        let additional_keys = vec![
                            (para_head_key, para_head_data),
                            (relay_slot_key, Slot::from(u64::from(*relay_slot)).encode()),
                            (current_block_randomness_key, current_block_randomness.encode())
                        ];

                        let time = MockTimestampInherentDataProvider;

                        let mocked_parachain = {
                            MockValidationDataInherentDataProvider {
                                current_para_block,
								para_id,
								current_para_block_head: Some(raw_para_head_data),
                                relay_offset: 1000,
                                relay_blocks_per_para_block: 2,
                                para_blocks_per_relay_epoch: 0,
                                relay_randomness_config: (),
                                xcm_config: MockXcmConfig::new(
                                    &*client_for_xcm,
                                    block,
                                    Default::default(),
                                ),
                                raw_downward_messages: vec![],
                                raw_horizontal_messages: vec![],
                                additional_key_values: Some(additional_keys),
                            }
                        };

                        Ok((relay_slot, mocked_parachain, time))
                    }
                },
            }),
        );
    }

    log::info!("Development Service Ready");

    network_starter.start_network();
    Ok(task_manager)
}

/// Start a node with the given parachain `Configuration` and relay chain `Configuration`.
///
/// This is the actual implementation that is abstract over the executor and the runtime api.
async fn start_node_impl<R, S, Network>(
    parachain_config: Configuration,
    polkadot_config: Configuration,
    collator_options: CollatorOptions,
    provider_options: Option<ProviderOptions>,
    indexer_config: IndexerConfigurations,
    para_id: ParaId,
    hwbench: Option<sc_sysinfo::HwBench>,
) -> sc_service::error::Result<(TaskManager, Arc<ParachainClient>)>
where
    R: ShRole,
    S: ShStorageLayer,
    (R, S): ShNodeType,
    StorageHubBuilder<R, S>: StorageLayerBuilder + Buildable<(R, S)>,
    StorageHubHandler<(R, S)>: RunnableTasks,
    Network: NetworkBackend<OpaqueBlock, BlockHash>,
{
    let parachain_config = prepare_node_config(parachain_config);

    let params = new_partial(&parachain_config, false)?;
    let (block_import, mut telemetry, telemetry_worker_handle) = params.other;
    let mut net_config = sc_network::config::FullNetworkConfiguration::<_, _, Network>::new(
        &parachain_config.network,
        parachain_config
            .prometheus_config
            .as_ref()
            .map(|cfg| cfg.registry.clone()),
    );

    let client = params.client.clone();
    let backend = params.backend.clone();
    let mut task_manager = params.task_manager;
    let keystore = params.keystore_container.keystore();

    let maybe_database_url = indexer_config
        .database_url
        .clone()
        .or(env::var("DATABASE_URL").ok());

    let maybe_db_pool = if let Some(database_url) = maybe_database_url {
        Some(
            shc_indexer_db::setup_db_pool(database_url)
                .await
                .map_err(|e| sc_service::Error::Application(Box::new(e)))?,
        )
    } else {
        None
    };

    if indexer_config.indexer {
        let task_spawner = TaskSpawner::new(task_manager.spawn_handle(), "indexer-service");
        spawn_indexer_service(
            &task_spawner,
            client.clone(),
            maybe_db_pool.clone().expect(
                "Indexer is enabled but no database URL is provided (via CLI using --database-url or setting DATABASE_URL environment variable)",
            ),
        )
        .await;
    }

    // If we are a provider we update the network configuration with the file transfer protocol.
    let mut file_transfer_request_protocol = None;
    if provider_options.is_some() {
        file_transfer_request_protocol = Some(configure_file_transfer_network(
            client.clone(),
            &parachain_config,
            &mut net_config,
        ));
    }

    let (relay_chain_interface, collator_key) = build_relay_chain_interface(
        polkadot_config,
        &parachain_config,
        telemetry_worker_handle,
        &mut task_manager,
        collator_options.clone(),
        hwbench.clone(),
    )
    .await
    .map_err(|e| sc_service::Error::Application(Box::new(e)))?;

    let validator = parachain_config.role.is_authority();
    let prometheus_registry = parachain_config.prometheus_registry().cloned();
    let transaction_pool = params.transaction_pool.clone();
    let import_queue_service = params.import_queue.service();

    let (network, system_rpc_tx, tx_handler_controller, network_starter, sync_service) =
        build_network(BuildNetworkParams {
            parachain_config: &parachain_config,
            net_config,
            client: client.clone(),
            transaction_pool: transaction_pool.clone(),
            para_id,
            spawn_handle: task_manager.spawn_handle(),
            relay_chain_interface: relay_chain_interface.clone(),
            import_queue: params.import_queue,
            sybil_resistance_level: CollatorSybilResistance::Resistant, // because of Aura
        })
        .await?;

    if parachain_config.offchain_worker.enabled {
        use futures::FutureExt;

        task_manager.spawn_handle().spawn(
            "offchain-workers-runner",
            "offchain-work",
            sc_offchain::OffchainWorkers::new(sc_offchain::OffchainWorkerOptions {
                runtime_api_provider: client.clone(),
                keystore: Some(params.keystore_container.keystore()),
                offchain_db: backend.offchain_storage(),
                transaction_pool: Some(OffchainTransactionPoolFactory::new(
                    transaction_pool.clone(),
                )),
                network_provider: Arc::new(network.clone()),
                is_validator: parachain_config.role.is_authority(),
                enable_http_requests: false,
                custom_extensions: move |_| vec![],
            })
            .run(client.clone(), task_manager.spawn_handle())
            .boxed(),
        );
    }

    // If node is running as a Storage Provider, start building the StorageHubHandler using the StorageHubBuilder.
    let (sh_builder, maybe_storage_hub_client_rpc_config) = match init_sh_builder::<R, S>(
        &provider_options,
        &task_manager,
        file_transfer_request_protocol,
        network.clone(),
        keystore.clone(),
        maybe_db_pool,
    )
    .await
    {
        Some((shb, rpc)) => (Some(shb), Some(rpc)),
        None => (None, None),
    };

    let rpc_builder = {
        let client = client.clone();
        let transaction_pool = transaction_pool.clone();

        Box::new(move |_| {
            let deps = crate::rpc::FullDeps {
                client: client.clone(),
                pool: transaction_pool.clone(),
                maybe_storage_hub_client_config: maybe_storage_hub_client_rpc_config.clone(),
                command_sink: None,
            };

            crate::rpc::create_full(deps).map_err(Into::into)
        })
    };

    let base_path = parachain_config.base_path.path().to_path_buf().clone();

    let rpc_handlers = sc_service::spawn_tasks(sc_service::SpawnTasksParams {
        rpc_builder,
        client: client.clone(),
        transaction_pool: transaction_pool.clone(),
        task_manager: &mut task_manager,
        config: parachain_config,
        keystore: keystore.clone(),
        backend: backend.clone(),
        network: network.clone(),
        sync_service: sync_service.clone(),
        system_rpc_tx,
        tx_handler_controller,
        telemetry: telemetry.as_mut(),
    })?;

    // Finish building the StorageHubBuilder if node is running as a Storage Provider.
    if let Some(_) = provider_options {
        finish_sh_builder_and_run_tasks(
            sh_builder.expect("StorageHubBuilder should already be initialised."),
            client.clone(),
            rpc_handlers,
            keystore.clone(),
            base_path,
        )
        .await?;
    }

    if let Some(hwbench) = hwbench {
        sc_sysinfo::print_hwbench(&hwbench);
        // Here you can check whether the hardware meets your chains' requirements. Putting a link
        // in there and swapping out the requirements for your own are probably a good idea. The
        // requirements for a para-chain are dictated by its relay-chain.
        match SUBSTRATE_REFERENCE_HARDWARE.check_hardware(&hwbench, false) {
            Err(err) if validator => {
                log::warn!(
				"⚠️  The hardware does not meet the minimal requirements {} for role 'Authority'.",
				err
			);
            }
            _ => {}
        }

        if let Some(ref mut telemetry) = telemetry {
            let telemetry_handle = telemetry.handle();
            task_manager.spawn_handle().spawn(
                "telemetry_hwbench",
                None,
                sc_sysinfo::initialize_hwbench_telemetry(telemetry_handle, hwbench),
            );
        }
    }

    let announce_block = {
        let sync_service = sync_service.clone();
        Arc::new(move |hash, data| sync_service.announce_block(hash, data))
    };

    let relay_chain_slot_duration = Duration::from_secs(6);

    let overseer_handle = relay_chain_interface
        .overseer_handle()
        .map_err(|e| sc_service::Error::Application(Box::new(e)))?;

    start_relay_chain_tasks(StartRelayChainTasksParams {
        client: client.clone(),
        announce_block: announce_block.clone(),
        para_id,
        relay_chain_interface: relay_chain_interface.clone(),
        task_manager: &mut task_manager,
        da_recovery_profile: if validator {
            DARecoveryProfile::Collator
        } else {
            DARecoveryProfile::FullNode
        },
        import_queue: import_queue_service,
        relay_chain_slot_duration,
        recovery_handle: Box::new(overseer_handle.clone()),
        sync_service: sync_service.clone(),
    })?;

    if validator {
        start_consensus(
            client.clone(),
            backend.clone(),
            block_import,
            prometheus_registry.as_ref(),
            telemetry.as_ref().map(|t| t.handle()),
            &task_manager,
            relay_chain_interface.clone(),
            transaction_pool,
            params.keystore_container.keystore(),
            relay_chain_slot_duration,
            para_id,
            collator_key.expect("Command line arguments do not allow this. qed"),
            overseer_handle,
            announce_block,
        )?;
    }

    network_starter.start_network();

    Ok((task_manager, client))
}

/// Build the import queue for the parachain runtime.
fn build_import_queue(
    client: Arc<ParachainClient>,
    block_import: ParachainBlockImport,
    config: &Configuration,
    telemetry: Option<TelemetryHandle>,
    task_manager: &TaskManager,
) -> sc_consensus::DefaultImportQueue<Block> {
    cumulus_client_consensus_aura::equivocation_import_queue::fully_verifying_import_queue::<
        sp_consensus_aura::sr25519::AuthorityPair,
        _,
        _,
        _,
        _,
    >(
        client,
        block_import,
        move |_, _| async move {
            let timestamp = sp_timestamp::InherentDataProvider::from_system_time();

            Ok(timestamp)
        },
        &task_manager.spawn_essential_handle(),
        config.prometheus_registry(),
        telemetry,
    )
}

fn start_consensus(
    client: Arc<ParachainClient>,
    backend: Arc<ParachainBackend>,
    block_import: ParachainBlockImport,
    prometheus_registry: Option<&Registry>,
    telemetry: Option<TelemetryHandle>,
    task_manager: &TaskManager,
    relay_chain_interface: Arc<dyn RelayChainInterface>,
    transaction_pool: Arc<sc_transaction_pool::FullPool<Block, ParachainClient>>,
    keystore: KeystorePtr,
    relay_chain_slot_duration: Duration,
    para_id: ParaId,
    collator_key: CollatorPair,
    overseer_handle: OverseerHandle,
    announce_block: Arc<dyn Fn(Hash, Option<Vec<u8>>) + Send + Sync>,
) -> Result<(), sc_service::Error> {
    use cumulus_client_consensus_aura::collators::lookahead::{self as aura, Params as AuraParams};

    // NOTE: because we use Aura here explicitly, we can use `CollatorSybilResistance::Resistant`
    // when starting the network.

    let proposer_factory = sc_basic_authorship::ProposerFactory::with_proof_recording(
        task_manager.spawn_handle(),
        client.clone(),
        transaction_pool,
        prometheus_registry,
        telemetry.clone(),
    );

    let proposer = Proposer::new(proposer_factory);

    let collator_service = CollatorService::new(
        client.clone(),
        Arc::new(task_manager.spawn_handle()),
        announce_block,
        client.clone(),
    );

    let params = AuraParams {
        create_inherent_data_providers: move |_, ()| async move { Ok(()) },
        block_import,
        para_client: client.clone(),
        para_backend: backend.clone(),
        relay_client: relay_chain_interface,
        code_hash_provider: move |block_hash| {
            client
                .code_at(block_hash)
                .ok()
                .map(|c| ValidationCode::from(c).hash())
        },
        keystore,
        collator_key,
        para_id,
        overseer_handle,
        relay_chain_slot_duration,
        proposer,
        collator_service,
        authoring_duration: Duration::from_millis(2000),
        reinitialize: false,
    };

    let fut = aura::run::<Block, sp_consensus_aura::sr25519::AuthorityPair, _, _, _, _, _, _, _, _>(
        params,
    );
    task_manager
        .spawn_essential_handle()
        .spawn("aura", None, fut);

    Ok(())
}

pub async fn start_dev_node<Network: NetworkBackend<OpaqueBlock, BlockHash>>(
    config: Configuration,
    provider_options: Option<ProviderOptions>,
    indexer_options: IndexerConfigurations,
    hwbench: Option<sc_sysinfo::HwBench>,
    para_id: ParaId,
    sealing: cli::Sealing,
) -> sc_service::error::Result<TaskManager> {
    if let Some(provider_options) = provider_options {
        match (
            &provider_options.provider_type,
            &provider_options.storage_layer,
        ) {
            (&ProviderType::Bsp, &StorageLayer::Memory) => {
                start_dev_impl::<BspProvider, InMemoryStorageLayer, Network>(
                    config,
                    Some(provider_options),
                    indexer_options,
                    hwbench,
                    para_id,
                    sealing,
                )
                .await
            }
            (&ProviderType::Bsp, &StorageLayer::RocksDB) => {
                start_dev_impl::<BspProvider, RocksDbStorageLayer, Network>(
                    config,
                    Some(provider_options),
                    indexer_options,
                    hwbench,
                    para_id,
                    sealing,
                )
                .await
            }
            (&ProviderType::Msp, &StorageLayer::Memory) => {
                start_dev_impl::<MspProvider, InMemoryStorageLayer, Network>(
                    config,
                    Some(provider_options),
                    indexer_options,
                    hwbench,
                    para_id,
                    sealing,
                )
                .await
            }
            (&ProviderType::Msp, &StorageLayer::RocksDB) => {
                start_dev_impl::<MspProvider, RocksDbStorageLayer, Network>(
                    config,
                    Some(provider_options),
                    indexer_options,
                    hwbench,
                    para_id,
                    sealing,
                )
                .await
            }
            (&ProviderType::User, _) => {
                start_dev_impl::<UserRole, NoStorageLayer, Network>(
                    config,
                    Some(provider_options),
                    indexer_options,
                    hwbench,
                    para_id,
                    sealing,
                )
                .await
            }
        }
    } else {
        // Start node without provider options which in turn will not start any storage hub related role services (e.g. Storage Provider, User)
        start_dev_impl::<UserRole, NoStorageLayer, Network>(
            config,
            None,
            indexer_options,
            hwbench,
            para_id,
            sealing,
        )
        .await
    }
}

pub async fn start_parachain_node<Network: NetworkBackend<OpaqueBlock, BlockHash>>(
    parachain_config: Configuration,
    polkadot_config: Configuration,
    collator_options: CollatorOptions,
    provider_options: Option<ProviderOptions>,
    indexer_config: IndexerConfigurations,
    para_id: ParaId,
    hwbench: Option<sc_sysinfo::HwBench>,
) -> sc_service::error::Result<(TaskManager, Arc<ParachainClient>)> {
    if let Some(provider_options) = provider_options {
        match (
            &provider_options.provider_type,
            &provider_options.storage_layer,
        ) {
            (&ProviderType::Bsp, &StorageLayer::Memory) => {
                start_node_impl::<BspProvider, InMemoryStorageLayer, Network>(
                    parachain_config,
                    polkadot_config,
                    collator_options,
                    Some(provider_options),
                    indexer_config,
                    para_id,
                    hwbench,
                )
                .await
            }
            (&ProviderType::Bsp, &StorageLayer::RocksDB) => {
                start_node_impl::<BspProvider, RocksDbStorageLayer, Network>(
                    parachain_config,
                    polkadot_config,
                    collator_options,
                    Some(provider_options),
                    indexer_config,
                    para_id,
                    hwbench,
                )
                .await
            }
            (&ProviderType::Msp, &StorageLayer::Memory) => {
                start_node_impl::<MspProvider, InMemoryStorageLayer, Network>(
                    parachain_config,
                    polkadot_config,
                    collator_options,
                    Some(provider_options),
                    indexer_config,
                    para_id,
                    hwbench,
                )
                .await
            }
            (&ProviderType::Msp, &StorageLayer::RocksDB) => {
                start_node_impl::<MspProvider, RocksDbStorageLayer, Network>(
                    parachain_config,
                    polkadot_config,
                    collator_options,
                    Some(provider_options),
                    indexer_config,
                    para_id,
                    hwbench,
                )
                .await
            }
            (&ProviderType::User, _) => {
                start_node_impl::<UserRole, NoStorageLayer, Network>(
                    parachain_config,
                    polkadot_config,
                    collator_options,
                    Some(provider_options),
                    indexer_config,
                    para_id,
                    hwbench,
                )
                .await
            }
        }
    } else {
        // Start node without provider options which in turn will not start any storage hub related role services (e.g. Storage Provider, User)
        start_node_impl::<UserRole, NoStorageLayer, Network>(
            parachain_config,
            polkadot_config,
            collator_options,
            None,
            indexer_config,
            para_id,
            hwbench,
        )
        .await
    }
}<|MERGE_RESOLUTION|>--- conflicted
+++ resolved
@@ -251,16 +251,11 @@
             // Setup the `ShStorageLayer` and additional configuration parameters.
             storage_hub_builder
                 .setup_storage_layer(storage_path.clone())
-<<<<<<< HEAD
-                .with_max_storage_capacity(*max_storage_capacity)
-                .with_jump_capacity(*jump_capacity);
-=======
                 .with_retry_timeout(*extrinsic_retry_timeout)
                 .with_capacity_config(Some(CapacityConfig::new(
                     max_storage_capacity.unwrap_or_default(),
                     jump_capacity.unwrap_or_default(),
                 )));
->>>>>>> fe6db960
 
             if let Some(c) = msp_delete_file {
                 storage_hub_builder.with_msp_delete_file_config(c.clone());
