--- conflicted
+++ resolved
@@ -36,17 +36,10 @@
 /// - [`RemoteUploadRequest`] event: The second part of the flow. It is triggered by a
 ///   user sending a chunk of the file to the BSP. It checks the proof for the chunk
 ///   and if it is valid, stores it, until the whole file is stored.
-<<<<<<< HEAD
 /// - [`ProcessConfirmStoringRequest`] event: The third part of the flow. It is triggered by the
 ///   runtime when the BSP should constuct a proof for the new file(s) and submit a confirm storing
 ///   before updating it's local Forest storage root.
-pub struct BspUploadFileTask<T, FL, FS>
-=======
-/// - [`BspConfirmedStoring`] event: The third part of the flow. It is triggered by the
-///   runtime confirming that the BSP is now storing the file so that the BSP can update
-///   its Forest storage.
 pub struct BspUploadFileTask<FL, FS>
->>>>>>> ebeb3eb5
 where
     FL: Send + Sync + FileStorage<StorageProofsMerkleTrieLayout>,
     FS: Send + Sync + ForestStorage<StorageProofsMerkleTrieLayout>,
@@ -233,14 +226,9 @@
 
 /// Handles the `ProcessConfirmStoringRequest` event.
 ///
-<<<<<<< HEAD
 /// This event is triggered by the runtime when it decides it is the right time to submit a confirm
 /// storing extrinsic (and update the local forest root).
-impl<T, FL, FS> EventHandler<ProcessConfirmStoringRequest> for BspUploadFileTask<T, FL, FS>
-=======
-/// This event is triggered by the runtime confirming that the BSP is now storing the file.
-impl<FL, FS> EventHandler<BspConfirmedStoring> for BspUploadFileTask<FL, FS>
->>>>>>> ebeb3eb5
+impl<FL, FS> EventHandler<ProcessConfirmStoringRequest> for BspUploadFileTask<FL, FS>
 where
     FL: FileStorage<StorageProofsMerkleTrieLayout> + Send + Sync,
     FS: ForestStorage<StorageProofsMerkleTrieLayout> + Send + Sync + 'static,
@@ -260,10 +248,6 @@
             }
         };
 
-        let file_key: HasherOutT<T> =
-            TryFrom::<[u8; 32]>::try_from(event.file_key.to_fixed_bytes())
-                .map_err(|_| anyhow::anyhow!("File key and HasherOutT mismatch!"))?;
-
         // Query runtime for the chunks to prove for the file.
         let chunks_to_prove = self
             .storage_hub_handler
@@ -273,7 +257,7 @@
                     .blockchain
                     .get_node_public_key()
                     .await,
-                H256::from_slice(file_key.as_ref()),
+                event.file_key,
             )
             .await
             .map_err(|e| {
@@ -286,7 +270,7 @@
         // Generate the proof for the file.
         let read_file_storage = self.storage_hub_handler.file_storage.read().await;
         let added_file_key_proof = read_file_storage
-            .generate_proof(&file_key, &chunks_to_prove)
+            .generate_proof(&event.file_key, &chunks_to_prove)
             .expect("File is not in storage, or proof does not exist.");
         // Release the file storage read lock as soon as possible.
         drop(read_file_storage);
@@ -294,7 +278,7 @@
         // Get a read lock on the forest storage to generate a proof for the file.
         let read_forest_storage = self.storage_hub_handler.forest_storage.read().await;
         let non_inclusion_forest_proof = read_forest_storage
-            .generate_proof(vec![file_key])
+            .generate_proof(vec![event.file_key])
             .expect("Failed to generate forest proof.");
         // Release the forest storage read lock.
         drop(read_forest_storage);
@@ -304,7 +288,7 @@
             pallet_file_system::Call::bsp_confirm_storing {
                 non_inclusion_forest_proof: non_inclusion_forest_proof.proof,
                 file_keys_and_proofs: BoundedVec::try_from(vec![(
-                    H256::from_slice(file_key.as_ref()),
+                    event.file_key,
                     added_file_key_proof,
                 )])
                 .expect("Failed to convert file keys and proofs to BoundedVec."),
@@ -324,7 +308,7 @@
         let read_file_storage = self.storage_hub_handler.file_storage.read().await;
 
         let file_metadata = read_file_storage
-            .get_metadata(&file_key)
+            .get_metadata(&event.file_key)
             .expect("File metadata not found.");
         // Release the file storage lock.
         drop(read_file_storage);
@@ -474,57 +458,7 @@
         //     .await
         //     .map_err(|e| anyhow!("File is not registered. This should not happen!: {:?}", e));
 
-<<<<<<< HEAD
         // Queue a request to confirm the storing of the file.
-=======
-        // Query runtime for the chunks to prove for the file.
-        let chunks_to_prove = self
-            .storage_hub_handler
-            .blockchain
-            .query_bsp_confirm_chunks_to_prove_for_file(
-                self.storage_hub_handler
-                    .blockchain
-                    .get_node_public_key()
-                    .await,
-                *file_key,
-            )
-            .await
-            .map_err(|e| {
-                anyhow!(
-                    "Failed to query BSP confirm chunks to prove for file: {:?}",
-                    e
-                )
-            })?;
-
-        // Get the metadata for the file.
-        let read_file_storage = self.storage_hub_handler.file_storage.read().await;
-        let _metadata = read_file_storage
-            .get_metadata(file_key)
-            .map_err(|e| anyhow!("File metadata not found: {:?}", e))?;
-        let added_file_key_proof = read_file_storage
-            .generate_proof(file_key, &chunks_to_prove)
-            .map_err(|e| anyhow!("File is not in storage, or proof does not exist: {:?}", e))?;
-        // Release the file storage read lock as soon as possible.
-        drop(read_file_storage);
-
-        // Get a read lock on the forest storage to generate a proof for the file.
-        let read_forest_storage = self.storage_hub_handler.forest_storage.read().await;
-        let non_inclusion_forest_proof = read_forest_storage
-            .generate_proof(vec![*file_key])
-            .map_err(|e| anyhow!("Failed to generate forest proof: {:?}", e))?;
-        // Release the forest storage read lock.
-        drop(read_forest_storage);
-
-        // Build extrinsic.
-        let call = storage_hub_runtime::RuntimeCall::FileSystem(
-            pallet_file_system::Call::bsp_confirm_storing {
-                non_inclusion_forest_proof: non_inclusion_forest_proof.proof,
-                file_keys_and_proofs: BoundedVec::try_from(vec![(*file_key, added_file_key_proof)])
-                    .expect("Failed to convert file keys and proofs."),
-            },
-        );
-
->>>>>>> ebeb3eb5
         self.storage_hub_handler
             .blockchain
             .queue_confirm_bsp_request(ConfirmStoringRequest {
