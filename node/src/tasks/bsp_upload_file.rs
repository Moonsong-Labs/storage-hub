use std::{str::FromStr, time::Duration};

use anyhow::anyhow;
use sc_network::PeerId;
use sc_tracing::tracing::*;
use shp_file_key_verifier::consts::H_LENGTH;
use sp_core::H256;
use sp_runtime::AccountId32;
use sp_trie::TrieLayout;

use shc_actors_framework::event_bus::EventHandler;
use shc_blockchain_service::{commands::BlockchainServiceInterface, events::NewStorageRequest};
use shc_common::types::{FileKey, FileMetadata, HasherOutT};
use shc_file_manager::traits::{FileStorage, FileStorageWriteError, FileStorageWriteOutcome};
use shc_file_transfer_service::{
    commands::FileTransferServiceInterface, events::RemoteUploadRequest,
};
use shc_forest_manager::traits::ForestStorage;

use crate::services::handler::StorageHubHandler;

const LOG_TARGET: &str = "bsp-upload-file-task";

/// BSP Upload File Task: Handles the whole flow of a file being uploaded to a BSP, from
/// the BSP's perspective.
///
/// The flow is split into two parts, which are represented here as two handlers for two
/// different events:
/// - `NewStorageRequest` event: The first part of the flow. It is triggered by an
///   on-chain event of a user submitting a storage request to StorageHub. It responds
///   by sending a volunteer transaction and registering the interest of this BSP in
///   receiving the file.
/// - `RemoteUploadRequest` event: The second part of the flow. It is triggered by a
///   user sending a chunk of the file to the BSP. It checks the proof for the chunk
///   and if it is valid, stores it, until the whole file is stored.
pub struct BspUploadFileTask<T, FL, FS>
where
    T: TrieLayout,
    FL: Send + Sync + FileStorage<T>,
    FS: Send + Sync + ForestStorage<T>,
    HasherOutT<T>: TryFrom<[u8; 32]>,
{
    storage_hub_handler: StorageHubHandler<T, FL, FS>,
    file_key_cleanup: Option<HasherOutT<T>>,
}

impl<T, FL, FS> Clone for BspUploadFileTask<T, FL, FS>
where
    T: TrieLayout,
    FL: Send + Sync + FileStorage<T>,
    FS: Send + Sync + ForestStorage<T>,
    HasherOutT<T>: TryFrom<[u8; 32]>,
{
    fn clone(&self) -> BspUploadFileTask<T, FL, FS> {
        Self {
            storage_hub_handler: self.storage_hub_handler.clone(),
            file_key_cleanup: self.file_key_cleanup,
        }
    }
}

impl<T, FL, FS> BspUploadFileTask<T, FL, FS>
where
    T: TrieLayout,
    FL: Send + Sync + FileStorage<T>,
    FS: Send + Sync + ForestStorage<T>,
    HasherOutT<T>: TryFrom<[u8; 32]>,
{
    pub fn new(storage_hub_handler: StorageHubHandler<T, FL, FS>) -> Self {
        Self {
            storage_hub_handler,
            file_key_cleanup: None,
        }
    }
}

/// Handles the `NewStorageRequest` event.
///
/// This event is triggered by an on-chain event of a user submitting a storage request to StorageHub.
/// It responds by sending a volunteer transaction and registering the interest of this BSP in
/// receiving the file. This task optimistically assumes the transaction will succeed, and registers
/// the user and file key in the registry of the File Transfer Service, which handles incoming p2p
/// upload requests.
impl<T, FL, FS> EventHandler<NewStorageRequest> for BspUploadFileTask<T, FL, FS>
where
    T: TrieLayout + Send + Sync + 'static,
    FL: FileStorage<T> + Send + Sync,
    FS: ForestStorage<T> + Send + Sync + 'static,
    HasherOutT<T>: TryFrom<[u8; 32]>,
{
    async fn handle_event(&mut self, event: NewStorageRequest) -> anyhow::Result<()> {
        info!(
            target: LOG_TARGET,
            "Initiating BSP volunteer for location: {:?}, fingerprint: {:?}",
            event.location,
            event.fingerprint
        );

        let result = self.handle_new_storage_request_event(event).await;
        if result.is_err() {
            if let Some(file_key) = &self.file_key_cleanup {
                self.unvolunteer_file(*file_key).await?;
            }
        }
        result
    }
}

/// Handles the `RemoteUploadRequest` event.
///
/// This event is triggered by a user sending a chunk of the file to the BSP. It checks the proof
/// for the chunk and if it is valid, stores it, until the whole file is stored.
impl<T, FL, FS> EventHandler<RemoteUploadRequest> for BspUploadFileTask<T, FL, FS>
where
    T: TrieLayout + Send + Sync + 'static,
    FL: FileStorage<T> + Send + Sync,
    FS: ForestStorage<T> + Send + Sync + 'static,
    <T::Hash as sp_core::Hasher>::Out: TryFrom<[u8; H_LENGTH]>,
{
    async fn handle_event(&mut self, event: RemoteUploadRequest) -> anyhow::Result<()> {
        info!(target: LOG_TARGET, "Received remote upload request for file {:?} and peer {:?}", event.file_key, event.peer);

        let file_key: HasherOutT<T> = TryFrom::try_from(*event.file_key.as_ref())
            .map_err(|_| anyhow::anyhow!("File key and HasherOutT mismatch!"))?;

        let proven = match event.file_key_proof.proven::<T>() {
            Ok(proven) => {
                if proven.len() != 1 {
                    Err(anyhow::anyhow!("Expected exactly one proven chunk."))
                } else {
                    Ok(proven[0].clone())
                }
            }
            Err(e) => Err(anyhow::anyhow!(
                "Failed to verify and get proven file key chunks: {:?}",
                e
            )),
        };

        let proven = match proven {
            Ok(proven) => proven,
            Err(e) => {
                warn!(target: LOG_TARGET, "{}", e);

                // Unvolunteer the file.
                self.unvolunteer_file(file_key).await?;
                return Err(e);
            }
        };

        let mut write_file_storage = self.storage_hub_handler.file_storage.write().await;
        let write_chunk_result =
            write_file_storage.write_chunk(&file_key, &proven.key, &proven.data);
        // Release the file storage write lock as soon as possible.
        drop(write_file_storage);

        match write_chunk_result {
            Ok(outcome) => match outcome {
                FileStorageWriteOutcome::FileComplete => self.on_file_complete(&file_key).await,
                FileStorageWriteOutcome::FileIncomplete => {}
            },
            Err(error) => match error {
                FileStorageWriteError::FileChunkAlreadyExists => {
                    warn!(
                        target: LOG_TARGET,
                        "Received duplicate chunk with key: {:?}",
                        proven.key
                    );

                    // TODO: Consider informing this to the file transfer service so that it can handle reputation for this peer id.
                }
                FileStorageWriteError::FileDoesNotExist => {
                    // Unvolunteer the file.
                    self.unvolunteer_file(file_key).await?;

                    return Err(anyhow::anyhow!(format!("File does not exist for key {:?}. Maybe we forgot to unregister before deleting?", event.file_key)));
                }
                FileStorageWriteError::FailedToGetFileChunk
                | FileStorageWriteError::FailedToInsertFileChunk
                | FileStorageWriteError::FailedToDeleteChunk
                | FileStorageWriteError::FailedToPersistChanges
                | FileStorageWriteError::FailedToParseFileMetadata
                | FileStorageWriteError::FailedToParseFingerprint
                | FileStorageWriteError::FailedToReadStorage
                | FileStorageWriteError::FailedToUpdatePartialRoot
                | FileStorageWriteError::FailedToParsePartialRoot
                | FileStorageWriteError::FailedToGetStoredChunksCount => {
                    // This internal error should not happen.

                    // Unvolunteer the file.
                    self.unvolunteer_file(file_key).await?;

                    return Err(anyhow::anyhow!(format!(
                        "Internal trie read/write error {:?}:{:?}",
                        event.file_key, proven.key
                    )));
                }
                FileStorageWriteError::FingerprintAndStoredFileMismatch => {
                    // This should never happen, given that the first check in the handler is verifying the proof.
                    // This means that something is seriously wrong, so we error out the whole task.

                    // Unvolunteer the file.
                    self.unvolunteer_file(file_key).await?;

                    return Err(anyhow::anyhow!(format!(
                        "Invariant broken! This is a bug! Fingerprint and stored file mismatch for key {:?}.",
                        event.file_key
                    )));
                }
                FileStorageWriteError::FailedToConstructTrieIter => {
                    // This should never happen for a well constructed trie.
                    // This means that something is seriously wrong, so we error out the whole task.

                    // Unvolunteer the file.
                    self.unvolunteer_file(file_key).await?;

                    return Err(anyhow::anyhow!(format!(
                        "This is a bug! Failed to construct trie iter for key {:?}.",
                        event.file_key
                    )));
                }
            },
        }

        Ok(())
    }
}

impl<T, FL, FS> BspUploadFileTask<T, FL, FS>
where
    T: TrieLayout,
    FL: Send + Sync + FileStorage<T>,
    FS: Send + Sync + ForestStorage<T>,
    HasherOutT<T>: TryFrom<[u8; 32]>,
{
    async fn handle_new_storage_request_event(
        &mut self,
        event: NewStorageRequest,
    ) -> anyhow::Result<()>
    where
        HasherOutT<T>: TryFrom<[u8; 32]>,
    {
        // Construct file metadata.
        let metadata = FileMetadata {
            owner: <AccountId32 as AsRef<[u8]>>::as_ref(&event.who).to_vec(),
            bucket_id: event.bucket_id.as_ref().to_vec(),
            size: event.size as u64,
            fingerprint: event.fingerprint,
            location: event.location.to_vec(),
        };

        // Get the file key.
        let file_key: FileKey = metadata
            .file_key::<<T as TrieLayout>::Hash>()
            .as_ref()
            .try_into()?;

        let file_key_hash: HasherOutT<T> = TryFrom::<[u8; 32]>::try_from(*file_key.as_ref())
            .map_err(|_| anyhow::anyhow!("File key and HasherOutT mismatch!"))?;
        self.file_key_cleanup = Some(file_key_hash);

        // Get the node's public key needed for threshold calculation.
        let node_public_key = self
            .storage_hub_handler
            .blockchain
            .get_node_public_key()
            .await;

        // Query runtime for the earliest block where the BSP can volunteer for the file.
        let earliest_volunteer_block = self
            .storage_hub_handler
            .blockchain
            .query_file_earliest_volunteer_block(
                node_public_key,
                H256::from_slice(file_key.as_ref()),
            )
            .await
            .map_err(|e| anyhow!("Failed to query file earliest volunteer block: {:?}", e))?;

        // TODO: if the earliest block is too far away, we should drop the task.
        // TODO: based on the limit above, also add a timeout for the task.
        self.storage_hub_handler
            .blockchain
            .wait_for_block(earliest_volunteer_block)
            .await?;

        // Optimistically register the file for upload in the file transfer service.
        // This solves the race condition between the user and the BSP, where the user could react faster
        // to the BSP volunteering than the BSP, and therefore initiate a new upload request before the
        // BSP has registered the file and peer ID in the file transfer service.
        for peer_id in event.user_peer_ids.iter() {
            let peer_id = match std::str::from_utf8(&peer_id.as_slice()) {
                Ok(str_slice) => {
                    let owned_string = str_slice.to_string();
                    PeerId::from_str(owned_string.as_str()).map_err(|e| {
                        error!(target: LOG_TARGET, "Failed to convert peer ID to PeerId: {}", e);
                        e
                    })?
                }
                Err(e) => return Err(anyhow!("Failed to convert peer ID to a string: {}", e)),
            };
            self.storage_hub_handler
                .file_transfer
                .register_new_file_peer(peer_id, file_key)
                .await
                .map_err(|e| anyhow!("Failed to register new file peer: {:?}", e))?;
        }

        // Build extrinsic.
        let call =
            storage_hub_runtime::RuntimeCall::FileSystem(pallet_file_system::Call::bsp_volunteer {
                file_key: H256(file_key.into()),
            });

        // Send extrinsic and wait for it to be included in the block.
        self.storage_hub_handler
            .blockchain
            .send_extrinsic(call)
            .await?
            .with_timeout(Duration::from_secs(60))
            .watch_for_success(&self.storage_hub_handler.blockchain)
            .await?;

        // Create file in file storage.
        let mut write_file_storage = self.storage_hub_handler.file_storage.write().await;
        write_file_storage
            .insert_file(metadata.file_key::<<T as TrieLayout>::Hash>(), metadata)
            .map_err(|e| anyhow!("Failed to insert file in file storage: {:?}", e))?;
        drop(write_file_storage);

        Ok(())
    }

    async fn unvolunteer_file(&self, file_key: HasherOutT<T>) -> anyhow::Result<()> {
        warn!(target: LOG_TARGET, "Unvolunteering file {:?}", file_key);

        // Unregister the file from the file transfer service.
        // The error is ignored, as the file might already be unregistered.
        let _ = self
            .storage_hub_handler
            .file_transfer
            .unregister_file(file_key.as_ref().into())
            .await;

        // Delete the file from the file storage.
        let mut write_file_storage = self.storage_hub_handler.file_storage.write().await;

        // TODO: Handle error
        let _ = write_file_storage.delete_file(&file_key);

        // TODO: Send transaction to runtime to unvolunteer the file.

        Ok(())
    }

    async fn on_file_complete(&self, file_key: &HasherOutT<T>) {
        info!(target: LOG_TARGET, "File upload complete ({:?})", file_key);

        // // Unregister the file from the file transfer service.
        // self.storage_hub_handler
        //     .file_transfer
        //     .unregister_file(file_key.as_ref().into())
        //     .await
        //     .expect("File is not registered. This should not happen!");

        // Get the metadata for the file.
        let read_file_storage = self.storage_hub_handler.file_storage.read().await;
        let _metadata = read_file_storage
            .get_metadata(file_key)
            .expect("File metadata not found");
        // Release the file storage read lock as soon as possible.
        drop(read_file_storage);

        // Get a read lock on the forest storage to generate a proof for the file.
        let read_forest_storage = self.storage_hub_handler.forest_storage.read().await;
        // let _forest_proof = read_forest_storage
        //     .generate_proof(vec![*file_key])
        //     .expect("Failed to generate forest proof.");
        // Release the forest storage read lock.
        drop(read_forest_storage);

        // TODO: send the proof for the new file to the runtime

        // TODO: make this a response to the blockchain event for confirm BSP file storage.
        // Save [`FileMetadata`] of the newly stored file in the forest storage.
<<<<<<< HEAD
        // let mut write_forest_storage = self.storage_hub_handler.forest_storage.write().await;
        // let file_key = write_forest_storage
        //     .insert_metadata(&metadata)
        //     .expect("Failed to insert metadata.");
=======
        let mut write_forest_storage = self.storage_hub_handler.forest_storage.write().await;
        let file_key = write_forest_storage
            .insert_metadata(&metadata)
            .expect("Failed to insert metadata.");
        drop(write_forest_storage);

        // TODO: move this under an RPC call
        let file_path = Path::new("./storage/").join(
            String::from_utf8(metadata.location.clone())
                .expect("File location should be an utf8 string"),
        );
        dbg!(
            "Current dir: {}",
            std::env::current_dir().unwrap().display()
        );
        info!("Intended file path: {:?}", file_path);

        create_dir_all(&file_path.parent().unwrap()).expect("Failed to create directory");
        let mut file = File::create(file_path)
            .await
            .expect("Failed to open file for writing.");

        let read_file_storage = self.storage_hub_handler.file_storage.read().await;
        for chunk_id in 0..metadata.chunks_count() {
            let chunk = read_file_storage
                .get_chunk(&file_key, &ChunkId::new(chunk_id))
                .expect("Chunk not found in storage.");
            file.write_all(&chunk)
                .await
                .expect("Failed to write file chunk.");
        }
        drop(read_file_storage);
>>>>>>> e9abeefc
    }
}<|MERGE_RESOLUTION|>--- conflicted
+++ resolved
@@ -383,44 +383,10 @@
 
         // TODO: make this a response to the blockchain event for confirm BSP file storage.
         // Save [`FileMetadata`] of the newly stored file in the forest storage.
-<<<<<<< HEAD
+
         // let mut write_forest_storage = self.storage_hub_handler.forest_storage.write().await;
         // let file_key = write_forest_storage
         //     .insert_metadata(&metadata)
         //     .expect("Failed to insert metadata.");
-=======
-        let mut write_forest_storage = self.storage_hub_handler.forest_storage.write().await;
-        let file_key = write_forest_storage
-            .insert_metadata(&metadata)
-            .expect("Failed to insert metadata.");
-        drop(write_forest_storage);
-
-        // TODO: move this under an RPC call
-        let file_path = Path::new("./storage/").join(
-            String::from_utf8(metadata.location.clone())
-                .expect("File location should be an utf8 string"),
-        );
-        dbg!(
-            "Current dir: {}",
-            std::env::current_dir().unwrap().display()
-        );
-        info!("Intended file path: {:?}", file_path);
-
-        create_dir_all(&file_path.parent().unwrap()).expect("Failed to create directory");
-        let mut file = File::create(file_path)
-            .await
-            .expect("Failed to open file for writing.");
-
-        let read_file_storage = self.storage_hub_handler.file_storage.read().await;
-        for chunk_id in 0..metadata.chunks_count() {
-            let chunk = read_file_storage
-                .get_chunk(&file_key, &ChunkId::new(chunk_id))
-                .expect("Chunk not found in storage.");
-            file.write_all(&chunk)
-                .await
-                .expect("Failed to write file chunk.");
-        }
-        drop(read_file_storage);
->>>>>>> e9abeefc
     }
 }