use std::{cmp::max, str::FromStr, time::Duration};

use anyhow::anyhow;
use frame_support::BoundedVec;
use sc_network::PeerId;
use sc_tracing::tracing::*;
use sp_core::H256;
use sp_runtime::AccountId32;

use shc_actors_framework::event_bus::EventHandler;
use shc_blockchain_service::{
    commands::BlockchainServiceInterface,
    events::{NewStorageRequest, ProcessConfirmStoringRequest},
    types::{ConfirmStoringRequest, RetryStrategy, Tip},
};
use shc_common::types::{
    Balance, FileKey, FileMetadata, HashT, StorageProofsMerkleTrieLayout, StorageProviderId,
};
use shc_file_manager::traits::{FileStorageWriteError, FileStorageWriteOutcome};
use shc_file_transfer_service::{
    commands::FileTransferServiceInterface, events::RemoteUploadRequest,
};
use shc_forest_manager::traits::ForestStorage;
use storage_hub_runtime::{StorageDataUnit, MILLIUNIT};

use crate::services::{forest_storage::NoKey, handler::StorageHubHandler};
use crate::tasks::{BspForestStorageHandlerT, FileStorageT};

const LOG_TARGET: &str = "bsp-upload-file-task";

const MAX_CONFIRM_STORING_REQUEST_TRY_COUNT: u32 = 3;
const MAX_CONFIRM_STORING_REQUEST_TIP: Balance = 500 * MILLIUNIT;

/// BSP Upload File Task: Handles the whole flow of a file being uploaded to a BSP, from
/// the BSP's perspective.
///
/// The flow is split into three parts, which are represented here as 3 handlers for 3
/// different events:
/// - [`NewStorageRequest`] event: The first part of the flow. It is triggered by an
///   on-chain event of a user submitting a storage request to StorageHub. It responds
///   by sending a volunteer transaction and registering the interest of this BSP in
///   receiving the file.
/// - [`RemoteUploadRequest`] event: The second part of the flow. It is triggered by a
///   user sending a chunk of the file to the BSP. It checks the proof for the chunk
///   and if it is valid, stores it, until the whole file is stored.
/// - [`ProcessConfirmStoringRequest`] event: The third part of the flow. It is triggered by the
///   runtime when the BSP should construct a proof for the new file(s) and submit a confirm storing
///   before updating it's local Forest storage root.
pub struct BspUploadFileTask<FL, FSH>
where
    FL: FileStorageT,
    FSH: BspForestStorageHandlerT,
{
    storage_hub_handler: StorageHubHandler<FL, FSH>,
    file_key_cleanup: Option<H256>,
}

impl<FL, FSH> Clone for BspUploadFileTask<FL, FSH>
where
    FL: FileStorageT,
    FSH: BspForestStorageHandlerT,
{
    fn clone(&self) -> BspUploadFileTask<FL, FSH> {
        Self {
            storage_hub_handler: self.storage_hub_handler.clone(),
            file_key_cleanup: self.file_key_cleanup,
        }
    }
}

impl<FL, FSH> BspUploadFileTask<FL, FSH>
where
    FL: FileStorageT,
    FSH: BspForestStorageHandlerT,
{
    pub fn new(storage_hub_handler: StorageHubHandler<FL, FSH>) -> Self {
        Self {
            storage_hub_handler,
            file_key_cleanup: None,
        }
    }
}

/// Handles the `NewStorageRequest` event.
///
/// This event is triggered by an on-chain event of a user submitting a storage request to StorageHub.
/// It responds by sending a volunteer transaction and registering the interest of this BSP in
/// receiving the file. This task optimistically assumes the transaction will succeed, and registers
/// the user and file key in the registry of the File Transfer Service, which handles incoming p2p
/// upload requests.
impl<FL, FSH> EventHandler<NewStorageRequest> for BspUploadFileTask<FL, FSH>
where
    FL: FileStorageT,
    FSH: BspForestStorageHandlerT,
{
    async fn handle_event(&mut self, event: NewStorageRequest) -> anyhow::Result<()> {
        info!(
            target: LOG_TARGET,
            "Initiating BSP volunteer for file_key {:?}, location {:?}, fingerprint {:?}",
            event.file_key,
            event.location,
            event.fingerprint
        );

        let result = self.handle_new_storage_request_event(event).await;
        if result.is_err() {
            if let Some(file_key) = &self.file_key_cleanup {
                self.unvolunteer_file(*file_key).await?;
            }
        }
        result
    }
}

/// Handles the `RemoteUploadRequest` event.
///
/// This event is triggered by a user sending a chunk of the file to the BSP. It checks the proof
/// for the chunk and if it is valid, stores it, until the whole file is stored.
impl<FL, FSH> EventHandler<RemoteUploadRequest> for BspUploadFileTask<FL, FSH>
where
    FL: FileStorageT,
    FSH: BspForestStorageHandlerT,
{
    async fn handle_event(&mut self, event: RemoteUploadRequest) -> anyhow::Result<()> {
        info!(target: LOG_TARGET, "Received remote upload request for file {:?} and peer {:?}", event.file_key, event.peer);

        let proven = match event
            .file_key_proof
            .proven::<StorageProofsMerkleTrieLayout>()
        {
            Ok(proven) => {
                if proven.len() != 1 {
                    Err(anyhow::anyhow!("Expected exactly one proven chunk."))
                } else {
                    Ok(proven[0].clone())
                }
            }
            Err(e) => Err(anyhow::anyhow!(
                "Failed to verify and get proven file key chunks: {:?}",
                e
            )),
        };

        let proven = match proven {
            Ok(proven) => proven,
            Err(e) => {
                warn!(target: LOG_TARGET, "{}", e);

                // Unvolunteer the file.
                self.unvolunteer_file(event.file_key.into()).await?;
                return Err(e);
            }
        };

        let mut write_file_storage = self.storage_hub_handler.file_storage.write().await;
        let write_chunk_result =
            write_file_storage.write_chunk(&event.file_key.into(), &proven.key, &proven.data);
        // Release the file storage write lock as soon as possible.
        drop(write_file_storage);

        match write_chunk_result {
            Ok(outcome) => match outcome {
                FileStorageWriteOutcome::FileComplete => {
                    self.on_file_complete(&event.file_key.into()).await?
                }
                FileStorageWriteOutcome::FileIncomplete => {}
            },
            Err(error) => match error {
                FileStorageWriteError::FileChunkAlreadyExists => {
                    warn!(
                        target: LOG_TARGET,
                        "Received duplicate chunk with key: {:?}",
                        proven.key
                    );

                    // TODO: Consider informing this to the file transfer service so that it can handle reputation for this peer id.
                }
                FileStorageWriteError::FileDoesNotExist => {
                    // Unvolunteer the file.
                    self.unvolunteer_file(event.file_key.into()).await?;

                    return Err(anyhow::anyhow!(format!("File does not exist for key {:?}. Maybe we forgot to unregister before deleting?", event.file_key)));
                }
                FileStorageWriteError::FailedToGetFileChunk
                | FileStorageWriteError::FailedToInsertFileChunk
                | FileStorageWriteError::FailedToDeleteChunk
                | FileStorageWriteError::FailedToPersistChanges
                | FileStorageWriteError::FailedToParseFileMetadata
                | FileStorageWriteError::FailedToParseFingerprint
                | FileStorageWriteError::FailedToReadStorage
                | FileStorageWriteError::FailedToUpdatePartialRoot
                | FileStorageWriteError::FailedToParsePartialRoot
                | FileStorageWriteError::FailedToGetStoredChunksCount => {
                    // This internal error should not happen.

                    // Unvolunteer the file.
                    self.unvolunteer_file(event.file_key.into()).await?;

                    return Err(anyhow::anyhow!(format!(
                        "Internal trie read/write error {:?}:{:?}",
                        event.file_key, proven.key
                    )));
                }
                FileStorageWriteError::FingerprintAndStoredFileMismatch => {
                    // This should never happen, given that the first check in the handler is verifying the proof.
                    // This means that something is seriously wrong, so we error out the whole task.

                    // Unvolunteer the file.
                    self.unvolunteer_file(event.file_key.into()).await?;

                    return Err(anyhow::anyhow!(format!(
                        "Invariant broken! This is a bug! Fingerprint and stored file mismatch for key {:?}.",
                        event.file_key
                    )));
                }
                FileStorageWriteError::FailedToConstructTrieIter => {
                    // This should never happen for a well constructed trie.
                    // This means that something is seriously wrong, so we error out the whole task.

                    // Unvolunteer the file.
                    self.unvolunteer_file(event.file_key.into()).await?;

                    return Err(anyhow::anyhow!(format!(
                        "This is a bug! Failed to construct trie iter for key {:?}.",
                        event.file_key
                    )));
                }
            },
        }

        Ok(())
    }
}

/// Handles the `ProcessConfirmStoringRequest` event.
///
/// This event is triggered by the runtime when it decides it is the right time to submit a confirm
/// storing extrinsic (and update the local forest root).
impl<FL, FSH> EventHandler<ProcessConfirmStoringRequest> for BspUploadFileTask<FL, FSH>
where
    FL: FileStorageT,
    FSH: BspForestStorageHandlerT,
{
    async fn handle_event(&mut self, event: ProcessConfirmStoringRequest) -> anyhow::Result<()> {
        info!(
            target: LOG_TARGET,
            "Processing ConfirmStoringRequest: {:?}",
            event.data.confirm_storing_requests,
        );

        let forest_root_write_tx = match event.forest_root_write_tx.lock().await.take() {
            Some(tx) => tx,
            None => {
                let err_msg = "CRITICAL❗️❗️ This is a bug! Forest root write tx already taken. This is a critical bug. Please report it to the StorageHub team.";
                error!(target: LOG_TARGET, err_msg);
                return Err(anyhow!(err_msg));
            }
        };

        let own_provider_id = self
            .storage_hub_handler
            .blockchain
            .query_storage_provider_id(None)
            .await?;

        let own_bsp_id = match own_provider_id {
            Some(id) => match id {
                StorageProviderId::MainStorageProvider(_) => {
                    let err_msg = "Current node account is a Main Storage Provider. Expected a Backup Storage Provider ID.";
                    error!(target: LOG_TARGET, err_msg);
                    return Err(anyhow!(err_msg));
                }
                StorageProviderId::BackupStorageProvider(id) => id,
            },
            None => {
                error!(target: LOG_TARGET, "Failed to get own BSP ID.");
                return Err(anyhow!("Failed to get own BSP ID."));
            }
        };

        // Query runtime for the chunks to prove for the file.
        let mut confirm_storing_requests_with_chunks_to_prove = Vec::new();
        for confirm_storing_request in event.data.confirm_storing_requests.iter() {
            match self
                .storage_hub_handler
                .blockchain
                .query_bsp_confirm_chunks_to_prove_for_file(
                    own_bsp_id,
                    confirm_storing_request.file_key,
                )
                .await
            {
                Ok(chunks_to_prove) => {
                    confirm_storing_requests_with_chunks_to_prove
                        .push((confirm_storing_request, chunks_to_prove));
                }
                Err(e) => {
                    let mut confirm_storing_request = confirm_storing_request.clone();
                    confirm_storing_request.increment_try_count();
                    if confirm_storing_request.try_count > MAX_CONFIRM_STORING_REQUEST_TRY_COUNT {
                        error!(target: LOG_TARGET, "Failed to query chunks to prove for file {:?}: {:?}\nMax try count exceeded! Dropping request!", confirm_storing_request.file_key, e);
                    } else {
                        error!(target: LOG_TARGET, "Failed to query chunks to prove for file {:?}: {:?}\nEnqueuing file key again! (retry {}/{})", confirm_storing_request.file_key, e, confirm_storing_request.try_count, MAX_CONFIRM_STORING_REQUEST_TRY_COUNT);
                        self.storage_hub_handler
                            .blockchain
                            .queue_confirm_bsp_request(confirm_storing_request)
                            .await?;
                    }
                }
            }
        }

        // Generate the proof for the files and get metadatas.
        let read_file_storage = self.storage_hub_handler.file_storage.read().await;
        let mut file_keys_and_proofs = Vec::new();
        let mut file_metadatas = Vec::new();
        for (confirm_storing_request, chunks_to_prove) in
            confirm_storing_requests_with_chunks_to_prove.into_iter()
        {
            match (
                read_file_storage
                    .generate_proof(&confirm_storing_request.file_key, &chunks_to_prove),
                read_file_storage.get_metadata(&confirm_storing_request.file_key),
            ) {
                (Ok(proof), Ok(Some(metadata))) => {
                    file_keys_and_proofs.push((confirm_storing_request.file_key, proof));
                    file_metadatas.push(metadata);
                }
                _ => {
                    let mut confirm_storing_request = confirm_storing_request.clone();
                    confirm_storing_request.increment_try_count();
                    if confirm_storing_request.try_count > MAX_CONFIRM_STORING_REQUEST_TRY_COUNT {
                        error!(target: LOG_TARGET, "Failed to generate proof or get metadatas for file {:?}.\nMax try count exceeded! Dropping request!", confirm_storing_request.file_key);
                    } else {
                        error!(target: LOG_TARGET, "Failed to generate proof or get metadatas for file {:?}.\nEnqueuing file key again! (retry {}/{})", confirm_storing_request.file_key, confirm_storing_request.try_count, MAX_CONFIRM_STORING_REQUEST_TRY_COUNT);
                        self.storage_hub_handler
                            .blockchain
                            .queue_confirm_bsp_request(confirm_storing_request)
                            .await?;
                    }
                }
            }
        }
        // Release the file storage read lock as soon as possible.
        drop(read_file_storage);

        if file_keys_and_proofs.is_empty() {
            error!(target: LOG_TARGET, "Failed to generate proofs for ALL the requested files.\n");
            return Err(anyhow!(
                "Failed to generate proofs for ALL the requested files."
            ));
        }

        let file_keys = file_keys_and_proofs
            .iter()
            .map(|(file_key, _)| *file_key)
            .collect::<Vec<_>>();

        let fs = self
            .storage_hub_handler
            .forest_storage_handler
            .get(&NoKey)
            .await
            .ok_or_else(|| anyhow!("Failed to get forest storage."))?;

        // Generate a proof of non-inclusion (executed in closure to drop the read lock on the forest storage).
        let non_inclusion_forest_proof = { fs.read().await.generate_proof(file_keys)? };

        // Build extrinsic.
        let call = storage_hub_runtime::RuntimeCall::FileSystem(
            pallet_file_system::Call::bsp_confirm_storing {
                non_inclusion_forest_proof: non_inclusion_forest_proof.proof,
                file_keys_and_proofs: BoundedVec::try_from(file_keys_and_proofs)
                .map_err(|_| {
                    error!("CRITICAL❗️❗️ This is a bug! Failed to convert file keys and proofs to BoundedVec. Please report it to the StorageHub team.");
                    anyhow!("Failed to convert file keys and proofs to BoundedVec.")
                })?,
            },
        );

        // Send the confirmation transaction and wait for it to be included in the block and
        // continue only if it is successful.
        self.storage_hub_handler
            .blockchain
            .submit_extrinsic_with_retry(
                call,
                RetryStrategy::default()
                    .with_max_retries(MAX_CONFIRM_STORING_REQUEST_TRY_COUNT)
                    .with_max_tip(MAX_CONFIRM_STORING_REQUEST_TIP as f64)
                    .with_timeout(Duration::from_secs(
                        self.storage_hub_handler
                            .provider_config
                            .extrinsic_retry_timeout,
                    )),
            )
            .await?;

        // Save `FileMetadata` of the successfully retrieved stored files in the forest storage (executed in closure to drop the read lock on the forest storage).
        {
            fs.write()
                .await
                .insert_files_metadata(file_metadatas.as_slice())?;
        }

        // Release the forest root write "lock".
        let forest_root_write_result = forest_root_write_tx.send(());
        if forest_root_write_result.is_err() {
            error!(target: LOG_TARGET, "CRITICAL❗️❗️ This is a bug! Failed to release forest root write lock. This is a critical bug. Please report it to the StorageHub team.");
            return Err(anyhow!(
                "CRITICAL❗️❗️ This is a bug! Failed to release forest root write lock."
            ));
        }

        Ok(())
    }
}

impl<FL, FSH> BspUploadFileTask<FL, FSH>
where
    FL: FileStorageT,
    FSH: BspForestStorageHandlerT,
{
    async fn handle_new_storage_request_event(
        &mut self,
        event: NewStorageRequest,
    ) -> anyhow::Result<()> {
        // Construct file metadata.
        let metadata = FileMetadata {
            owner: <AccountId32 as AsRef<[u8]>>::as_ref(&event.who).to_vec(),
            bucket_id: event.bucket_id.as_ref().to_vec(),
            file_size: event.size as u64,
            fingerprint: event.fingerprint,
            location: event.location.to_vec(),
        };

        let own_provider_id = self
            .storage_hub_handler
            .blockchain
            .query_storage_provider_id(None)
            .await?;

        let own_bsp_id = match own_provider_id {
            Some(id) => match id {
                StorageProviderId::MainStorageProvider(_) => {
                    let err_msg = "Current node account is a Main Storage Provider. Expected a Backup Storage Provider ID.";
                    error!(target: LOG_TARGET, err_msg);
                    return Err(anyhow!(err_msg));
                }
                StorageProviderId::BackupStorageProvider(id) => id,
            },
            None => {
                let err_msg = "Failed to get own BSP ID.";
                error!(target: LOG_TARGET, err_msg);
                return Err(anyhow!(err_msg));
            }
        };

        let available_capacity = self
            .storage_hub_handler
            .blockchain
            .query_available_storage_capacity(own_bsp_id)
            .await
            .map_err(|e| {
                let err_msg = format!("Failed to query available storage capacity: {:?}", e);
                error!(
                    target: LOG_TARGET,
                    err_msg
                );
                anyhow::anyhow!(err_msg)
            })?;

        // Increase storage capacity if the available capacity is less than the file size.
<<<<<<< HEAD
        if available_capacity < event.size {}
=======
        if available_capacity < event.size {
            warn!(
                target: LOG_TARGET,
                "Insufficient storage capacity to volunteer for file key: {:?}",
                event.file_key
            );

            let current_capacity = self
                .storage_hub_handler
                .blockchain
                .query_storage_provider_capacity(own_bsp_id)
                .await
                .map_err(|e| {
                    error!(
                        target: LOG_TARGET,
                        "Failed to query storage provider capacity: {:?}", e
                    );
                    anyhow::anyhow!("Failed to query storage provider capacity: {:?}", e)
                })?;

            let max_storage_capacity = self
                .storage_hub_handler
                .provider_config
                .max_storage_capacity;

            if max_storage_capacity == current_capacity {
                let err_msg = "Reached maximum storage capacity limit. Unable to add more more storage capacity.";
                warn!(
                    target: LOG_TARGET, "{}", err_msg
                );
                return Err(anyhow::anyhow!(err_msg));
            }

            let new_capacity = self.calculate_capacity(&event, current_capacity)?;

            let call = storage_hub_runtime::RuntimeCall::Providers(
                pallet_storage_providers::Call::change_capacity { new_capacity },
            );

            let earliest_change_capacity_block = self
                .storage_hub_handler
                .blockchain
                .query_earliest_change_capacity_block(own_bsp_id)
                .await
                .map_err(|e| {
                    error!(
                        target: LOG_TARGET,
                        "Failed to query storage provider capacity: {:?}", e
                    );
                    anyhow::anyhow!("Failed to query storage provider capacity: {:?}", e)
                })?;

            // Wait for the earliest block where the capacity can be changed.
            self.storage_hub_handler
                .blockchain
                .wait_for_block(earliest_change_capacity_block)
                .await?;

            self.storage_hub_handler
                .blockchain
                .send_extrinsic(call, Tip::from(0))
                .await?
                .with_timeout(Duration::from_secs(
                    self.storage_hub_handler
                        .provider_config
                        .extrinsic_retry_timeout,
                ))
                .watch_for_success(&self.storage_hub_handler.blockchain)
                .await?;

            info!(
                target: LOG_TARGET,
                "Increased storage capacity to {:?} bytes",
                new_capacity
            );

            let available_capacity = self
                .storage_hub_handler
                .blockchain
                .query_available_storage_capacity(own_bsp_id)
                .await
                .map_err(|e| {
                    error!(
                        target: LOG_TARGET,
                        "Failed to query available storage capacity: {:?}", e
                    );
                    anyhow::anyhow!("Failed to query available storage capacity: {:?}", e)
                })?;

            // Skip volunteering if the new available capacity is still less than the file size.
            if available_capacity < event.size {
                let err_msg = "Increased storage capacity is still insufficient to volunteer for file. Skipping volunteering.";
                warn!(
                    target: LOG_TARGET, "{}", err_msg
                );
                return Err(anyhow::anyhow!(err_msg));
            }
        }
>>>>>>> 9f9f33ea

        // Get the file key.
        let file_key: FileKey = metadata
            .file_key::<HashT<StorageProofsMerkleTrieLayout>>()
            .as_ref()
            .try_into()?;

        self.file_key_cleanup = Some(file_key.into());

        // Query runtime for the earliest block where the BSP can volunteer for the file.
        let earliest_volunteer_block = self
            .storage_hub_handler
            .blockchain
            .query_file_earliest_volunteer_block(own_bsp_id, file_key.into())
            .await
            .map_err(|e| anyhow!("Failed to query file earliest volunteer block: {:?}", e))?;

        info!(
            target: LOG_TARGET,
            "Waiting for block {:?} to volunteer for file {:?}",
            earliest_volunteer_block,
            file_key
        );

        // TODO: if the earliest block is too far away, we should drop the task.
        // TODO: based on the limit above, also add a timeout for the task.
        self.storage_hub_handler
            .blockchain
            .wait_for_block(earliest_volunteer_block)
            .await?;

        // Optimistically register the file for upload in the file transfer service.
        // This solves the race condition between the user and the BSP, where the user could react faster
        // to the BSP volunteering than the BSP, and therefore initiate a new upload request before the
        // BSP has registered the file and peer ID in the file transfer service.
        for peer_id in event.user_peer_ids.iter() {
            let peer_id = match std::str::from_utf8(&peer_id.as_slice()) {
                Ok(str_slice) => PeerId::from_str(str_slice).map_err(|e| {
                    error!(target: LOG_TARGET, "Failed to convert peer ID to PeerId: {}", e);
                    e
                })?,
                Err(e) => return Err(anyhow!("Failed to convert peer ID to a string: {}", e)),
            };
            self.storage_hub_handler
                .file_transfer
                .register_new_file_peer(peer_id, file_key)
                .await
                .map_err(|e| anyhow!("Failed to register new file peer: {:?}", e))?;
        }

        // Also optimistically create file in file storage so we can write uploaded chunks as soon as possible.
        let mut write_file_storage = self.storage_hub_handler.file_storage.write().await;
        write_file_storage
            .insert_file(
                metadata.file_key::<HashT<StorageProofsMerkleTrieLayout>>(),
                metadata,
            )
            .map_err(|e| anyhow!("Failed to insert file in file storage: {:?}", e))?;
        drop(write_file_storage);

        // Build extrinsic.
        let call =
            storage_hub_runtime::RuntimeCall::FileSystem(pallet_file_system::Call::bsp_volunteer {
                file_key: H256(file_key.into()),
            });

        // Send extrinsic and wait for it to be included in the block.
        self.storage_hub_handler
            .blockchain
            .send_extrinsic(call, Tip::from(0))
            .await?
            .with_timeout(Duration::from_secs(
                self.storage_hub_handler
                    .provider_config
                    .extrinsic_retry_timeout,
            ))
            .watch_for_success(&self.storage_hub_handler.blockchain)
            .await?;

        Ok(())
    }

    /// Calculate the new capacity after adding the required capacity for the file.
    ///
    /// The new storage capacity will be increased by the jump capacity until it reaches the
    /// `max_storage_capacity` or it
    ///
    /// The `max_storage_capacity` is returned if the new capacity exceeds it.
    fn calculate_capacity(
        &mut self,
        event: &NewStorageRequest,
        current_capacity: StorageDataUnit,
    ) -> Result<StorageDataUnit, anyhow::Error> {
        let jump_capacity = self.storage_hub_handler.provider_config.jump_capacity;
        let jumps_needed = (event.size + jump_capacity - 1) / jump_capacity;
        let jumps = max(jumps_needed, 1);
        let bytes_to_add = jumps * jump_capacity;
        let required_capacity = current_capacity.checked_add(bytes_to_add).ok_or_else(|| {
            anyhow::anyhow!(
                "Reached maximum storage capacity limit. Skipping volunteering for file."
            )
        })?;

        let max_storage_capacity = self
            .storage_hub_handler
            .provider_config
            .max_storage_capacity;

        let new_capacity = std::cmp::min(required_capacity, max_storage_capacity);

        Ok(new_capacity)
    }

    async fn unvolunteer_file(&self, file_key: H256) -> anyhow::Result<()> {
        warn!(target: LOG_TARGET, "Unvolunteering file {:?}", file_key);

        // Unregister the file from the file transfer service.
        // The error is ignored, as the file might already be unregistered.
        let _ = self
            .storage_hub_handler
            .file_transfer
            .unregister_file(file_key.as_ref().into())
            .await;

        // TODO: Send transaction to runtime to unvolunteer the file.

        // Delete the file from the file storage.
        let mut write_file_storage = self.storage_hub_handler.file_storage.write().await;

        // TODO: Handle error
        let _ = write_file_storage.delete_file(&file_key);

        Ok(())
    }

    async fn on_file_complete(&self, file_key: &H256) -> anyhow::Result<()> {
        info!(target: LOG_TARGET, "File upload complete ({:?})", file_key);

        // Unregister the file from the file transfer service.
        self.storage_hub_handler
            .file_transfer
            .unregister_file((*file_key).into())
            .await
            .map_err(|e| anyhow!("File is not registered. This should not happen!: {:?}", e))?;

        // Queue a request to confirm the storing of the file.
        self.storage_hub_handler
            .blockchain
            .queue_confirm_bsp_request(ConfirmStoringRequest::new(*file_key))
            .await?;

        Ok(())
    }
}<|MERGE_RESOLUTION|>--- conflicted
+++ resolved
@@ -470,9 +470,6 @@
             })?;
 
         // Increase storage capacity if the available capacity is less than the file size.
-<<<<<<< HEAD
-        if available_capacity < event.size {}
-=======
         if available_capacity < event.size {
             warn!(
                 target: LOG_TARGET,
@@ -571,7 +568,6 @@
                 return Err(anyhow::anyhow!(err_msg));
             }
         }
->>>>>>> 9f9f33ea
 
         // Get the file key.
         let file_key: FileKey = metadata
