use std::{cmp::max, str::FromStr, time::Duration};

use anyhow::anyhow;
use frame_support::BoundedVec;
use sc_network::PeerId;
use sc_tracing::tracing::*;
use sp_core::H256;
use sp_runtime::AccountId32;

use shc_actors_framework::event_bus::EventHandler;
use shc_blockchain_service::{
    commands::BlockchainServiceInterface,
    events::{NewStorageRequest, ProcessConfirmStoringRequest},
<<<<<<< HEAD
    handler::ConfirmStoringRequest,
    types::{RetryStrategy, Tip},
=======
    types::ConfirmStoringRequest,
>>>>>>> 5965850d
};
use shc_common::types::{
    Balance, FileKey, FileMetadata, HashT, StorageProofsMerkleTrieLayout, StorageProviderId,
};
use shc_file_manager::traits::{FileStorageWriteError, FileStorageWriteOutcome};
use shc_file_transfer_service::{
    commands::FileTransferServiceInterface, events::RemoteUploadRequest,
};
use shc_forest_manager::traits::ForestStorage;
<<<<<<< HEAD
use storage_hub_runtime::MILLIUNIT;
=======
use storage_hub_runtime::StorageDataUnit;
>>>>>>> 5965850d

use crate::services::{forest_storage::NoKey, handler::StorageHubHandler};
use crate::tasks::{BspForestStorageHandlerT, FileStorageT};

const LOG_TARGET: &str = "bsp-upload-file-task";

const MAX_CONFIRM_STORING_REQUEST_TRY_COUNT: u32 = 3;
const MAX_CONFIRM_STORING_REQUEST_TIP: Balance = 500 * MILLIUNIT;

/// BSP Upload File Task: Handles the whole flow of a file being uploaded to a BSP, from
/// the BSP's perspective.
///
/// The flow is split into three parts, which are represented here as 3 handlers for 3
/// different events:
/// - [`NewStorageRequest`] event: The first part of the flow. It is triggered by an
///   on-chain event of a user submitting a storage request to StorageHub. It responds
///   by sending a volunteer transaction and registering the interest of this BSP in
///   receiving the file.
/// - [`RemoteUploadRequest`] event: The second part of the flow. It is triggered by a
///   user sending a chunk of the file to the BSP. It checks the proof for the chunk
///   and if it is valid, stores it, until the whole file is stored.
/// - [`ProcessConfirmStoringRequest`] event: The third part of the flow. It is triggered by the
///   runtime when the BSP should construct a proof for the new file(s) and submit a confirm storing
///   before updating it's local Forest storage root.
pub struct BspUploadFileTask<FL, FSH>
where
    FL: FileStorageT,
    FSH: BspForestStorageHandlerT,
{
    storage_hub_handler: StorageHubHandler<FL, FSH>,
    file_key_cleanup: Option<H256>,
}

impl<FL, FSH> Clone for BspUploadFileTask<FL, FSH>
where
    FL: FileStorageT,
    FSH: BspForestStorageHandlerT,
{
    fn clone(&self) -> BspUploadFileTask<FL, FSH> {
        Self {
            storage_hub_handler: self.storage_hub_handler.clone(),
            file_key_cleanup: self.file_key_cleanup,
        }
    }
}

impl<FL, FSH> BspUploadFileTask<FL, FSH>
where
    FL: FileStorageT,
    FSH: BspForestStorageHandlerT,
{
    pub fn new(storage_hub_handler: StorageHubHandler<FL, FSH>) -> Self {
        Self {
            storage_hub_handler,
            file_key_cleanup: None,
        }
    }
}

/// Handles the `NewStorageRequest` event.
///
/// This event is triggered by an on-chain event of a user submitting a storage request to StorageHub.
/// It responds by sending a volunteer transaction and registering the interest of this BSP in
/// receiving the file. This task optimistically assumes the transaction will succeed, and registers
/// the user and file key in the registry of the File Transfer Service, which handles incoming p2p
/// upload requests.
impl<FL, FSH> EventHandler<NewStorageRequest> for BspUploadFileTask<FL, FSH>
where
    FL: FileStorageT,
    FSH: BspForestStorageHandlerT,
{
    async fn handle_event(&mut self, event: NewStorageRequest) -> anyhow::Result<()> {
        info!(
            target: LOG_TARGET,
            "Initiating BSP volunteer for file_key {:?}, location {:?}, fingerprint {:?}",
            event.file_key,
            event.location,
            event.fingerprint
        );

        let result = self.handle_new_storage_request_event(event).await;
        if result.is_err() {
            if let Some(file_key) = &self.file_key_cleanup {
                self.unvolunteer_file(*file_key).await?;
            }
        }
        result
    }
}

/// Handles the `RemoteUploadRequest` event.
///
/// This event is triggered by a user sending a chunk of the file to the BSP. It checks the proof
/// for the chunk and if it is valid, stores it, until the whole file is stored.
impl<FL, FSH> EventHandler<RemoteUploadRequest> for BspUploadFileTask<FL, FSH>
where
    FL: FileStorageT,
    FSH: BspForestStorageHandlerT,
{
    async fn handle_event(&mut self, event: RemoteUploadRequest) -> anyhow::Result<()> {
        info!(target: LOG_TARGET, "Received remote upload request for file {:?} and peer {:?}", event.file_key, event.peer);

        let proven = match event
            .file_key_proof
            .proven::<StorageProofsMerkleTrieLayout>()
        {
            Ok(proven) => {
                if proven.len() != 1 {
                    Err(anyhow::anyhow!("Expected exactly one proven chunk."))
                } else {
                    Ok(proven[0].clone())
                }
            }
            Err(e) => Err(anyhow::anyhow!(
                "Failed to verify and get proven file key chunks: {:?}",
                e
            )),
        };

        let proven = match proven {
            Ok(proven) => proven,
            Err(e) => {
                warn!(target: LOG_TARGET, "{}", e);

                // Unvolunteer the file.
                self.unvolunteer_file(event.file_key.into()).await?;
                return Err(e);
            }
        };

        let mut write_file_storage = self.storage_hub_handler.file_storage.write().await;
        let write_chunk_result =
            write_file_storage.write_chunk(&event.file_key.into(), &proven.key, &proven.data);
        // Release the file storage write lock as soon as possible.
        drop(write_file_storage);

        match write_chunk_result {
            Ok(outcome) => match outcome {
                FileStorageWriteOutcome::FileComplete => {
                    self.on_file_complete(&event.file_key.into()).await?
                }
                FileStorageWriteOutcome::FileIncomplete => {}
            },
            Err(error) => match error {
                FileStorageWriteError::FileChunkAlreadyExists => {
                    warn!(
                        target: LOG_TARGET,
                        "Received duplicate chunk with key: {:?}",
                        proven.key
                    );

                    // TODO: Consider informing this to the file transfer service so that it can handle reputation for this peer id.
                }
                FileStorageWriteError::FileDoesNotExist => {
                    // Unvolunteer the file.
                    self.unvolunteer_file(event.file_key.into()).await?;

                    return Err(anyhow::anyhow!(format!("File does not exist for key {:?}. Maybe we forgot to unregister before deleting?", event.file_key)));
                }
                FileStorageWriteError::FailedToGetFileChunk
                | FileStorageWriteError::FailedToInsertFileChunk
                | FileStorageWriteError::FailedToDeleteChunk
                | FileStorageWriteError::FailedToPersistChanges
                | FileStorageWriteError::FailedToParseFileMetadata
                | FileStorageWriteError::FailedToParseFingerprint
                | FileStorageWriteError::FailedToReadStorage
                | FileStorageWriteError::FailedToUpdatePartialRoot
                | FileStorageWriteError::FailedToParsePartialRoot
                | FileStorageWriteError::FailedToGetStoredChunksCount => {
                    // This internal error should not happen.

                    // Unvolunteer the file.
                    self.unvolunteer_file(event.file_key.into()).await?;

                    return Err(anyhow::anyhow!(format!(
                        "Internal trie read/write error {:?}:{:?}",
                        event.file_key, proven.key
                    )));
                }
                FileStorageWriteError::FingerprintAndStoredFileMismatch => {
                    // This should never happen, given that the first check in the handler is verifying the proof.
                    // This means that something is seriously wrong, so we error out the whole task.

                    // Unvolunteer the file.
                    self.unvolunteer_file(event.file_key.into()).await?;

                    return Err(anyhow::anyhow!(format!(
                        "Invariant broken! This is a bug! Fingerprint and stored file mismatch for key {:?}.",
                        event.file_key
                    )));
                }
                FileStorageWriteError::FailedToConstructTrieIter => {
                    // This should never happen for a well constructed trie.
                    // This means that something is seriously wrong, so we error out the whole task.

                    // Unvolunteer the file.
                    self.unvolunteer_file(event.file_key.into()).await?;

                    return Err(anyhow::anyhow!(format!(
                        "This is a bug! Failed to construct trie iter for key {:?}.",
                        event.file_key
                    )));
                }
            },
        }

        Ok(())
    }
}

/// Handles the `ProcessConfirmStoringRequest` event.
///
/// This event is triggered by the runtime when it decides it is the right time to submit a confirm
/// storing extrinsic (and update the local forest root).
impl<FL, FSH> EventHandler<ProcessConfirmStoringRequest> for BspUploadFileTask<FL, FSH>
where
    FL: FileStorageT,
    FSH: BspForestStorageHandlerT,
{
    async fn handle_event(&mut self, event: ProcessConfirmStoringRequest) -> anyhow::Result<()> {
        info!(
            target: LOG_TARGET,
            "Processing ConfirmStoringRequest: {:?}",
            event.data.confirm_storing_requests,
        );

        let forest_root_write_tx = match event.forest_root_write_tx.lock().await.take() {
            Some(tx) => tx,
            None => {
                error!(target: LOG_TARGET, "CRITICAL❗️❗️ This is a bug! Forest root write tx already taken.\nThis is a critical bug. Please report it to the StorageHub team.");
                return Err(anyhow!(
                    "CRITICAL❗️❗️ This is a bug! Forest root write tx already taken. Please report it to the StorageHub team."
                ));
            }
        };

        let own_provider_id = self
            .storage_hub_handler
            .blockchain
            .query_storage_provider_id(None)
            .await?;

        let own_bsp_id = match own_provider_id {
            Some(id) => match id {
                StorageProviderId::MainStorageProvider(_) => {
                    error!(target: LOG_TARGET, "Current node account is a Main Storage Provider. Expected a Backup Storage Provider ID.");
                    return Err(anyhow!(
                        "Current node account is a Main Storage Provider. Expected a Backup Storage Provider ID."
                    ));
                }
                StorageProviderId::BackupStorageProvider(id) => id,
            },
            None => {
                error!(target: LOG_TARGET, "Failed to get own BSP ID.");
                return Err(anyhow!("Failed to get own BSP ID."));
            }
        };

        // Query runtime for the chunks to prove for the file.
        let mut confirm_storing_requests_with_chunks_to_prove = Vec::new();
        for confirm_storing_request in event.data.confirm_storing_requests.iter() {
            match self
                .storage_hub_handler
                .blockchain
                .query_bsp_confirm_chunks_to_prove_for_file(
                    own_bsp_id,
                    confirm_storing_request.file_key,
                )
                .await
            {
                Ok(chunks_to_prove) => {
                    confirm_storing_requests_with_chunks_to_prove
                        .push((confirm_storing_request, chunks_to_prove));
                }
                Err(e) => {
                    let mut confirm_storing_request = confirm_storing_request.clone();
                    confirm_storing_request.increment_try_count();
                    if confirm_storing_request.try_count > MAX_CONFIRM_STORING_REQUEST_TRY_COUNT {
                        error!(target: LOG_TARGET, "Failed to query chunks to prove for file {:?}: {:?}\nMax try count exceeded! Dropping request!", confirm_storing_request.file_key, e);
                    } else {
                        error!(target: LOG_TARGET, "Failed to query chunks to prove for file {:?}: {:?}\nEnqueuing file key again! (retry {}/{})", confirm_storing_request.file_key, e, confirm_storing_request.try_count, MAX_CONFIRM_STORING_REQUEST_TRY_COUNT);
                        self.storage_hub_handler
                            .blockchain
                            .queue_confirm_bsp_request(confirm_storing_request)
                            .await?;
                    }
                }
            }
        }

        // Generate the proof for the files and get metadatas.
        let read_file_storage = self.storage_hub_handler.file_storage.read().await;
        let mut file_keys_and_proofs = Vec::new();
        let mut file_metadatas = Vec::new();
        for (confirm_storing_request, chunks_to_prove) in
            confirm_storing_requests_with_chunks_to_prove.into_iter()
        {
            match (
                read_file_storage
                    .generate_proof(&confirm_storing_request.file_key, &chunks_to_prove),
                read_file_storage.get_metadata(&confirm_storing_request.file_key),
            ) {
                (Ok(proof), Ok(metadata)) => {
                    file_keys_and_proofs.push((confirm_storing_request.file_key, proof));
                    file_metadatas.push(metadata);
                }
                _ => {
                    let mut confirm_storing_request = confirm_storing_request.clone();
                    confirm_storing_request.increment_try_count();
                    if confirm_storing_request.try_count > MAX_CONFIRM_STORING_REQUEST_TRY_COUNT {
                        error!(target: LOG_TARGET, "Failed to generate proof or get metadatas for file {:?}.\nMax try count exceeded! Dropping request!", confirm_storing_request.file_key);
                    } else {
                        error!(target: LOG_TARGET, "Failed to generate proof or get metadatas for file {:?}.\nEnqueuing file key again! (retry {}/{})", confirm_storing_request.file_key, confirm_storing_request.try_count, MAX_CONFIRM_STORING_REQUEST_TRY_COUNT);
                        self.storage_hub_handler
                            .blockchain
                            .queue_confirm_bsp_request(confirm_storing_request)
                            .await?;
                    }
                }
            }
        }
        // Release the file storage read lock as soon as possible.
        drop(read_file_storage);

        if file_keys_and_proofs.is_empty() {
            error!(target: LOG_TARGET, "Failed to generate proofs for ALL the requested files.\n");
            return Err(anyhow!(
                "Failed to generate proofs for ALL the requested files."
            ));
        }

        let file_keys = file_keys_and_proofs
            .iter()
            .map(|(file_key, _)| *file_key)
            .collect::<Vec<_>>();

        let fs = self
            .storage_hub_handler
            .forest_storage_handler
            .get(&NoKey)
            .await
            .ok_or_else(|| anyhow!("Failed to get forest storage."))?;

        // Generate a proof of non-inclusion (executed in closure to drop the read lock on the forest storage).
        let non_inclusion_forest_proof = { fs.read().await.generate_proof(file_keys)? };

        // Build extrinsic.
        let call = storage_hub_runtime::RuntimeCall::FileSystem(
            pallet_file_system::Call::bsp_confirm_storing {
                non_inclusion_forest_proof: non_inclusion_forest_proof.proof,
                file_keys_and_proofs: BoundedVec::try_from(file_keys_and_proofs)
                .map_err(|_| {
                    error!("CRITICAL❗️❗️ This is a bug! Failed to convert file keys and proofs to BoundedVec. Please report it to the StorageHub team.");
                    anyhow!("Failed to convert file keys and proofs to BoundedVec.")
                })?,
            },
        );

        // Send the confirmation transaction and wait for it to be included in the block and
        // continue only if it is successful.
        self.storage_hub_handler
            .blockchain
            .submit_extrinsic_with_retry(
                call,
                RetryStrategy::default()
                    .with_max_retries(MAX_CONFIRM_STORING_REQUEST_TRY_COUNT)
                    .with_max_tip(MAX_CONFIRM_STORING_REQUEST_TIP as f64),
            )
            .await?;

        // Save `FileMetadata` of the successfully retrieved stored files in the forest storage (executed in closure to drop the read lock on the forest storage).
        {
            fs.write()
                .await
                .insert_files_metadata(file_metadatas.as_slice())?;
        }

        // Release the forest root write "lock".
        let _ = forest_root_write_tx.send(());

        Ok(())
    }
}

impl<FL, FSH> BspUploadFileTask<FL, FSH>
where
    FL: FileStorageT,
    FSH: BspForestStorageHandlerT,
{
    async fn handle_new_storage_request_event(
        &mut self,
        event: NewStorageRequest,
    ) -> anyhow::Result<()> {
        // Construct file metadata.
        let metadata = FileMetadata {
            owner: <AccountId32 as AsRef<[u8]>>::as_ref(&event.who).to_vec(),
            bucket_id: event.bucket_id.as_ref().to_vec(),
            file_size: event.size as u64,
            fingerprint: event.fingerprint,
            location: event.location.to_vec(),
        };

        let own_provider_id = self
            .storage_hub_handler
            .blockchain
            .query_storage_provider_id(None)
            .await?;

        let own_bsp_id = match own_provider_id {
            Some(id) => match id {
                StorageProviderId::MainStorageProvider(_) => {
                    error!(target: LOG_TARGET, "Current node account is a Main Storage Provider. Expected a Backup Storage Provider ID.");
                    return Err(anyhow!(
                        "Current node account is a Main Storage Provider. Expected a Backup Storage Provider ID."
                    ));
                }
                StorageProviderId::BackupStorageProvider(id) => id,
            },
            None => {
                error!(target: LOG_TARGET, "Failed to get own BSP ID.");
                return Err(anyhow!("Failed to get own BSP ID."));
            }
        };

        let available_capacity = self
            .storage_hub_handler
            .blockchain
            .query_available_storage_capacity(own_bsp_id)
            .await
            .map_err(|e| {
                error!(
                    target: LOG_TARGET,
                    "Failed to query available storage capacity: {:?}", e
                );
                anyhow::anyhow!("Failed to query available storage capacity: {:?}", e)
            })?;

        // Increase storage capacity if the available capacity is less than the file size.
        if available_capacity < event.size {
            warn!(
                target: LOG_TARGET,
                "Insufficient storage capacity to volunteer for file key: {:?}",
                event.file_key
            );

            let current_capacity = self
                .storage_hub_handler
                .blockchain
                .query_storage_provider_capacity(own_bsp_id)
                .await
                .map_err(|e| {
                    error!(
                        target: LOG_TARGET,
                        "Failed to query storage provider capacity: {:?}", e
                    );
                    anyhow::anyhow!("Failed to query storage provider capacity: {:?}", e)
                })?;

            let max_storage_capacity = self
                .storage_hub_handler
                .provider_config
                .max_storage_capacity;

            if max_storage_capacity == current_capacity {
                let err_msg = "Reached maximum storage capacity limit. Unable to add more more storage capacity.";
                warn!(
                    target: LOG_TARGET, "{}", err_msg
                );
                return Err(anyhow::anyhow!(err_msg));
            }

            let new_capacity = self.calculate_capacity(&event, current_capacity)?;

            let call = storage_hub_runtime::RuntimeCall::Providers(
                pallet_storage_providers::Call::change_capacity { new_capacity },
            );

            let earliest_change_capacity_block = self
                .storage_hub_handler
                .blockchain
                .query_earliest_change_capacity_block(own_bsp_id)
                .await
                .map_err(|e| {
                    error!(
                        target: LOG_TARGET,
                        "Failed to query storage provider capacity: {:?}", e
                    );
                    anyhow::anyhow!("Failed to query storage provider capacity: {:?}", e)
                })?;

            // Wait for the earliest block where the capacity can be changed.
            self.storage_hub_handler
                .blockchain
                .wait_for_block(earliest_change_capacity_block)
                .await?;

            self.storage_hub_handler
                .blockchain
                .send_extrinsic(call)
                .await?
                .with_timeout(Duration::from_secs(60))
                .watch_for_success(&self.storage_hub_handler.blockchain)
                .await?;

            info!(
                target: LOG_TARGET,
                "Increased storage capacity to {:?} bytes",
                new_capacity
            );

            let available_capacity = self
                .storage_hub_handler
                .blockchain
                .query_available_storage_capacity(own_bsp_id)
                .await
                .map_err(|e| {
                    error!(
                        target: LOG_TARGET,
                        "Failed to query available storage capacity: {:?}", e
                    );
                    anyhow::anyhow!("Failed to query available storage capacity: {:?}", e)
                })?;

            // Skip volunteering if the new available capacity is still less than the file size.
            if available_capacity < event.size {
                let err_msg = "Increased storage capacity is still insufficient to volunteer for file. Skipping volunteering.";
                warn!(
                    target: LOG_TARGET, "{}", err_msg
                );
                return Err(anyhow::anyhow!(err_msg));
            }
        }

        // Get the file key.
        let file_key: FileKey = metadata
            .file_key::<HashT<StorageProofsMerkleTrieLayout>>()
            .as_ref()
            .try_into()?;

        self.file_key_cleanup = Some(file_key.into());

        // Query runtime for the earliest block where the BSP can volunteer for the file.
        let earliest_volunteer_block = self
            .storage_hub_handler
            .blockchain
            .query_file_earliest_volunteer_block(own_bsp_id, file_key.into())
            .await
            .map_err(|e| anyhow!("Failed to query file earliest volunteer block: {:?}", e))?;

        info!(
            target: LOG_TARGET,
            "Waiting for block {:?} to volunteer for file {:?}",
            earliest_volunteer_block,
            file_key
        );

        // TODO: if the earliest block is too far away, we should drop the task.
        // TODO: based on the limit above, also add a timeout for the task.
        self.storage_hub_handler
            .blockchain
            .wait_for_block(earliest_volunteer_block)
            .await?;

        // Optimistically register the file for upload in the file transfer service.
        // This solves the race condition between the user and the BSP, where the user could react faster
        // to the BSP volunteering than the BSP, and therefore initiate a new upload request before the
        // BSP has registered the file and peer ID in the file transfer service.
        for peer_id in event.user_peer_ids.iter() {
            let peer_id = match std::str::from_utf8(&peer_id.as_slice()) {
                Ok(str_slice) => {
                    let owned_string = str_slice.to_string();
                    PeerId::from_str(owned_string.as_str()).map_err(|e| {
                        error!(target: LOG_TARGET, "Failed to convert peer ID to PeerId: {}", e);
                        e
                    })?
                }
                Err(e) => return Err(anyhow!("Failed to convert peer ID to a string: {}", e)),
            };
            self.storage_hub_handler
                .file_transfer
                .register_new_file_peer(peer_id, file_key)
                .await
                .map_err(|e| anyhow!("Failed to register new file peer: {:?}", e))?;
        }

        // Also optimistically create file in file storage so we can write uploaded chunks as soon as possible.
        let mut write_file_storage = self.storage_hub_handler.file_storage.write().await;
        write_file_storage
            .insert_file(
                metadata.file_key::<HashT<StorageProofsMerkleTrieLayout>>(),
                metadata,
            )
            .map_err(|e| anyhow!("Failed to insert file in file storage: {:?}", e))?;
        drop(write_file_storage);

        // Build extrinsic.
        let call =
            storage_hub_runtime::RuntimeCall::FileSystem(pallet_file_system::Call::bsp_volunteer {
                file_key: H256(file_key.into()),
            });

        // Send extrinsic and wait for it to be included in the block.
        self.storage_hub_handler
            .blockchain
            .send_extrinsic(call, Tip::from(0))
            .await?
            .with_timeout(Duration::from_secs(60))
            .watch_for_success(&self.storage_hub_handler.blockchain)
            .await?;

        Ok(())
    }

    /// Calculate the new capacity after adding the required capacity for the file.
    ///
    /// The new storage capacity will be increased by the jump capacity until it reaches the
    /// `max_storage_capacity` or it
    ///
    /// The `max_storage_capacity` is returned if the new capacity exceeds it.
    fn calculate_capacity(
        &mut self,
        event: &NewStorageRequest,
        current_capacity: StorageDataUnit,
    ) -> Result<StorageDataUnit, anyhow::Error> {
        let jump_capacity = self.storage_hub_handler.provider_config.jump_capacity;
        let jumps_needed = (event.size + jump_capacity - 1) / jump_capacity;
        let jumps = max(jumps_needed, 1);
        let bytes_to_add = jumps * jump_capacity;
        let required_capacity = current_capacity.checked_add(bytes_to_add).ok_or_else(|| {
            anyhow::anyhow!(
                "Reached maximum storage capacity limit. Skipping volunteering for file."
            )
        })?;

        let max_storage_capacity = self
            .storage_hub_handler
            .provider_config
            .max_storage_capacity;

        let new_capacity = std::cmp::min(required_capacity, max_storage_capacity);

        Ok(new_capacity)
    }

    async fn unvolunteer_file(&self, file_key: H256) -> anyhow::Result<()> {
        warn!(target: LOG_TARGET, "Unvolunteering file {:?}", file_key);

        // Unregister the file from the file transfer service.
        // The error is ignored, as the file might already be unregistered.
        let _ = self
            .storage_hub_handler
            .file_transfer
            .unregister_file(file_key.as_ref().into())
            .await;

        // TODO: Send transaction to runtime to unvolunteer the file.

        // Delete the file from the file storage.
        let mut write_file_storage = self.storage_hub_handler.file_storage.write().await;

        // TODO: Handle error
        let _ = write_file_storage.delete_file(&file_key);

        Ok(())
    }

    async fn on_file_complete(&self, file_key: &H256) -> anyhow::Result<()> {
        info!(target: LOG_TARGET, "File upload complete ({:?})", file_key);

        // Unregister the file from the file transfer service.
        self.storage_hub_handler
            .file_transfer
            .unregister_file((*file_key).into())
            .await
            .map_err(|e| anyhow!("File is not registered. This should not happen!: {:?}", e))?;

        // Queue a request to confirm the storing of the file.
        self.storage_hub_handler
            .blockchain
            .queue_confirm_bsp_request(ConfirmStoringRequest::new(*file_key))
            .await?;

        Ok(())
    }
}<|MERGE_RESOLUTION|>--- conflicted
+++ resolved
@@ -11,12 +11,7 @@
 use shc_blockchain_service::{
     commands::BlockchainServiceInterface,
     events::{NewStorageRequest, ProcessConfirmStoringRequest},
-<<<<<<< HEAD
-    handler::ConfirmStoringRequest,
-    types::{RetryStrategy, Tip},
-=======
-    types::ConfirmStoringRequest,
->>>>>>> 5965850d
+    types::{ConfirmStoringRequest, RetryStrategy, Tip},
 };
 use shc_common::types::{
     Balance, FileKey, FileMetadata, HashT, StorageProofsMerkleTrieLayout, StorageProviderId,
@@ -26,11 +21,7 @@
     commands::FileTransferServiceInterface, events::RemoteUploadRequest,
 };
 use shc_forest_manager::traits::ForestStorage;
-<<<<<<< HEAD
-use storage_hub_runtime::MILLIUNIT;
-=======
-use storage_hub_runtime::StorageDataUnit;
->>>>>>> 5965850d
+use storage_hub_runtime::{StorageDataUnit, MILLIUNIT};
 
 use crate::services::{forest_storage::NoKey, handler::StorageHubHandler};
 use crate::tasks::{BspForestStorageHandlerT, FileStorageT};
@@ -529,7 +520,7 @@
 
             self.storage_hub_handler
                 .blockchain
-                .send_extrinsic(call)
+                .send_extrinsic(call, Tip::from(0))
                 .await?
                 .with_timeout(Duration::from_secs(60))
                 .watch_for_success(&self.storage_hub_handler.blockchain)
