use std::{
    collections::{HashMap, HashSet},
    str::FromStr,
    time::Duration,
};

use anyhow::anyhow;
use frame_support::BoundedVec;
use sc_network::PeerId;
use sc_tracing::tracing::*;
use sp_core::H256;
use sp_runtime::AccountId32;

use shc_actors_framework::event_bus::EventHandler;
use shc_blockchain_service::{
    capacity_manager::CapacityRequestData,
    commands::BlockchainServiceInterface,
    events::{NewStorageRequest, ProcessConfirmStoringRequest},
    types::{ConfirmStoringRequest, RetryStrategy},
};
use shc_common::{
    consts::CURRENT_FOREST_KEY,
    types::{
        FileKey, FileKeyWithProof, FileMetadata, HashT, StorageProofsMerkleTrieLayout,
        StorageProviderId, BATCH_CHUNK_FILE_TRANSFER_MAX_SIZE,
    },
};
use shc_file_manager::traits::{FileStorage, FileStorageWriteError, FileStorageWriteOutcome};
use shc_file_transfer_service::{
    commands::FileTransferServiceInterface, events::RemoteUploadRequest,
};
use shc_forest_manager::traits::{ForestStorage, ForestStorageHandler};
<<<<<<< HEAD
use storage_hub_runtime::StorageDataUnit;
=======
use storage_hub_runtime::MILLIUNIT;
>>>>>>> fe6db960

use crate::services::{
    handler::StorageHubHandler,
    types::{BspForestStorageHandlerT, ShNodeType},
};

const LOG_TARGET: &str = "bsp-upload-file-task";

/// Configuration for the BspUploadFileTask
#[derive(Debug, Clone)]
pub struct BspUploadFileConfig {
    /// Maximum number of times to retry an upload file request
    pub max_try_count: u32,
    /// Maximum tip amount to use when submitting an upload file request extrinsic
    pub max_tip: f64,
}

impl Default for BspUploadFileConfig {
    fn default() -> Self {
        Self {
            max_try_count: 3,
            max_tip: 500.0,
        }
    }
}

/// BSP Upload File Task: Handles the whole flow of a file being uploaded to a BSP, from
/// the BSP's perspective.
///
/// The flow is split into three parts, which are represented here as 3 handlers for 3
/// different events:
/// - [`NewStorageRequest`] event: The first part of the flow. It is triggered by an
///   on-chain event of a user submitting a storage request to StorageHub. It responds
///   by sending a volunteer transaction and registering the interest of this BSP in
///   receiving the file.
/// - [`RemoteUploadRequest`] event: The second part of the flow. It is triggered by a
///   user sending a chunk of the file to the BSP. It checks the proof for the chunk
///   and if it is valid, stores it, until the whole file is stored.
/// - [`ProcessConfirmStoringRequest`] event: The third part of the flow. It is triggered by the
///   runtime when the BSP should construct a proof for the new file(s) and submit a confirm storing
///   extrinsic, waiting for it to be successfully included in a block.
pub struct BspUploadFileTask<NT>
where
    NT: ShNodeType,
    NT::FSH: BspForestStorageHandlerT,
{
    storage_hub_handler: StorageHubHandler<NT>,
    file_key_cleanup: Option<H256>,
<<<<<<< HEAD
    capacity_queue: Arc<Mutex<u64>>,
    /// Configuration for this task
    config: BspUploadFileConfig,
=======
>>>>>>> fe6db960
}

impl<NT> Clone for BspUploadFileTask<NT>
where
    NT: ShNodeType,
    NT::FSH: BspForestStorageHandlerT,
{
    fn clone(&self) -> BspUploadFileTask<NT> {
        Self {
            storage_hub_handler: self.storage_hub_handler.clone(),
            file_key_cleanup: self.file_key_cleanup,
<<<<<<< HEAD
            capacity_queue: self.capacity_queue.clone(),
            config: self.config.clone(),
=======
>>>>>>> fe6db960
        }
    }
}

impl<NT> BspUploadFileTask<NT>
where
    NT: ShNodeType,
    NT::FSH: BspForestStorageHandlerT,
{
    pub fn new(storage_hub_handler: StorageHubHandler<NT>) -> Self {
        Self {
            storage_hub_handler: storage_hub_handler.clone(),
            file_key_cleanup: None,
<<<<<<< HEAD
            capacity_queue: Arc::new(Mutex::new(0u64)),
            config: storage_hub_handler.provider_config.bsp_upload_file.clone(),
=======
>>>>>>> fe6db960
        }
    }
}

/// Handles the [`NewStorageRequest`] event.
///
/// This event is triggered by an on-chain event of a user submitting a storage request to StorageHub.
/// It responds by sending a volunteer transaction and registering the interest of this BSP in
/// receiving the file. This task optimistically assumes the transaction will succeed, and registers
/// the user and file key in the registry of the File Transfer Service, which handles incoming p2p
/// upload requests.
impl<NT> EventHandler<NewStorageRequest> for BspUploadFileTask<NT>
where
    NT: ShNodeType + 'static,
    NT::FSH: BspForestStorageHandlerT,
{
    async fn handle_event(&mut self, event: NewStorageRequest) -> anyhow::Result<()> {
        info!(
            target: LOG_TARGET,
            "Initiating BSP volunteer for file_key {:x}, location 0x{}, fingerprint {:x}",
            event.file_key,
            hex::encode(event.location.as_slice()),
            event.fingerprint
        );

        let result = self.handle_new_storage_request_event(event).await;
        if result.is_err() {
            if let Some(file_key) = &self.file_key_cleanup {
                self.unvolunteer_file(*file_key).await;
            }
        }
        result
    }
}

/// Handles the [`RemoteUploadRequest`] event.
///
/// This event is triggered by a user sending a chunk of the file to the BSP. It checks the proof
/// for the chunk and if it is valid, stores it, until the whole file is stored.
impl<NT> EventHandler<RemoteUploadRequest> for BspUploadFileTask<NT>
where
    NT: ShNodeType + 'static,
    NT::FSH: BspForestStorageHandlerT,
{
    async fn handle_event(&mut self, event: RemoteUploadRequest) -> anyhow::Result<()> {
        trace!(target: LOG_TARGET, "Received remote upload request for file {:?} and peer {:?}", event.file_key, event.peer);

        let file_complete = match self.handle_remote_upload_request_event(event.clone()).await {
            Ok(complete) => complete,
            Err(e) => {
                // Send error response through FileTransferService
                if let Err(e) = self
                    .storage_hub_handler
                    .file_transfer
                    .upload_response(false, event.request_id)
                    .await
                {
                    error!(target: LOG_TARGET, "Failed to send error response: {:?}", e);
                }
                return Err(e);
            }
        };

        // Send completion status through FileTransferService
        if let Err(e) = self
            .storage_hub_handler
            .file_transfer
            .upload_response(file_complete, event.request_id)
            .await
        {
            error!(target: LOG_TARGET, "Failed to send response: {:?}", e);
        }

        // Handle file completion if the entire file is uploaded
        if file_complete {
            if let Err(e) = self
                .storage_hub_handler
                .file_transfer
                .unregister_file(event.file_key)
                .await
            {
                error!(
                    target: LOG_TARGET,
                    "Failed to unregister file {:?} from file transfer service: {:?}",
                    event.file_key,
                    e
                );
            }

            self.storage_hub_handler
                .blockchain
                .queue_confirm_bsp_request(ConfirmStoringRequest {
                    file_key: event.file_key.into(),
                    try_count: 0,
                })
                .await?;
        }

        Ok(())
    }
}

/// Handles the [`ProcessConfirmStoringRequest`] event.
///
/// This event is triggered by the runtime when it decides it is the right time to submit a confirm
/// storing extrinsic (and update the local forest root).
impl<NT> EventHandler<ProcessConfirmStoringRequest> for BspUploadFileTask<NT>
where
    NT: ShNodeType + 'static,
    NT::FSH: BspForestStorageHandlerT,
{
    async fn handle_event(&mut self, event: ProcessConfirmStoringRequest) -> anyhow::Result<()> {
        info!(
            target: LOG_TARGET,
            "Processing ConfirmStoringRequest: {:?}",
            event.data.confirm_storing_requests,
        );

        // Acquire Forest root write lock. This prevents other Forest-root-writing tasks from starting while we are processing this task.
        // That is until we release the lock gracefully with the `release_forest_root_write_lock` method, or `forest_root_write_lock` is dropped.
        let forest_root_write_tx = match event.forest_root_write_tx.lock().await.take() {
            Some(tx) => tx,
            None => {
                let err_msg = "CRITICAL❗️❗️ This is a bug! Forest root write tx already taken. This is a critical bug. Please report it to the StorageHub team.";
                error!(target: LOG_TARGET, err_msg);
                return Err(anyhow!(err_msg));
            }
        };

        // Get the BSP ID of the Provider running this node and its current Forest root.
        let own_provider_id = self
            .storage_hub_handler
            .blockchain
            .query_storage_provider_id(None)
            .await?;
        let own_bsp_id = match own_provider_id {
            Some(id) => match id {
                StorageProviderId::MainStorageProvider(_) => {
                    let err_msg = "Current node account is a Main Storage Provider. Expected a Backup Storage Provider ID.";
                    error!(target: LOG_TARGET, err_msg);
                    return Err(anyhow!(err_msg));
                }
                StorageProviderId::BackupStorageProvider(id) => id,
            },
            None => {
                error!(target: LOG_TARGET, "Failed to get own BSP ID.");
                return Err(anyhow!("Failed to get own BSP ID."));
            }
        };
        let current_forest_key = CURRENT_FOREST_KEY.to_vec();

        // Query runtime for the chunks to prove for the file.
        let mut confirm_storing_requests_with_chunks_to_prove = Vec::new();
        for confirm_storing_request in event.data.confirm_storing_requests.iter() {
            match self
                .storage_hub_handler
                .blockchain
                .query_bsp_confirm_chunks_to_prove_for_file(
                    own_bsp_id,
                    confirm_storing_request.file_key,
                )
                .await
            {
                Ok(chunks_to_prove) => {
                    confirm_storing_requests_with_chunks_to_prove
                        .push((confirm_storing_request, chunks_to_prove));
                }
                Err(e) => {
                    let mut confirm_storing_request = confirm_storing_request.clone();
                    confirm_storing_request.increment_try_count();
                    if confirm_storing_request.try_count > self.config.max_try_count {
                        error!(target: LOG_TARGET, "Failed to query chunks to prove for file {:?}: {:?}\nMax try count exceeded! Dropping request!", confirm_storing_request.file_key, e);
                    } else {
                        error!(target: LOG_TARGET, "Failed to query chunks to prove for file {:?}: {:?}\nEnqueuing file key again! (retry {}/{})", confirm_storing_request.file_key, e, confirm_storing_request.try_count, self.config.max_try_count);
                        self.storage_hub_handler
                            .blockchain
                            .queue_confirm_bsp_request(confirm_storing_request)
                            .await?;
                    }
                }
            }
        }

        // Generate the proof for the files and get metadatas.
        let read_file_storage = self.storage_hub_handler.file_storage.read().await;
        let mut file_keys_and_proofs = Vec::new();
        let mut file_metadatas = HashMap::new();
        for (confirm_storing_request, chunks_to_prove) in
            confirm_storing_requests_with_chunks_to_prove.into_iter()
        {
            match (
                read_file_storage.generate_proof(
                    &confirm_storing_request.file_key,
                    &HashSet::from_iter(chunks_to_prove),
                ),
                read_file_storage.get_metadata(&confirm_storing_request.file_key),
            ) {
                (Ok(proof), Ok(Some(metadata))) => {
                    file_keys_and_proofs.push(FileKeyWithProof {
                        file_key: confirm_storing_request.file_key,
                        proof,
                    });
                    file_metadatas.insert(confirm_storing_request.file_key, metadata);
                }
                _ => {
                    let mut confirm_storing_request = confirm_storing_request.clone();
                    confirm_storing_request.increment_try_count();
                    if confirm_storing_request.try_count > self.config.max_try_count {
                        error!(target: LOG_TARGET, "Failed to generate proof or get metadatas for file {:?}.\nMax try count exceeded! Dropping request!", confirm_storing_request.file_key);
                    } else {
                        error!(target: LOG_TARGET, "Failed to generate proof or get metadatas for file {:?}.\nEnqueuing file key again! (retry {}/{})", confirm_storing_request.file_key, confirm_storing_request.try_count, self.config.max_try_count);
                        self.storage_hub_handler
                            .blockchain
                            .queue_confirm_bsp_request(confirm_storing_request)
                            .await?;
                    }
                }
            }
        }
        // Release the file storage read lock as soon as possible.
        drop(read_file_storage);

        if file_keys_and_proofs.is_empty() {
            error!(target: LOG_TARGET, "Failed to generate proofs for ALL the requested files.\n");
            return Err(anyhow!(
                "Failed to generate proofs for ALL the requested files."
            ));
        }

        let file_keys = file_keys_and_proofs
            .iter()
            .map(|file_key_with_proof| file_key_with_proof.file_key)
            .collect::<Vec<_>>();

        let fs = self
            .storage_hub_handler
            .forest_storage_handler
            .get(&current_forest_key)
            .await
            .ok_or_else(|| anyhow!("Failed to get forest storage."))?;

        // Generate a proof of non-inclusion (executed in closure to drop the read lock on the forest storage).
        let non_inclusion_forest_proof = { fs.read().await.generate_proof(file_keys)? };

        // Build extrinsic.
        let call = storage_hub_runtime::RuntimeCall::FileSystem(
            pallet_file_system::Call::bsp_confirm_storing {
                non_inclusion_forest_proof: non_inclusion_forest_proof.proof,
                file_keys_and_proofs: BoundedVec::try_from(file_keys_and_proofs)
                .map_err(|_| {
                    error!("CRITICAL❗️❗️ This is a bug! Failed to convert file keys and proofs to BoundedVec. Please report it to the StorageHub team.");
                    anyhow!("Failed to convert file keys and proofs to BoundedVec.")
                })?,
            },
        );

        // Send the confirmation transaction and wait for it to be included in the block and
        // continue only if it is successful.
        self.storage_hub_handler
            .blockchain
            .submit_extrinsic_with_retry(
                call,
                RetryStrategy::default()
                    .with_max_retries(self.config.max_try_count)
                    .with_max_tip(self.config.max_tip)
                    .with_timeout(Duration::from_secs(
                        self.storage_hub_handler
                            .provider_config
                            .blockchain_service
                            .extrinsic_retry_timeout,
                    ))
                    .retry_only_if_timeout(),
                true,
            )
            .await
            .map_err(|e| {
                anyhow!(
                    "Failed to confirm file after {} retries: {:?}",
                    self.config.max_try_count,
                    e
                )
            })?;

        // Release the forest root write "lock" and finish the task.
        self.storage_hub_handler
            .blockchain
            .release_forest_root_write_lock(forest_root_write_tx)
            .await
    }
}

impl<NT> BspUploadFileTask<NT>
where
    NT: ShNodeType,
    NT::FSH: BspForestStorageHandlerT,
{
    async fn handle_new_storage_request_event(
        &mut self,
        event: NewStorageRequest,
    ) -> anyhow::Result<()> {
        if event.size == 0 {
            let err_msg = "File size cannot be 0";
            error!(target: LOG_TARGET, err_msg);
            return Err(anyhow!(err_msg));
        }

        // First check if the file is not on our exclude list
        let is_allowed = self.is_allowed(&event).await?;

        if !is_allowed {
            return Ok(());
        }

        // Get the current Forest key of the Provider running this node.
        let current_forest_key = CURRENT_FOREST_KEY.to_vec();

        // Verify if file not already stored
        let fs = self
            .storage_hub_handler
            .forest_storage_handler
            .get(&current_forest_key)
            .await
            .ok_or_else(|| anyhow!("Failed to get forest storage."))?;
        if fs.read().await.contains_file_key(&event.file_key.into())? {
            info!(
                target: LOG_TARGET,
                "Skipping file key {:x} NewStorageRequest because we are already storing it.",
                event.file_key
            );
            return Ok(());
        }

        // Construct file metadata.
        let metadata = FileMetadata::new(
            <AccountId32 as AsRef<[u8]>>::as_ref(&event.who).to_vec(),
            event.bucket_id.as_ref().to_vec(),
            event.location.to_vec(),
            event.size as u64,
            event.fingerprint,
        )
        .map_err(|_| anyhow::anyhow!("Invalid file metadata"))?;

        let own_provider_id = self
            .storage_hub_handler
            .blockchain
            .query_storage_provider_id(None)
            .await?;

        let own_bsp_id = match own_provider_id {
            Some(id) => match id {
                StorageProviderId::MainStorageProvider(_) => {
                    let err_msg = "Current node account is a Main Storage Provider. Expected a Backup Storage Provider ID.";
                    error!(target: LOG_TARGET, err_msg);
                    return Err(anyhow!(err_msg));
                }
                StorageProviderId::BackupStorageProvider(id) => id,
            },
            None => {
                let err_msg = "Failed to get own BSP ID.";
                error!(target: LOG_TARGET, err_msg);
                return Err(anyhow!(err_msg));
            }
        };

        let available_capacity = self
            .storage_hub_handler
            .blockchain
            .query_available_storage_capacity(own_bsp_id)
            .await
            .map_err(|e| {
                let err_msg = format!("Failed to query available storage capacity: {:?}", e);
                error!(
                    target: LOG_TARGET,
                    err_msg
                );
                anyhow::anyhow!(err_msg)
            })?;

        // Increase storage capacity if the available capacity is less than the file size.
        if available_capacity < event.size {
            warn!(
                target: LOG_TARGET,
                "Insufficient storage capacity to volunteer for file key: {:?}",
                event.file_key
            );

            // Check that the BSP has not reached the maximum storage capacity.
            let current_capacity = self
                .storage_hub_handler
                .blockchain
                .query_storage_provider_capacity(own_bsp_id)
                .await
                .map_err(|e| {
                    error!(
                        target: LOG_TARGET,
                        "Failed to query storage provider capacity: {:?}", e
                    );
                    anyhow::anyhow!("Failed to query storage provider capacity: {:?}", e)
                })?;

            let max_storage_capacity = self
                .storage_hub_handler
                .provider_config
                .capacity_config
                .max_capacity();

            if max_storage_capacity <= current_capacity {
                let err_msg =
                    "Reached maximum storage capacity limit. Unable to add more storage capacity.";
                error!(
                    target: LOG_TARGET, "{}", err_msg
                );
                return Err(anyhow::anyhow!(err_msg));
            }

            self.storage_hub_handler
                .blockchain
                .increase_capacity(CapacityRequestData::new(event.size))
                .await?;

<<<<<<< HEAD
            // Read from the queue if there is a capacity change remaining.
            let mut capacity_queue = self.capacity_queue.lock().await;

            // If there is, apply it.
            if *capacity_queue > 0 {
                let size: u64 = *capacity_queue;

                // Get the current capacity of the BSP. This is needed since it could have changed between the time we
                // registered the capacity increase in the queue and the time we are actually increasing the capacity.
                let current_capacity = self
                    .storage_hub_handler
                    .blockchain
                    .query_storage_provider_capacity(own_bsp_id)
                    .await
                    .map_err(|e| {
                        error!(
                            target: LOG_TARGET,
                            "Failed to query storage provider capacity: {:?}", e
                        );
                        anyhow::anyhow!("Failed to query storage provider capacity: {:?}", e)
                    })?;

                // Calculate the new capacity that the BSP has to have to be able to volunteer for the storage request.
                let new_capacity = self.calculate_capacity(size, current_capacity)?;

                // Send the extrinsic to change this BSP's capacity and wait for it to succeed.
                let call = storage_hub_runtime::RuntimeCall::Providers(
                    pallet_storage_providers::Call::change_capacity { new_capacity },
                );

                self.storage_hub_handler
                    .blockchain
                    .send_extrinsic(call, SendExtrinsicOptions::default())
                    .await?
                    .with_timeout(Duration::from_secs(
                        self.storage_hub_handler
                            .provider_config
                            .blockchain_service
                            .extrinsic_retry_timeout,
                    ))
                    .watch_for_success(&self.storage_hub_handler.blockchain)
                    .await?;

                // Reset the capacity queue.
                *capacity_queue = 0;

                info!(
                    target: LOG_TARGET,
                    "Increased storage capacity to {:?} bytes",
                    new_capacity
                );
            }

            drop(capacity_queue);

=======
>>>>>>> fe6db960
            let available_capacity = self
                .storage_hub_handler
                .blockchain
                .query_available_storage_capacity(own_bsp_id)
                .await
                .map_err(|e| {
                    let err_msg = format!("Failed to query available storage capacity: {:?}", e);
                    error!(
                        target: LOG_TARGET,
                        err_msg
                    );
                    anyhow::anyhow!(err_msg)
                })?;

            // Skip volunteering if the new available capacity is still less than the file size.
            if available_capacity < event.size {
                let err_msg = "Increased storage capacity is still insufficient to volunteer for file. Skipping volunteering.";
                warn!(
                    target: LOG_TARGET, "{}", err_msg
                );
                return Err(anyhow::anyhow!(err_msg));
            }
        }

        // Get the file key.
        let file_key: FileKey = metadata
            .file_key::<HashT<StorageProofsMerkleTrieLayout>>()
            .as_ref()
            .try_into()?;

        self.file_key_cleanup = Some(file_key.into());

        // Query runtime for the earliest block where the BSP can volunteer for the file.
        let earliest_volunteer_tick = self
            .storage_hub_handler
            .blockchain
            .query_file_earliest_volunteer_tick(own_bsp_id, file_key.into())
            .await
            .map_err(|e| anyhow!("Failed to query file earliest volunteer block: {:?}", e))?;

        // Calculate the tick in which the BSP should send the extrinsic. It's one less that the tick
        // in which the BSP can volunteer for the file because that way it the extrinsic will get included
        // in the tick where the BSP can actually volunteer for the file.
        let tick_to_wait_to_submit_volunteer = earliest_volunteer_tick.saturating_sub(1);

        info!(
            target: LOG_TARGET,
            "Waiting for tick {:?} to volunteer for file {:x}",
            earliest_volunteer_tick,
            file_key
        );

        // TODO: if the earliest tick is too far away, we should drop the task.
        // TODO: based on the limit above, also add a timeout for the task.
        self.storage_hub_handler
            .blockchain
            .wait_for_tick(tick_to_wait_to_submit_volunteer)
            .await?;

        // TODO: Have this dynamically called at every tick in `wait_for_tick` to exit early without waiting until `earliest_volunteer_tick` in the event the storage request
        // TODO: is closed mid-way through the process.
        let can_volunteer = self
            .storage_hub_handler
            .blockchain
            .is_storage_request_open_to_volunteers(file_key.into())
            .await
            .map_err(|e| anyhow!("Failed to query file can volunteer: {:?}", e))?;

        // Skip volunteering if the storage request is no longer open to volunteers.
        // TODO: Handle the case where were catching up to the latest block. We probably either want to skip volunteering or wait until
        // TODO: we catch up to the latest block and if the storage request is still open to volunteers, volunteer then.
        if !can_volunteer {
            let err_msg = "Storage request is no longer open to volunteers. Skipping volunteering.";
            warn!(
                target: LOG_TARGET, "{}", err_msg
            );
            return Err(anyhow::anyhow!(err_msg));
        }

        // Optimistically create file in file storage so we can write uploaded chunks as soon as possible.
        let mut write_file_storage = self.storage_hub_handler.file_storage.write().await;
        write_file_storage
            .insert_file(
                metadata.file_key::<HashT<StorageProofsMerkleTrieLayout>>(),
                metadata,
            )
            .map_err(|e| anyhow!("Failed to insert file in file storage: {:?}", e))?;
        drop(write_file_storage);

        // Optimistically register the file for upload in the file transfer service.
        // This solves the race condition between the user and the BSP, where the user could react faster
        // to the BSP volunteering than the BSP, and therefore initiate a new upload request before the
        for peer_id in event.user_peer_ids.iter() {
            let peer_id = match std::str::from_utf8(&peer_id.as_slice()) {
                Ok(str_slice) => PeerId::from_str(str_slice).map_err(|e| {
                    error!(target: LOG_TARGET, "Failed to convert peer ID to PeerId: {}", e);
                    e
                })?,
                Err(e) => return Err(anyhow!("Failed to convert peer ID to a string: {}", e)),
            };
            self.storage_hub_handler
                .file_transfer
                .register_new_file_peer(peer_id, file_key)
                .await
                .map_err(|e| anyhow!("Failed to register new file peer: {:?}", e))?;
        }

        // Build extrinsic.
        let call =
            storage_hub_runtime::RuntimeCall::FileSystem(pallet_file_system::Call::bsp_volunteer {
                file_key: H256(file_key.into()),
            });

        // Send extrinsic and wait for it to be included in the block.
        let result = self
            .storage_hub_handler
            .blockchain
            .send_extrinsic(call.clone(), Default::default())
            .await?
            .with_timeout(Duration::from_secs(
                self.storage_hub_handler
                    .provider_config
                    .blockchain_service
                    .extrinsic_retry_timeout,
            ))
            .watch_for_success(&self.storage_hub_handler.blockchain)
            .await;

        if let Err(e) = result {
            error!(
                target: LOG_TARGET,
                "Failed to volunteer for file {:?}: {:?}",
                file_key,
                e
            );

            // If the initial call errored out, it could mean the chain was spammed so the tick did not advance.
            // Wait until the actual earliest volunteer tick to occur and retry volunteering.
            self.storage_hub_handler
                .blockchain
                .wait_for_tick(earliest_volunteer_tick)
                .await?;

            // Send extrinsic and wait for it to be included in the block.
            let result = self
                .storage_hub_handler
                .blockchain
                .send_extrinsic(call, Default::default())
                .await?
                .with_timeout(Duration::from_secs(
                    self.storage_hub_handler
                        .provider_config
                        .blockchain_service
                        .extrinsic_retry_timeout,
                ))
                .watch_for_success(&self.storage_hub_handler.blockchain)
                .await;

            if let Err(e) = result {
                error!(
                    target: LOG_TARGET,
                    "Failed to volunteer for file {:?} after retry in volunteer tick: {:?}",
                    file_key,
                    e
                );

                self.unvolunteer_file(file_key.into()).await;
            }
        }

        Ok(())
    }

    /// Handles the [`RemoteUploadRequest`] event.
    ///
    /// Returns `true` if the file is complete, `false` if the file is incomplete.
    async fn handle_remote_upload_request_event(
        &mut self,
        event: RemoteUploadRequest,
    ) -> anyhow::Result<bool> {
        let file_key = event.file_key.into();
        let mut write_file_storage = self.storage_hub_handler.file_storage.write().await;

        // Get the file metadata to verify the fingerprint
        let file_metadata = write_file_storage
            .get_metadata(&file_key)
            .map_err(|e| anyhow!("Failed to get file metadata: {:?}", e))?
            .ok_or_else(|| anyhow!("File metadata not found"))?;

        // Verify that the fingerprint in the proof matches the expected file fingerprint
        let expected_fingerprint = file_metadata.fingerprint();
        if event.file_key_proof.file_metadata.fingerprint() != expected_fingerprint {
            error!(
                target: LOG_TARGET,
                "Fingerprint mismatch for file {:?}. Expected: {:?}, got: {:?}",
                file_key, expected_fingerprint, event.file_key_proof.file_metadata.fingerprint()
            );
            return Err(anyhow!("Fingerprint mismatch"));
        }

        // Verify and extract chunks from proof
        let proven = match event
            .file_key_proof
            .proven::<StorageProofsMerkleTrieLayout>()
        {
            Ok(proven) => {
                if proven.is_empty() {
                    Err(anyhow::anyhow!(
                        "Expected at least one proven chunk but got none."
                    ))
                } else {
                    // Calculate total batch size
                    let total_batch_size: usize = proven.iter().map(|chunk| chunk.data.len()).sum();

                    if total_batch_size > BATCH_CHUNK_FILE_TRANSFER_MAX_SIZE {
                        Err(anyhow::anyhow!(
                            "Total batch size {} bytes exceeds maximum allowed size of {} bytes",
                            total_batch_size,
                            BATCH_CHUNK_FILE_TRANSFER_MAX_SIZE
                        ))
                    } else {
                        Ok(proven)
                    }
                }
            }
            Err(e) => Err(anyhow::anyhow!(
                "Failed to verify and get proven file key chunks: {:?}",
                e
            )),
        };

        let proven = match proven {
            Ok(proven) => proven,
            Err(e) => {
                error!(target: LOG_TARGET, "Failed to verify and get proven file key chunks: {}", e);
                return Err(e);
            }
        };

        let mut file_complete = false;

        // Process each proven chunk in the batch
        for chunk in proven {
            // TODO: Add a batched write chunk method to the file storage.

            // Validate chunk size
            let chunk_idx = chunk.key.as_u64();
            if !file_metadata.is_valid_chunk_size(chunk_idx, chunk.data.len()) {
                error!(
                    target: LOG_TARGET,
                    "Invalid chunk size for chunk {:?} of file {:?}. Expected: {}, got: {}",
                    chunk.key,
                    file_key,
                    file_metadata.chunk_size_at(chunk_idx),
                    chunk.data.len()
                );
                return Err(anyhow!(
                    "Invalid chunk size. Expected {}, got {}",
                    file_metadata.chunk_size_at(chunk_idx),
                    chunk.data.len()
                ));
            }

            let write_result = write_file_storage.write_chunk(&file_key, &chunk.key, &chunk.data);

            match write_result {
                Ok(outcome) => match outcome {
                    FileStorageWriteOutcome::FileComplete => {
                        file_complete = true;
                        break; // We can stop processing chunks if the file is complete
                    }
                    FileStorageWriteOutcome::FileIncomplete => continue,
                },
                Err(error) => match error {
                    FileStorageWriteError::FileChunkAlreadyExists => {
                        trace!(
                            target: LOG_TARGET,
                            "Received duplicate chunk with key: {:?}",
                            chunk.key
                        );
                        // Continue processing other chunks
                        continue;
                    }
                    FileStorageWriteError::FileDoesNotExist => {
                        return Err(anyhow::anyhow!(format!(
                            "File does not exist for key {:?}. Maybe we forgot to unregister before deleting?",
                            event.file_key
                        )));
                    }
                    FileStorageWriteError::FailedToGetFileChunk
                    | FileStorageWriteError::FailedToInsertFileChunk
                    | FileStorageWriteError::FailedToDeleteChunk
                    | FileStorageWriteError::FailedToDeleteRoot
                    | FileStorageWriteError::FailedToPersistChanges
                    | FileStorageWriteError::FailedToParseFileMetadata
                    | FileStorageWriteError::FailedToParseFingerprint
                    | FileStorageWriteError::FailedToReadStorage
                    | FileStorageWriteError::FailedToUpdatePartialRoot
                    | FileStorageWriteError::FailedToParsePartialRoot
                    | FileStorageWriteError::FailedToGetStoredChunksCount
                    | FileStorageWriteError::ChunkCountOverflow => {
                        return Err(anyhow::anyhow!(format!(
                            "Internal trie read/write error {:?}:{:?}",
                            event.file_key, chunk.key
                        )));
                    }
                    FileStorageWriteError::FingerprintAndStoredFileMismatch => {
                        return Err(anyhow::anyhow!(format!(
                            "Invariant broken! This is a bug! Fingerprint and stored file mismatch for key {:?}.",
                            event.file_key
                        )));
                    }
                    FileStorageWriteError::FailedToConstructTrieIter
                    | FileStorageWriteError::FailedToContructFileTrie => {
                        return Err(anyhow::anyhow!(format!(
                            "This is a bug! Failed to construct trie iter for key {:?}.",
                            event.file_key
                        )));
                    }
                },
            }
        }

        Ok(file_complete)
    }

    async fn is_allowed(&self, event: &NewStorageRequest) -> anyhow::Result<bool> {
        let read_file_storage = self.storage_hub_handler.file_storage.read().await;
        let mut is_allowed = read_file_storage
            .is_allowed(
                &event.file_key.into(),
                shc_file_manager::traits::ExcludeType::File,
            )
            .map_err(|e| {
                let err_msg = format!("Failed to read file exclude list: {:?}", e);
                error!(
                    target: LOG_TARGET,
                    err_msg
                );
                anyhow::anyhow!(err_msg)
            })?;

        if !is_allowed {
            info!("File is in the exclude list");
            drop(read_file_storage);
            return Ok(false);
        }

        is_allowed = read_file_storage
            .is_allowed(
                &event.fingerprint.as_hash().into(),
                shc_file_manager::traits::ExcludeType::Fingerprint,
            )
            .map_err(|e| {
                let err_msg = format!("Failed to read file exclude list: {:?}", e);
                error!(
                    target: LOG_TARGET,
                    err_msg
                );
                anyhow::anyhow!(err_msg)
            })?;

        if !is_allowed {
            info!("File fingerprint is in the exclude list");
            drop(read_file_storage);
            return Ok(false);
        }

        let owner = H256::from(event.who.as_ref());
        is_allowed = read_file_storage
            .is_allowed(&owner, shc_file_manager::traits::ExcludeType::User)
            .map_err(|e| {
                let err_msg = format!("Failed to read file exclude list: {:?}", e);
                error!(
                    target: LOG_TARGET,
                    err_msg
                );
                anyhow::anyhow!(err_msg)
            })?;

        if !is_allowed {
            info!("Owner is in the exclude list");
            drop(read_file_storage);
            return Ok(false);
        }

        is_allowed = read_file_storage
            .is_allowed(
                &event.bucket_id,
                shc_file_manager::traits::ExcludeType::Bucket,
            )
            .map_err(|e| {
                let err_msg = format!("Failed to read file exclude list: {:?}", e);
                error!(
                    target: LOG_TARGET,
                    err_msg
                );
                anyhow::anyhow!(err_msg)
            })?;

        if !is_allowed {
            info!("Bucket is in the exclude list");
            drop(read_file_storage);
            return Ok(false);
        }

        drop(read_file_storage);

        return Ok(true);
    }

    async fn unvolunteer_file(&self, file_key: H256) {
        warn!(target: LOG_TARGET, "Unvolunteering file {:?}", file_key);

        // Unregister the file from the file transfer service.
        // The error is ignored, as the file might already be unregistered.
        if let Err(e) = self
            .storage_hub_handler
            .file_transfer
            .unregister_file(file_key.as_ref().into())
            .await
        {
            error!(
                target: LOG_TARGET,
                "[unvolunteer_file] Failed to unregister file {:?} from file transfer service: {:?}",
                file_key,
                e
            );
        }

        let mut write_file_storage = self.storage_hub_handler.file_storage.write().await;
        if let Err(e) = write_file_storage.delete_file(&file_key) {
            error!(
                target: LOG_TARGET,
                "[unvolunteer_file] Failed to delete file {:?} from file storage: {:?}",
                file_key,
                e
            );
        }
        drop(write_file_storage);
    }
}<|MERGE_RESOLUTION|>--- conflicted
+++ resolved
@@ -30,11 +30,7 @@
     commands::FileTransferServiceInterface, events::RemoteUploadRequest,
 };
 use shc_forest_manager::traits::{ForestStorage, ForestStorageHandler};
-<<<<<<< HEAD
 use storage_hub_runtime::StorageDataUnit;
-=======
-use storage_hub_runtime::MILLIUNIT;
->>>>>>> fe6db960
 
 use crate::services::{
     handler::StorageHubHandler,
@@ -83,12 +79,8 @@
 {
     storage_hub_handler: StorageHubHandler<NT>,
     file_key_cleanup: Option<H256>,
-<<<<<<< HEAD
-    capacity_queue: Arc<Mutex<u64>>,
     /// Configuration for this task
     config: BspUploadFileConfig,
-=======
->>>>>>> fe6db960
 }
 
 impl<NT> Clone for BspUploadFileTask<NT>
@@ -100,11 +92,7 @@
         Self {
             storage_hub_handler: self.storage_hub_handler.clone(),
             file_key_cleanup: self.file_key_cleanup,
-<<<<<<< HEAD
-            capacity_queue: self.capacity_queue.clone(),
             config: self.config.clone(),
-=======
->>>>>>> fe6db960
         }
     }
 }
@@ -118,11 +106,7 @@
         Self {
             storage_hub_handler: storage_hub_handler.clone(),
             file_key_cleanup: None,
-<<<<<<< HEAD
-            capacity_queue: Arc::new(Mutex::new(0u64)),
             config: storage_hub_handler.provider_config.bsp_upload_file.clone(),
-=======
->>>>>>> fe6db960
         }
     }
 }
@@ -543,64 +527,6 @@
                 .increase_capacity(CapacityRequestData::new(event.size))
                 .await?;
 
-<<<<<<< HEAD
-            // Read from the queue if there is a capacity change remaining.
-            let mut capacity_queue = self.capacity_queue.lock().await;
-
-            // If there is, apply it.
-            if *capacity_queue > 0 {
-                let size: u64 = *capacity_queue;
-
-                // Get the current capacity of the BSP. This is needed since it could have changed between the time we
-                // registered the capacity increase in the queue and the time we are actually increasing the capacity.
-                let current_capacity = self
-                    .storage_hub_handler
-                    .blockchain
-                    .query_storage_provider_capacity(own_bsp_id)
-                    .await
-                    .map_err(|e| {
-                        error!(
-                            target: LOG_TARGET,
-                            "Failed to query storage provider capacity: {:?}", e
-                        );
-                        anyhow::anyhow!("Failed to query storage provider capacity: {:?}", e)
-                    })?;
-
-                // Calculate the new capacity that the BSP has to have to be able to volunteer for the storage request.
-                let new_capacity = self.calculate_capacity(size, current_capacity)?;
-
-                // Send the extrinsic to change this BSP's capacity and wait for it to succeed.
-                let call = storage_hub_runtime::RuntimeCall::Providers(
-                    pallet_storage_providers::Call::change_capacity { new_capacity },
-                );
-
-                self.storage_hub_handler
-                    .blockchain
-                    .send_extrinsic(call, SendExtrinsicOptions::default())
-                    .await?
-                    .with_timeout(Duration::from_secs(
-                        self.storage_hub_handler
-                            .provider_config
-                            .blockchain_service
-                            .extrinsic_retry_timeout,
-                    ))
-                    .watch_for_success(&self.storage_hub_handler.blockchain)
-                    .await?;
-
-                // Reset the capacity queue.
-                *capacity_queue = 0;
-
-                info!(
-                    target: LOG_TARGET,
-                    "Increased storage capacity to {:?} bytes",
-                    new_capacity
-                );
-            }
-
-            drop(capacity_queue);
-
-=======
->>>>>>> fe6db960
             let available_capacity = self
                 .storage_hub_handler
                 .blockchain
