use std::{
    collections::{HashMap, HashSet},
    str::FromStr,
    time::Duration,
};

use anyhow::anyhow;
use frame_support::BoundedVec;
use sc_network::PeerId;
use sc_tracing::tracing::*;
use sp_core::H256;
use sp_runtime::AccountId32;

use shc_actors_framework::event_bus::EventHandler;
use shc_blockchain_service::{
    capacity_manager::CapacityRequestData,
    commands::BlockchainServiceInterface,
    events::{NewStorageRequest, ProcessConfirmStoringRequest},
    types::{ConfirmStoringRequest, RetryStrategy},
};
use shc_common::{
    consts::CURRENT_FOREST_KEY,
    types::{
        Balance, FileKey, FileKeyWithProof, FileMetadata, HashT, StorageProofsMerkleTrieLayout,
        StorageProviderId, BATCH_CHUNK_FILE_TRANSFER_MAX_SIZE,
    },
};
use shc_file_manager::traits::{FileStorage, FileStorageWriteError, FileStorageWriteOutcome};
use shc_file_transfer_service::{
    commands::FileTransferServiceInterface, events::RemoteUploadRequest,
};
use shc_forest_manager::traits::{ForestStorage, ForestStorageHandler};
use storage_hub_runtime::MILLIUNIT;

use crate::services::{
    handler::StorageHubHandler,
    types::{BspForestStorageHandlerT, ShNodeType},
};

const LOG_TARGET: &str = "bsp-upload-file-task";

const MAX_CONFIRM_STORING_REQUEST_TRY_COUNT: u32 = 3;
const MAX_CONFIRM_STORING_REQUEST_TIP: Balance = 500 * MILLIUNIT;

/// BSP Upload File Task: Handles the whole flow of a file being uploaded to a BSP, from
/// the BSP's perspective.
///
/// The flow is split into three parts, which are represented here as 3 handlers for 3
/// different events:
/// - [`NewStorageRequest`] event: The first part of the flow. It is triggered by an
///   on-chain event of a user submitting a storage request to StorageHub. It responds
///   by sending a volunteer transaction and registering the interest of this BSP in
///   receiving the file.
/// - [`RemoteUploadRequest`] event: The second part of the flow. It is triggered by a
///   user sending a chunk of the file to the BSP. It checks the proof for the chunk
///   and if it is valid, stores it, until the whole file is stored.
/// - [`ProcessConfirmStoringRequest`] event: The third part of the flow. It is triggered by the
///   runtime when the BSP should construct a proof for the new file(s) and submit a confirm storing
///   extrinsic, waiting for it to be successfully included in a block.
pub struct BspUploadFileTask<NT>
where
    NT: ShNodeType,
    NT::FSH: BspForestStorageHandlerT,
{
    storage_hub_handler: StorageHubHandler<NT>,
    file_key_cleanup: Option<H256>,
}

impl<NT> Clone for BspUploadFileTask<NT>
where
    NT: ShNodeType,
    NT::FSH: BspForestStorageHandlerT,
{
    fn clone(&self) -> BspUploadFileTask<NT> {
        Self {
            storage_hub_handler: self.storage_hub_handler.clone(),
            file_key_cleanup: self.file_key_cleanup,
        }
    }
}

impl<NT> BspUploadFileTask<NT>
where
    NT: ShNodeType,
    NT::FSH: BspForestStorageHandlerT,
{
    pub fn new(storage_hub_handler: StorageHubHandler<NT>) -> Self {
        Self {
            storage_hub_handler,
            file_key_cleanup: None,
        }
    }
}

/// Handles the [`NewStorageRequest`] event.
///
/// This event is triggered by an on-chain event of a user submitting a storage request to StorageHub.
/// It responds by sending a volunteer transaction and registering the interest of this BSP in
/// receiving the file. This task optimistically assumes the transaction will succeed, and registers
/// the user and file key in the registry of the File Transfer Service, which handles incoming p2p
/// upload requests.
impl<NT> EventHandler<NewStorageRequest> for BspUploadFileTask<NT>
where
    NT: ShNodeType + 'static,
    NT::FSH: BspForestStorageHandlerT,
{
    async fn handle_event(&mut self, event: NewStorageRequest) -> anyhow::Result<()> {
        info!(
            target: LOG_TARGET,
            "Initiating BSP volunteer for file_key {:?}, location {:?}, fingerprint {:?}",
            event.file_key,
            event.location,
            event.fingerprint
        );

        let result = self.handle_new_storage_request_event(event).await;
        if result.is_err() {
            if let Some(file_key) = &self.file_key_cleanup {
                self.unvolunteer_file(*file_key).await;
            }
        }
        result
    }
}

/// Handles the [`RemoteUploadRequest`] event.
///
/// This event is triggered by a user sending a chunk of the file to the BSP. It checks the proof
/// for the chunk and if it is valid, stores it, until the whole file is stored.
impl<NT> EventHandler<RemoteUploadRequest> for BspUploadFileTask<NT>
where
    NT: ShNodeType + 'static,
    NT::FSH: BspForestStorageHandlerT,
{
    async fn handle_event(&mut self, event: RemoteUploadRequest) -> anyhow::Result<()> {
        trace!(target: LOG_TARGET, "Received remote upload request for file {:?} and peer {:?}", event.file_key, event.peer);

        let file_complete = match self.handle_remote_upload_request_event(event.clone()).await {
            Ok(complete) => complete,
            Err(e) => {
                // Send error response through FileTransferService
                if let Err(e) = self
                    .storage_hub_handler
                    .file_transfer
                    .upload_response(false, event.request_id)
                    .await
                {
                    error!(target: LOG_TARGET, "Failed to send error response: {:?}", e);
                }
                return Err(e);
            }
        };

        // Send completion status through FileTransferService
        if let Err(e) = self
            .storage_hub_handler
            .file_transfer
            .upload_response(file_complete, event.request_id)
            .await
        {
            error!(target: LOG_TARGET, "Failed to send response: {:?}", e);
        }

        // Handle file completion if the entire file is uploaded
        if file_complete {
            if let Err(e) = self
                .storage_hub_handler
                .file_transfer
                .unregister_file(event.file_key)
                .await
            {
                error!(
                    target: LOG_TARGET,
                    "Failed to unregister file {:?} from file transfer service: {:?}",
                    event.file_key,
                    e
                );
            }

            self.storage_hub_handler
                .blockchain
                .queue_confirm_bsp_request(ConfirmStoringRequest {
                    file_key: event.file_key.into(),
                    try_count: 0,
                })
                .await?;
        }

        Ok(())
    }
}

/// Handles the [`ProcessConfirmStoringRequest`] event.
///
/// This event is triggered by the runtime when it decides it is the right time to submit a confirm
/// storing extrinsic (and update the local forest root).
impl<NT> EventHandler<ProcessConfirmStoringRequest> for BspUploadFileTask<NT>
where
    NT: ShNodeType + 'static,
    NT::FSH: BspForestStorageHandlerT,
{
    async fn handle_event(&mut self, event: ProcessConfirmStoringRequest) -> anyhow::Result<()> {
        info!(
            target: LOG_TARGET,
            "Processing ConfirmStoringRequest: {:?}",
            event.data.confirm_storing_requests,
        );

        // Acquire Forest root write lock. This prevents other Forest-root-writing tasks from starting while we are processing this task.
        // That is until we release the lock gracefully with the `release_forest_root_write_lock` method, or `forest_root_write_lock` is dropped.
        let forest_root_write_tx = match event.forest_root_write_tx.lock().await.take() {
            Some(tx) => tx,
            None => {
                let err_msg = "CRITICAL❗️❗️ This is a bug! Forest root write tx already taken. This is a critical bug. Please report it to the StorageHub team.";
                error!(target: LOG_TARGET, err_msg);
                return Err(anyhow!(err_msg));
            }
        };

        // Get the BSP ID of the Provider running this node and its current Forest root.
        let own_provider_id = self
            .storage_hub_handler
            .blockchain
            .query_storage_provider_id(None)
            .await?;
        let own_bsp_id = match own_provider_id {
            Some(id) => match id {
                StorageProviderId::MainStorageProvider(_) => {
                    let err_msg = "Current node account is a Main Storage Provider. Expected a Backup Storage Provider ID.";
                    error!(target: LOG_TARGET, err_msg);
                    return Err(anyhow!(err_msg));
                }
                StorageProviderId::BackupStorageProvider(id) => id,
            },
            None => {
                error!(target: LOG_TARGET, "Failed to get own BSP ID.");
                return Err(anyhow!("Failed to get own BSP ID."));
            }
        };
        let current_forest_key = CURRENT_FOREST_KEY.to_vec();

        // Query runtime for the chunks to prove for the file.
        let mut confirm_storing_requests_with_chunks_to_prove = Vec::new();
        for confirm_storing_request in event.data.confirm_storing_requests.iter() {
            match self
                .storage_hub_handler
                .blockchain
                .query_bsp_confirm_chunks_to_prove_for_file(
                    own_bsp_id,
                    confirm_storing_request.file_key,
                )
                .await
            {
                Ok(chunks_to_prove) => {
                    confirm_storing_requests_with_chunks_to_prove
                        .push((confirm_storing_request, chunks_to_prove));
                }
                Err(e) => {
                    let mut confirm_storing_request = confirm_storing_request.clone();
                    confirm_storing_request.increment_try_count();
                    if confirm_storing_request.try_count > MAX_CONFIRM_STORING_REQUEST_TRY_COUNT {
                        error!(target: LOG_TARGET, "Failed to query chunks to prove for file {:?}: {:?}\nMax try count exceeded! Dropping request!", confirm_storing_request.file_key, e);
                    } else {
                        error!(target: LOG_TARGET, "Failed to query chunks to prove for file {:?}: {:?}\nEnqueuing file key again! (retry {}/{})", confirm_storing_request.file_key, e, confirm_storing_request.try_count, MAX_CONFIRM_STORING_REQUEST_TRY_COUNT);
                        self.storage_hub_handler
                            .blockchain
                            .queue_confirm_bsp_request(confirm_storing_request)
                            .await?;
                    }
                }
            }
        }

        // Generate the proof for the files and get metadatas.
        let read_file_storage = self.storage_hub_handler.file_storage.read().await;
        let mut file_keys_and_proofs = Vec::new();
        let mut file_metadatas = HashMap::new();
        for (confirm_storing_request, chunks_to_prove) in
            confirm_storing_requests_with_chunks_to_prove.into_iter()
        {
            match (
                read_file_storage.generate_proof(
                    &confirm_storing_request.file_key,
                    &HashSet::from_iter(chunks_to_prove),
                ),
                read_file_storage.get_metadata(&confirm_storing_request.file_key),
            ) {
                (Ok(proof), Ok(Some(metadata))) => {
                    file_keys_and_proofs.push(FileKeyWithProof {
                        file_key: confirm_storing_request.file_key,
                        proof,
                    });
                    file_metadatas.insert(confirm_storing_request.file_key, metadata);
                }
                _ => {
                    let mut confirm_storing_request = confirm_storing_request.clone();
                    confirm_storing_request.increment_try_count();
                    if confirm_storing_request.try_count > MAX_CONFIRM_STORING_REQUEST_TRY_COUNT {
                        error!(target: LOG_TARGET, "Failed to generate proof or get metadatas for file {:?}.\nMax try count exceeded! Dropping request!", confirm_storing_request.file_key);
                    } else {
                        error!(target: LOG_TARGET, "Failed to generate proof or get metadatas for file {:?}.\nEnqueuing file key again! (retry {}/{})", confirm_storing_request.file_key, confirm_storing_request.try_count, MAX_CONFIRM_STORING_REQUEST_TRY_COUNT);
                        self.storage_hub_handler
                            .blockchain
                            .queue_confirm_bsp_request(confirm_storing_request)
                            .await?;
                    }
                }
            }
        }
        // Release the file storage read lock as soon as possible.
        drop(read_file_storage);

        if file_keys_and_proofs.is_empty() {
            error!(target: LOG_TARGET, "Failed to generate proofs for ALL the requested files.\n");
            return Err(anyhow!(
                "Failed to generate proofs for ALL the requested files."
            ));
        }

        let file_keys = file_keys_and_proofs
            .iter()
            .map(|file_key_with_proof| file_key_with_proof.file_key)
            .collect::<Vec<_>>();

        let fs = self
            .storage_hub_handler
            .forest_storage_handler
            .get(&current_forest_key)
            .await
            .ok_or_else(|| anyhow!("Failed to get forest storage."))?;

        // Generate a proof of non-inclusion (executed in closure to drop the read lock on the forest storage).
        let non_inclusion_forest_proof = { fs.read().await.generate_proof(file_keys)? };

        // Build extrinsic.
        let call = storage_hub_runtime::RuntimeCall::FileSystem(
            pallet_file_system::Call::bsp_confirm_storing {
                non_inclusion_forest_proof: non_inclusion_forest_proof.proof,
                file_keys_and_proofs: BoundedVec::try_from(file_keys_and_proofs)
                .map_err(|_| {
                    error!("CRITICAL❗️❗️ This is a bug! Failed to convert file keys and proofs to BoundedVec. Please report it to the StorageHub team.");
                    anyhow!("Failed to convert file keys and proofs to BoundedVec.")
                })?,
            },
        );

        // Send the confirmation transaction and wait for it to be included in the block and
        // continue only if it is successful.
        self.storage_hub_handler
            .blockchain
            .submit_extrinsic_with_retry(
                call,
                RetryStrategy::default()
                    .with_max_retries(MAX_CONFIRM_STORING_REQUEST_TRY_COUNT)
                    .with_max_tip(MAX_CONFIRM_STORING_REQUEST_TIP as f64)
                    .with_timeout(Duration::from_secs(
                        self.storage_hub_handler
                            .provider_config
                            .extrinsic_retry_timeout,
                    )),
                true,
            )
            .await
            .map_err(|e| {
                anyhow!(
                    "Failed to confirm file after {} retries: {:?}",
                    MAX_CONFIRM_STORING_REQUEST_TRY_COUNT,
                    e
                )
            })?;

        // Release the forest root write "lock" and finish the task.
        self.storage_hub_handler
            .blockchain
            .release_forest_root_write_lock(forest_root_write_tx)
            .await
    }
}

impl<NT> BspUploadFileTask<NT>
where
    NT: ShNodeType,
    NT::FSH: BspForestStorageHandlerT,
{
    async fn handle_new_storage_request_event(
        &mut self,
        event: NewStorageRequest,
    ) -> anyhow::Result<()> {
        if event.size == 0 {
            let err_msg = "File size cannot be 0";
            error!(target: LOG_TARGET, err_msg);
            return Err(anyhow!(err_msg));
        }

        // First check if the file is not on our exclude list
        let is_allowed = self.is_allowed(&event).await?;

        if !is_allowed {
            return Ok(());
        }

        // Get the current Forest key of the Provider running this node.
        let current_forest_key = CURRENT_FOREST_KEY.to_vec();

        // Verify if file not already stored
        let fs = self
            .storage_hub_handler
            .forest_storage_handler
            .get(&current_forest_key)
            .await
            .ok_or_else(|| anyhow!("Failed to get forest storage."))?;
        if fs.read().await.contains_file_key(&event.file_key.into())? {
            info!(
                target: LOG_TARGET,
                "Skipping file key {:?} NewStorageRequest because we are already storing it.",
                event.file_key
            );
            return Ok(());
        }

        // Construct file metadata.
        let metadata = FileMetadata {
            owner: <AccountId32 as AsRef<[u8]>>::as_ref(&event.who).to_vec(),
            bucket_id: event.bucket_id.as_ref().to_vec(),
            file_size: event.size as u64,
            fingerprint: event.fingerprint,
            location: event.location.to_vec(),
        };

        let own_provider_id = self
            .storage_hub_handler
            .blockchain
            .query_storage_provider_id(None)
            .await?;

        let own_bsp_id = match own_provider_id {
            Some(id) => match id {
                StorageProviderId::MainStorageProvider(_) => {
                    let err_msg = "Current node account is a Main Storage Provider. Expected a Backup Storage Provider ID.";
                    error!(target: LOG_TARGET, err_msg);
                    return Err(anyhow!(err_msg));
                }
                StorageProviderId::BackupStorageProvider(id) => id,
            },
            None => {
                let err_msg = "Failed to get own BSP ID.";
                error!(target: LOG_TARGET, err_msg);
                return Err(anyhow!(err_msg));
            }
        };

        let available_capacity = self
            .storage_hub_handler
            .blockchain
            .query_available_storage_capacity(own_bsp_id)
            .await
            .map_err(|e| {
                let err_msg = format!("Failed to query available storage capacity: {:?}", e);
                error!(
                    target: LOG_TARGET,
                    err_msg
                );
                anyhow::anyhow!(err_msg)
            })?;

        // Increase storage capacity if the available capacity is less than the file size.
        if available_capacity < event.size {
            warn!(
                target: LOG_TARGET,
                "Insufficient storage capacity to volunteer for file key: {:?}",
                event.file_key
            );

            // Check that the BSP has not reached the maximum storage capacity.
            let current_capacity = self
                .storage_hub_handler
                .blockchain
                .query_storage_provider_capacity(own_bsp_id)
                .await
                .map_err(|e| {
                    error!(
                        target: LOG_TARGET,
                        "Failed to query storage provider capacity: {:?}", e
                    );
                    anyhow::anyhow!("Failed to query storage provider capacity: {:?}", e)
                })?;

            let max_storage_capacity = self
                .storage_hub_handler
                .provider_config
                .capacity_config
                .max_capacity();

            if max_storage_capacity <= current_capacity {
                let err_msg = "Reached maximum storage capacity limit. Unable to add more more storage capacity.";
                error!(
                    target: LOG_TARGET, "{}", err_msg
                );
                return Err(anyhow::anyhow!(err_msg));
            }

            self.storage_hub_handler
                .blockchain
                .increase_capacity(CapacityRequestData::new(event.size))
                .await?;

            let available_capacity = self
                .storage_hub_handler
                .blockchain
                .query_available_storage_capacity(own_bsp_id)
                .await
                .map_err(|e| {
                    let err_msg = format!("Failed to query available storage capacity: {:?}", e);
                    error!(
                        target: LOG_TARGET,
                        err_msg
                    );
                    anyhow::anyhow!(err_msg)
                })?;

            // Skip volunteering if the new available capacity is still less than the file size.
            if available_capacity < event.size {
                let err_msg = "Increased storage capacity is still insufficient to volunteer for file. Skipping volunteering.";
                warn!(
                    target: LOG_TARGET, "{}", err_msg
                );
                return Err(anyhow::anyhow!(err_msg));
            }
        }

        // Get the file key.
        let file_key: FileKey = metadata
            .file_key::<HashT<StorageProofsMerkleTrieLayout>>()
            .as_ref()
            .try_into()?;

        self.file_key_cleanup = Some(file_key.into());

        // Query runtime for the earliest block where the BSP can volunteer for the file.
        let earliest_volunteer_tick = self
            .storage_hub_handler
            .blockchain
            .query_file_earliest_volunteer_tick(own_bsp_id, file_key.into())
            .await
            .map_err(|e| anyhow!("Failed to query file earliest volunteer block: {:?}", e))?;

        // Calculate the tick in which the BSP should send the extrinsic. It's one less that the tick
        // in which the BSP can volunteer for the file because that way it the extrinsic will get included
        // in the tick where the BSP can actually volunteer for the file.
        let tick_to_wait_to_submit_volunteer = earliest_volunteer_tick.saturating_sub(1);

        info!(
            target: LOG_TARGET,
            "Waiting for tick {:?} to volunteer for file {:?}",
            earliest_volunteer_tick,
            file_key
        );

        // TODO: if the earliest tick is too far away, we should drop the task.
        // TODO: based on the limit above, also add a timeout for the task.
        self.storage_hub_handler
            .blockchain
            .wait_for_tick(tick_to_wait_to_submit_volunteer)
            .await?;

        // TODO: Have this dynamically called at every tick in `wait_for_tick` to exit early without waiting until `earliest_volunteer_tick` in the event the storage request
        // TODO: is closed mid-way through the process.
        let can_volunteer = self
            .storage_hub_handler
            .blockchain
            .is_storage_request_open_to_volunteers(file_key.into())
            .await
            .map_err(|e| anyhow!("Failed to query file can volunteer: {:?}", e))?;

        // Skip volunteering if the storage request is no longer open to volunteers.
        // TODO: Handle the case where were catching up to the latest block. We probably either want to skip volunteering or wait until
        // TODO: we catch up to the latest block and if the storage request is still open to volunteers, volunteer then.
        if !can_volunteer {
            let err_msg = "Storage request is no longer open to volunteers. Skipping volunteering.";
            warn!(
                target: LOG_TARGET, "{}", err_msg
            );
            return Err(anyhow::anyhow!(err_msg));
        }

        // Optimistically create file in file storage so we can write uploaded chunks as soon as possible.
        let mut write_file_storage = self.storage_hub_handler.file_storage.write().await;
        write_file_storage
            .insert_file(
                metadata.file_key::<HashT<StorageProofsMerkleTrieLayout>>(),
                metadata,
            )
            .map_err(|e| anyhow!("Failed to insert file in file storage: {:?}", e))?;
        drop(write_file_storage);

        // Optimistically register the file for upload in the file transfer service.
        // This solves the race condition between the user and the BSP, where the user could react faster
        // to the BSP volunteering than the BSP, and therefore initiate a new upload request before the
        for peer_id in event.user_peer_ids.iter() {
            let peer_id = match std::str::from_utf8(&peer_id.as_slice()) {
                Ok(str_slice) => PeerId::from_str(str_slice).map_err(|e| {
                    error!(target: LOG_TARGET, "Failed to convert peer ID to PeerId: {}", e);
                    e
                })?,
                Err(e) => return Err(anyhow!("Failed to convert peer ID to a string: {}", e)),
            };
            self.storage_hub_handler
                .file_transfer
                .register_new_file_peer(peer_id, file_key)
                .await
                .map_err(|e| anyhow!("Failed to register new file peer: {:?}", e))?;
        }

        // Build extrinsic.
        let call =
            storage_hub_runtime::RuntimeCall::FileSystem(pallet_file_system::Call::bsp_volunteer {
                file_key: H256(file_key.into()),
            });

        // Send extrinsic and wait for it to be included in the block.
        let result = self
            .storage_hub_handler
            .blockchain
            .send_extrinsic(call.clone(), Default::default())
            .await?
            .with_timeout(Duration::from_secs(
                self.storage_hub_handler
                    .provider_config
                    .extrinsic_retry_timeout,
            ))
            .watch_for_success(&self.storage_hub_handler.blockchain)
            .await;

        if let Err(e) = result {
            error!(
                target: LOG_TARGET,
                "Failed to volunteer for file {:?}: {:?}",
                file_key,
                e
            );

            // If the initial call errored out, it could mean the chain was spammed so the tick did not advance.
            // Wait until the actual earliest volunteer tick to occur and retry volunteering.
            self.storage_hub_handler
                .blockchain
                .wait_for_tick(earliest_volunteer_tick)
                .await?;

            // Send extrinsic and wait for it to be included in the block.
            let result = self
                .storage_hub_handler
                .blockchain
                .send_extrinsic(call, Default::default())
                .await?
                .with_timeout(Duration::from_secs(
                    self.storage_hub_handler
                        .provider_config
                        .extrinsic_retry_timeout,
                ))
                .watch_for_success(&self.storage_hub_handler.blockchain)
                .await;

            if let Err(e) = result {
                error!(
                    target: LOG_TARGET,
                    "Failed to volunteer for file {:?} after retry in volunteer tick: {:?}",
                    file_key,
                    e
                );

                self.unvolunteer_file(file_key.into()).await;
            }
        }

        Ok(())
    }

    /// Handles the [`RemoteUploadRequest`] event.
    ///
    /// Returns `true` if the file is complete, `false` if the file is incomplete.
    async fn handle_remote_upload_request_event(
        &mut self,
        event: RemoteUploadRequest,
    ) -> anyhow::Result<bool> {
        let file_key = event.file_key.into();
        let mut write_file_storage = self.storage_hub_handler.file_storage.write().await;

        // Get the file metadata to verify the fingerprint
        let file_metadata = write_file_storage
            .get_metadata(&file_key)
            .map_err(|e| anyhow!("Failed to get file metadata: {:?}", e))?
            .ok_or_else(|| anyhow!("File metadata not found"))?;

        // Verify that the fingerprint in the proof matches the expected file fingerprint
        let expected_fingerprint = file_metadata.fingerprint;
        if event.file_key_proof.file_metadata.fingerprint != expected_fingerprint {
            error!(
                target: LOG_TARGET,
                "Fingerprint mismatch for file {:?}. Expected: {:?}, got: {:?}",
                file_key, expected_fingerprint, event.file_key_proof.file_metadata.fingerprint
            );
            return Err(anyhow!("Fingerprint mismatch"));
        }

        // Verify and extract chunks from proof
        let proven = match event
            .file_key_proof
            .proven::<StorageProofsMerkleTrieLayout>()
        {
            Ok(proven) => {
                if proven.is_empty() {
                    Err(anyhow::anyhow!(
                        "Expected at least one proven chunk but got none."
                    ))
                } else {
                    // Calculate total batch size
                    let total_batch_size: usize = proven.iter().map(|chunk| chunk.data.len()).sum();

                    if total_batch_size > BATCH_CHUNK_FILE_TRANSFER_MAX_SIZE {
                        Err(anyhow::anyhow!(
                            "Total batch size {} bytes exceeds maximum allowed size of {} bytes",
                            total_batch_size,
                            BATCH_CHUNK_FILE_TRANSFER_MAX_SIZE
                        ))
                    } else {
                        Ok(proven)
                    }
                }
            }
            Err(e) => Err(anyhow::anyhow!(
                "Failed to verify and get proven file key chunks: {:?}",
                e
            )),
        };

        let proven = match proven {
            Ok(proven) => proven,
            Err(e) => {
                error!(target: LOG_TARGET, "Failed to verify and get proven file key chunks: {}", e);
                return Err(e);
            }
        };

        let mut file_complete = false;

        // Process each proven chunk in the batch
        for chunk in proven {
            // TODO: Add a batched write chunk method to the file storage.

            // Validate chunk size
            let chunk_idx = chunk.key.as_u64();
            if !file_metadata.is_valid_chunk_size(chunk_idx, chunk.data.len()) {
                error!(
                    target: LOG_TARGET,
                    "Invalid chunk size for chunk {:?} of file {:?}. Expected: {}, got: {}",
                    chunk.key,
                    file_key,
                    file_metadata.chunk_size_at(chunk_idx),
                    chunk.data.len()
                );
                return Err(anyhow!(
                    "Invalid chunk size. Expected {}, got {}",
                    file_metadata.chunk_size_at(chunk_idx),
                    chunk.data.len()
                ));
            }

            let write_result = write_file_storage.write_chunk(&file_key, &chunk.key, &chunk.data);

            match write_result {
                Ok(outcome) => match outcome {
                    FileStorageWriteOutcome::FileComplete => {
                        file_complete = true;
                        break; // We can stop processing chunks if the file is complete
                    }
                    FileStorageWriteOutcome::FileIncomplete => continue,
                },
                Err(error) => match error {
                    FileStorageWriteError::FileChunkAlreadyExists => {
                        trace!(
                            target: LOG_TARGET,
                            "Received duplicate chunk with key: {:?}",
                            chunk.key
                        );
                        // Continue processing other chunks
                        continue;
                    }
                    FileStorageWriteError::FileDoesNotExist => {
                        return Err(anyhow::anyhow!(format!(
                            "File does not exist for key {:?}. Maybe we forgot to unregister before deleting?",
                            event.file_key
                        )));
                    }
                    FileStorageWriteError::FailedToGetFileChunk
                    | FileStorageWriteError::FailedToInsertFileChunk
                    | FileStorageWriteError::FailedToDeleteChunk
                    | FileStorageWriteError::FailedToDeleteRoot
                    | FileStorageWriteError::FailedToPersistChanges
                    | FileStorageWriteError::FailedToParseFileMetadata
                    | FileStorageWriteError::FailedToParseFingerprint
                    | FileStorageWriteError::FailedToReadStorage
                    | FileStorageWriteError::FailedToUpdatePartialRoot
                    | FileStorageWriteError::FailedToParsePartialRoot
                    | FileStorageWriteError::FailedToGetStoredChunksCount
                    | FileStorageWriteError::ChunkCountOverflow => {
                        return Err(anyhow::anyhow!(format!(
                            "Internal trie read/write error {:?}:{:?}",
                            event.file_key, chunk.key
                        )));
                    }
                    FileStorageWriteError::FingerprintAndStoredFileMismatch => {
                        return Err(anyhow::anyhow!(format!(
                            "Invariant broken! This is a bug! Fingerprint and stored file mismatch for key {:?}.",
                            event.file_key
                        )));
                    }
                    FileStorageWriteError::FailedToConstructTrieIter
                    | FileStorageWriteError::FailedToContructFileTrie => {
                        return Err(anyhow::anyhow!(format!(
                            "This is a bug! Failed to construct trie iter for key {:?}.",
                            event.file_key
                        )));
                    }
                },
            }
        }

        Ok(file_complete)
    }

<<<<<<< HEAD
=======
    async fn is_allowed(&self, event: &NewStorageRequest) -> anyhow::Result<bool> {
        let read_file_storage = self.storage_hub_handler.file_storage.read().await;
        let mut is_allowed = read_file_storage
            .is_allowed(
                &event.file_key.into(),
                shc_file_manager::traits::ExcludeType::File,
            )
            .map_err(|e| {
                let err_msg = format!("Failed to read file exclude list: {:?}", e);
                error!(
                    target: LOG_TARGET,
                    err_msg
                );
                anyhow::anyhow!(err_msg)
            })?;

        if !is_allowed {
            info!("File is in the exclude list");
            drop(read_file_storage);
            return Ok(false);
        }

        is_allowed = read_file_storage
            .is_allowed(
                &event.fingerprint.as_hash().into(),
                shc_file_manager::traits::ExcludeType::Fingerprint,
            )
            .map_err(|e| {
                let err_msg = format!("Failed to read file exclude list: {:?}", e);
                error!(
                    target: LOG_TARGET,
                    err_msg
                );
                anyhow::anyhow!(err_msg)
            })?;

        if !is_allowed {
            info!("File fingerprint is in the exclude list");
            drop(read_file_storage);
            return Ok(false);
        }

        let owner = H256::from(event.who.as_ref());
        is_allowed = read_file_storage
            .is_allowed(&owner, shc_file_manager::traits::ExcludeType::User)
            .map_err(|e| {
                let err_msg = format!("Failed to read file exclude list: {:?}", e);
                error!(
                    target: LOG_TARGET,
                    err_msg
                );
                anyhow::anyhow!(err_msg)
            })?;

        if !is_allowed {
            info!("Owner is in the exclude list");
            drop(read_file_storage);
            return Ok(false);
        }

        is_allowed = read_file_storage
            .is_allowed(
                &event.bucket_id,
                shc_file_manager::traits::ExcludeType::Bucket,
            )
            .map_err(|e| {
                let err_msg = format!("Failed to read file exclude list: {:?}", e);
                error!(
                    target: LOG_TARGET,
                    err_msg
                );
                anyhow::anyhow!(err_msg)
            })?;

        if !is_allowed {
            info!("Bucket is in the exclude list");
            drop(read_file_storage);
            return Ok(false);
        }

        drop(read_file_storage);

        return Ok(true);
    }

    /// Calculate the new capacity after adding the required capacity for the file.
    ///
    /// The new storage capacity will be increased by the jump capacity until it reaches the
    /// `max_storage_capacity`.
    ///
    /// The `max_storage_capacity` is returned if the new capacity exceeds it.
    fn calculate_capacity(
        &self,
        required_additional_capacity: StorageDataUnit,
        current_capacity: StorageDataUnit,
    ) -> Result<StorageDataUnit, anyhow::Error> {
        let jump_capacity = self.storage_hub_handler.provider_config.jump_capacity;
        let jumps_needed = required_additional_capacity.div_ceil(jump_capacity);
        let jumps = max(jumps_needed, 1);
        let bytes_to_add = jumps * jump_capacity;
        let required_capacity = current_capacity.checked_add(bytes_to_add).ok_or_else(|| {
            anyhow::anyhow!(
                "Reached maximum storage capacity limit. Skipping volunteering for file."
            )
        })?;

        let max_storage_capacity = self
            .storage_hub_handler
            .provider_config
            .max_storage_capacity;

        let new_capacity = std::cmp::min(required_capacity, max_storage_capacity);

        Ok(new_capacity)
    }

>>>>>>> 450cefca
    async fn unvolunteer_file(&self, file_key: H256) {
        warn!(target: LOG_TARGET, "Unvolunteering file {:?}", file_key);

        // Unregister the file from the file transfer service.
        // The error is ignored, as the file might already be unregistered.
        if let Err(e) = self
            .storage_hub_handler
            .file_transfer
            .unregister_file(file_key.as_ref().into())
            .await
        {
            error!(
                target: LOG_TARGET,
                "[unvolunteer_file] Failed to unregister file {:?} from file transfer service: {:?}",
                file_key,
                e
            );
        }

        let mut write_file_storage = self.storage_hub_handler.file_storage.write().await;
        if let Err(e) = write_file_storage.delete_file(&file_key) {
            error!(
                target: LOG_TARGET,
                "[unvolunteer_file] Failed to delete file {:?} from file storage: {:?}",
                file_key,
                e
            );
        }
        drop(write_file_storage);
    }
}<|MERGE_RESOLUTION|>--- conflicted
+++ resolved
@@ -828,8 +828,6 @@
         Ok(file_complete)
     }
 
-<<<<<<< HEAD
-=======
     async fn is_allowed(&self, event: &NewStorageRequest) -> anyhow::Result<bool> {
         let read_file_storage = self.storage_hub_handler.file_storage.read().await;
         let mut is_allowed = read_file_storage
@@ -915,38 +913,6 @@
         return Ok(true);
     }
 
-    /// Calculate the new capacity after adding the required capacity for the file.
-    ///
-    /// The new storage capacity will be increased by the jump capacity until it reaches the
-    /// `max_storage_capacity`.
-    ///
-    /// The `max_storage_capacity` is returned if the new capacity exceeds it.
-    fn calculate_capacity(
-        &self,
-        required_additional_capacity: StorageDataUnit,
-        current_capacity: StorageDataUnit,
-    ) -> Result<StorageDataUnit, anyhow::Error> {
-        let jump_capacity = self.storage_hub_handler.provider_config.jump_capacity;
-        let jumps_needed = required_additional_capacity.div_ceil(jump_capacity);
-        let jumps = max(jumps_needed, 1);
-        let bytes_to_add = jumps * jump_capacity;
-        let required_capacity = current_capacity.checked_add(bytes_to_add).ok_or_else(|| {
-            anyhow::anyhow!(
-                "Reached maximum storage capacity limit. Skipping volunteering for file."
-            )
-        })?;
-
-        let max_storage_capacity = self
-            .storage_hub_handler
-            .provider_config
-            .max_storage_capacity;
-
-        let new_capacity = std::cmp::min(required_capacity, max_storage_capacity);
-
-        Ok(new_capacity)
-    }
-
->>>>>>> 450cefca
     async fn unvolunteer_file(&self, file_key: H256) {
         warn!(target: LOG_TARGET, "Unvolunteering file {:?}", file_key);
 
