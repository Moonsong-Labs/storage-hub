use std::{fs::create_dir_all, path::Path, str::FromStr, time::Duration};

use anyhow::anyhow;
use sc_network::PeerId;
use sc_tracing::tracing::*;
use shp_file_key_verifier::types::ChunkId;
use sp_runtime::AccountId32;
use sp_trie::TrieLayout;
use storage_hub_runtime::H_LENGTH;
use tokio::{fs::File, io::AsyncWriteExt};

use shc_actors_framework::event_bus::EventHandler;
use shc_common::{
    types::{FileKey, FileMetadata, HasherOutT},
    utils::to_h256,
};
use shc_file_manager::traits::{FileStorage, FileStorageWriteError, FileStorageWriteOutcome};
use shc_forest_manager::traits::ForestStorage;

use crate::services::{
    blockchain::{commands::BlockchainServiceInterface, events::NewStorageRequest},
    file_transfer::{commands::FileTransferServiceInterface, events::RemoteUploadRequest},
    handler::StorageHubHandler,
};

const LOG_TARGET: &str = "bsp-upload-file-task";

/// BSP Upload File Task: Handles the whole flow of a file being uploaded to a BSP, from
/// the BSP's perspective.
///
/// The flow is split into two parts, which are represented here as two handlers for two
/// different events:
/// - `NewStorageRequest` event: The first part of the flow. It is triggered by an
///   on-chain event of a user submitting a storage request to StorageHub. It responds
///   by sending a volunteer transaction and registering the interest of this BSP in
///   receiving the file.
/// - `RemoteUploadRequest` event: The second part of the flow. It is triggered by a
///   user sending a chunk of the file to the BSP. It checks the proof for the chunk
///   and if it is valid, stores it, until the whole file is stored.
pub struct BspUploadFileTask<T, FL, FS>
where
    T: TrieLayout,
    FL: Send + Sync + FileStorage<T>,
    FS: Send + Sync + ForestStorage<T>,
    HasherOutT<T>: TryFrom<[u8; 32]>,
{
    storage_hub_handler: StorageHubHandler<T, FL, FS>,
    file_key_cleanup: Option<HasherOutT<T>>,
}

impl<T, FL, FS> Clone for BspUploadFileTask<T, FL, FS>
where
    T: TrieLayout,
    FL: Send + Sync + FileStorage<T>,
    FS: Send + Sync + ForestStorage<T>,
    HasherOutT<T>: TryFrom<[u8; 32]>,
{
    fn clone(&self) -> BspUploadFileTask<T, FL, FS> {
        Self {
            storage_hub_handler: self.storage_hub_handler.clone(),
            file_key_cleanup: self.file_key_cleanup,
        }
    }
}

impl<T, FL, FS> BspUploadFileTask<T, FL, FS>
where
    T: TrieLayout,
    FL: Send + Sync + FileStorage<T>,
    FS: Send + Sync + ForestStorage<T>,
    HasherOutT<T>: TryFrom<[u8; 32]>,
{
    pub fn new(storage_hub_handler: StorageHubHandler<T, FL, FS>) -> Self {
        Self {
            storage_hub_handler,
            file_key_cleanup: None,
        }
    }
}

/// Handles the `NewStorageRequest` event.
///
/// This event is triggered by an on-chain event of a user submitting a storage request to StorageHub.
/// It responds by sending a volunteer transaction and registering the interest of this BSP in
/// receiving the file. This task optimistically assumes the transaction will succeed, and registers
/// the user and file key in the registry of the File Transfer Service, which handles incoming p2p
/// upload requests.
impl<T, FL, FS> EventHandler<NewStorageRequest> for BspUploadFileTask<T, FL, FS>
where
    T: TrieLayout + Send + Sync + 'static,
    FL: FileStorage<T> + Send + Sync,
    FS: ForestStorage<T> + Send + Sync + 'static,
    HasherOutT<T>: TryFrom<[u8; 32]>,
{
    async fn handle_event(&mut self, event: NewStorageRequest) -> anyhow::Result<()> {
        info!(
            target: LOG_TARGET,
            "Initiating BSP volunteer for location: {:?}, fingerprint: {:?}",
            event.location,
            event.fingerprint
        );

        let result = self.handle_new_storage_request_event(event).await;
        if result.is_err() {
            if let Some(file_key) = &self.file_key_cleanup {
                self.unvolunteer_file(*file_key).await?;
            }
        }
        result
    }
}

/// Handles the `RemoteUploadRequest` event.
///
/// This event is triggered by a user sending a chunk of the file to the BSP. It checks the proof
/// for the chunk and if it is valid, stores it, until the whole file is stored.
impl<T, FL, FS> EventHandler<RemoteUploadRequest> for BspUploadFileTask<T, FL, FS>
where
    T: TrieLayout + Send + Sync + 'static,
    FL: FileStorage<T> + Send + Sync,
    FS: ForestStorage<T> + Send + Sync + 'static,
    <T::Hash as sp_core::Hasher>::Out: TryFrom<[u8; H_LENGTH]>,
{
    async fn handle_event(&mut self, event: RemoteUploadRequest) -> anyhow::Result<()> {
        info!(target: LOG_TARGET, "Received remote upload request for file {:?} and peer {:?}", event.file_key, event.peer);

        let file_key: HasherOutT<T> = TryFrom::try_from(*event.file_key.as_ref())
            .map_err(|_| anyhow::anyhow!("File key and HasherOutT mismatch!"))?;

        let proven = match event.file_key_proof.proven::<T>() {
            Ok(proven) => {
                if proven.len() != 1 {
                    Err(anyhow::anyhow!("Expected exactly one proven chunk."))
                } else {
                    Ok(proven[0].clone())
                }
            }
            Err(e) => Err(anyhow::anyhow!(
                "Failed to verify and get proven file key chunks: {:?}",
                e
            )),
        };

        let proven = match proven {
            Ok(proven) => proven,
            Err(e) => {
                warn!(target: LOG_TARGET, "{}", e);

                // Unvolunteer the file.
                self.unvolunteer_file(file_key).await?;
                return Err(e);
            }
        };

        let mut write_file_storage = self.storage_hub_handler.file_storage.write().await;
        let write_chunk_result =
            write_file_storage.write_chunk(&file_key, &proven.key, &proven.data);
        // Release the file storage write lock as soon as possible.
        drop(write_file_storage);

        match write_chunk_result {
            Ok(outcome) => match outcome {
                FileStorageWriteOutcome::FileComplete => self.on_file_complete(&file_key).await?,
                FileStorageWriteOutcome::FileIncomplete => {}
            },
            Err(error) => match error {
                FileStorageWriteError::FileChunkAlreadyExists => {
                    warn!(
                        target: LOG_TARGET,
                        "Received duplicate chunk with key: {:?}",
                        proven.key
                    );

                    // TODO: Consider informing this to the file transfer service so that it can handle reputation for this peer id.
                }
                FileStorageWriteError::FileDoesNotExist => {
                    // Unvolunteer the file.
                    self.unvolunteer_file(file_key).await?;

                    return Err(anyhow::anyhow!(format!("File does not exist for key {:?}. Maybe we forgot to unregister before deleting?", event.file_key)));
                }
                FileStorageWriteError::FailedToGetFileChunk
                | FileStorageWriteError::FailedToInsertFileChunk => {
                    // This internal error should not happen.

                    // Unvolunteer the file.
                    self.unvolunteer_file(file_key).await?;

                    return Err(anyhow::anyhow!(format!(
                        "Internal trie read/write error {:?}:{:?}",
                        event.file_key, proven.key
                    )));
                }
                FileStorageWriteError::FingerprintAndStoredFileMismatch => {
                    // This should never happen, given that the first check in the handler is verifying the proof.
                    // This means that something is seriously wrong, so we error out the whole task.

                    // Unvolunteer the file.
                    self.unvolunteer_file(file_key).await?;

                    return Err(anyhow::anyhow!(format!(
                        "Invariant broken! This is a bug! Fingerprint and stored file mismatch for key {:?}.",
                        event.file_key
                    )));
                }
                FileStorageWriteError::FailedToConstructTrieIter => {
                    // This should never happen for a well constructed trie.
                    // This means that something is seriously wrong, so we error out the whole task.

                    // Unvolunteer the file.
                    self.unvolunteer_file(file_key).await?;

                    return Err(anyhow::anyhow!(format!(
                        "This is a bug! Failed to construct trie iter for key {:?}.",
                        event.file_key
                    )));
                }
            },
        }

        Ok(())
    }
}

impl<T, FL, FS> BspUploadFileTask<T, FL, FS>
where
    T: TrieLayout,
    FL: Send + Sync + FileStorage<T>,
    FS: Send + Sync + ForestStorage<T>,
    HasherOutT<T>: TryFrom<[u8; 32]>,
{
    async fn handle_new_storage_request_event(
        &mut self,
        event: NewStorageRequest,
    ) -> anyhow::Result<()>
    where
        HasherOutT<T>: TryFrom<[u8; 32]>,
    {
        let fingerprint: [u8; 32] = event
            .fingerprint
            .as_ref()
            .try_into()
            .expect("Fingerprint should be 32 bytes; qed");

        // Construct file metadata.
        let metadata = FileMetadata {
            owner: <AccountId32 as AsRef<[u8]>>::as_ref(&event.who).to_vec(),
            size: event.size as u64,
            fingerprint: event.fingerprint,
            location: event.location.to_vec(),
        };

        // Get the file key.
        let file_key: FileKey = metadata
            .file_key::<<T as TrieLayout>::Hash>()
            .as_ref()
            .try_into()?;

        let file_key_hash: HasherOutT<T> = TryFrom::<[u8; 32]>::try_from(*file_key.as_ref())
            .map_err(|_| anyhow::anyhow!("File key and HasherOutT mismatch!"))?;
        self.file_key_cleanup = Some(file_key_hash);

        // Optimistically register the file for upload in the file transfer service.
        // This solves the race condition between the user and the BSP, where the user could react faster
        // to the BSP volunteering than the BSP, and therefore initiate a new upload request before the
        // BSP has registered the file and peer ID in the file transfer service.
        for peer_id in event.user_peer_ids.iter() {
            let peer_id = match std::str::from_utf8(&peer_id.as_slice()) {
                Ok(str_slice) => {
                    let owned_string = str_slice.to_string();
                    PeerId::from_str(owned_string.as_str()).map_err(|e| {
                        error!(target: LOG_TARGET, "Failed to convert peer ID to PeerId: {}", e);
                        e
                    })?
                }
                Err(e) => return Err(anyhow!("Failed to convert peer ID to a string: {}", e)),
            };
            self.storage_hub_handler
                .file_transfer
                .register_new_file_peer(peer_id, file_key)
                .await
                .map_err(|_| anyhow!("Failed to register peer file."))?;
        }

        // Build extrinsic.
        let call =
            storage_hub_runtime::RuntimeCall::FileSystem(pallet_file_system::Call::bsp_volunteer {
                location: event.location.clone(),
                fingerprint: fingerprint.into(),
            });

        // Send extrinsic and wait for it to be included in the block.
        self.storage_hub_handler
            .blockchain
            .send_extrinsic(call)
            .await?
            .with_timeout(Duration::from_secs(60))
            .watch_for_success(&self.storage_hub_handler.blockchain)
            .await?;

        // Create file in file storage.
        let mut write_file_storage = self.storage_hub_handler.file_storage.write().await;
        write_file_storage
            .insert_file(metadata.file_key::<<T as TrieLayout>::Hash>(), metadata)
            .map_err(|e| anyhow!("Failed to insert file in file storage: {:?}", e))?;
        drop(write_file_storage);

        Ok(())
    }

    async fn unvolunteer_file(&self, file_key: HasherOutT<T>) -> anyhow::Result<()> {
        warn!(target: LOG_TARGET, "Unvolunteering file {:?}", file_key);

        // Unregister the file from the file transfer service.
        // The error is ignored, as the file might already be unregistered.
        let _ = self
            .storage_hub_handler
            .file_transfer
            .unregister_file(file_key.as_ref().into())
            .await;

        // Delete the file from the file storage.
        let mut write_file_storage = self.storage_hub_handler.file_storage.write().await;
        write_file_storage.delete_file(&file_key);

        // TODO: Send transaction to runtime to unvolunteer the file.

        Ok(())
    }

    async fn on_file_complete(&self, file_key: &HasherOutT<T>) -> anyhow::Result<()> {
        info!(target: LOG_TARGET, "File upload complete ({:?})", file_key);

        // // Unregister the file from the file transfer service.
        // self.storage_hub_handler
        //     .file_transfer
        //     .unregister_file(file_key.as_ref().into())
        //     .await
        //     .expect("File is not registered. This should not happen!");

        // Get the metadata for the file.
        let read_file_storage = self.storage_hub_handler.file_storage.read().await;
        let metadata = read_file_storage
            .get_metadata(file_key)
            .expect("File metadata not found");
        // TODO: generate the file proof for proper chunk ids/challenges.
        let added_file_key_proof = read_file_storage
            .generate_proof(file_key, &vec![ChunkId::new(0)])
            .expect("File is not in storage, or proof does not exist.");
        // Release the file storage read lock as soon as possible.
        drop(read_file_storage);

        // Get a read lock on the forest storage to generate a proof for the file.
        let read_forest_storage = self.storage_hub_handler.forest_storage.read().await;
<<<<<<< HEAD
        let non_inclusion_forest_proof = read_forest_storage
            .generate_proof(vec![*file_key])
            .expect("Failed to generate forest proof.");
=======
        // let _forest_proof = read_forest_storage
        //     .generate_proof(vec![*file_key])
        //     .expect("Failed to generate forest proof.");
>>>>>>> 841b359d
        // Release the forest storage read lock.
        drop(read_forest_storage);

        // TODO: send the proof for the new file to the runtime

        let location = metadata
            .location
            .clone()
            .try_into()
            .map_err(|_| anyhow!("File metadata stored is corrupted: location could not be converted to runtime type"))?;

        // Build extrinsic.
        let call = storage_hub_runtime::RuntimeCall::FileSystem(
            pallet_file_system::Call::bsp_confirm_storing {
                location,
                root: to_h256(&file_key),
                non_inclusion_forest_proof: non_inclusion_forest_proof.proof,
                added_file_key_proof,
            },
        );

        self.storage_hub_handler
            .blockchain
            .send_extrinsic(call)
            .await?
            .with_timeout(Duration::from_secs(60))
            .watch_for_success(&self.storage_hub_handler.blockchain)
            .await?;

        // TODO: make this a response to the blockchain event for confirm BSP file storage.
        // Save [`FileMetadata`] of the newly stored file in the forest storage.
        // let mut write_forest_storage = self.storage_hub_handler.forest_storage.write().await;
        // let file_key = write_forest_storage
        //     .insert_metadata(&metadata)
        //     .expect("Failed to insert metadata.");

        // TODO: move this under an RPC call
        let file_path = Path::new("./storage/").join(
            String::from_utf8(metadata.location.clone())
                .expect("File location should be an utf8 string"),
        );
        info!("Saving file to: {:?}", file_path);
        create_dir_all(&file_path.parent().unwrap()).expect("Failed to create directory");
        let mut file = File::create(file_path)
            .await
            .expect("Failed to open file for writing.");

        let read_file_storage = self.storage_hub_handler.file_storage.read().await;
        for chunk_id in 0..metadata.chunks_count() {
            let chunk = read_file_storage
                .get_chunk(&file_key, &ChunkId::new(chunk_id))
                .expect("Chunk not found in storage.");
            file.write_all(&chunk)
                .await
                .expect("Failed to write file chunk.");
        }
        drop(read_file_storage);

        Ok(())
    }
}<|MERGE_RESOLUTION|>--- conflicted
+++ resolved
@@ -352,15 +352,9 @@
 
         // Get a read lock on the forest storage to generate a proof for the file.
         let read_forest_storage = self.storage_hub_handler.forest_storage.read().await;
-<<<<<<< HEAD
         let non_inclusion_forest_proof = read_forest_storage
             .generate_proof(vec![*file_key])
             .expect("Failed to generate forest proof.");
-=======
-        // let _forest_proof = read_forest_storage
-        //     .generate_proof(vec![*file_key])
-        //     .expect("Failed to generate forest proof.");
->>>>>>> 841b359d
         // Release the forest storage read lock.
         drop(read_forest_storage);
 
