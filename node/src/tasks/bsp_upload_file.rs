use std::{str::FromStr, time::Duration};

use anyhow::anyhow;
use frame_support::BoundedVec;
use sc_network::PeerId;
use sc_tracing::tracing::*;
use shp_constants::H_LENGTH;
use sp_core::H256;
use sp_runtime::AccountId32;
use sp_trie::TrieLayout;

use shc_actors_framework::event_bus::EventHandler;
use shc_blockchain_service::handler::ConfirmStoringRequest;
use shc_blockchain_service::{
    commands::BlockchainServiceInterface,
    events::{NewStorageRequest, ProcessConfirmStoringRequest},
};
use shc_common::types::{FileKey, FileMetadata, HasherOutT};
use shc_file_manager::traits::{FileStorage, FileStorageWriteError, FileStorageWriteOutcome};
use shc_file_transfer_service::{
    commands::FileTransferServiceInterface, events::RemoteUploadRequest,
};
use shc_forest_manager::traits::ForestStorage;

use crate::services::handler::StorageHubHandler;

const LOG_TARGET: &str = "bsp-upload-file-task";

/// BSP Upload File Task: Handles the whole flow of a file being uploaded to a BSP, from
/// the BSP's perspective.
///
/// The flow is split into two parts, which are represented here as 3 handlers for 3
/// different events:
/// - `NewStorageRequest` event: The first part of the flow. It is triggered by an
///   on-chain event of a user submitting a storage request to StorageHub. It responds
///   by sending a volunteer transaction and registering the interest of this BSP in
///   receiving the file.
/// - `RemoteUploadRequest` event: The second part of the flow. It is triggered by a
///   user sending a chunk of the file to the BSP. It checks the proof for the chunk
///   and if it is valid, stores it, until the whole file is stored.
/// - `BspConfirmedStoring` event: The third part of the flow. It is triggered by the
///   runtime confirming that the BSP is now storing the file so that the BSP can update
///   it's Forest storage.
pub struct BspUploadFileTask<T, FL, FS>
where
    T: TrieLayout,
    FL: Send + Sync + FileStorage<T>,
    FS: Send + Sync + ForestStorage<T>,
    HasherOutT<T>: TryFrom<[u8; 32]>,
{
    storage_hub_handler: StorageHubHandler<T, FL, FS>,
    file_key_cleanup: Option<HasherOutT<T>>,
}

impl<T, FL, FS> Clone for BspUploadFileTask<T, FL, FS>
where
    T: TrieLayout,
    FL: Send + Sync + FileStorage<T>,
    FS: Send + Sync + ForestStorage<T>,
    HasherOutT<T>: TryFrom<[u8; 32]>,
{
    fn clone(&self) -> BspUploadFileTask<T, FL, FS> {
        Self {
            storage_hub_handler: self.storage_hub_handler.clone(),
            file_key_cleanup: self.file_key_cleanup,
        }
    }
}

impl<T, FL, FS> BspUploadFileTask<T, FL, FS>
where
    T: TrieLayout,
    FL: Send + Sync + FileStorage<T>,
    FS: Send + Sync + ForestStorage<T>,
    HasherOutT<T>: TryFrom<[u8; 32]>,
{
    pub fn new(storage_hub_handler: StorageHubHandler<T, FL, FS>) -> Self {
        Self {
            storage_hub_handler,
            file_key_cleanup: None,
        }
    }
}

/// Handles the `NewStorageRequest` event.
///
/// This event is triggered by an on-chain event of a user submitting a storage request to StorageHub.
/// It responds by sending a volunteer transaction and registering the interest of this BSP in
/// receiving the file. This task optimistically assumes the transaction will succeed, and registers
/// the user and file key in the registry of the File Transfer Service, which handles incoming p2p
/// upload requests.
impl<T, FL, FS> EventHandler<NewStorageRequest> for BspUploadFileTask<T, FL, FS>
where
    T: TrieLayout + Send + Sync + 'static,
    FL: FileStorage<T> + Send + Sync,
    FS: ForestStorage<T> + Send + Sync + 'static,
    HasherOutT<T>: TryFrom<[u8; 32]>,
{
    async fn handle_event(&mut self, event: NewStorageRequest) -> anyhow::Result<()> {
        info!(
            target: LOG_TARGET,
            "Initiating BSP volunteer for location: {:?}, fingerprint: {:?}",
            event.location,
            event.fingerprint
        );

        let result = self.handle_new_storage_request_event(event).await;
        if result.is_err() {
            if let Some(file_key) = &self.file_key_cleanup {
                self.unvolunteer_file(*file_key).await?;
            }
        }
        result
    }
}

/// Handles the `RemoteUploadRequest` event.
///
/// This event is triggered by a user sending a chunk of the file to the BSP. It checks the proof
/// for the chunk and if it is valid, stores it, until the whole file is stored.
impl<T, FL, FS> EventHandler<RemoteUploadRequest> for BspUploadFileTask<T, FL, FS>
where
    T: TrieLayout + Send + Sync + 'static,
    FL: FileStorage<T> + Send + Sync,
    FS: ForestStorage<T> + Send + Sync + 'static,
    <T::Hash as sp_core::Hasher>::Out: TryFrom<[u8; H_LENGTH]>,
{
    async fn handle_event(&mut self, event: RemoteUploadRequest) -> anyhow::Result<()> {
        info!(target: LOG_TARGET, "Received remote upload request for file {:?} and peer {:?}", event.file_key, event.peer);

        let file_key: HasherOutT<T> = TryFrom::try_from(*event.file_key.as_ref())
            .map_err(|_| anyhow::anyhow!("File key and HasherOutT mismatch!"))?;

        let proven = match event.file_key_proof.proven::<T>() {
            Ok(proven) => {
                if proven.len() != 1 {
                    Err(anyhow::anyhow!("Expected exactly one proven chunk."))
                } else {
                    Ok(proven[0].clone())
                }
            }
            Err(e) => Err(anyhow::anyhow!(
                "Failed to verify and get proven file key chunks: {:?}",
                e
            )),
        };

        let proven = match proven {
            Ok(proven) => proven,
            Err(e) => {
                warn!(target: LOG_TARGET, "{}", e);

                // Unvolunteer the file.
                self.unvolunteer_file(file_key).await?;
                return Err(e);
            }
        };

        let mut write_file_storage = self.storage_hub_handler.file_storage.write().await;
        let write_chunk_result =
            write_file_storage.write_chunk(&file_key, &proven.key, &proven.data);
        // Release the file storage write lock as soon as possible.
        drop(write_file_storage);

        match write_chunk_result {
            Ok(outcome) => match outcome {
                FileStorageWriteOutcome::FileComplete => self.on_file_complete(&file_key).await?,
                FileStorageWriteOutcome::FileIncomplete => {}
            },
            Err(error) => match error {
                FileStorageWriteError::FileChunkAlreadyExists => {
                    warn!(
                        target: LOG_TARGET,
                        "Received duplicate chunk with key: {:?}",
                        proven.key
                    );

                    // TODO: Consider informing this to the file transfer service so that it can handle reputation for this peer id.
                }
                FileStorageWriteError::FileDoesNotExist => {
                    // Unvolunteer the file.
                    self.unvolunteer_file(file_key).await?;

                    return Err(anyhow::anyhow!(format!("File does not exist for key {:?}. Maybe we forgot to unregister before deleting?", event.file_key)));
                }
                FileStorageWriteError::FailedToGetFileChunk
                | FileStorageWriteError::FailedToInsertFileChunk
                | FileStorageWriteError::FailedToDeleteChunk
                | FileStorageWriteError::FailedToPersistChanges
                | FileStorageWriteError::FailedToParseFileMetadata
                | FileStorageWriteError::FailedToParseFingerprint
                | FileStorageWriteError::FailedToReadStorage
                | FileStorageWriteError::FailedToUpdatePartialRoot
                | FileStorageWriteError::FailedToParsePartialRoot
                | FileStorageWriteError::FailedToGetStoredChunksCount => {
                    // This internal error should not happen.

                    // Unvolunteer the file.
                    self.unvolunteer_file(file_key).await?;

                    return Err(anyhow::anyhow!(format!(
                        "Internal trie read/write error {:?}:{:?}",
                        event.file_key, proven.key
                    )));
                }
                FileStorageWriteError::FingerprintAndStoredFileMismatch => {
                    // This should never happen, given that the first check in the handler is verifying the proof.
                    // This means that something is seriously wrong, so we error out the whole task.

                    // Unvolunteer the file.
                    self.unvolunteer_file(file_key).await?;

                    return Err(anyhow::anyhow!(format!(
                        "Invariant broken! This is a bug! Fingerprint and stored file mismatch for key {:?}.",
                        event.file_key
                    )));
                }
                FileStorageWriteError::FailedToConstructTrieIter => {
                    // This should never happen for a well constructed trie.
                    // This means that something is seriously wrong, so we error out the whole task.

                    // Unvolunteer the file.
                    self.unvolunteer_file(file_key).await?;

                    return Err(anyhow::anyhow!(format!(
                        "This is a bug! Failed to construct trie iter for key {:?}.",
                        event.file_key
                    )));
                }
            },
        }

        Ok(())
    }
}

/// Handles the `BspConfirmedStoring` event.
///
/// This event is triggered by the runtime confirming that the BSP is now storing the file.
impl<T, FL, FS> EventHandler<ProcessConfirmStoringRequest> for BspUploadFileTask<T, FL, FS>
where
    T: TrieLayout + Send + Sync + 'static,
    FL: FileStorage<T> + Send + Sync,
    FS: ForestStorage<T> + Send + Sync + 'static,
    HasherOutT<T>: TryFrom<[u8; 32]>,
{
    async fn handle_event(&mut self, event: ProcessConfirmStoringRequest) -> anyhow::Result<()> {
        info!(
            target: LOG_TARGET,
<<<<<<< HEAD
            "Processing ConfirmStoringRequest: {:?}",
            event.file_key,
        );

        let file_key: HasherOutT<T> =
            TryFrom::<[u8; 32]>::try_from(event.file_key.to_fixed_bytes())
                .map_err(|_| anyhow::anyhow!("File key and HasherOutT mismatch!"))?;

        // Query runtime for the chunks to prove for the file.
        let chunks_to_prove = self
            .storage_hub_handler
            .blockchain
            .query_bsp_confirm_chunks_to_prove_for_file(
                self.storage_hub_handler
                    .blockchain
                    .get_node_public_key()
                    .await,
                H256::from_slice(file_key.as_ref()),
            )
            .await
            .map_err(|e| {
                anyhow!(
                    "Failed to query BSP confirm chunks to prove for file: {:?}",
                    e
                )
            })?;

        // Generate the proof for the file.
        let read_file_storage = self.storage_hub_handler.file_storage.read().await;
        let added_file_key_proof = read_file_storage
            .generate_proof(&file_key, &chunks_to_prove)
            .expect("File is not in storage, or proof does not exist.");
        // Release the file storage read lock as soon as possible.
        drop(read_file_storage);

        // Get a read lock on the forest storage to generate a proof for the file.
        let read_forest_storage = self.storage_hub_handler.forest_storage.read().await;
        let non_inclusion_forest_proof = read_forest_storage
            .generate_proof(vec![file_key])
            .expect("Failed to generate forest proof.");
        // Release the forest storage read lock.
        drop(read_forest_storage);

        // Build extrinsic.
        let call = storage_hub_runtime::RuntimeCall::FileSystem(
            pallet_file_system::Call::bsp_confirm_storing {
                file_key: H256::from_slice(file_key.as_ref()),
                non_inclusion_forest_proof: non_inclusion_forest_proof.proof,
                added_file_key_proof,
            },
        );

        // Send the confirmation transaction and wait for it to be included in the block and
        // continue only if it is successfull.
        self.storage_hub_handler
            .blockchain
            .send_extrinsic(call)
            .await?
            .with_timeout(Duration::from_secs(60))
            .watch_for_success(&self.storage_hub_handler.blockchain)
            .await?;
=======
            "Runtime confirmed BSP storing files: {:?}",
            event.file_keys,
        );
        let mut successful_metadatas = Vec::new();
>>>>>>> 8dadfd9b

        // Get the metadata of the stored file.
        let read_file_storage = self.storage_hub_handler.file_storage.read().await;

        for fk in &event.file_keys {
            // TODO: use `convert_raw_bytes_to_hasher_out` when moved to shc_common
            match TryFrom::<[u8; 32]>::try_from(*fk.as_ref()) {
                Ok(file_key_hash) => match read_file_storage.get_metadata(&file_key_hash) {
                    Ok(file_metadata) => successful_metadatas.push(file_metadata),
                    Err(e) => {
                        warn!(
                            target: LOG_TARGET,
                            "Failed to get metadata for file key: {:?}, error: {:?}", fk, e
                        );
                    }
                },
                Err(_) => {
                    warn!(
                        target: LOG_TARGET,
                        "File key and HasherOutT mismatch for key: {:?}", fk
                    );
                }
            }
        }

        // Release the file storage lock.
        drop(read_file_storage);

        if !successful_metadatas.is_empty() {
            // Save [`FileMetadata`] of the successfully retrieved stored files in the forest storage.
            let mut write_forest_storage = self.storage_hub_handler.forest_storage.write().await;
            if let Err(e) = write_forest_storage.insert_files_metadata(&successful_metadatas) {
                error!(
                    target: LOG_TARGET,
                    "Failed to insert metadata into forest storage: {:?}", e
                );
            }
        } else {
            warn!(
                target: LOG_TARGET,
                "No valid metadata was retrieved for any of the file keys: {:?}",
                event.file_keys
            );
        }

        Ok(())
    }
}

impl<T, FL, FS> BspUploadFileTask<T, FL, FS>
where
    T: TrieLayout,
    FL: Send + Sync + FileStorage<T>,
    FS: Send + Sync + ForestStorage<T>,
    HasherOutT<T>: TryFrom<[u8; 32]>,
{
    async fn handle_new_storage_request_event(
        &mut self,
        event: NewStorageRequest,
    ) -> anyhow::Result<()>
    where
        HasherOutT<T>: TryFrom<[u8; 32]>,
    {
        // Construct file metadata.
        let metadata = FileMetadata {
            owner: <AccountId32 as AsRef<[u8]>>::as_ref(&event.who).to_vec(),
            bucket_id: event.bucket_id.as_ref().to_vec(),
            file_size: event.size as u64,
            fingerprint: event.fingerprint,
            location: event.location.to_vec(),
        };

        // Get the file key.
        let file_key: FileKey = metadata
            .file_key::<<T as TrieLayout>::Hash>()
            .as_ref()
            .try_into()?;

        let file_key_hash: HasherOutT<T> = TryFrom::<[u8; 32]>::try_from(*file_key.as_ref())
            .map_err(|_| anyhow::anyhow!("File key and HasherOutT mismatch!"))?;
        self.file_key_cleanup = Some(file_key_hash);

        // Get the node's public key needed for threshold calculation.
        let node_public_key = self
            .storage_hub_handler
            .blockchain
            .get_node_public_key()
            .await;

        // Query runtime for the earliest block where the BSP can volunteer for the file.
        let earliest_volunteer_block = self
            .storage_hub_handler
            .blockchain
            .query_file_earliest_volunteer_block(
                node_public_key,
                H256::from_slice(file_key.as_ref()),
            )
            .await
            .map_err(|e| anyhow!("Failed to query file earliest volunteer block: {:?}", e))?;

        // TODO: if the earliest block is too far away, we should drop the task.
        // TODO: based on the limit above, also add a timeout for the task.
        self.storage_hub_handler
            .blockchain
            .wait_for_block(earliest_volunteer_block)
            .await?;

        // Optimistically register the file for upload in the file transfer service.
        // This solves the race condition between the user and the BSP, where the user could react faster
        // to the BSP volunteering than the BSP, and therefore initiate a new upload request before the
        // BSP has registered the file and peer ID in the file transfer service.
        for peer_id in event.user_peer_ids.iter() {
            let peer_id = match std::str::from_utf8(&peer_id.as_slice()) {
                Ok(str_slice) => {
                    let owned_string = str_slice.to_string();
                    PeerId::from_str(owned_string.as_str()).map_err(|e| {
                        error!(target: LOG_TARGET, "Failed to convert peer ID to PeerId: {}", e);
                        e
                    })?
                }
                Err(e) => return Err(anyhow!("Failed to convert peer ID to a string: {}", e)),
            };
            self.storage_hub_handler
                .file_transfer
                .register_new_file_peer(peer_id, file_key)
                .await
                .map_err(|e| anyhow!("Failed to register new file peer: {:?}", e))?;
        }

        // Also optimistically create file in file storage so we can write uploaded chunks as soon as possible.
        let mut write_file_storage = self.storage_hub_handler.file_storage.write().await;
        write_file_storage
            .insert_file(metadata.file_key::<<T as TrieLayout>::Hash>(), metadata)
            .map_err(|e| anyhow!("Failed to insert file in file storage: {:?}", e))?;
        drop(write_file_storage);

        // Build extrinsic.
        let call =
            storage_hub_runtime::RuntimeCall::FileSystem(pallet_file_system::Call::bsp_volunteer {
                file_key: H256(file_key.into()),
            });

        // Send extrinsic and wait for it to be included in the block.
        self.storage_hub_handler
            .blockchain
            .send_extrinsic(call)
            .await?
            .with_timeout(Duration::from_secs(60))
            .watch_for_success(&self.storage_hub_handler.blockchain)
            .await?;

        Ok(())
    }

    async fn unvolunteer_file(&self, file_key: HasherOutT<T>) -> anyhow::Result<()> {
        warn!(target: LOG_TARGET, "Unvolunteering file {:?}", file_key);

        // Unregister the file from the file transfer service.
        // The error is ignored, as the file might already be unregistered.
        let _ = self
            .storage_hub_handler
            .file_transfer
            .unregister_file(file_key.as_ref().into())
            .await;

        // Delete the file from the file storage.
        let mut write_file_storage = self.storage_hub_handler.file_storage.write().await;

        // TODO: Handle error
        let _ = write_file_storage.delete_file(&file_key);

        // TODO: Send transaction to runtime to unvolunteer the file.

        Ok(())
    }

    async fn on_file_complete(&self, file_key: &HasherOutT<T>) -> anyhow::Result<()> {
        info!(target: LOG_TARGET, "File upload complete ({:?})", file_key);

        // // Unregister the file from the file transfer service.
        // self.storage_hub_handler
        //     .file_transfer
        //     .unregister_file(file_key.as_ref().into())
        //     .await
        //     .expect("File is not registered. This should not happen!");

<<<<<<< HEAD
        // Queue a request to confirm the storing of the file.
=======
        // Query runtime for the chunks to prove for the file.
        let chunks_to_prove = self
            .storage_hub_handler
            .blockchain
            .query_bsp_confirm_chunks_to_prove_for_file(
                self.storage_hub_handler
                    .blockchain
                    .get_node_public_key()
                    .await,
                H256::from_slice(file_key.as_ref()),
            )
            .await
            .map_err(|e| {
                anyhow!(
                    "Failed to query BSP confirm chunks to prove for file: {:?}",
                    e
                )
            })?;

        // Get the metadata for the file.
        let read_file_storage = self.storage_hub_handler.file_storage.read().await;
        let _metadata = read_file_storage
            .get_metadata(file_key)
            .expect("File metadata not found");
        let added_file_key_proof = read_file_storage
            .generate_proof(file_key, &chunks_to_prove)
            .expect("File is not in storage, or proof does not exist.");
        // Release the file storage read lock as soon as possible.
        drop(read_file_storage);

        // Get a read lock on the forest storage to generate a proof for the file.
        let read_forest_storage = self.storage_hub_handler.forest_storage.read().await;
        let non_inclusion_forest_proof = read_forest_storage
            .generate_proof(vec![*file_key])
            .expect("Failed to generate forest proof.");
        // Release the forest storage read lock.
        drop(read_forest_storage);

        // Build extrinsic.
        let call = storage_hub_runtime::RuntimeCall::FileSystem(
            pallet_file_system::Call::bsp_confirm_storing {
                non_inclusion_forest_proof: non_inclusion_forest_proof.proof,
                file_keys_and_proofs: BoundedVec::try_from(vec![(
                    H256::from_slice(file_key.as_ref()),
                    added_file_key_proof,
                )])
                .expect("Failed to convert file keys and proofs."),
            },
        );

>>>>>>> 8dadfd9b
        self.storage_hub_handler
            .blockchain
            .queue_confirm_bsp_request(ConfirmStoringRequest {
                file_key: H256::from_slice(file_key.as_ref()),
            })
            .await?;

        Ok(())
    }
}<|MERGE_RESOLUTION|>--- conflicted
+++ resolved
@@ -38,9 +38,9 @@
 /// - `RemoteUploadRequest` event: The second part of the flow. It is triggered by a
 ///   user sending a chunk of the file to the BSP. It checks the proof for the chunk
 ///   and if it is valid, stores it, until the whole file is stored.
-/// - `BspConfirmedStoring` event: The third part of the flow. It is triggered by the
-///   runtime confirming that the BSP is now storing the file so that the BSP can update
-///   it's Forest storage.
+/// - `ProcessConfirmStoringRequest` event: The third part of the flow. It is triggered by the
+///   runtime when the BSP should constuct a proof for the new file(s) and submit a confirm storing
+///   before updating it's local Forest storage root.
 pub struct BspUploadFileTask<T, FL, FS>
 where
     T: TrieLayout,
@@ -234,9 +234,10 @@
     }
 }
 
-/// Handles the `BspConfirmedStoring` event.
+/// Handles the `ProcessConfirmStoringRequest` event.
 ///
-/// This event is triggered by the runtime confirming that the BSP is now storing the file.
+/// This event is triggered by the runtime when it decides it is the right time to submit a confirm
+/// storing extrinsic (and update the local forest root).
 impl<T, FL, FS> EventHandler<ProcessConfirmStoringRequest> for BspUploadFileTask<T, FL, FS>
 where
     T: TrieLayout + Send + Sync + 'static,
@@ -247,10 +248,17 @@
     async fn handle_event(&mut self, event: ProcessConfirmStoringRequest) -> anyhow::Result<()> {
         info!(
             target: LOG_TARGET,
-<<<<<<< HEAD
             "Processing ConfirmStoringRequest: {:?}",
             event.file_key,
         );
+
+        let forest_root_write_tx = match event.forest_root_write_tx.lock().await.take() {
+            Some(tx) => tx,
+            None => {
+                error!(target: LOG_TARGET, "This is a bug! Forest root write tx already taken.");
+                return Ok(());
+            }
+        };
 
         let file_key: HasherOutT<T> =
             TryFrom::<[u8; 32]>::try_from(event.file_key.to_fixed_bytes())
@@ -294,9 +302,12 @@
         // Build extrinsic.
         let call = storage_hub_runtime::RuntimeCall::FileSystem(
             pallet_file_system::Call::bsp_confirm_storing {
-                file_key: H256::from_slice(file_key.as_ref()),
                 non_inclusion_forest_proof: non_inclusion_forest_proof.proof,
-                added_file_key_proof,
+                file_keys_and_proofs: BoundedVec::try_from(vec![(
+                    H256::from_slice(file_key.as_ref()),
+                    added_file_key_proof,
+                )])
+                .expect("Failed to convert file keys and proofs to BoundedVec."),
             },
         );
 
@@ -309,56 +320,26 @@
             .with_timeout(Duration::from_secs(60))
             .watch_for_success(&self.storage_hub_handler.blockchain)
             .await?;
-=======
-            "Runtime confirmed BSP storing files: {:?}",
-            event.file_keys,
-        );
-        let mut successful_metadatas = Vec::new();
->>>>>>> 8dadfd9b
-
-        // Get the metadata of the stored file.
+
         let read_file_storage = self.storage_hub_handler.file_storage.read().await;
 
-        for fk in &event.file_keys {
-            // TODO: use `convert_raw_bytes_to_hasher_out` when moved to shc_common
-            match TryFrom::<[u8; 32]>::try_from(*fk.as_ref()) {
-                Ok(file_key_hash) => match read_file_storage.get_metadata(&file_key_hash) {
-                    Ok(file_metadata) => successful_metadatas.push(file_metadata),
-                    Err(e) => {
-                        warn!(
-                            target: LOG_TARGET,
-                            "Failed to get metadata for file key: {:?}, error: {:?}", fk, e
-                        );
-                    }
-                },
-                Err(_) => {
-                    warn!(
-                        target: LOG_TARGET,
-                        "File key and HasherOutT mismatch for key: {:?}", fk
-                    );
-                }
-            }
-        }
+        let file_metadata = read_file_storage
+            .get_metadata(&file_key)
+            .expect("File metadata not found.");
 
         // Release the file storage lock.
         drop(read_file_storage);
 
-        if !successful_metadatas.is_empty() {
-            // Save [`FileMetadata`] of the successfully retrieved stored files in the forest storage.
-            let mut write_forest_storage = self.storage_hub_handler.forest_storage.write().await;
-            if let Err(e) = write_forest_storage.insert_files_metadata(&successful_metadatas) {
-                error!(
-                    target: LOG_TARGET,
-                    "Failed to insert metadata into forest storage: {:?}", e
-                );
-            }
-        } else {
-            warn!(
-                target: LOG_TARGET,
-                "No valid metadata was retrieved for any of the file keys: {:?}",
-                event.file_keys
-            );
-        }
+        // Save [`FileMetadata`] of the successfully retrieved stored files in the forest storage.
+        let mut write_forest_storage = self.storage_hub_handler.forest_storage.write().await;
+        write_forest_storage
+            .insert_files_metadata(&vec![file_metadata])
+            .expect("Failed to insert files metadata into forest storage.");
+
+        drop(write_forest_storage);
+
+        // Release the forest root write "lock".
+        let _ = forest_root_write_tx.send(());
 
         Ok(())
     }
@@ -501,60 +482,7 @@
         //     .await
         //     .expect("File is not registered. This should not happen!");
 
-<<<<<<< HEAD
         // Queue a request to confirm the storing of the file.
-=======
-        // Query runtime for the chunks to prove for the file.
-        let chunks_to_prove = self
-            .storage_hub_handler
-            .blockchain
-            .query_bsp_confirm_chunks_to_prove_for_file(
-                self.storage_hub_handler
-                    .blockchain
-                    .get_node_public_key()
-                    .await,
-                H256::from_slice(file_key.as_ref()),
-            )
-            .await
-            .map_err(|e| {
-                anyhow!(
-                    "Failed to query BSP confirm chunks to prove for file: {:?}",
-                    e
-                )
-            })?;
-
-        // Get the metadata for the file.
-        let read_file_storage = self.storage_hub_handler.file_storage.read().await;
-        let _metadata = read_file_storage
-            .get_metadata(file_key)
-            .expect("File metadata not found");
-        let added_file_key_proof = read_file_storage
-            .generate_proof(file_key, &chunks_to_prove)
-            .expect("File is not in storage, or proof does not exist.");
-        // Release the file storage read lock as soon as possible.
-        drop(read_file_storage);
-
-        // Get a read lock on the forest storage to generate a proof for the file.
-        let read_forest_storage = self.storage_hub_handler.forest_storage.read().await;
-        let non_inclusion_forest_proof = read_forest_storage
-            .generate_proof(vec![*file_key])
-            .expect("Failed to generate forest proof.");
-        // Release the forest storage read lock.
-        drop(read_forest_storage);
-
-        // Build extrinsic.
-        let call = storage_hub_runtime::RuntimeCall::FileSystem(
-            pallet_file_system::Call::bsp_confirm_storing {
-                non_inclusion_forest_proof: non_inclusion_forest_proof.proof,
-                file_keys_and_proofs: BoundedVec::try_from(vec![(
-                    H256::from_slice(file_key.as_ref()),
-                    added_file_key_proof,
-                )])
-                .expect("Failed to convert file keys and proofs."),
-            },
-        );
-
->>>>>>> 8dadfd9b
         self.storage_hub_handler
             .blockchain
             .queue_confirm_bsp_request(ConfirmStoringRequest {
