use crate::tasks::{FileStorageT, StorageHubHandler};
use log::{debug, error, info, warn};
use sc_network::{Multiaddr, PeerId, RequestFailure};
use shc_actors_framework::event_bus::EventHandler;
use shc_blockchain_service::{
    commands::BlockchainServiceInterface,
    events::{AcceptedBspVolunteer, NewStorageRequest},
};
use shc_common::{
    blockchain_utils::convert_raw_multiaddresses_to_multiaddr,
    types::{FileMetadata, HashT, StorageProofsMerkleTrieLayout},
};
use shc_file_transfer_service::commands::{FileTransferServiceInterface, RequestError};
use shc_forest_manager::traits::ForestStorageHandler;
use shp_file_metadata::ChunkId;
use sp_runtime::AccountId32;

const LOG_TARGET: &str = "user-sends-file-task";

/// Handles the events related to users sending a file to be stored by BSPs
/// volunteering for that file.
/// It can serve multiple BSPs volunteering to store each file, since
/// it reacts to every `AcceptedBspVolunteer` from the runtime.
pub struct UserSendsFileTask<FL, FSH>
where
    FL: FileStorageT,
    FSH: ForestStorageHandler + Clone + Send + Sync + 'static,
{
    storage_hub_handler: StorageHubHandler<FL, FSH>,
}

impl<FL, FSH> Clone for UserSendsFileTask<FL, FSH>
where
    FL: FileStorageT,
    FSH: ForestStorageHandler + Clone + Send + Sync + 'static,
{
    fn clone(&self) -> Self {
        Self {
            storage_hub_handler: self.storage_hub_handler.clone(),
        }
    }
}

impl<FL, FSH> UserSendsFileTask<FL, FSH>
where
    FL: FileStorageT,
    FSH: ForestStorageHandler + Clone + Send + Sync + 'static,
{
    pub fn new(storage_hub_handler: StorageHubHandler<FL, FSH>) -> Self {
        Self {
            storage_hub_handler,
        }
    }
}

impl<FL, FSH> EventHandler<NewStorageRequest> for UserSendsFileTask<FL, FSH>
where
    FL: FileStorageT,
    FSH: ForestStorageHandler + Clone + Send + Sync + 'static,
{
    /// Reacts to a new storage request from the runtime, which is triggered by a user sending a file to be stored.
    /// It generates the file metadata and sends it to the BSPs volunteering to store the file.
    async fn handle_event(&mut self, event: NewStorageRequest) -> anyhow::Result<()> {
        let node_pub_key = self
            .storage_hub_handler
            .blockchain
            .get_node_public_key()
            .await;

        if event.who != node_pub_key.into() {
            // Skip if the storage request was not created by this user node.
            return Ok(());
        }

        info!(
            target: LOG_TARGET,
            "Handling new storage request from user [{:?}], with location [{:?}]",
            event.who,
            event.location,
        );

        let msp_id = self
            .storage_hub_handler
            .blockchain
            .query_msp_id_of_bucket_id(event.bucket_id)
            .await
            .map_err(|e| {
                anyhow::anyhow!(
                    "Failed to query MSP ID of bucket ID {:?}\n Error: {:?}",
                    event.bucket_id,
                    e
                )
            })?;

        let msp_multiaddresses = self
            .storage_hub_handler
            .blockchain
            .query_provider_multiaddresses(msp_id)
            .await
            .map_err(|e| {
                anyhow::anyhow!(
                    "Failed to query MSP multiaddresses of MSP ID {:?}\n Error: {:?}",
                    msp_id,
                    e
                )
            })?;

        let multiaddress_vec = convert_raw_multiaddresses_to_multiaddr(msp_multiaddresses);

        // Adds the multiaddresses of the MSP to the known addresses of the file transfer service.
        // This is required to establish a connection to the MSP.
        let peer_ids = self.extract_peer_ids(multiaddress_vec).await;

        let file_metadata = FileMetadata {
            owner: <AccountId32 as AsRef<[u8]>>::as_ref(&event.who).to_vec(),
            bucket_id: event.bucket_id.as_ref().to_vec(),
            file_size: event.size.into(),
            fingerprint: event.fingerprint,
            location: event.location.into_inner(),
        };

        let file_key = file_metadata.file_key::<HashT<StorageProofsMerkleTrieLayout>>();

        // TODO: Check how we can improve this.
        // We could either make sure this scenario doesn't happen beforehand,
        // by implementing formatting checks for multiaddresses in the runtime,
        // or try to fetch new peer ids from the runtime at this point.
        if peer_ids.is_empty() {
            info!(target: LOG_TARGET, "No peers were found to receive file key {:?}", file_key);
        }

        self.send_chunks_to_provider(peer_ids, &file_metadata).await
    }
}

impl<FL, FSH> EventHandler<AcceptedBspVolunteer> for UserSendsFileTask<FL, FSH>
where
    FL: FileStorageT,
    FSH: ForestStorageHandler + Clone + Send + Sync + 'static,
{
    /// Reacts to BSPs volunteering (`AcceptedBspVolunteer` from the runtime) to store the user's file,
    /// establishes a connection to each BSPs through the p2p network and sends the file.
    /// At this point we assume that the file is merkleised and already in file storage, and
    /// for this reason the file transfer to the BSP should not fail unless the p2p connection fails.
    async fn handle_event(&mut self, event: AcceptedBspVolunteer) -> anyhow::Result<()> {
        info!(
            target: LOG_TARGET,
            "Handling BSP volunteering to store a file from user [{:?}], with location [{:?}]",
            event.owner,
            event.location,
        );

        let file_metadata = FileMetadata {
            owner: <AccountId32 as AsRef<[u8]>>::as_ref(&event.owner).to_vec(),
            bucket_id: event.bucket_id.as_ref().to_vec(),
            file_size: event.size.into(),
            fingerprint: event.fingerprint,
            location: event.location.into_inner(),
        };

        // Adds the multiaddresses of the BSP volunteering to store the file to the known addresses of the file transfer service.
        // This is required to establish a connection to the BSP.
        let peer_ids = self.extract_peer_ids(event.multiaddresses).await;

        let file_key = file_metadata.file_key::<HashT<StorageProofsMerkleTrieLayout>>();

        // TODO: Check how we can improve this.
        // We could either make sure this scenario doesn't happen beforehand,
        // by implementing formatting checks for multiaddresses in the runtime,
        // or try to fetch new peer ids from the runtime at this point.
        if peer_ids.is_empty() {
            info!(target: LOG_TARGET, "No peers were found to receive file key {:?}", file_key);
        }

        self.send_chunks_to_provider(peer_ids, &file_metadata).await
    }
}

impl<FL, FSH> UserSendsFileTask<FL, FSH>
where
    FL: FileStorageT,
    FSH: ForestStorageHandler + Clone + Send + Sync + 'static,
{
    async fn send_chunks_to_provider(
        &mut self,
        peer_ids: Vec<PeerId>,
        file_metadata: &FileMetadata,
    ) -> Result<(), anyhow::Error> {
        let file_key = file_metadata.file_key::<HashT<StorageProofsMerkleTrieLayout>>();
        let chunk_count = file_metadata.chunks_count();

        // Iterates and tries to send file to peer.
        // Breaks loop after first successful attempt since all peer ids belong to the same provider.
        for peer_id in peer_ids {
            debug!(target: LOG_TARGET, "Attempting to send chunks of file key {:?} to peer {:?}", file_key, peer_id);

            for chunk_id in 0..chunk_count {
                debug!(target: LOG_TARGET, "Trying to send chunk id {:?} of file {:?} to peer {:?}", chunk_id, file_key, peer_id);
                let proof = match self
                    .storage_hub_handler
                    .file_storage
                    .read()
                    .await
                    .generate_proof(&file_key, &vec![ChunkId::new(chunk_id)])
                {
                    Ok(proof) => proof,
                    Err(e) => {
                        return Err(anyhow::anyhow!(
                            "Failed to generate proof for chunk id {:?} of file {:?}\n Error: {:?}",
                            chunk_id,
                            file_key,
                            e
                        ));
                    }
                };

                let mut retry_attempts = 0;
                loop {
                    let upload_response = self
                        .storage_hub_handler
                        .file_transfer
                        .upload_request(peer_id, file_key.as_ref().into(), proof.clone())
                        .await;

                    match upload_response {
                        Ok(_) => {
                            debug!(target: LOG_TARGET, "Successfully uploaded chunk id {:?} of file {:?} to peer {:?}", chunk_id, file_metadata.fingerprint, peer_id);
                            break;
                        }
                        // Retry if the request was refused by the peer (MSP). This could happen if the user was too fast
                        // before the MSP registered the NewStorageRequest event and was ready to receive the file.
                        Err(RequestError::RequestFailure(RequestFailure::Refused))
                            if retry_attempts < 3 =>
                        {
                            warn!(target: LOG_TARGET, "Chunk id {:?} upload rejected by peer {:?}, retrying... (attempt {})", chunk_id, peer_id, retry_attempts + 1);
                            retry_attempts += 1;

                            // Wait for a short time before retrying.
                            tokio::time::sleep(std::time::Duration::from_secs(1)).await;
                        }
                        Err(RequestError::RequestFailure(RequestFailure::Refused)) => {
                            // TODO: Handle MSP not receiving file after multiple retries.
<<<<<<< HEAD
                            return Err(anyhow::anyhow!(
                                "Failed to establish connection with peer {:?} after multiple retries for file key{:?}",
                                peer_id,
                                file_key
                            ));
=======
>>>>>>> ac7741e5
                        }
                        Err(e) => {
                            error!(target: LOG_TARGET, "Failed to upload chunk_id {:?} to peer {:?}\n Error: {:?}", chunk_id, peer_id, e);
                            // In case of an error, we break the inner loop
                            // and try to connect to the next peer id.
                            break;
                        }
                    }
                }
            }
            info!(target: LOG_TARGET, "Successfully sent file {:?} to peer {:?}", file_metadata.fingerprint, peer_id);
            return Ok(());
        }

        Err(anyhow::anyhow!(
            "Failed to send file {:?} to any of the peers",
            file_metadata.fingerprint
        ))
    }

    async fn extract_peer_ids(&mut self, multiaddresses: Vec<Multiaddr>) -> Vec<PeerId> {
        let mut peer_ids = Vec::new();
        for multiaddress in &multiaddresses {
            if let Some(peer_id) = PeerId::try_from_multiaddr(&multiaddress) {
                if let Err(error) = self
                    .storage_hub_handler
                    .file_transfer
                    .add_known_address(peer_id, multiaddress.clone())
                    .await
                {
                    error!(target: LOG_TARGET, "Failed to add known address {:?} for peer {:?} due to {:?}", multiaddress, peer_id, error);
                }
                peer_ids.push(peer_id);
            }
        }
        peer_ids
    }
}<|MERGE_RESOLUTION|>--- conflicted
+++ resolved
@@ -1,4 +1,6 @@
 use crate::tasks::{FileStorageT, StorageHubHandler};
+use log::{debug, error, info, warn};
+use sc_network::{Multiaddr, PeerId, RequestFailure};
 use log::{debug, error, info, warn};
 use sc_network::{Multiaddr, PeerId, RequestFailure};
 use shc_actors_framework::event_bus::EventHandler;
@@ -10,6 +12,7 @@
     blockchain_utils::convert_raw_multiaddresses_to_multiaddr,
     types::{FileMetadata, HashT, StorageProofsMerkleTrieLayout},
 };
+use shc_file_transfer_service::commands::{FileTransferServiceInterface, RequestError};
 use shc_file_transfer_service::commands::{FileTransferServiceInterface, RequestError};
 use shc_forest_manager::traits::ForestStorageHandler;
 use shp_file_metadata::ChunkId;
@@ -221,6 +224,13 @@
                         .file_transfer
                         .upload_request(peer_id, file_key.as_ref().into(), proof.clone())
                         .await;
+                let mut retry_attempts = 0;
+                loop {
+                    let upload_response = self
+                        .storage_hub_handler
+                        .file_transfer
+                        .upload_request(peer_id, file_key.as_ref().into(), proof.clone())
+                        .await;
 
                     match upload_response {
                         Ok(_) => {
@@ -240,14 +250,11 @@
                         }
                         Err(RequestError::RequestFailure(RequestFailure::Refused)) => {
                             // TODO: Handle MSP not receiving file after multiple retries.
-<<<<<<< HEAD
                             return Err(anyhow::anyhow!(
                                 "Failed to establish connection with peer {:?} after multiple retries for file key{:?}",
                                 peer_id,
                                 file_key
                             ));
-=======
->>>>>>> ac7741e5
                         }
                         Err(e) => {
                             error!(target: LOG_TARGET, "Failed to upload chunk_id {:?} to peer {:?}\n Error: {:?}", chunk_id, peer_id, e);
