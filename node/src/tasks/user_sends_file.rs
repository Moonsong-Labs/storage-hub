--- conflicted
+++ resolved
@@ -433,12 +433,8 @@
             }
         }
 
-<<<<<<< HEAD
+
         info!(target: LOG_TARGET, "Successfully sent file fingerprint {:x} to peer {:?}", file_metadata.fingerprint, peer_id);
-        return Ok(());
-=======
-        info!(target: LOG_TARGET, "Successfully sent file {:?} to peer {:?}", file_metadata.fingerprint, peer_id);
         Ok(())
->>>>>>> d43e13ef
     }
 }