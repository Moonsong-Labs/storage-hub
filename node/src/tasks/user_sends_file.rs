use log::{debug, info, warn};
use sc_network::{PeerId, RequestFailure};
use sp_core::H256;
use sp_runtime::AccountId32;
use std::collections::HashSet;

use shc_actors_framework::event_bus::EventHandler;
use shc_blockchain_service::{
    commands::BlockchainServiceInterface,
    events::{AcceptedBspVolunteer, NewStorageRequest},
};
use shc_common::types::{
    FileMetadata, HashT, StorageProofsMerkleTrieLayout, BATCH_CHUNK_FILE_TRANSFER_MAX_SIZE,
};
use shc_file_manager::traits::FileStorage;
use shc_file_transfer_service::commands::{FileTransferServiceInterface, RequestError};
use shp_file_metadata::ChunkId;

use crate::services::{handler::StorageHubHandler, types::ShNodeType};

const LOG_TARGET: &str = "user-sends-file-task";

/// [`UserSendsFileTask`]: Handles the events related to users sending a file to be stored by BSPs
/// volunteering for that file.
/// It can serve multiple BSPs volunteering to store each file, since
/// it reacts to every [`AcceptedBspVolunteer`] from the runtime.
pub struct UserSendsFileTask<NT>
where
    NT: ShNodeType,
{
    storage_hub_handler: StorageHubHandler<NT>,
}

impl<NT> Clone for UserSendsFileTask<NT>
where
    NT: ShNodeType,
{
    fn clone(&self) -> Self {
        Self {
            storage_hub_handler: self.storage_hub_handler.clone(),
        }
    }
}

impl<NT> UserSendsFileTask<NT>
where
    NT: ShNodeType,
{
    pub fn new(storage_hub_handler: StorageHubHandler<NT>) -> Self {
        Self {
            storage_hub_handler,
        }
    }
}

impl<NT> EventHandler<NewStorageRequest> for UserSendsFileTask<NT>
where
    NT: ShNodeType + 'static,
{
    /// Reacts to a new storage request from the runtime, which is triggered by a user sending a file to be stored.
    /// It generates the file metadata and sends it to the BSPs volunteering to store the file.
    async fn handle_event(&mut self, event: NewStorageRequest) -> anyhow::Result<()> {
        let node_pub_key = self
            .storage_hub_handler
            .blockchain
            .get_node_public_key()
            .await;

        if event.who != node_pub_key.into() {
            // Skip if the storage request was not created by this user node.
            return Ok(());
        }

        info!(
            target: LOG_TARGET,
            "Handling new storage request from user [{:?}], with location [{:?}]",
            event.who,
            event.location,
        );

        let Some(msp_id) = self
            .storage_hub_handler
            .blockchain
            .query_msp_id_of_bucket_id(event.bucket_id)
            .await
            .map_err(|e| {
                anyhow::anyhow!(
                    "Failed to query MSP ID of bucket ID {:?}\n Error: {:?}",
                    event.bucket_id,
                    e
                )
            })?
        else {
            warn!(
                target: LOG_TARGET,
                "Skipping storage request - no MSP ID found for bucket ID {:?}",
                event.bucket_id
            );
            return Ok(());
        };

        let multiaddress_vec = self
            .storage_hub_handler
            .blockchain
            .query_provider_multiaddresses(msp_id)
            .await
            .map_err(|e| {
                anyhow::anyhow!(
                    "Failed to query MSP multiaddresses of MSP ID {:?}\n Error: {:?}",
                    msp_id,
                    e
                )
            })?;

        // Adds the multiaddresses of the MSP to the known addresses of the file transfer service.
        // This is required to establish a connection to the MSP.
        let peer_ids = self
            .storage_hub_handler
            .file_transfer
            .extract_peer_ids_and_register_known_addresses(multiaddress_vec)
            .await;

        let file_metadata = FileMetadata::new(
            <AccountId32 as AsRef<[u8]>>::as_ref(&event.who).to_vec(),
            event.bucket_id.as_ref().to_vec(),
            event.location.into_inner(),
            event.size.into(),
            event.fingerprint,
        )
        .map_err(|_| anyhow::anyhow!("Invalid file metadata"))?;

        let file_key = file_metadata.file_key::<HashT<StorageProofsMerkleTrieLayout>>();

        // TODO: Check how we can improve this.
        // We could either make sure this scenario doesn't happen beforehand,
        // by implementing formatting checks for multiaddresses in the runtime,
        // or try to fetch new peer ids from the runtime at this point.
        if peer_ids.is_empty() {
            info!(target: LOG_TARGET, "No peers were found to receive file key {:?}", file_key);
        }

        self.send_chunks_to_provider(peer_ids, &file_metadata).await
    }
}

impl<NT> EventHandler<AcceptedBspVolunteer> for UserSendsFileTask<NT>
where
    NT: ShNodeType + 'static,
{
    /// Reacts to BSPs volunteering (`AcceptedBspVolunteer` from the runtime) to store the user's file,
    /// establishes a connection to each BSPs through the p2p network and sends the file.
    /// At this point we assume that the file is merkleised and already in file storage, and
    /// for this reason the file transfer to the BSP should not fail unless the p2p connection fails.
    async fn handle_event(&mut self, event: AcceptedBspVolunteer) -> anyhow::Result<()> {
        info!(
            target: LOG_TARGET,
            "Handling BSP volunteering to store a file from user [{:?}], with location [{:?}]",
            event.owner,
            event.location,
        );

        let file_metadata = FileMetadata::new(
            <AccountId32 as AsRef<[u8]>>::as_ref(&event.owner).to_vec(),
            event.bucket_id.as_ref().to_vec(),
            event.location.into_inner(),
            event.size.into(),
            event.fingerprint,
        )
        .map_err(|_| anyhow::anyhow!("Invalid file metadata"))?;

        // Adds the multiaddresses of the BSP volunteering to store the file to the known addresses of the file transfer service.
        // This is required to establish a connection to the BSP.
        let peer_ids = self
            .storage_hub_handler
            .file_transfer
            .extract_peer_ids_and_register_known_addresses(event.multiaddresses)
            .await;

        let file_key = file_metadata.file_key::<HashT<StorageProofsMerkleTrieLayout>>();

        // TODO: Check how we can improve this.
        // We could either make sure this scenario doesn't happen beforehand,
        // by implementing formatting checks for multiaddresses in the runtime,
        // or try to fetch new peer ids from the runtime at this point.
        if peer_ids.is_empty() {
            info!(target: LOG_TARGET, "No peers were found to receive file key {:?}", file_key);
        }

        self.send_chunks_to_provider(peer_ids, &file_metadata).await
    }
}

impl<NT> UserSendsFileTask<NT>
where
    NT: ShNodeType,
{
    async fn send_chunks_to_provider(
        &mut self,
        peer_ids: Vec<PeerId>,
        file_metadata: &FileMetadata,
    ) -> Result<(), anyhow::Error> {
        let file_key = file_metadata.file_key::<HashT<StorageProofsMerkleTrieLayout>>();
        let chunk_count = file_metadata.chunks_count();

        // Iterates and tries to send file to peer.
        // Breaks loop after first successful attempt since all peer ids belong to the same provider.
        for peer_id in peer_ids {
            match self
                .send_chunks(peer_id, file_metadata, file_key, chunk_count)
                .await
            {
                Err(err) => {
                    // If sending chunk failed with one peer id, we try with the next one.
                    warn!(target: LOG_TARGET, "{:?}", err);
                    continue;
                }
                Ok(()) => {
                    // If successful our job is done. No need to try with the next peer id.
                    return Ok(());
                }
            };
        }

        Err(anyhow::anyhow!(
            "Failed to send file {:?} to any of the peers",
            file_metadata.fingerprint()
        ))
    }

    async fn send_chunks(
        &mut self,
        peer_id: PeerId,
        file_metadata: &FileMetadata,
        file_key: H256,
        chunk_count: u64,
    ) -> Result<(), anyhow::Error> {
        debug!(target: LOG_TARGET, "Attempting to send chunks of file key {:?} to peer {:?}", file_key, peer_id);

        let mut current_batch = Vec::new();
        let mut current_batch_size = 0;

        let fingerprint = file_metadata.fingerprint();

        for chunk_id in 0..chunk_count {
            let chunk_data = self
                .storage_hub_handler
                .file_storage
                .read()
                .await
                .get_chunk(&file_key, &ChunkId::new(chunk_id))
                .map_err(|e| anyhow::anyhow!("Failed to get chunk: {:?}", e))?;

            // Check if adding this chunk would exceed the batch size limit
            if current_batch_size + chunk_data.len() > BATCH_CHUNK_FILE_TRANSFER_MAX_SIZE {
                // Send current batch before adding new chunk
                debug!(
                    target: LOG_TARGET,
                    "Sending batch of {} chunks (total size: {} bytes) for file {:?} to peer {:?}",
                    current_batch.len(),
                    current_batch_size,
                    file_key,
                    peer_id
                );

                // Generate proof for the entire batch
                let proof = match self
                    .storage_hub_handler
                    .file_storage
                    .read()
                    .await
                    .generate_proof(
                        &file_key,
                        &HashSet::from_iter(current_batch.iter().cloned()),
                    ) {
                    Ok(proof) => proof,
                    Err(e) => {
                        return Err(anyhow::anyhow!(
                            "Failed to generate proof for batch of file {:?}\n Error: {:?}",
                            file_key,
                            e
                        ));
                    }
                };

                let mut retry_attempts = 0;
                loop {
                    let upload_response = self
                        .storage_hub_handler
                        .file_transfer
                        .upload_request(peer_id, file_key.as_ref().into(), proof.clone(), None)
                        .await;

                    match upload_response {
                        Ok(r) => {
                            debug!(
                                target: LOG_TARGET,
<<<<<<< HEAD
                                "Successfully uploaded batch for file fingerprint {:x} to peer {:?}",
                                file_metadata.fingerprint,
=======
                                "Successfully uploaded batch for file {:?} to peer {:?}",
                                fingerprint,
>>>>>>> f9a7ac47
                                peer_id
                            );

                            // If the provider signals they have the entire file, we can stop
                            if r.file_complete {
                                info!(
                                    target: LOG_TARGET,
                                    "Stopping file upload process. Peer {:?} has the entire file fingerprint {:x}",
                                    peer_id,
                                    fingerprint
                                );
                                return Ok(());
                            }

                            break;
                        }
                        Err(RequestError::RequestFailure(RequestFailure::Refused))
                            if retry_attempts < 3 =>
                        {
                            warn!(
                                target: LOG_TARGET,
                                "Batch upload rejected by peer {:?}, retrying... (attempt {})",
                                peer_id,
                                retry_attempts + 1
                            );
                            retry_attempts += 1;

                            // Wait for a short time before retrying
                            tokio::time::sleep(std::time::Duration::from_secs(1)).await;
                        }
                        Err(RequestError::RequestFailure(RequestFailure::Refused)) => {
                            // Return an error if the provider refused to answer.
                            return Err(anyhow::anyhow!("Failed to send file {:?}", file_key));
                        }
                        Err(e) => {
                            return Err(anyhow::anyhow!(
                                "Unexpected error while trying to upload batch to peer {:?} (Error: {:?})",
                                peer_id,
                                e
                            ));
                        }
                    }
                }

                // Clear the batch for next iteration
                current_batch.clear();
                current_batch_size = 0;
            }

            // Add chunk to current batch
            current_batch.push(ChunkId::new(chunk_id));
            current_batch_size += chunk_data.len();

            // If this is the last chunk, send the final batch
            if chunk_id == chunk_count - 1 && !current_batch.is_empty() {
                debug!(
                    target: LOG_TARGET,
                    "Sending final batch of {} chunks (total size: {} bytes) for file {:?} to peer {:?}",
                    current_batch.len(),
                    current_batch_size,
                    file_key,
                    peer_id
                );

                // Generate proof for the final batch
                let proof = match self
                    .storage_hub_handler
                    .file_storage
                    .read()
                    .await
                    .generate_proof(
                        &file_key,
                        &HashSet::from_iter(current_batch.iter().cloned()),
                    ) {
                    Ok(proof) => proof,
                    Err(e) => {
                        return Err(anyhow::anyhow!(
                            "Failed to generate proof for final batch of file {:?}\n Error: {:?}",
                            file_key,
                            e
                        ));
                    }
                };

                let mut retry_attempts = 0;
                loop {
                    let upload_response = self
                        .storage_hub_handler
                        .file_transfer
                        .upload_request(peer_id, file_key.as_ref().into(), proof.clone(), None)
                        .await;

                    match upload_response {
                        Ok(r) => {
                            debug!(
                                target: LOG_TARGET,
<<<<<<< HEAD
                                "Successfully uploaded final batch for file fingerprint {:x} to peer {:?}",
                                file_metadata.fingerprint,
=======
                                "Successfully uploaded final batch for file {:?} to peer {:?}",
                                fingerprint,
>>>>>>> f9a7ac47
                                peer_id
                            );

                            if r.file_complete {
                                info!(
                                    target: LOG_TARGET,
                                    "File upload complete. Peer {:?} has the entire file fingerprint {:x}",
                                    peer_id,
                                    fingerprint
                                );
                            }
                            break;
                        }
                        Err(RequestError::RequestFailure(RequestFailure::Refused))
                            if retry_attempts < 3 =>
                        {
                            warn!(
                                target: LOG_TARGET,
                                "Final batch upload rejected by peer {:?}, retrying... (attempt {})",
                                peer_id,
                                retry_attempts + 1
                            );
                            retry_attempts += 1;

                            // Wait for a short time before retrying
                            tokio::time::sleep(std::time::Duration::from_secs(1)).await;
                        }
                        Err(RequestError::RequestFailure(RequestFailure::Refused)) => {
                            // Return an error if the provider refused to answer.
                            return Err(anyhow::anyhow!("Failed to send file {:?}", file_key));
                        }
                        Err(e) => {
                            return Err(anyhow::anyhow!(
                                "Unexpected error while trying to upload final batch to peer {:?} (Error: {:?})",
                                peer_id,
                                e
                            ));
                        }
                    }
                }
            }
        }

<<<<<<< HEAD
        info!(target: LOG_TARGET, "Successfully sent file fingerprint {:x} to peer {:?}", file_metadata.fingerprint, peer_id);
=======
        info!(target: LOG_TARGET, "Successfully sent file {:?} to peer {:?}", fingerprint, peer_id);
>>>>>>> f9a7ac47
        Ok(())
    }
}<|MERGE_RESOLUTION|>--- conflicted
+++ resolved
@@ -294,13 +294,8 @@
                         Ok(r) => {
                             debug!(
                                 target: LOG_TARGET,
-<<<<<<< HEAD
                                 "Successfully uploaded batch for file fingerprint {:x} to peer {:?}",
-                                file_metadata.fingerprint,
-=======
-                                "Successfully uploaded batch for file {:?} to peer {:?}",
                                 fingerprint,
->>>>>>> f9a7ac47
                                 peer_id
                             );
 
@@ -397,13 +392,8 @@
                         Ok(r) => {
                             debug!(
                                 target: LOG_TARGET,
-<<<<<<< HEAD
                                 "Successfully uploaded final batch for file fingerprint {:x} to peer {:?}",
-                                file_metadata.fingerprint,
-=======
-                                "Successfully uploaded final batch for file {:?} to peer {:?}",
                                 fingerprint,
->>>>>>> f9a7ac47
                                 peer_id
                             );
 
@@ -447,11 +437,7 @@
             }
         }
 
-<<<<<<< HEAD
-        info!(target: LOG_TARGET, "Successfully sent file fingerprint {:x} to peer {:?}", file_metadata.fingerprint, peer_id);
-=======
-        info!(target: LOG_TARGET, "Successfully sent file {:?} to peer {:?}", fingerprint, peer_id);
->>>>>>> f9a7ac47
+        info!(target: LOG_TARGET, "Successfully sent file fingerprint {:x} to peer {:?}", fingerprint, peer_id);
         Ok(())
     }
 }