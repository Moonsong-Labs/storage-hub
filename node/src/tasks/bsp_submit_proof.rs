--- conflicted
+++ resolved
@@ -9,12 +9,7 @@
     events::{
         FinalisedTrieRemoveMutationsApplied, MultipleNewChallengeSeeds, ProcessSubmitProofRequest,
     },
-<<<<<<< HEAD
-    handler::SubmitProofRequest,
-    types::RetryStrategy,
-=======
-    types::SubmitProofRequest,
->>>>>>> 5965850d
+    types::{RetryStrategy, SubmitProofRequest},
 };
 use shc_common::types::{
     BlockNumber, FileKey, KeyProof, KeyProofs, Proven, ProviderId, RandomnessOutput, StorageProof,
@@ -222,42 +217,15 @@
             },
         );
 
-<<<<<<< HEAD
         let max_tip = self
             .storage_hub_handler
             .blockchain
             .query_worst_case_scenario_slashable_amount(event.data.provider_id)
             .await?
             .ok_or(anyhow!("Worst case slashable amount is None. Runtime no longer has this provider registered?"))?;
-=======
-        // Attempt three times to submit extrinsic if it fails.
-        let mut extrinsic_submitted = false;
-        for attempt in 0..MAX_PROOF_SUBMISSION_ATTEMPTS {
-            // First check if this proof is still the next one to be submitted.
-            self.check_if_proof_is_outdated(&event).await?;
-
-            // Send the extrinsic and wait for it to be included in the block.
-            let mut transaction = self
-                .storage_hub_handler
-                .blockchain
-                .send_extrinsic(call.clone())
-                .await?
-                .with_timeout(Duration::from_secs(60));
-
-            // Check if the extrinsic was successful.
-            if transaction
-                .watch_for_success(&self.storage_hub_handler.blockchain)
-                .await
-                .is_ok()
-            {
-                // If the extrinsic was successful, break out of the loop.
-                extrinsic_submitted = true;
-                break;
-            }
-
-            warn!(target: LOG_TARGET, "Failed to submit proof, attempt #{}", attempt + 1);
-        }
->>>>>>> 5965850d
+
+        // TODO: Integrate with the new tip strategy.
+        //self.check_if_proof_is_outdated(&event).await?;
 
         // Attempt to submit the extrinsic with retries and tip increase.
         self.storage_hub_handler
