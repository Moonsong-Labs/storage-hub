use std::time::Duration;

use anyhow::anyhow;
use sc_tracing::tracing::*;
use shp_file_metadata::ChunkId;
use sp_core::H256;

use shc_actors_framework::event_bus::EventHandler;
use shc_blockchain_service::{
    commands::BlockchainServiceInterface,
    events::{FinalisedTrieRemoveMutationsApplied, NewChallengeSeed, ProcessSubmitProofRequest},
    handler::SubmitProofRequest,
};
use shc_common::types::{
    FileKey, KeyProof, KeyProofs, Proven, ProviderId, RandomnessOutput, StorageProof,
    TrieRemoveMutation,
};
use shc_forest_manager::traits::ForestStorage;

use crate::services::{forest_storage::NoKey, handler::StorageHubHandler};
use crate::tasks::{BspForestStorageHandlerT, FileStorageT};

const LOG_TARGET: &str = "bsp-submit-proof-task";
const MAX_PROOF_SUBMISSION_ATTEMPTS: u32 = 3;

/// BSP Submit Proof Task: Handles the submission of proof for BSP (Backup Storage Provider) to the runtime.
///
/// The flow includes the following steps:
/// - **NewChallengeSeed Event:**
///   - Triggered by the on-chain generation of a new challenge seed.
///   - Derives forest challenges from the seed.
///   - Checks for any checkpoint challenges and adds them to the forest challenges.
///   - Queues the challenges for submission to the runtime, to be processed when the Forest write lock is released.
///
/// - **ProcessSubmitProofRequest Event:**
///   - Triggered when the Blockchain Service detects that the Forest write lock has been released.
///   - Generates proofs for the queued challenges derived from the `NewChallengeSeed`.
///   - Constructs key proofs for each file key involved in the challenges.
///   - Submits the proofs to the runtime, with up to [`MAX_PROOF_SUBMISSION_ATTEMPTS`] retries on failure.
///   - Applies any necessary mutations to the Forest Storage (but not the File Storage).
///   - Verifies that the new Forest root matches the one recorded on-chain to ensure consistency.
///
/// - **FinalisedTrieRemoveMutationsApplied Event:**
///   - Triggered when mutations applied to the Merkle Trie have been finalized, indicating that certain keys should be removed.
///   - Iterates over each file key that was part of the finalised mutations.
///   - Checks if the file key is still present in the Forest Storage:
///     - If the key is still present, logs a warning, as this may indicate that the key was re-added after deletion.
///     - If the key is absent from the Forest Storage, safely removes the corresponding file from the File Storage.
///   - Ensures that no residual file keys remain in the File Storage when they should have been deleted.
pub struct BspSubmitProofTask<FL, FSH>
where
    FL: FileStorageT,
    FSH: BspForestStorageHandlerT,
{
    storage_hub_handler: StorageHubHandler<FL, FSH>,
}

impl<FL, FSH> Clone for BspSubmitProofTask<FL, FSH>
where
    FL: FileStorageT,
    FSH: BspForestStorageHandlerT,
{
    fn clone(&self) -> BspSubmitProofTask<FL, FSH> {
        Self {
            storage_hub_handler: self.storage_hub_handler.clone(),
        }
    }
}

impl<FL, FSH> BspSubmitProofTask<FL, FSH>
where
    FL: FileStorageT,
    FSH: BspForestStorageHandlerT,
{
    pub fn new(storage_hub_handler: StorageHubHandler<FL, FSH>) -> Self {
        Self {
            storage_hub_handler,
        }
    }
}

/// Handles the `NewChallengeSeed` event.
///
/// This event is triggered by an on-chain event of a new challenge seed being generated. The task performs the following actions:
/// - Derives forest challenges from the seed.
/// - Checks for checkpoint challenges and adds them to the forest challenges.
/// - Queues the challenges for submission to the runtime, for when the Forest write lock is released.
impl<FL, FSH> EventHandler<NewChallengeSeed> for BspSubmitProofTask<FL, FSH>
where
    FL: FileStorageT,
    FSH: BspForestStorageHandlerT,
{
    async fn handle_event(&mut self, event: NewChallengeSeed) -> anyhow::Result<()> {
        info!(
            target: LOG_TARGET,
            "Initiating BSP proof submission for BSP ID: {:?}, at tick: {:?}, with seed: {:?}",
            event.provider_id,
            event.tick,
            event.seed
        );
        let seed = event.seed;
        let provider_id = event.provider_id;

        // Derive forest challenges from seed.
        let mut forest_challenges = self
            .derive_forest_challenges_from_seed(seed, provider_id)
            .await?;
        trace!(target: LOG_TARGET, "Forest challenges to respond to: {:?}", forest_challenges);

        // Check if there are checkpoint challenges since last tick this provider submitted a proof for.
        // If so, this will add them to the forest challenges.
        let checkpoint_challenges = self
            .add_checkpoint_challenges_to_forest_challenges(provider_id, &mut forest_challenges)
            .await?;
        trace!(target: LOG_TARGET, "Checkpoint challenges to respond to: {:?}", checkpoint_challenges);

        self.storage_hub_handler
            .blockchain
            .queue_submit_proof_request(SubmitProofRequest::new(
                event,
                forest_challenges,
                checkpoint_challenges,
            ))
            .await?;

        Ok(())
    }
}

/// Handles the `ProcessSubmitProofRequest` event.
///
/// This event is triggered when the Blockchain Service realises that the Forest write lock has been released,
/// giving this task the opportunity to generate proofs and submit them to the runtime.
///
/// This task performs the following actions:
/// - Generates proofs for the challenges.
/// - Constructs key proofs and submits the proof to the runtime.
///   - Retries up to [`MAX_PROOF_SUBMISSION_ATTEMPTS`] times if the submission fails.
/// - Applies any necessary mutations to the Forest Storage (not the File Storage).
/// - Ensures the new Forest root matches the one on-chain.
impl<FL, FSH> EventHandler<ProcessSubmitProofRequest> for BspSubmitProofTask<FL, FSH>
where
    FL: FileStorageT,
    FSH: BspForestStorageHandlerT,
{
    async fn handle_event(&mut self, event: ProcessSubmitProofRequest) -> anyhow::Result<()> {
        info!(
            target: LOG_TARGET,
            "Processing SubmitProofRequest {:?}",
            event.data.forest_challenges
        );

        let forest_root_write_tx = match event.forest_root_write_tx.lock().await.take() {
            Some(tx) => tx,
            None => {
                error!(target: LOG_TARGET, "This is a bug! Forest root write tx already taken.");
                return Err(anyhow!(
                    "CRITICAL❗️❗️ This is a bug! Forest root write tx already taken!"
                ));
            }
        };

<<<<<<< HEAD
        let proven_file_keys = {
            let fs = self
                .storage_hub_handler
                .forest_storage_handler
                .get(&NoKey)
                .await
                .ok_or_else(|| anyhow!("Failed to get forest storage."))?;

            let p = fs
                .read()
                .await
                .generate_proof(event.forest_challenges)
                .map_err(|e| anyhow!("Failed to generate forest proof: {:?}", e))?;

            p
        };
=======
        let read_forest_storage = self.storage_hub_handler.forest_storage.read().await;
        let proven_file_keys = read_forest_storage
            .generate_proof(event.data.forest_challenges)
            .map_err(|e| anyhow!("Failed to generate forest proof: {:?}", e))?;
        // Release the forest storage read lock.
        drop(read_forest_storage);
>>>>>>> 91e9a454

        // Get the keys that were proven.
        let mut proven_keys = Vec::new();
        for key in proven_file_keys.proven {
            match key {
                Proven::ExactKey(leaf) => proven_keys.push(leaf.key),
                Proven::NeighbourKeys((left, right)) => match (left, right) {
                    (Some(left), Some(right)) => {
                        proven_keys.push(left.key);
                        proven_keys.push(right.key);
                    }
                    (Some(left), None) => proven_keys.push(left.key),
                    (None, Some(right)) => proven_keys.push(right.key),
                    (None, None) => {
                        error!(target: LOG_TARGET, "Both left and right leaves in forest proof are None. This should not be possible.");
                    }
                },
                Proven::Empty => {
                    error!(target: LOG_TARGET, "Forest proof generated with empty forest. This should not be possible, as this provider shouldn't have been challenged with an empty forest.");
                }
            }
        }
        trace!(target: LOG_TARGET, "Proven file keys: {:?}", proven_keys);

        // Construct key challenges and generate key proofs for them.
        let mut key_proofs = KeyProofs::new();
        for file_key in &proven_keys {
            // Generate the key proof for each file key.
            let key_proof = self
                .generate_key_proof(*file_key, event.data.seed, event.data.provider_id)
                .await?;

            key_proofs.insert(*file_key, key_proof);
        }

        // Construct full proof.
        let proof = StorageProof {
            forest_proof: proven_file_keys.proof,
            key_proofs,
        };

        // Submit proof to the runtime.
        // Provider is `None` since we're submitting with the account linked to the BSP.
        let call = storage_hub_runtime::RuntimeCall::ProofsDealer(
            pallet_proofs_dealer::Call::submit_proof {
                proof,
                provider: None,
            },
        );

        // Attempt three times to submit extrinsic if it fails.
        let mut extrinsic_submitted = false;
        for attempt in 0..MAX_PROOF_SUBMISSION_ATTEMPTS {
            let mut transaction = self
                .storage_hub_handler
                .blockchain
                .send_extrinsic(call.clone())
                .await?
                .with_timeout(Duration::from_secs(60));

            if transaction
                .watch_for_success(&self.storage_hub_handler.blockchain)
                .await
                .is_ok()
            {
                extrinsic_submitted = true;
                break;
            }

            warn!(target: LOG_TARGET, "Failed to submit proof, attempt #{}", attempt + 1);
        }

        // Exit with error if extrinsic was not submitted.
        if !extrinsic_submitted {
            error!(target: LOG_TARGET, "CRITICAL❗️❗️ Failed to submit proof after {} attempts", MAX_PROOF_SUBMISSION_ATTEMPTS);
            return Err(anyhow!(
                "Failed to submit proof after {} attempts",
                MAX_PROOF_SUBMISSION_ATTEMPTS
            ));
        }

        trace!(target: LOG_TARGET, "Proof submitted successfully");

        // Apply mutations, if any.
        let mut mutations_applied = false;
        for (file_key, maybe_mutation) in &event.data.checkpoint_challenges {
            if proven_keys.contains(file_key) {
                // If the file key is proven, it means that this provider had an exact match for a checkpoint challenge.
                trace!(target: LOG_TARGET, "Checkpoint challenge proven with exact match for file key: {:?}", file_key);

                if let Some(mutation) = maybe_mutation {
                    // If the mutation (which is a remove mutation) is Some and the file key was proven exactly,
                    // then the mutation needs to be applied (i.e. the file key is removed from the Forest).
                    trace!(target: LOG_TARGET, "Applying mutation: {:?}", mutation);

                    // At this point, we only remove the file and its metadata from the Forest of this BSP.
                    // This is because if in a future block built on top of this one, the BSP needs to provide
                    // a proof, it will be against the Forest root with this change applied.
                    // We will remove the file from the File Storage only after finality is reached.
                    // This gives us the opportunity to put the file back in the Forest if this block is re-orged.
                    self.remove_file_from_forest(file_key).await?;
                    mutations_applied = true;
                }
            }
        }

        if mutations_applied {
            trace!(target: LOG_TARGET, "Mutations applied successfully");

            // Check that the new Forest root matches the one on-chain.
            self.check_provider_root(event.data.provider_id).await?;
        }

        // Release the forest root write "lock".
        let _ = forest_root_write_tx.send(());

        Ok(())
    }
}

/// Handles the `FinalisedTrieRemoveMutationsApplied` event.
///
/// This event is triggered when mutations applied to the Forest of this BSP have been finalised,
/// signalling that certain keys (representing files) should be removed from the File Storage if they are
/// not present in the Forest Storage. If the key is still present in the Forest Storage, it sends out
/// a warning, since it could indicate that the key has been re-added after being deleted.
///
/// This task performs the following actions:
/// - Iterates over each removed file key.
/// - Checks if the file key is present in the Forest Storage.
///   - If the key is still present, it logs a warning,
///     since this could indicate that the key has been re-added after being deleted.
///   - If the key is not present in the Forest Storage, it safely removes the key from the File Storage.
impl<FL, FSH> EventHandler<FinalisedTrieRemoveMutationsApplied> for BspSubmitProofTask<FL, FSH>
where
    FL: FileStorageT,
    FSH: BspForestStorageHandlerT,
{
    async fn handle_event(
        &mut self,
        event: FinalisedTrieRemoveMutationsApplied,
    ) -> anyhow::Result<()> {
        info!(
            target: LOG_TARGET,
            "Processing finalised mutations applied for provider [{:?}] with mutations: {:?}",
            event.provider_id,
            event.mutations
        );

        // For each mutation...
        for mutation in event.mutations {
            let file_key = FileKey::from(mutation.0);

            // Check that the file_key is not in the Forest.
            let read_fs = self
                .storage_hub_handler
                .forest_storage_handler
                .get(&NoKey)
                .await
                .ok_or_else(|| anyhow!("Failed to get forest storage."))?;
            if read_fs.read().await.contains_file_key(&file_key.into())? {
                warn!(
                    target: LOG_TARGET,
                    "TrieRemoveMutation applied and finalised for file key {:?}, but file key is still in Forest. This can only happen if the same file key was added again after deleted by the user.\n Mutation: {:?}",
                    file_key,
                    mutation
                );
            } else {
                // If file key is not in Forest, we can now safely remove it from the File Storage.
                self.remove_file_from_file_storage(&file_key.into()).await?;
            }
        }

        Ok(())
    }
}

impl<FL, FSH> BspSubmitProofTask<FL, FSH>
where
    FL: FileStorageT,
    FSH: BspForestStorageHandlerT,
{
    async fn derive_forest_challenges_from_seed(
        &self,
        seed: RandomnessOutput,
        provider_id: ProviderId,
    ) -> anyhow::Result<Vec<H256>> {
        Ok(self
            .storage_hub_handler
            .blockchain
            .query_forest_challenges_from_seed(seed, provider_id)
            .await?)
    }

    async fn add_checkpoint_challenges_to_forest_challenges(
        &self,
        provider_id: ProviderId,
        forest_challenges: &mut Vec<H256>,
    ) -> anyhow::Result<Vec<(H256, Option<TrieRemoveMutation>)>> {
        let last_tick_provided_submitted_proof = self
            .storage_hub_handler
            .blockchain
            .query_last_tick_provider_submitted_proof(provider_id)
            .await
            .map_err(|e| {
                anyhow!(
                    "Failed to query last tick provider submitted proof: {:?}",
                    e
                )
            })?;
        let last_checkpoint_tick = self
            .storage_hub_handler
            .blockchain
            .query_last_checkpoint_challenge_tick()
            .await?;

        // If there were checkpoint challenges since the last tick this provider submitted a proof for,
        // get the checkpoint challenges.
        if last_tick_provided_submitted_proof <= last_checkpoint_tick {
            let checkpoint_challenges = self
                .storage_hub_handler
                .blockchain
                .query_last_checkpoint_challenges(last_checkpoint_tick)
                .await
                .map_err(|e| anyhow!("Failed to query last checkpoint challenges: {:?}", e))?;

            // Add the checkpoint challenges to the forest challenges.
            forest_challenges.extend(checkpoint_challenges.iter().map(|(key, _)| *key));

            // Return the checkpoint challenges.
            Ok(checkpoint_challenges)
        } else {
            // Else, return an empty checkpoint challenges vector.
            Ok(Vec::new())
        }
    }

    async fn generate_key_proof(
        &self,
        file_key: H256,
        seed: RandomnessOutput,
        provider_id: ProviderId,
    ) -> anyhow::Result<KeyProof> {
        // Get the metadata for the file.
        let read_file_storage = self.storage_hub_handler.file_storage.read().await;
        let metadata = read_file_storage
            .get_metadata(&file_key)
            .map_err(|e| anyhow!("File metadata not found: {:?}", e))?;
        // Release the file storage read lock as soon as possible.
        drop(read_file_storage);

        // Calculate the number of challenges for this file.
        let challenge_count = metadata.chunks_to_check();

        // Generate the challenges for this file.
        let file_key_challenges = self
            .storage_hub_handler
            .blockchain
            .query_challenges_from_seed(seed, provider_id, challenge_count)
            .await?;

        // Convert the challenges to chunk IDs.
        let chunks_count = metadata.chunks_count();
        let chunks_to_prove = file_key_challenges
            .iter()
            .map(|challenge| ChunkId::from_challenge(challenge.as_ref(), chunks_count))
            .collect::<Vec<_>>();

        // Construct file key proofs for the challenges.
        let read_file_storage = self.storage_hub_handler.file_storage.read().await;
        let file_key_proof = read_file_storage
            .generate_proof(&file_key, &chunks_to_prove)
            .map_err(|e| anyhow!("File is not in storage, or proof does not exist: {:?}", e))?;
        // Release the file storage read lock as soon as possible.
        drop(read_file_storage);

        // Return the key proof.
        Ok(KeyProof {
            proof: file_key_proof,
            challenge_count,
        })
    }

    async fn remove_file_from_forest(&self, file_key: &H256) -> anyhow::Result<()> {
        // Remove the file key from the Forest.
        // Check that the new Forest root matches the one on-chain.
        {
            let fs = self
                .storage_hub_handler
                .forest_storage_handler
                .get(&NoKey)
                .await
                .ok_or_else(|| anyhow!("Failed to get forest storage."))?;

            fs.write().await.delete_file_key(file_key).map_err(|e| {
                error!(target: LOG_TARGET, "CRITICAL❗️❗️ Failed to apply mutation to Forest storage. This may result in a mismatch between the Forest root on-chain and in this node. \nThis is a critical bug. Please report it to the StorageHub team. \nError: {:?}", e);
                anyhow!(
                    "Failed to remove file key from Forest storage: {:?}",
                    e
                )
            })?;
        };

        Ok(())
    }

    async fn remove_file_from_file_storage(&self, file_key: &H256) -> anyhow::Result<()> {
        // Remove the file from the File Storage.
        let mut write_file_storage = self.storage_hub_handler.file_storage.write().await;
        write_file_storage.delete_file(file_key).map_err(|e| {
            error!(target: LOG_TARGET, "Failed to remove file from File Storage after it was removed from the Forest. \nError: {:?}", e);
            anyhow!(
                "Failed to delete file from File Storage after it was removed from the Forest: {:?}",
                e
            )
        })?;
        // Release the file storage write lock.
        drop(write_file_storage);

        Ok(())
    }

    async fn check_provider_root(&self, provider_id: ProviderId) -> anyhow::Result<()> {
        // Get root for this provider according to the runtime.
        let onchain_root = self
            .storage_hub_handler
            .blockchain
            .query_provider_forest_root(provider_id)
            .await
            .map_err(|e| {
                error!(target: LOG_TARGET, "CRITICAL❗️❗️ Failed to query provider root from runtime after successfully submitting proof. This may result in a mismatch between the Forest root on-chain and in this node. \nThis is a critical bug. Please report it to the StorageHub team. \nError: {:?}", e);
                anyhow!(
                    "Failed to query provider root from runtime after successfully submitting proof: {:?}",
                    e
                )
            })?;

        trace!(target: LOG_TARGET, "Provider root according to runtime: {:?}", onchain_root);

        // Check that the new Forest root matches the one on-chain.
        let fs = self
            .storage_hub_handler
            .forest_storage_handler
            .get(&NoKey)
            .await
            .ok_or_else(|| anyhow!("Failed to get forest storage."))?;

        let root = { fs.read().await.root() };

        trace!(target: LOG_TARGET, "Provider root according to Forest Storage: {:?}", root);

        if root != onchain_root {
            error!(target: LOG_TARGET, "CRITICAL❗️❗️ Applying mutations yielded different root than the one on-chain. This means that there is a mismatch between the Forest root on-chain and in this node. \nThis is a critical bug. Please report it to the StorageHub team.");
            return Err(anyhow!(
                "Applying mutations yielded different root than the one on-chain."
            ));
        }

        Ok(())
    }
}<|MERGE_RESOLUTION|>--- conflicted
+++ resolved
@@ -160,7 +160,6 @@
             }
         };
 
-<<<<<<< HEAD
         let proven_file_keys = {
             let fs = self
                 .storage_hub_handler
@@ -172,19 +171,11 @@
             let p = fs
                 .read()
                 .await
-                .generate_proof(event.forest_challenges)
+                .generate_proof(event.data.forest_challenges)
                 .map_err(|e| anyhow!("Failed to generate forest proof: {:?}", e))?;
 
             p
         };
-=======
-        let read_forest_storage = self.storage_hub_handler.forest_storage.read().await;
-        let proven_file_keys = read_forest_storage
-            .generate_proof(event.data.forest_challenges)
-            .map_err(|e| anyhow!("Failed to generate forest proof: {:?}", e))?;
-        // Release the forest storage read lock.
-        drop(read_forest_storage);
->>>>>>> 91e9a454
 
         // Get the keys that were proven.
         let mut proven_keys = Vec::new();
