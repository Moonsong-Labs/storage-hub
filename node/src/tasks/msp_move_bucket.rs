--- conflicted
+++ resolved
@@ -747,7 +747,6 @@
                         peers
                     };
 
-<<<<<<< HEAD
                     // Try each selected peer with retries
                     for peer_id in selected_peers {
                         'retry: for attempt in 0..=DOWNLOAD_RETRY_ATTEMPTS {
@@ -808,6 +807,8 @@
                                                         let chunk_data = proven_chunk.data;
 
                                                         // Validate chunk size
+                                                        // We expect all chunks to be of size `FILE_CHUNK_SIZE` except for the last
+                                                        // one which can be smaller
                                                         let chunk_idx = chunk_id.as_u64();
                                                         let expected_chunk_size = if chunk_idx == chunks_count - 1 {
                                                             (file_metadata.file_size % FILE_CHUNK_SIZE as u64) as usize
@@ -893,22 +894,9 @@
                                     break 'retry;
                                 }
                             }
-=======
-                let file_key_proof =
-                    match FileKeyProof::decode(&mut download_request.file_key_proof.as_ref()) {
-                        Ok(file_key_proof) => file_key_proof,
-                        Err(error) => {
-                            error!(
-                                target: LOG_TARGET,
-                                "Failed to decode file key proof for chunk {:?} of file {:?}: {:?}",
-                                chunk, file_key, error
-                            );
-                            continue;
->>>>>>> 4632387e
                         }
                     }
 
-<<<<<<< HEAD
                     if !downloaded {
                         Err(last_error.unwrap_or_else(|| {
                             anyhow!("Failed to download chunk {} after all retries", chunk_start)
@@ -929,22 +917,6 @@
             match result {
                 Ok(download_result) => {
                     if let Err(e) = download_result {
-=======
-                // Verify that the fingerprint in the proof matches the expected file fingerprint
-                let expected_fingerprint = file_metadata.fingerprint;
-                if file_key_proof.file_metadata.fingerprint != expected_fingerprint {
-                    error!(
-                        target: LOG_TARGET,
-                        "Fingerprint mismatch for file {:?}. Expected: {:?}, got: {:?}",
-                        file_key, expected_fingerprint, file_key_proof.file_metadata.fingerprint
-                    );
-                    continue;
-                }
-
-                let proven = match file_key_proof.proven::<StorageProofsMerkleTrieLayout>() {
-                    Ok(data) => data,
-                    Err(error) => {
->>>>>>> 4632387e
                         error!(
                             target: LOG_TARGET,
                             "File download task failed: {:?}", e
@@ -952,41 +924,7 @@
                         failed_downloads += 1;
                     }
                 }
-<<<<<<< HEAD
                 Err(e) => {
-=======
-
-                // Validate chunk size
-                // We expect all chunks to be of size `FILE_CHUNK_SIZE` except for the last
-                // one which can be smaller
-                let expected_chunk_size = if chunk == file_metadata.chunks_count() - 1 {
-                    // Last chunk
-                    (file_metadata.file_size % FILE_CHUNK_SIZE as u64) as usize
-                } else {
-                    // All other chunks
-                    FILE_CHUNK_SIZE as usize
-                };
-
-                if chunk_data.len() != expected_chunk_size {
-                    error!(
-                        target: LOG_TARGET,
-                        "Invalid chunk size for chunk {:?} of file {:?}. Expected: {}, got: {}",
-                        chunk_id,
-                        file_key,
-                        expected_chunk_size,
-                        chunk_data.len()
-                    );
-                    continue;
-                }
-
-                if let Err(error) = self
-                    .storage_hub_handler
-                    .file_storage
-                    .write()
-                    .await
-                    .write_chunk(&file_key, &chunk_id, &chunk_data)
-                {
->>>>>>> 4632387e
                     error!(
                         target: LOG_TARGET,
                         "File download task panicked: {:?}", e
