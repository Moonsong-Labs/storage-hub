--- conflicted
+++ resolved
@@ -31,81 +31,26 @@
     static ref GLOBAL_RNG: Mutex<StdRng> = Mutex::new(StdRng::from_entropy());
 }
 
-<<<<<<< HEAD
-const LOG_TARGET: &str = "msp-move-bucket-task";
-
 /// Configuration for the MspMoveBucketTask
 #[derive(Debug, Clone)]
 pub struct MspMoveBucketConfig {
-    /// Maximum number of files to download in parallel
-    pub max_concurrent_file_downloads: usize,
-    /// Maximum number of chunks requests to do in parallel per file
-    pub max_concurrent_chunks_per_file: usize,
-    /// Maximum number of chunks to request in a single network request
-    pub max_chunks_per_request: usize,
-    /// Number of peers to select for each chunk download attempt (2 best + x random)
-    pub chunk_request_peer_retry_attempts: usize,
-    /// Number of retries per peer for a single chunk request
-    pub download_retry_attempts: usize,
     /// Maximum number of times to retry a move bucket request
     pub max_try_count: u32,
     /// Maximum tip amount to use when submitting a move bucket request extrinsic
     pub max_tip: f64,
-    /// Processing interval between batches of move bucket requests
-    pub processing_interval: u64,
 }
 
 impl Default for MspMoveBucketConfig {
     fn default() -> Self {
         Self {
-            max_concurrent_file_downloads: 10,
-            max_concurrent_chunks_per_file: 5,
-            max_chunks_per_request: 10,
-            chunk_request_peer_retry_attempts: 5,
-            download_retry_attempts: 2,
             max_try_count: 5,
             max_tip: 500.0,
-            processing_interval: 60,
-        }
-    }
-}
-
-/// [`MspRespondMoveBucketTask`] handles bucket move requests between MSPs.
-///
-/// # Event Handling
-/// This task handles both:
-/// - [`MoveBucketRequestedForMsp`] event which is emitted when a user requests to move their bucket
-/// - [`StartMovedBucketDownload`] event which is emitted when a bucket move is confirmed
-///
-/// # Lifecycle
-/// 1. When a move bucket request is received:
-///    - Verifies that indexer is enabled and accessible
-///    - Checks if there is sufficient storage capacity via [`MspMoveBucketTask::check_and_increase_capacity`]
-///    - Validates that all files in the bucket can be handled
-///    - Inserts file metadata into local storage and forest storage
-///    - Verifies BSP peer IDs are available for each file
-///
-/// 2. If all validations pass:
-///    - Accepts the move request via [`MspMoveBucketTask::accept_bucket_move`]
-///    - Downloads all files in parallel using [`MspMoveBucketTask::download_file`] with controlled concurrency
-///    - Updates local forest root to match on-chain state
-///
-/// 3. If any validation fails:
-///    - Rejects the move request via [`MspMoveBucketTask::reject_bucket_move`]
-///    - Cleans up any partially inserted file metadata
-///    - Removes any created forest storage
-///
-/// # Error Handling
-/// The task will reject the bucket move request if:
-/// - Indexer is disabled or inaccessible
-/// - Insufficient storage capacity and unable to increase
-/// - File metadata insertion fails
-/// - BSP peer IDs are unavailable
-/// - Database connection issues occur
-=======
+        }
+    }
+}
+
 /// Handles requests for MSP (Main Storage Provider) to respond to bucket move requests.
 /// Downloads bucket files from BSPs (Backup Storage Providers).
->>>>>>> f4579c63
 pub struct MspRespondMoveBucketTask<NT>
 where
     NT: ShNodeType + 'static,
@@ -140,12 +85,7 @@
 {
     pub fn new(storage_hub_handler: StorageHubHandler<NT>) -> Self {
         Self {
-<<<<<<< HEAD
             storage_hub_handler: storage_hub_handler.clone(),
-            peer_manager: Arc::new(RwLock::new(BspPeerManager::new())),
-=======
-            storage_hub_handler,
->>>>>>> f4579c63
             pending_bucket_id: None,
             file_storage_inserted_file_keys: Vec::new(),
             config: storage_hub_handler.provider_config.msp_move_bucket.clone(),
@@ -217,61 +157,6 @@
         )
         .await?;
 
-<<<<<<< HEAD
-        let total_files = files.len();
-
-        // Create forest storage for the bucket if it doesn't exist
-        let _ = self
-            .storage_hub_handler
-            .forest_storage_handler
-            .get_or_create(&bucket)
-            .await;
-
-        // Create semaphore for file-level parallelism
-        let file_semaphore = Arc::new(Semaphore::new(self.config.max_concurrent_file_downloads));
-        let file_tasks: Vec<_> = files
-            .into_iter()
-            .map(|file| {
-                let semaphore = Arc::clone(&file_semaphore);
-                let task = self.clone();
-                let bucket_id = event.bucket_id;
-
-                tokio::spawn(async move {
-                    let _permit = semaphore
-                        .acquire()
-                        .await
-                        .map_err(|e| anyhow!("Failed to acquire file semaphore: {:?}", e))?;
-
-                    let file_metadata = file
-                        .to_file_metadata(bucket_id.as_ref().to_vec())
-                        .map_err(|e| anyhow!("Failed to convert file to file metadata: {:?}", e))?;
-                    let file_key = file_metadata.file_key::<HashT<StorageProofsMerkleTrieLayout>>();
-
-                    // Get BSP peer IDs and register them
-                    let bsp_peer_ids = file
-                        .get_bsp_peer_ids(
-                            &mut task
-                                .storage_hub_handler
-                                .indexer_db_pool
-                                .as_ref()
-                                .unwrap()
-                                .get()
-                                .await?,
-                        )
-                        .await?;
-
-                    if bsp_peer_ids.is_empty() {
-                        return Err(anyhow!("No BSP peer IDs found for file {:?}", file_key));
-                    }
-
-                    // Register BSP peers for file transfer
-                    {
-                        let mut peer_manager = task.peer_manager.write().await;
-                        for &peer_id in &bsp_peer_ids {
-                            peer_manager.add_peer(peer_id, file_key);
-                        }
-                    }
-=======
         if files.is_empty() {
             info!(
                 target: LOG_TARGET,
@@ -280,7 +165,6 @@
             self.pending_bucket_id = None;
             return Ok(());
         }
->>>>>>> f4579c63
 
         // Convert indexer files to FileMetadata
         let file_metadatas = files
@@ -707,568 +591,4 @@
 
         Ok(())
     }
-<<<<<<< HEAD
-
-    /// Processes a single chunk download response
-    async fn process_chunk_download_response(
-        &self,
-        file_key: H256,
-        file_metadata: &FileMetadata,
-        chunk_batch: &HashSet<ChunkId>,
-        peer_id: PeerId,
-        download_request: RemoteDownloadDataResponse,
-        peer_manager: &Arc<RwLock<BspPeerManager>>,
-        batch_size_bytes: u64,
-        start_time: std::time::Instant,
-    ) -> Result<bool, anyhow::Error> {
-        let file_key_proof = FileKeyProof::decode(&mut download_request.file_key_proof.as_ref())
-            .map_err(|e| anyhow!("Failed to decode file key proof: {:?}", e))?;
-
-        // Verify fingerprint
-        let expected_fingerprint = file_metadata.fingerprint();
-        if file_key_proof.file_metadata.fingerprint() != expected_fingerprint {
-            let mut peer_manager = peer_manager.write().await;
-            peer_manager.record_failure(peer_id);
-            return Err(anyhow!(
-                "Fingerprint mismatch. Expected: {:?}, got: {:?}",
-                expected_fingerprint,
-                file_key_proof.file_metadata.fingerprint()
-            ));
-        }
-
-        let proven = file_key_proof
-            .proven::<StorageProofsMerkleTrieLayout>()
-            .map_err(|e| anyhow!("Failed to get proven data: {:?}", e))?;
-
-        if proven.len() != chunk_batch.len() {
-            let mut peer_manager = peer_manager.write().await;
-            peer_manager.record_failure(peer_id);
-            return Err(anyhow!(
-                "Expected {} proven chunks but got {}",
-                chunk_batch.len(),
-                proven.len()
-            ));
-        }
-
-        // Process each proven chunk
-        for proven_chunk in proven {
-            self.process_proven_chunk(file_key, file_metadata, proven_chunk)
-                .await?;
-        }
-
-        let download_time = start_time.elapsed();
-        let mut peer_manager = peer_manager.write().await;
-        peer_manager.record_success(peer_id, batch_size_bytes, download_time.as_millis() as u64);
-
-        Ok(true)
-    }
-
-    /// Processes a single proven chunk
-    async fn process_proven_chunk(
-        &self,
-        file_key: H256,
-        file_metadata: &FileMetadata,
-        proven_chunk: ProvenLeaf<ChunkId, Chunk>,
-    ) -> Result<(), anyhow::Error> {
-        let chunk_id = proven_chunk.key;
-        let chunk_data = proven_chunk.data;
-
-        // Validate chunk size
-        let chunk_idx = chunk_id.as_u64();
-        let expected_chunk_size = file_metadata
-            .chunk_size_at(chunk_idx)
-            .map_err(|e| anyhow!("Failed to get chunk size for chunk {}: {:?}", chunk_idx, e))?;
-
-        if chunk_data.len() != expected_chunk_size {
-            return Err(anyhow!(
-                "Invalid chunk size for chunk {}: Expected: {}, got: {}",
-                chunk_idx,
-                expected_chunk_size,
-                chunk_data.len()
-            ));
-        }
-
-        self.storage_hub_handler
-            .file_storage
-            .write()
-            .await
-            .write_chunk(&file_key, &chunk_id, &chunk_data)
-            .map_err(|error| anyhow!("Failed to write chunk {}: {:?}", chunk_idx, error))?;
-
-        Ok(())
-    }
-
-    /// Attempts to download a batch of chunks from a specific peer
-    async fn try_download_chunk_batch(
-        &self,
-        peer_id: PeerId,
-        file_key: H256,
-        file_metadata: &FileMetadata,
-        chunk_batch: &HashSet<ChunkId>,
-        bucket: &BucketId,
-        peer_manager: &Arc<RwLock<BspPeerManager>>,
-        batch_size_bytes: u64,
-    ) -> Result<bool, anyhow::Error> {
-        for attempt in 0..=self.config.download_retry_attempts {
-            if attempt > 0 {
-                warn!(
-                    target: LOG_TARGET,
-                    "Retrying download with peer {:?} (attempt {}/{})",
-                    peer_id,
-                    attempt + 1,
-                    self.config.download_retry_attempts + 1
-                );
-            }
-
-            let start_time = std::time::Instant::now();
-
-            match self
-                .storage_hub_handler
-                .file_transfer
-                .download_request(peer_id, file_key.into(), chunk_batch.clone(), Some(*bucket))
-                .await
-            {
-                Ok(download_request) => {
-                    match self
-                        .process_chunk_download_response(
-                            file_key,
-                            file_metadata,
-                            chunk_batch,
-                            peer_id,
-                            download_request,
-                            peer_manager,
-                            batch_size_bytes,
-                            start_time,
-                        )
-                        .await
-                    {
-                        Ok(success) => return Ok(success),
-                        Err(e) if attempt < self.config.download_retry_attempts => {
-                            warn!(
-                                target: LOG_TARGET,
-                                "Download attempt {} failed for peer {:?}: {:?}",
-                                attempt + 1,
-                                peer_id,
-                                e
-                            );
-                            continue;
-                        }
-                        Err(e) => {
-                            let mut peer_manager = peer_manager.write().await;
-                            peer_manager.record_failure(peer_id);
-                            return Err(e);
-                        }
-                    }
-                }
-                Err(e) if attempt < self.config.download_retry_attempts => {
-                    warn!(
-                        target: LOG_TARGET,
-                        "Download attempt {} failed for peer {:?}: {:?}",
-                        attempt + 1,
-                        peer_id,
-                        e
-                    );
-                    continue;
-                }
-                Err(e) => {
-                    let mut peer_manager = peer_manager.write().await;
-                    peer_manager.record_failure(peer_id);
-                    return Err(anyhow!(
-                        "Download request failed after {} attempts to peer {:?}: {:?}",
-                        self.config.download_retry_attempts + 1,
-                        peer_id,
-                        e
-                    ));
-                }
-            }
-        }
-
-        Ok(false)
-    }
-
-    /// Creates a batch of chunk IDs to request together
-    fn create_chunk_batch(
-        max_chunks_per_request: usize,
-        chunk_start: u64,
-        chunks_count: u64,
-    ) -> HashSet<ChunkId> {
-        let chunk_end = std::cmp::min(chunk_start + (max_chunks_per_request as u64), chunks_count);
-        (chunk_start..chunk_end).map(ChunkId::new).collect()
-    }
-
-    /// Downloads a file from BSPs (Backup Storage Providers) chunk by chunk.
-    ///
-    /// # Parallelism Implementation
-    /// The download process uses a multi-level parallelism approach:
-    ///
-    /// 1. File-Level Parallelism:
-    ///    - Up to [`MAX_CONCURRENT_FILE_DOWNLOADS`] files can be downloaded simultaneously
-    ///    - Controlled by a top-level semaphore to prevent system overload
-    ///
-    /// 2. Chunk-Level Parallelism:
-    ///    - For each file, up to [`MAX_CONCURRENT_CHUNKS_PER_FILE`] chunk batches can be downloaded in parallel
-    ///    - Each chunk download is managed by a separate task
-    ///    - Chunk downloads are batched ([`MAX_CHUNKS_PER_REQUEST`] chunks per request) for efficiency
-    ///
-    /// 3. Peer Selection and Retry Strategy:
-    ///    - For each chunk batch:
-    ///      - Selects [`CHUNK_REQUEST_PEER_RETRY_ATTEMPTS`] peers (2 best performing + remaining random)
-    ///      - Tries each selected peer up to [`DOWNLOAD_RETRY_ATTEMPTS`] times
-    ///      - First successful download stops the retry process
-    ///    - Total retry attempts per chunk = [`CHUNK_REQUEST_PEER_RETRY_ATTEMPTS`] * [`DOWNLOAD_RETRY_ATTEMPTS`]
-    async fn download_file(
-        &self,
-        file: &shc_indexer_db::models::File,
-        bucket: &BucketId,
-    ) -> anyhow::Result<()> {
-        let file_metadata = file
-            .to_file_metadata(bucket.as_ref().to_vec())
-            .map_err(|e| anyhow!("Failed to convert file to file metadata: {:?}", e))?;
-        let file_key = file_metadata.file_key::<HashT<StorageProofsMerkleTrieLayout>>();
-        let chunks_count = file_metadata.chunks_count();
-
-        info!(
-            target: LOG_TARGET,
-            "MSP: downloading file {:?}", file_key,
-        );
-
-        let max_chunks_per_request = self.config.max_chunks_per_request;
-
-        // Create semaphore for chunk-level parallelism
-        let chunk_semaphore = Arc::new(Semaphore::new(self.config.max_concurrent_chunks_per_file));
-        let peer_manager = Arc::clone(&self.peer_manager);
-
-        let chunk_tasks: Vec<_> = (0..chunks_count)
-            .step_by(max_chunks_per_request)
-            .map(|chunk_start| {
-                let semaphore = Arc::clone(&chunk_semaphore);
-                // Clone everything needed for the tokio task to avoid capturing a reference to self
-                let task_clone = self.clone();
-                let file_metadata = file_metadata.clone();
-                let bucket = *bucket;
-                let peer_manager = Arc::clone(&peer_manager);
-                let config = self.config.clone();
-
-                tokio::spawn(async move {
-                    let _permit = semaphore
-                        .acquire()
-                        .await
-                        .map_err(|e| anyhow!("Failed to acquire chunk semaphore: {:?}", e))?;
-
-                    let chunk_batch =
-                        Self::create_chunk_batch(max_chunks_per_request, chunk_start, chunks_count);
-                    let batch_size_bytes = chunk_batch.len() as u64 * FILE_CHUNK_SIZE as u64;
-
-                    // Get the best performing peers for this request and shuffle them
-                    let selected_peers = {
-                        let peer_manager = peer_manager.read().await;
-                        let mut peers = peer_manager.select_peers(
-                            2,
-                            config.chunk_request_peer_retry_attempts - 2,
-                            &file_key,
-                        );
-                        peers.shuffle(&mut *GLOBAL_RNG.lock().unwrap());
-                        peers
-                    };
-
-                    // Try each selected peer
-                    for peer_id in selected_peers {
-                        match task_clone
-                            .try_download_chunk_batch(
-                                peer_id,
-                                file_key,
-                                &file_metadata,
-                                &chunk_batch,
-                                &bucket,
-                                &peer_manager,
-                                batch_size_bytes,
-                            )
-                            .await
-                        {
-                            Ok(true) => return Ok(()),
-                            Ok(false) | Err(_) => continue,
-                        }
-                    }
-
-                    Err(anyhow!(
-                        "Failed to download chunk {} after all retries",
-                        chunk_start
-                    ))
-                })
-            })
-            .collect();
-
-        // Wait for all downloads to complete and collect results
-        let results = join_all(chunk_tasks).await;
-
-        // Process results and count failures
-        let mut failed_downloads = 0;
-        for result in results {
-            match result {
-                Ok(download_result) => {
-                    if let Err(e) = download_result {
-                        error!(
-                            target: LOG_TARGET,
-                            "File download chunk task failed: {:?}", e
-                        );
-                        failed_downloads += 1;
-                    }
-                }
-                Err(e) => {
-                    error!(
-                        target: LOG_TARGET,
-                        "File download chunk task panicked: {:?}", e
-                    );
-                    failed_downloads += 1;
-                }
-            }
-        }
-
-        // Log summary of download results
-        if failed_downloads > 0 {
-            error!(
-                target: LOG_TARGET,
-                "Failed to download {}/{} chunks for file {:?}",
-                failed_downloads,
-                chunks_count,
-                file_key
-            );
-            return Err(anyhow!(
-                "Failed to download all chunks for file {:?}",
-                file_key
-            ));
-        } else {
-            info!(
-                target: LOG_TARGET,
-                "Successfully downloaded {} chunks for file {:?}",
-                chunks_count,
-                file_key
-            );
-        }
-
-        Ok(())
-    }
-}
-
-/// Tracks performance metrics for a BSP peer.
-/// This struct is used to track the performance metrics for a BSP peer.
-/// It is used to select the best performing peers for a given file.
-#[derive(Debug, Clone)]
-struct BspPeerStats {
-    /// The number of successful downloads for the peer
-    pub successful_downloads: u64,
-
-    /// The number of failed downloads for the peer
-    pub failed_downloads: u64,
-
-    /// The total number of bytes downloaded for the peer
-    pub total_bytes_downloaded: u64,
-
-    /// The total download time for the peer
-    pub total_download_time_ms: u64,
-
-    /// The time of the last successful download for the peer
-    pub last_success_time: Option<std::time::Instant>,
-
-    /// The set of file keys that the peer can provide. This is used to
-    /// update the right priority queue in [`BspPeerManager::peer_queues`].
-    pub file_keys: HashSet<H256>,
-}
-
-impl BspPeerStats {
-    fn new() -> Self {
-        Self {
-            successful_downloads: 0,
-            failed_downloads: 0,
-            total_bytes_downloaded: 0,
-            total_download_time_ms: 0,
-            last_success_time: None,
-            file_keys: HashSet::new(),
-        }
-    }
-
-    fn record_success(&mut self, bytes_downloaded: u64, download_time_ms: u64) {
-        self.successful_downloads += 1;
-        self.total_bytes_downloaded += bytes_downloaded;
-        self.total_download_time_ms += download_time_ms;
-        self.last_success_time = Some(std::time::Instant::now());
-    }
-
-    fn record_failure(&mut self) {
-        self.failed_downloads += 1;
-    }
-
-    fn get_success_rate(&self) -> f64 {
-        let total = self.successful_downloads + self.failed_downloads;
-        if total == 0 {
-            return 0.0;
-        }
-        self.successful_downloads as f64 / total as f64
-    }
-
-    fn get_average_speed_bytes_per_sec(&self) -> f64 {
-        if self.total_download_time_ms == 0 {
-            return 0.0;
-        }
-        (self.total_bytes_downloaded as f64 * 1000.0) / self.total_download_time_ms as f64
-    }
-
-    /// Calculates a score for the peer based on its success rate and average speed
-    ///
-    /// The score is a weighted combination of the peer's success rate and average speed.
-    /// The success rate is weighted more heavily (70%) compared to the average speed (30%).
-    fn get_score(&self) -> f64 {
-        // Combine success rate and speed into a single score
-        // Weight success rate more heavily (70%) compared to speed (30%)
-        let success_weight = 0.7;
-        let speed_weight = 0.3;
-
-        let success_score = self.get_success_rate();
-        let speed_score = if self.successful_downloads == 0 {
-            0.0
-        } else {
-            // Normalize speed score between 0 and 1
-            // Using 30MB/s as a reference for max speed
-            let max_speed = 50.0 * 1024.0 * 1024.0;
-            (self.get_average_speed_bytes_per_sec() / max_speed).min(1.0)
-        };
-
-        (success_score * success_weight) + (speed_score * speed_weight)
-    }
-
-    /// Register that this peer is requested for a file key
-    fn add_file_key(&mut self, file_key: H256) {
-        self.file_keys.insert(file_key);
-    }
-}
-
-/// Manages BSP peer selection and performance tracking
-///
-/// This struct maintains performance metrics for each peer and provides improved peer selection
-/// based on historical performance. It uses a priority queue system to rank peers based on their
-/// performance scores, which are calculated using a weighted combination of success rate (70%) and
-/// download speed (30%).
-///
-/// # Peer Selection Strategy
-/// - Selects a mix of best-performing peers and random peers for each request
-/// - Uses priority queues to maintain peer rankings per file
-/// - Implements a hybrid selection approach:
-///   - Best performers: Selected based on weighted scoring
-///   - Random selection: Ensures network diversity and prevents starvation
-///
-/// # Performance Tracking
-/// - Tracks success/failure rates
-/// - Monitors download speeds
-/// - Records total bytes transferred
-#[derive(Debug)]
-struct BspPeerManager {
-    peers: HashMap<PeerId, BspPeerStats>,
-    // Map from file_key to a priority queue of peers sorted by score
-    peer_queues: HashMap<H256, PriorityQueue<PeerId, OrderedFloat<f64>>>,
-}
-
-impl BspPeerManager {
-    /// Creates a new BspPeerManager with empty peer stats and queues
-    fn new() -> Self {
-        Self {
-            peers: HashMap::new(),
-            peer_queues: HashMap::new(),
-        }
-    }
-
-    /// Registers a new peer for a specific file and initializes its performance tracking
-    fn add_peer(&mut self, peer_id: PeerId, file_key: H256) {
-        let stats = self
-            .peers
-            .entry(peer_id)
-            .or_insert_with(|| BspPeerStats::new());
-        stats.add_file_key(file_key);
-
-        // Add to the priority queue for this file key
-        let queue = self
-            .peer_queues
-            .entry(file_key)
-            .or_insert_with(PriorityQueue::new);
-        queue.push(peer_id, OrderedFloat::from(stats.get_score()));
-    }
-
-    /// Records a successful download attempt and updates peer's performance metrics
-    fn record_success(&mut self, peer_id: PeerId, bytes_downloaded: u64, download_time_ms: u64) {
-        if let Some(stats) = self.peers.get_mut(&peer_id) {
-            stats.record_success(bytes_downloaded, download_time_ms);
-            let new_score = stats.get_score();
-
-            // Update scores in all queues containing this peer
-            for file_key in stats.file_keys.iter() {
-                if let Some(queue) = self.peer_queues.get_mut(file_key) {
-                    queue.change_priority(&peer_id, OrderedFloat::from(new_score));
-                }
-            }
-        }
-    }
-
-    /// Records a failed download attempt and updates peer's performance metrics
-    fn record_failure(&mut self, peer_id: PeerId) {
-        if let Some(stats) = self.peers.get_mut(&peer_id) {
-            stats.record_failure();
-            let new_score = stats.get_score();
-
-            // Update scores in all queues containing this peer
-            for file_key in stats.file_keys.iter() {
-                if let Some(queue) = self.peer_queues.get_mut(file_key) {
-                    queue.change_priority(&peer_id, OrderedFloat::from(new_score));
-                }
-            }
-        }
-    }
-
-    /// Selects a list of peers for downloading chunks of a specific file
-    ///
-    /// # Arguments
-    /// - `count_best` - Number of top-performing peers to select based on scores
-    /// - `count_random` - Number of additional random peers to select for diversity
-    /// - `file_key` - The file key for which peers are being selected
-    ///
-    /// # Selection Strategy
-    /// 1. First selects the top `count_best` peers based on their performance scores
-    /// 2. Then randomly selects `count_random` additional peers from the remaining pool
-    /// 3. Returns a combined list of selected peers in a randomized order
-    ///
-    /// This hybrid approach ensures both performance (by selecting proven peers) and
-    /// network health (by giving chances to other peers through random selection).
-    fn select_peers(&self, count_best: usize, count_random: usize, file_key: &H256) -> Vec<PeerId> {
-        let queue = match self.peer_queues.get(file_key) {
-            Some(queue) => queue,
-            None => return Vec::new(),
-        };
-
-        let mut selected_peers = Vec::with_capacity(count_best + count_random);
-        let mut queue_clone = queue.clone();
-
-        // Extract top count_best peers
-        let actual_best_count = count_best.min(queue_clone.len());
-        for _ in 0..actual_best_count {
-            if let Some((peer_id, _)) = queue_clone.pop() {
-                selected_peers.push(peer_id);
-            }
-        }
-
-        // Randomly select additional peers from the remaining pool
-        if count_random > 0 && !queue_clone.is_empty() {
-            use rand::seq::SliceRandom;
-            let remaining_peers: Vec<_> = queue_clone
-                .into_iter()
-                .map(|(peer_id, _)| peer_id)
-                .collect();
-            let mut remaining_peers = remaining_peers;
-            remaining_peers.shuffle(&mut *GLOBAL_RNG.lock().unwrap());
-
-            let actual_random_count = count_random.min(remaining_peers.len());
-            selected_peers.extend(remaining_peers.iter().take(actual_random_count));
-        }
-
-        selected_peers
-    }
-=======
->>>>>>> f4579c63
 }