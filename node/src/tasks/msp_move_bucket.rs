--- conflicted
+++ resolved
@@ -55,10 +55,6 @@
     fn clone(&self) -> MspRespondMoveBucketTask<NT> {
         MspRespondMoveBucketTask {
             storage_hub_handler: self.storage_hub_handler.clone(),
-<<<<<<< HEAD
-=======
-            peer_manager: self.peer_manager.clone(),
->>>>>>> d02ed357
             pending_bucket_id: self.pending_bucket_id,
             file_storage_inserted_file_keys: self.file_storage_inserted_file_keys.clone(),
         }
@@ -532,197 +528,7 @@
         Ok(())
     }
 
-<<<<<<< HEAD
     /// Downloads a file from BSPs (Backup Storage Providers).
-=======
-    /// Processes a single chunk download response
-    async fn process_chunk_download_response(
-        &self,
-        file_key: H256,
-        file_metadata: &FileMetadata,
-        chunk_batch: &HashSet<ChunkId>,
-        peer_id: PeerId,
-        download_request: RemoteDownloadDataResponse,
-        peer_manager: &Arc<RwLock<BspPeerManager>>,
-        batch_size_bytes: u64,
-        start_time: std::time::Instant,
-    ) -> Result<bool, anyhow::Error> {
-        let file_key_proof = FileKeyProof::decode(&mut download_request.file_key_proof.as_ref())
-            .map_err(|e| anyhow!("Failed to decode file key proof: {:?}", e))?;
-
-        // Verify fingerprint
-        let expected_fingerprint = file_metadata.fingerprint();
-        if file_key_proof.file_metadata.fingerprint() != expected_fingerprint {
-            let mut peer_manager = peer_manager.write().await;
-            peer_manager.record_failure(peer_id);
-            return Err(anyhow!(
-                "Fingerprint mismatch. Expected: {:?}, got: {:?}",
-                expected_fingerprint,
-                file_key_proof.file_metadata.fingerprint()
-            ));
-        }
-
-        let proven = file_key_proof
-            .proven::<StorageProofsMerkleTrieLayout>()
-            .map_err(|e| anyhow!("Failed to get proven data: {:?}", e))?;
-
-        if proven.len() != chunk_batch.len() {
-            let mut peer_manager = peer_manager.write().await;
-            peer_manager.record_failure(peer_id);
-            return Err(anyhow!(
-                "Expected {} proven chunks but got {}",
-                chunk_batch.len(),
-                proven.len()
-            ));
-        }
-
-        // Process each proven chunk
-        for proven_chunk in proven {
-            self.process_proven_chunk(file_key, file_metadata, proven_chunk)
-                .await?;
-        }
-
-        let download_time = start_time.elapsed();
-        let mut peer_manager = peer_manager.write().await;
-        peer_manager.record_success(peer_id, batch_size_bytes, download_time.as_millis() as u64);
-
-        Ok(true)
-    }
-
-    /// Processes a single proven chunk
-    async fn process_proven_chunk(
-        &self,
-        file_key: H256,
-        file_metadata: &FileMetadata,
-        proven_chunk: ProvenLeaf<ChunkId, Chunk>,
-    ) -> Result<(), anyhow::Error> {
-        let chunk_id = proven_chunk.key;
-        let chunk_data = proven_chunk.data;
-
-        // Validate chunk size
-        let chunk_idx = chunk_id.as_u64();
-        let expected_chunk_size = file_metadata
-            .chunk_size_at(chunk_idx)
-            .map_err(|e| anyhow!("Failed to get chunk size for chunk {}: {:?}", chunk_idx, e))?;
-
-        if chunk_data.len() != expected_chunk_size {
-            return Err(anyhow!(
-                "Invalid chunk size for chunk {}: Expected: {}, got: {}",
-                chunk_idx,
-                expected_chunk_size,
-                chunk_data.len()
-            ));
-        }
-
-        self.storage_hub_handler
-            .file_storage
-            .write()
-            .await
-            .write_chunk(&file_key, &chunk_id, &chunk_data)
-            .map_err(|error| anyhow!("Failed to write chunk {}: {:?}", chunk_idx, error))?;
-
-        Ok(())
-    }
-
-    /// Attempts to download a batch of chunks from a specific peer
-    async fn try_download_chunk_batch(
-        &self,
-        peer_id: PeerId,
-        file_key: H256,
-        file_metadata: &FileMetadata,
-        chunk_batch: &HashSet<ChunkId>,
-        bucket: &BucketId,
-        peer_manager: &Arc<RwLock<BspPeerManager>>,
-        batch_size_bytes: u64,
-    ) -> Result<bool, anyhow::Error> {
-        for attempt in 0..=DOWNLOAD_RETRY_ATTEMPTS {
-            if attempt > 0 {
-                warn!(
-                    target: LOG_TARGET,
-                    "Retrying download with peer {:?} (attempt {}/{})",
-                    peer_id,
-                    attempt + 1,
-                    DOWNLOAD_RETRY_ATTEMPTS + 1
-                );
-            }
-
-            let start_time = std::time::Instant::now();
-
-            match self
-                .storage_hub_handler
-                .file_transfer
-                .download_request(peer_id, file_key.into(), chunk_batch.clone(), Some(*bucket))
-                .await
-            {
-                Ok(download_request) => {
-                    match self
-                        .process_chunk_download_response(
-                            file_key,
-                            file_metadata,
-                            chunk_batch,
-                            peer_id,
-                            download_request,
-                            peer_manager,
-                            batch_size_bytes,
-                            start_time,
-                        )
-                        .await
-                    {
-                        Ok(success) => return Ok(success),
-                        Err(e) if attempt < DOWNLOAD_RETRY_ATTEMPTS => {
-                            warn!(
-                                target: LOG_TARGET,
-                                "Download attempt {} failed for peer {:?}: {:?}",
-                                attempt + 1,
-                                peer_id,
-                                e
-                            );
-                            continue;
-                        }
-                        Err(e) => {
-                            let mut peer_manager = peer_manager.write().await;
-                            peer_manager.record_failure(peer_id);
-                            return Err(e);
-                        }
-                    }
-                }
-                Err(e) if attempt < DOWNLOAD_RETRY_ATTEMPTS => {
-                    warn!(
-                        target: LOG_TARGET,
-                        "Download attempt {} failed for peer {:?}: {:?}",
-                        attempt + 1,
-                        peer_id,
-                        e
-                    );
-                    continue;
-                }
-                Err(e) => {
-                    let mut peer_manager = peer_manager.write().await;
-                    peer_manager.record_failure(peer_id);
-                    return Err(anyhow!(
-                        "Download request failed after {} attempts to peer {:?}: {:?}",
-                        DOWNLOAD_RETRY_ATTEMPTS + 1,
-                        peer_id,
-                        e
-                    ));
-                }
-            }
-        }
-
-        Ok(false)
-    }
-
-    /// Creates a batch of chunk IDs to request together
-    fn create_chunk_batch(chunk_start: u64, chunks_count: u64) -> HashSet<ChunkId> {
-        let chunk_end = std::cmp::min(chunk_start + (MAX_CHUNKS_PER_REQUEST as u64), chunks_count);
-        (chunk_start..chunk_end).map(ChunkId::new).collect()
-    }
-
-    /// Downloads a file from BSPs (Backup Storage Providers) chunk by chunk.
-    ///
-    /// # Parallelism Implementation
-    /// The download process uses a multi-level parallelism approach:
->>>>>>> d02ed357
     ///
     /// Uses the FileDownloadManager which implements multi-level parallelism:
     /// - File-level parallelism: Multiple files can be downloaded simultaneously
