--- conflicted
+++ resolved
@@ -699,7 +699,7 @@
             return Err(anyhow!("Fingerprint mismatch"));
         }
 
-        // Verify and extract chunk from proof
+        // Verify and extract chunks from proof
         let proven = match event
             .file_key_proof
             .proven::<StorageProofsMerkleTrieLayout>()
@@ -749,98 +749,12 @@
             }
         };
 
-<<<<<<< HEAD
-        let write_result = {
-            let mut write_file_storage = self.storage_hub_handler.file_storage.write().await;
-            write_file_storage.write_chunk(&file_key, &proven.key, &proven.data)
-        };
-
-        match write_result {
-            Ok(outcome) => match outcome {
-                FileStorageWriteOutcome::FileComplete => Ok(true),
-                FileStorageWriteOutcome::FileIncomplete => Ok(false),
-            },
-            Err(error) => match error {
-                FileStorageWriteError::FileChunkAlreadyExists => {
-                    trace!(
-                        target: LOG_TARGET,
-                        "Received duplicate chunk with key: {:?}",
-                        proven.key
-                    );
-                    // Check if the file is already complete
-                    let read_file_storage = self.storage_hub_handler.file_storage.read().await;
-                    match read_file_storage.is_file_complete(&file_key) {
-                        Ok(is_complete) => Ok(is_complete),
-                        Err(e) => {
-                            self.handle_rejected_storage_request(
-                                &file_key,
-                                bucket_id,
-                                RejectedStorageRequestReason::InternalError,
-                            )
-                            .await?;
-                            let err_msg = format!(
-                                "Received duplicate chunk but failed to check if file is complete. The file key {:?} is in a bad state with error: {:?}",
-                                file_key, e
-                            );
-                            error!(target: LOG_TARGET, "{}", err_msg);
-                            Err(anyhow::anyhow!(err_msg))
-                        }
-                    }
-                }
-                FileStorageWriteError::FileDoesNotExist => {
-                    self.handle_rejected_storage_request(
-                        &file_key,
-                        bucket_id,
-                        RejectedStorageRequestReason::InternalError,
-                    )
-                    .await?;
-                    Err(anyhow::anyhow!(format!(
-                            "File does not exist for key {:?}. Maybe we forgot to unregister before deleting?",
-                            file_key
-                        )))
-                }
-                FileStorageWriteError::FailedToGetFileChunk
-                | FileStorageWriteError::FailedToInsertFileChunk
-                | FileStorageWriteError::FailedToDeleteChunk
-                | FileStorageWriteError::FailedToPersistChanges
-                | FileStorageWriteError::FailedToParseFileMetadata
-                | FileStorageWriteError::FailedToParseFingerprint
-                | FileStorageWriteError::FailedToReadStorage
-                | FileStorageWriteError::FailedToUpdatePartialRoot
-                | FileStorageWriteError::FailedToParsePartialRoot
-                | FileStorageWriteError::FailedToGetStoredChunksCount => {
-                    self.handle_rejected_storage_request(
-                        &file_key,
-                        bucket_id,
-                        RejectedStorageRequestReason::InternalError,
-                    )
-                    .await?;
-                    Err(anyhow::anyhow!(format!(
-                        "Internal trie read/write error {:?}:{:?}",
-                        file_key, proven.key
-                    )))
-                }
-                FileStorageWriteError::FingerprintAndStoredFileMismatch => {
-                    self.handle_rejected_storage_request(
-                        &file_key,
-                        bucket_id,
-                        RejectedStorageRequestReason::InternalError,
-                    )
-                    .await?;
-                    Err(anyhow::anyhow!(format!(
-                            "Invariant broken! This is a bug! Fingerprint and stored file mismatch for key {:?}.",
-                            file_key
-                        )))
-                }
-                FileStorageWriteError::FailedToConstructTrieIter => {
-=======
         let mut write_file_storage = self.storage_hub_handler.file_storage.write().await;
         let mut file_complete = false;
 
         // Process each proven chunk in the batch
         for chunk in proven {
-            let write_result =
-                write_file_storage.write_chunk(&event.file_key.into(), &chunk.key, &chunk.data);
+            let write_result = write_file_storage.write_chunk(&file_key, &chunk.key, &chunk.data);
 
             match write_result {
                 Ok(outcome) => match outcome {
@@ -862,15 +776,15 @@
                     }
                     FileStorageWriteError::FileDoesNotExist => {
                         self.handle_rejected_storage_request(
-                            &event.file_key.into(),
+                            &file_key,
                             bucket_id,
                             RejectedStorageRequestReason::InternalError,
                         )
                         .await?;
                         return Err(anyhow::anyhow!(format!(
-                                "File does not exist for key {:?}. Maybe we forgot to unregister before deleting?",
-                                event.file_key
-                            )));
+                            "File does not exist for key {:?}. Maybe we forgot to unregister before deleting?",
+                            file_key
+                        )));
                     }
                     FileStorageWriteError::FailedToGetFileChunk
                     | FileStorageWriteError::FailedToInsertFileChunk
@@ -883,38 +797,38 @@
                     | FileStorageWriteError::FailedToParsePartialRoot
                     | FileStorageWriteError::FailedToGetStoredChunksCount => {
                         self.handle_rejected_storage_request(
-                            &event.file_key.into(),
+                            &file_key,
                             bucket_id,
                             RejectedStorageRequestReason::InternalError,
                         )
                         .await?;
                         return Err(anyhow::anyhow!(format!(
                             "Internal trie read/write error {:?}:{:?}",
-                            event.file_key, chunk.key
+                            file_key, chunk.key
                         )));
                     }
                     FileStorageWriteError::FingerprintAndStoredFileMismatch => {
                         self.handle_rejected_storage_request(
-                            &event.file_key.into(),
+                            &file_key,
                             bucket_id,
                             RejectedStorageRequestReason::InternalError,
                         )
                         .await?;
                         return Err(anyhow::anyhow!(format!(
-                                "Invariant broken! This is a bug! Fingerprint and stored file mismatch for key {:?}.",
-                                event.file_key
-                            )));
+                            "Invariant broken! This is a bug! Fingerprint and stored file mismatch for key {:?}.",
+                            file_key
+                        )));
                     }
                     FileStorageWriteError::FailedToConstructTrieIter => {
                         self.handle_rejected_storage_request(
-                            &event.file_key.into(),
+                            &file_key,
                             bucket_id,
                             RejectedStorageRequestReason::InternalError,
                         )
                         .await?;
                         return Err(anyhow::anyhow!(format!(
                             "This is a bug! Failed to construct trie iter for key {:?}.",
-                            event.file_key
+                            file_key
                         )));
                     }
                 },
@@ -924,29 +838,21 @@
         // If we haven't found the file to be complete during chunk processing,
         // check if it's complete now (in case this was the last batch)
         if !file_complete {
-            match write_file_storage.is_file_complete(&event.file_key.into()) {
+            match write_file_storage.is_file_complete(&file_key) {
                 Ok(is_complete) => file_complete = is_complete,
                 Err(e) => {
->>>>>>> 8c786cb9
                     self.handle_rejected_storage_request(
                         &file_key,
                         bucket_id,
                         RejectedStorageRequestReason::InternalError,
                     )
                     .await?;
-<<<<<<< HEAD
-                    Err(anyhow::anyhow!(format!(
-                        "This is a bug! Failed to construct trie iter for key {:?}.",
-                        file_key
-                    )))
-=======
                     let err_msg = format!(
                         "Failed to check if file is complete. The file key {:?} is in a bad state with error: {:?}",
-                        event.file_key, e
+                        file_key, e
                     );
                     error!(target: LOG_TARGET, "{}", err_msg);
                     return Err(anyhow::anyhow!(err_msg));
->>>>>>> 8c786cb9
                 }
             }
         }
