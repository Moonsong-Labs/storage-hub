--- conflicted
+++ resolved
@@ -667,10 +667,6 @@
                 anyhow!(err_msg)
             })?;
 
-<<<<<<< HEAD
-        if Some(own_msp_id) != msp_id_of_bucket_id {
-            // Skip the file if the MSP ID of the bucket ID does not match the node's MSP ID.
-=======
         if let Some(msp_id) = msp_id_of_bucket_id {
             if own_msp_id != msp_id {
                 warn!(target: LOG_TARGET, "Skipping storage request - MSP ID does not match own MSP ID for bucket ID {:?}", event.bucket_id);
@@ -678,7 +674,6 @@
             }
         } else {
             warn!(target: LOG_TARGET, "Skipping storage request - MSP ID not found for bucket ID {:?}", event.bucket_id);
->>>>>>> be15e693
             return Ok(());
         }
 
