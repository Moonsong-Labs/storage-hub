use std::{cmp::max, collections::HashMap, str::FromStr, time::Duration};

use anyhow::anyhow;
use pallet_file_system::types::RejectedStorageRequest;
use sc_network::PeerId;
use sc_tracing::tracing::*;
use shc_blockchain_service::types::{MspRespondStorageRequest, RespondStorageRequest, Tip};
use sp_core::H256;
use sp_runtime::AccountId32;

use shc_actors_framework::event_bus::EventHandler;
use shc_blockchain_service::events::ProcessMspRespondStoringRequest;
use shc_blockchain_service::{commands::BlockchainServiceInterface, events::NewStorageRequest};
use shc_common::types::{
    FileKey, FileKeyWithProof, FileMetadata, HashT, RejectedStorageRequestReason,
    StorageProofsMerkleTrieLayout, StorageProviderId, StorageRequestMspAcceptedFileKeys,
    StorageRequestMspBucketResponse, BATCH_CHUNK_FILE_TRANSFER_MAX_SIZE,
};
use shc_file_manager::traits::{FileStorage, FileStorageWriteError, FileStorageWriteOutcome};
use shc_file_transfer_service::{
    commands::FileTransferServiceInterface, events::RemoteUploadRequest,
};
use shc_forest_manager::traits::{ForestStorage, ForestStorageHandler};
use storage_hub_runtime::StorageDataUnit;

use crate::services::types::ShNodeType;
use crate::services::{handler::StorageHubHandler, types::MspForestStorageHandlerT};

const LOG_TARGET: &str = "msp-upload-file-task";

/// MSP Upload File Task: Handles the whole flow of a file being uploaded to a MSP, from
/// the MSP's perspective.
///
/// The flow is split into three parts, which are represented here as 3 handlers for 3
/// different events:
/// - [`NewStorageRequest`] event: The first part of the flow. It is triggered by a user
///   submitting a storage request to StorageHub. The MSP will check if it has enough
///   storage capacity to store the file and increase it if necessary (up to a maximum).
///   If the MSP does not have enough capacity still, it will reject the storage request.
///   It will register the user and file key in the registry of the File Transfer Service,
///   which handles incoming p2p upload requests. Finally, it will create a file in the
///   file storage so that it can write uploaded chunks as soon as possible.
/// - [`RemoteUploadRequest`] event: The second part of the flow. It is triggered by a
///   user sending a chunk of the file to the MSP. It checks the proof for the chunk
///   and if it is valid, stores it, until the whole file is stored. Finally the MSP will
///   queue a response to accept storing the file.
/// - [`ProcessMspRespondStoringRequest`] event: The third part of the flow. It is triggered
///   when there are new storage request(s) to respond to. The batch of storage requests
///   will be responded to in a single call to the FileSystem pallet `msp_respond_storage_requests_multiple_buckets` extrinsic
///   which will emit an event that describes the final result of the batch response (i.e. all accepted,
///   rejected and/or failed file keys). The MSP will then apply the necessary deltas to each one of the bucket's
///   forest storage to reflect the result.
pub struct MspUploadFileTask<NT>
where
    NT: ShNodeType,
    NT::FSH: MspForestStorageHandlerT,
{
    storage_hub_handler: StorageHubHandler<NT>,
    file_key_cleanup: Option<H256>,
}

impl<NT> Clone for MspUploadFileTask<NT>
where
    NT: ShNodeType,
    NT::FSH: MspForestStorageHandlerT,
{
    fn clone(&self) -> MspUploadFileTask<NT> {
        Self {
            storage_hub_handler: self.storage_hub_handler.clone(),
            file_key_cleanup: self.file_key_cleanup,
        }
    }
}

impl<NT> MspUploadFileTask<NT>
where
    NT: ShNodeType,
    NT::FSH: MspForestStorageHandlerT,
{
    pub fn new(storage_hub_handler: StorageHubHandler<NT>) -> Self {
        Self {
            storage_hub_handler,
            file_key_cleanup: None,
        }
    }
}

/// Handles the [`NewStorageRequest`] event.
///
/// This event is triggered by an on-chain event of a user submitting a storage request to StorageHub.
///
/// This task will:
/// - Check if the MSP has enough storage capacity to store the file and increase it if necessary (up to a maximum).
/// - Register the user and file key in the registry of the File Transfer Service, which handles incoming p2p
/// upload requests.
impl<NT> EventHandler<NewStorageRequest> for MspUploadFileTask<NT>
where
    NT: ShNodeType + 'static,
    NT::FSH: MspForestStorageHandlerT,
{
    async fn handle_event(&mut self, event: NewStorageRequest) -> anyhow::Result<()> {
        info!(
            target: LOG_TARGET,
            "Registering user peer for file_key {:?}, location {:?}, fingerprint {:?}",
            event.file_key,
            event.location,
            event.fingerprint
        );

        let result = self.handle_new_storage_request_event(event).await;
        if result.is_err() {
            if let Some(file_key) = &self.file_key_cleanup {
                self.unregister_file(*file_key).await?;
            }
        }
        result
    }
}

/// Handles the [`RemoteUploadRequest`] event.
///
/// This event is triggered by a user sending a chunk of the file to the MSP. It checks the proof
/// for the chunk and if it is valid, stores it, until the whole file is stored.
impl<NT> EventHandler<RemoteUploadRequest> for MspUploadFileTask<NT>
where
    NT: ShNodeType + 'static,
    NT::FSH: MspForestStorageHandlerT,
{
    async fn handle_event(&mut self, event: RemoteUploadRequest) -> anyhow::Result<()> {
        trace!(target: LOG_TARGET, "Received remote upload request for file {:?} and peer {:?}", event.file_key, event.peer);

        let file_complete = match self.handle_remote_upload_request_event(event.clone()).await {
            Ok(complete) => complete,
            Err(e) => {
                // Send error response through FileTransferService
                if let Err(e) = self
                    .storage_hub_handler
                    .file_transfer
                    .upload_response(false, event.request_id)
                    .await
                {
                    error!(target: LOG_TARGET, "Failed to send error response: {:?}", e);
                }
                return Err(e);
            }
        };

        // Send completion status through FileTransferService
        if let Err(e) = self
            .storage_hub_handler
            .file_transfer
            .upload_response(file_complete, event.request_id)
            .await
        {
            error!(target: LOG_TARGET, "Failed to send response: {:?}", e);
        }

        // Handle file completion if the entire file is uploaded or is already being stored.
        if file_complete {
            self.on_file_complete(&event.file_key.into()).await?;
        }

        Ok(())
    }
}

/// Handles the [`ProcessMspRespondStoringRequest`] event.
///
/// Triggered when there are new storage request(s) to respond to. Normally, storage requests are
/// immediately rejected if the MSP cannot store the file (e.g. not enough capacity). However, this event
/// is able to respond to storage requests that are either being accepted or rejected either way.
///
/// The MSP will call the `msp_respond_storage_requests_multiple_buckets` extrinsic on the FileSystem pallet to respond to the
/// storage requests.
impl<NT> EventHandler<ProcessMspRespondStoringRequest> for MspUploadFileTask<NT>
where
    NT: ShNodeType + 'static,
    NT::FSH: MspForestStorageHandlerT,
{
    async fn handle_event(&mut self, event: ProcessMspRespondStoringRequest) -> anyhow::Result<()> {
        info!(
            target: LOG_TARGET,
            "Processing ProcessMspRespondStoringRequest: {:?}",
            event.data.respond_storing_requests,
        );

        let forest_root_write_tx = match event.forest_root_write_tx.lock().await.take() {
            Some(tx) => tx,
            None => {
                let err_msg = "CRITICAL❗️❗️ This is a bug! Forest root write tx already taken. This is a critical bug. Please report it to the StorageHub team.";
                error!(target: LOG_TARGET, err_msg);
                return Err(anyhow!(err_msg));
            }
        };

        let own_provider_id = self
            .storage_hub_handler
            .blockchain
            .query_storage_provider_id(None)
            .await?;

        let own_msp_id = match own_provider_id {
            Some(StorageProviderId::MainStorageProvider(id)) => id,
            Some(StorageProviderId::BackupStorageProvider(_)) => {
                return Err(anyhow!("Current node account is a Backup Storage Provider. Expected a Main Storage Provider ID."));
            }
            None => {
                return Err(anyhow!("Failed to get own MSP ID."));
            }
        };

        let mut file_key_responses = HashMap::new();

        let read_file_storage = self.storage_hub_handler.file_storage.read().await;

        for respond in &event.data.respond_storing_requests {
            info!(target: LOG_TARGET, "Processing respond storing request.");
            let bucket_id = match read_file_storage.get_metadata(&respond.file_key) {
                Ok(Some(metadata)) => H256(metadata.bucket_id.try_into().unwrap()),
                Ok(None) => {
                    error!(target: LOG_TARGET, "File does not exist for key {:?}. Maybe we forgot to unregister before deleting?", respond.file_key);
                    continue;
                }
                Err(e) => {
                    error!(target: LOG_TARGET, "Failed to get file metadata: {:?}", e);
                    continue;
                }
            };

            let entry = file_key_responses
                .entry(bucket_id)
                .or_insert_with(|| (Vec::new(), Vec::new()));

            match &respond.response {
                MspRespondStorageRequest::Accept => {
                    let chunks_to_prove = match self
                        .storage_hub_handler
                        .blockchain
                        .query_msp_confirm_chunks_to_prove_for_file(own_msp_id, respond.file_key)
                        .await
                    {
                        Ok(chunks) => chunks,
                        Err(e) => {
                            error!(target: LOG_TARGET, "Failed to get chunks to prove: {:?}", e);
                            continue;
                        }
                    };

                    let proof = match read_file_storage
                        .generate_proof(&respond.file_key, &chunks_to_prove)
                    {
                        Ok(p) => p,
                        Err(e) => {
                            error!(target: LOG_TARGET, "Failed to generate proof: {:?}", e);
                            continue;
                        }
                    };

                    entry.0.push(FileKeyWithProof {
                        file_key: respond.file_key,
                        proof,
                    });
                }
                MspRespondStorageRequest::Reject(reason) => {
                    entry.1.push(RejectedStorageRequest {
                        file_key: respond.file_key,
                        reason: reason.clone(),
                    });
                }
            }
        }

        drop(read_file_storage);

        let mut storage_request_msp_response = Vec::new();

        for (bucket_id, (accept, reject)) in file_key_responses.iter_mut() {
            let fs = self
                .storage_hub_handler
                .forest_storage_handler
                .get_or_create(&bucket_id.as_ref().to_vec())
                .await;

            let accept = if !accept.is_empty() {
                let file_keys: Vec<_> = accept
                    .iter()
                    .map(|file_key_with_proof| file_key_with_proof.file_key)
                    .collect();

                let forest_proof = match fs.read().await.generate_proof(file_keys) {
                    Ok(proof) => proof,
                    Err(e) => {
                        error!(target: LOG_TARGET, "Failed to generate non-inclusion forest proof: {:?}", e);
                        continue;
                    }
                };

                Some(StorageRequestMspAcceptedFileKeys {
                    file_keys_and_proofs: accept.clone(),
                    forest_proof: forest_proof.proof,
                })
            } else {
                None
            };

            storage_request_msp_response.push(StorageRequestMspBucketResponse {
                bucket_id: *bucket_id,
                accept,
                reject: reject.clone(),
            });
        }

        let call = storage_hub_runtime::RuntimeCall::FileSystem(
            pallet_file_system::Call::msp_respond_storage_requests_multiple_buckets {
                storage_request_msp_response: storage_request_msp_response.clone(),
            },
        );

        self.storage_hub_handler
            .blockchain
            .send_extrinsic(call, Tip::from(0))
            .await?
            .with_timeout(Duration::from_secs(60))
            .watch_for_success(&self.storage_hub_handler.blockchain)
            .await?;

        // Apply the necessary deltas to each one of the bucket's forest storage to reflect the result.
        for storage_request_msp_bucket_response in storage_request_msp_response {
            // Add the file keys that were accepted to the forest storage of the bucket.
            if let Some(StorageRequestMspAcceptedFileKeys {
                file_keys_and_proofs,
                ..
            }) = &storage_request_msp_bucket_response.accept
            {
                let fs = self
                    .storage_hub_handler
                    .forest_storage_handler
                    .get(
                        &storage_request_msp_bucket_response
                            .bucket_id
                            .as_ref()
                            .to_vec(),
                    )
                    .await
                    .ok_or_else(|| anyhow!("Failed to get forest storage."))?;

                let mut write_fs = fs.write().await;

                let read_file_storage = self.storage_hub_handler.file_storage.read().await;

                let file_metadatas: Vec<FileMetadata> = file_keys_and_proofs
                    .iter()
                    .filter_map(|file_key_with_proof| {
                        match read_file_storage.get_metadata(&file_key_with_proof.file_key) {
                            Ok(Some(metadata)) => Some(metadata),
                            Ok(None) => {
                                // TODO: Should probably save this to state and retry later.
                                error!(target: LOG_TARGET, "CRITICAL❗️❗️ File does not exist after responding to storage request for file key {:?}", file_key_with_proof.file_key);
                                None
                            }
                            Err(e) => {
                                // TODO: Should probably save this to state and retry later.
                                error!(target: LOG_TARGET, "CRITICAL❗️❗️ Failed to get file metadata after responding to storage request for file key {:?}: {:?}", file_key_with_proof.file_key, e);
                                None
                            }
                        }
                    })
                    .collect();

                drop(read_file_storage);

                if let Err(e) = write_fs.insert_files_metadata(&file_metadatas) {
                    // TODO: Should probably figure out a way to stop storing the file.
                    error!(target: LOG_TARGET, "CRITICAL❗️❗️ Failed to insert file metadatas after responding to storage requests: {:?}", e);
                }
            }

            let mut fs = self.storage_hub_handler.file_storage.write().await;

            for RejectedStorageRequest { file_key, .. } in
                &storage_request_msp_bucket_response.reject
            {
                if let Err(e) = fs.delete_file(&file_key) {
                    error!(target: LOG_TARGET, "Failed to delete file {:?}: {:?}", file_key, e);
                }
            }
        }

        // Release the forest root write "lock" and finish the task.
        self.storage_hub_handler
            .blockchain
            .release_forest_root_write_lock(forest_root_write_tx)
            .await
    }
}

impl<NT> MspUploadFileTask<NT>
where
    NT: ShNodeType,
    NT::FSH: MspForestStorageHandlerT,
{
    async fn handle_new_storage_request_event(
        &mut self,
        event: NewStorageRequest,
    ) -> anyhow::Result<()> {
        let own_provider_id = self
            .storage_hub_handler
            .blockchain
            .query_storage_provider_id(None)
            .await?;

        let own_msp_id = match own_provider_id {
            Some(id) => match id {
                StorageProviderId::MainStorageProvider(id) => id,
                StorageProviderId::BackupStorageProvider(_) => {
                    let err_msg = "Current node account is a Backup Storage Provider. Expected a Main Storage Provider ID.";
                    error!(target: LOG_TARGET, err_msg);
                    return Err(anyhow!(err_msg));
                }
            },
            None => {
                let err_msg = "Failed to get own MSP ID.";
                error!(target: LOG_TARGET, err_msg);
                return Err(anyhow!(err_msg));
            }
        };

        let msp_id_of_bucket_id = self
            .storage_hub_handler
            .blockchain
            .query_msp_id_of_bucket_id(event.bucket_id)
            .await
            .map_err(|e| {
                let err_msg = format!(
                    "Failed to query MSP ID of bucket ID {:?}\n Error: {:?}",
                    event.bucket_id, e
                );
                error!(target: LOG_TARGET, err_msg);
                anyhow!(err_msg)
            })?;

        if let Some(msp_id) = msp_id_of_bucket_id {
            if own_msp_id != msp_id {
                trace!(target: LOG_TARGET, "Skipping storage request - MSP ID does not match own MSP ID for bucket ID {:?}", event.bucket_id);
                return Ok(());
            }
        } else {
            warn!(target: LOG_TARGET, "Skipping storage request - MSP ID not found for bucket ID {:?}", event.bucket_id);
            return Ok(());
        }

        // Construct file metadata.
        let metadata = FileMetadata {
            owner: <AccountId32 as AsRef<[u8]>>::as_ref(&event.who).to_vec(),
            bucket_id: event.bucket_id.as_ref().to_vec(),
            file_size: event.size as u64,
            fingerprint: event.fingerprint,
            location: event.location.to_vec(),
        };

        // Get the file key.
        let file_key: FileKey = metadata
            .file_key::<HashT<StorageProofsMerkleTrieLayout>>()
            .as_ref()
            .try_into()?;

        let fs = self
            .storage_hub_handler
            .forest_storage_handler
            .get_or_create(&event.bucket_id.as_ref().to_vec())
            .await;
        let read_fs = fs.read().await;

        // If we do not have the file already in forest storage, we must take into account the
        // available storage capacity.
        if !read_fs.contains_file_key(&file_key.into())? {
            let available_capacity = self
                .storage_hub_handler
                .blockchain
                .query_available_storage_capacity(own_msp_id)
                .await
                .map_err(|e| {
                    let err_msg = format!("Failed to query available storage capacity: {:?}", e);
                    error!(
                        target: LOG_TARGET,
                        err_msg
                    );
                    anyhow::anyhow!(err_msg)
                })?;

            // Increase storage capacity if the available capacity is less than the file size.
            if available_capacity < event.size {
                warn!(
                    target: LOG_TARGET,
                    "Insufficient storage capacity to accept file: {:?}",
                    event.file_key
                );

                let current_capacity = self
                    .storage_hub_handler
                    .blockchain
                    .query_storage_provider_capacity(own_msp_id)
                    .await
                    .map_err(|e| {
                        let err_msg = format!("Failed to query storage provider capacity: {:?}", e);
                        error!(
                            target: LOG_TARGET,
                            err_msg
                        );
                        anyhow::anyhow!(err_msg)
                    })?;

                let max_storage_capacity = self
                    .storage_hub_handler
                    .provider_config
                    .max_storage_capacity;

                if max_storage_capacity == current_capacity {
                    let err_msg = "Reached maximum storage capacity limit. Unable to add more more storage capacity.";
                    warn!(
                        target: LOG_TARGET, err_msg
                    );
                    return Err(anyhow::anyhow!(err_msg));
                }

                let new_capacity = self.calculate_capacity(&event, current_capacity)?;

                let call = storage_hub_runtime::RuntimeCall::Providers(
                    pallet_storage_providers::Call::change_capacity { new_capacity },
                );

                let earliest_change_capacity_block = self
                    .storage_hub_handler
                    .blockchain
                    .query_earliest_change_capacity_block(own_msp_id)
                    .await
                    .map_err(|e| {
                        error!(
                            target: LOG_TARGET,
                            "Failed to query storage provider capacity: {:?}", e
                        );
                        anyhow::anyhow!("Failed to query storage provider capacity: {:?}", e)
                    })?;

                // Wait for the earliest block where the capacity can be changed.
                self.storage_hub_handler
                    .blockchain
                    .wait_for_block(earliest_change_capacity_block)
                    .await?;

                self.storage_hub_handler
                    .blockchain
                    .send_extrinsic(call, Tip::from(0))
                    .await?
                    .with_timeout(Duration::from_secs(60))
                    .watch_for_success(&self.storage_hub_handler.blockchain)
                    .await?;

                info!(
                    target: LOG_TARGET,
                    "Increased storage capacity to {:?} bytes",
                    new_capacity
                );

                let available_capacity = self
                    .storage_hub_handler
                    .blockchain
                    .query_available_storage_capacity(own_msp_id)
                    .await
                    .map_err(|e| {
                        error!(
                            target: LOG_TARGET,
                            "Failed to query available storage capacity: {:?}", e
                        );
                        anyhow::anyhow!("Failed to query available storage capacity: {:?}", e)
                    })?;

                // Reject storage request if the new available capacity is still less than the file size.
                if available_capacity < event.size {
                    let err_msg = "Increased storage capacity is still insufficient to volunteer for file. Rejecting storage request.";
                    warn!(
                        target: LOG_TARGET, "{}", err_msg
                    );

                    // Build extrinsic.
                    let call = storage_hub_runtime::RuntimeCall::FileSystem(
                        pallet_file_system::Call::msp_respond_storage_requests_multiple_buckets {
                            storage_request_msp_response: vec![StorageRequestMspBucketResponse {
                                bucket_id: event.bucket_id,
                                accept: None,
                                reject: vec![RejectedStorageRequest {
                                    file_key: H256(event.file_key.into()),
                                    reason: RejectedStorageRequestReason::ReachedMaximumCapacity,
                                }],
                            }],
                        },
                    );

                    self.storage_hub_handler
                        .blockchain
                        .send_extrinsic(call, Tip::from(0))
                        .await?
                        .with_timeout(Duration::from_secs(60))
                        .watch_for_success(&self.storage_hub_handler.blockchain)
                        .await?;

                    return Err(anyhow::anyhow!(err_msg));
                }
            }
        }

        self.file_key_cleanup = Some(file_key.into());

        let mut write_file_storage = self.storage_hub_handler.file_storage.write().await;

        // Create file in file storage if it is not present so we can write uploaded chunks as soon as possible.
        if write_file_storage
            .get_metadata(&file_key.into())
            .map_err(|e| anyhow!("Failed to get metadata from file storage: {:?}", e))?
            .is_none()
        {
            write_file_storage
                .insert_file(
                    metadata.file_key::<HashT<StorageProofsMerkleTrieLayout>>(),
                    metadata,
                )
                .map_err(|e| anyhow!("Failed to insert file in file storage: {:?}", e))?;
        }

        drop(write_file_storage);

        // Register the file for upload in the file transfer service.
        // Even though we could already have the entire file in file storage, we
        // allow the user to connect to us and upload the file. Once they do, we will
        // send back the `file_complete` flag to true signaling to the user that we have
        // the entire file so that the file uploading process is complete.
        for peer_id in event.user_peer_ids.iter() {
            let peer_id = match std::str::from_utf8(&peer_id.as_slice()) {
                Ok(str_slice) => PeerId::from_str(str_slice).map_err(|e| {
                    error!(target: LOG_TARGET, "Failed to convert peer ID to PeerId: {}", e);
                    e
                })?,
                Err(e) => return Err(anyhow!("Failed to convert peer ID to a string: {}", e)),
            };
            self.storage_hub_handler
                .file_transfer
                .register_new_file_peer(peer_id, file_key)
                .await
                .map_err(|e| anyhow!("Failed to register new file peer: {:?}", e))?;
        }

        Ok(())
    }

    async fn handle_remote_upload_request_event(
        &mut self,
        event: RemoteUploadRequest,
    ) -> anyhow::Result<bool> {
        let bucket_id = match self
            .storage_hub_handler
            .file_storage
            .read()
            .await
            .get_metadata(&event.file_key.into())
        {
            Ok(metadata) => match metadata {
                Some(metadata) => H256(metadata.bucket_id.try_into().unwrap()),
                None => {
                    let err_msg = format!("File does not exist for key {:?}. Maybe we forgot to unregister before deleting?", event.file_key);
                    error!(target: LOG_TARGET, err_msg);
                    return Err(anyhow!(err_msg));
                }
            },
            Err(e) => {
                let err_msg = format!("Failed to get file metadata: {:?}", e);
                error!(target: LOG_TARGET, err_msg);
                return Err(anyhow!(err_msg));
            }
        };

        let proven = match event
            .file_key_proof
            .proven::<StorageProofsMerkleTrieLayout>()
        {
            Ok(proven) => {
                if proven.is_empty() {
                    Err(anyhow::anyhow!(
                        "Expected at least one proven chunk but got none."
                    ))
                } else {
                    // Calculate total batch size
                    let total_batch_size: usize = proven.iter().map(|chunk| chunk.data.len()).sum();

                    if total_batch_size > BATCH_CHUNK_FILE_TRANSFER_MAX_SIZE {
                        Err(anyhow::anyhow!(
                            "Total batch size {} bytes exceeds maximum allowed size of {} bytes",
                            total_batch_size,
                            BATCH_CHUNK_FILE_TRANSFER_MAX_SIZE
                        ))
                    } else {
                        Ok(proven)
                    }
                }
            }
            Err(e) => Err(anyhow::anyhow!(
                "Failed to verify and get proven file key chunks: {:?}",
                e
            )),
        };

        // Handle invalid proof case
        let proven = match proven {
            Ok(proven) => proven,
            Err(e) => {
                warn!(target: LOG_TARGET, "{}", e);
                self.handle_rejected_storage_request(
                    &event.file_key.into(),
                    bucket_id,
                    RejectedStorageRequestReason::ReceivedInvalidProof,
                )
                .await?;
                return Err(e);
            }
        };

        let mut write_file_storage = self.storage_hub_handler.file_storage.write().await;
        let mut file_complete = false;

        // Process each proven chunk in the batch
        for chunk in proven {
            let write_result =
                write_file_storage.write_chunk(&event.file_key.into(), &chunk.key, &chunk.data);

            match write_result {
                Ok(outcome) => match outcome {
                    FileStorageWriteOutcome::FileComplete => {
                        file_complete = true;
                        break; // We can stop processing chunks if the file is complete
                    }
<<<<<<< HEAD
                }
                FileStorageWriteError::FileDoesNotExist => {
                    self.handle_rejected_storage_request(
                        &event.file_key.into(),
                        bucket_id,
                        RejectedStorageRequestReason::InternalError,
                    )
                    .await?;
                    Err(anyhow::anyhow!(format!(
                            "File does not exist for key {:?}. Maybe we forgot to unregister before deleting?",
                            event.file_key
                        )))
                }
                FileStorageWriteError::FailedToGetFileChunk
                | FileStorageWriteError::FailedToInsertFileChunk
                | FileStorageWriteError::FailedToDeleteChunk
                | FileStorageWriteError::FailedToDeleteRoot
                | FileStorageWriteError::FailedToPersistChanges
                | FileStorageWriteError::FailedToParseFileMetadata
                | FileStorageWriteError::FailedToParseFingerprint
                | FileStorageWriteError::FailedToReadStorage
                | FileStorageWriteError::FailedToUpdatePartialRoot
                | FileStorageWriteError::FailedToParsePartialRoot
                | FileStorageWriteError::FailedToGetStoredChunksCount
                | FileStorageWriteError::ChunkCountOverflow => {
                    self.handle_rejected_storage_request(
                        &event.file_key.into(),
                        bucket_id,
                        RejectedStorageRequestReason::InternalError,
                    )
                    .await?;
                    Err(anyhow::anyhow!(format!(
                        "Internal trie read/write error {:?}:{:?}",
                        event.file_key, proven.key
                    )))
                }
                FileStorageWriteError::FingerprintAndStoredFileMismatch => {
                    self.handle_rejected_storage_request(
                        &event.file_key.into(),
                        bucket_id,
                        RejectedStorageRequestReason::InternalError,
                    )
                    .await?;
                    Err(anyhow::anyhow!(format!(
                            "Invariant broken! This is a bug! Fingerprint and stored file mismatch for key {:?}.",
                            event.file_key
                        )))
                }
                FileStorageWriteError::FailedToConstructTrieIter
                | FileStorageWriteError::FailedToContructFileTrie => {
=======
                    FileStorageWriteOutcome::FileIncomplete => continue,
                },
                Err(error) => match error {
                    FileStorageWriteError::FileChunkAlreadyExists => {
                        trace!(
                            target: LOG_TARGET,
                            "Received duplicate chunk with key: {:?}",
                            chunk.key
                        );
                        // Continue processing other chunks
                        continue;
                    }
                    FileStorageWriteError::FileDoesNotExist => {
                        self.handle_rejected_storage_request(
                            &event.file_key.into(),
                            bucket_id,
                            RejectedStorageRequestReason::InternalError,
                        )
                        .await?;
                        return Err(anyhow::anyhow!(format!(
                                "File does not exist for key {:?}. Maybe we forgot to unregister before deleting?",
                                event.file_key
                            )));
                    }
                    FileStorageWriteError::FailedToGetFileChunk
                    | FileStorageWriteError::FailedToInsertFileChunk
                    | FileStorageWriteError::FailedToDeleteChunk
                    | FileStorageWriteError::FailedToPersistChanges
                    | FileStorageWriteError::FailedToParseFileMetadata
                    | FileStorageWriteError::FailedToParseFingerprint
                    | FileStorageWriteError::FailedToReadStorage
                    | FileStorageWriteError::FailedToUpdatePartialRoot
                    | FileStorageWriteError::FailedToParsePartialRoot
                    | FileStorageWriteError::FailedToGetStoredChunksCount => {
                        self.handle_rejected_storage_request(
                            &event.file_key.into(),
                            bucket_id,
                            RejectedStorageRequestReason::InternalError,
                        )
                        .await?;
                        return Err(anyhow::anyhow!(format!(
                            "Internal trie read/write error {:?}:{:?}",
                            event.file_key, chunk.key
                        )));
                    }
                    FileStorageWriteError::FingerprintAndStoredFileMismatch => {
                        self.handle_rejected_storage_request(
                            &event.file_key.into(),
                            bucket_id,
                            RejectedStorageRequestReason::InternalError,
                        )
                        .await?;
                        return Err(anyhow::anyhow!(format!(
                                "Invariant broken! This is a bug! Fingerprint and stored file mismatch for key {:?}.",
                                event.file_key
                            )));
                    }
                    FileStorageWriteError::FailedToConstructTrieIter => {
                        self.handle_rejected_storage_request(
                            &event.file_key.into(),
                            bucket_id,
                            RejectedStorageRequestReason::InternalError,
                        )
                        .await?;
                        return Err(anyhow::anyhow!(format!(
                            "This is a bug! Failed to construct trie iter for key {:?}.",
                            event.file_key
                        )));
                    }
                },
            }
        }

        // If we haven't found the file to be complete during chunk processing,
        // check if it's complete now (in case this was the last batch)
        if !file_complete {
            match write_file_storage.is_file_complete(&event.file_key.into()) {
                Ok(is_complete) => file_complete = is_complete,
                Err(e) => {
>>>>>>> 8c786cb9
                    self.handle_rejected_storage_request(
                        &event.file_key.into(),
                        bucket_id,
                        RejectedStorageRequestReason::InternalError,
                    )
                    .await?;
                    let err_msg = format!(
                        "Failed to check if file is complete. The file key {:?} is in a bad state with error: {:?}",
                        event.file_key, e
                    );
                    error!(target: LOG_TARGET, "{}", err_msg);
                    return Err(anyhow::anyhow!(err_msg));
                }
            }
        }

        Ok(file_complete)
    }

    async fn handle_rejected_storage_request(
        &self,
        file_key: &H256,
        bucket_id: H256,
        reason: RejectedStorageRequestReason,
    ) -> anyhow::Result<()> {
        let call = storage_hub_runtime::RuntimeCall::FileSystem(
            pallet_file_system::Call::msp_respond_storage_requests_multiple_buckets {
                storage_request_msp_response: vec![StorageRequestMspBucketResponse {
                    bucket_id,
                    accept: None,
                    reject: vec![RejectedStorageRequest {
                        file_key: *file_key,
                        reason,
                    }],
                }],
            },
        );

        self.storage_hub_handler
            .blockchain
            .send_extrinsic(call, Tip::from(0))
            .await?
            .with_timeout(Duration::from_secs(60))
            .watch_for_success(&self.storage_hub_handler.blockchain)
            .await?;

        // Unregister the file
        self.unregister_file(*file_key).await?;

        Ok(())
    }

    /// Calculate the new capacity after adding the required capacity for the file.
    ///
    /// The new storage capacity will be increased by the jump capacity until it reaches the
    /// `max_storage_capacity`.
    ///
    /// The `max_storage_capacity` is returned if the new capacity exceeds it.
    fn calculate_capacity(
        &mut self,
        event: &NewStorageRequest,
        current_capacity: StorageDataUnit,
    ) -> Result<StorageDataUnit, anyhow::Error> {
        let jump_capacity = self.storage_hub_handler.provider_config.jump_capacity;
        let jumps_needed = event.size.div_ceil(jump_capacity);
        let jumps = max(jumps_needed, 1);
        let bytes_to_add = jumps * jump_capacity;
        let required_capacity = current_capacity.checked_add(bytes_to_add).ok_or_else(|| {
            anyhow::anyhow!(
                "Reached maximum storage capacity limit. Skipping volunteering for file."
            )
        })?;

        let max_storage_capacity = self
            .storage_hub_handler
            .provider_config
            .max_storage_capacity;

        let new_capacity = std::cmp::min(required_capacity, max_storage_capacity);

        Ok(new_capacity)
    }

    async fn unregister_file(&self, file_key: H256) -> anyhow::Result<()> {
        warn!(target: LOG_TARGET, "Unregistering file {:?}", file_key);

        // Unregister the file from the file transfer service.
        // The error is ignored, as the file might already be unregistered.
        let _ = self
            .storage_hub_handler
            .file_transfer
            .unregister_file(file_key.as_ref().into())
            .await;

        // Delete the file from the file storage.
        let mut write_file_storage = self.storage_hub_handler.file_storage.write().await;

        // TODO: Handle error
        let _ = write_file_storage.delete_file(&file_key);

        Ok(())
    }

    async fn on_file_complete(&self, file_key: &H256) -> anyhow::Result<()> {
        info!(target: LOG_TARGET, "File upload complete ({:?})", file_key);

        // Unregister the file from the file transfer service.
        self.storage_hub_handler
            .file_transfer
            .unregister_file((*file_key).into())
            .await
            .map_err(|e| anyhow!("File is not registered. This should not happen!: {:?}", e))?;

        // Queue a request to confirm the storing of the file.
        self.storage_hub_handler
            .blockchain
            .queue_msp_respond_storage_request(RespondStorageRequest::new(
                *file_key,
                MspRespondStorageRequest::Accept,
            ))
            .await?;

        Ok(())
    }
}<|MERGE_RESOLUTION|>--- conflicted
+++ resolved
@@ -737,58 +737,6 @@
                         file_complete = true;
                         break; // We can stop processing chunks if the file is complete
                     }
-<<<<<<< HEAD
-                }
-                FileStorageWriteError::FileDoesNotExist => {
-                    self.handle_rejected_storage_request(
-                        &event.file_key.into(),
-                        bucket_id,
-                        RejectedStorageRequestReason::InternalError,
-                    )
-                    .await?;
-                    Err(anyhow::anyhow!(format!(
-                            "File does not exist for key {:?}. Maybe we forgot to unregister before deleting?",
-                            event.file_key
-                        )))
-                }
-                FileStorageWriteError::FailedToGetFileChunk
-                | FileStorageWriteError::FailedToInsertFileChunk
-                | FileStorageWriteError::FailedToDeleteChunk
-                | FileStorageWriteError::FailedToDeleteRoot
-                | FileStorageWriteError::FailedToPersistChanges
-                | FileStorageWriteError::FailedToParseFileMetadata
-                | FileStorageWriteError::FailedToParseFingerprint
-                | FileStorageWriteError::FailedToReadStorage
-                | FileStorageWriteError::FailedToUpdatePartialRoot
-                | FileStorageWriteError::FailedToParsePartialRoot
-                | FileStorageWriteError::FailedToGetStoredChunksCount
-                | FileStorageWriteError::ChunkCountOverflow => {
-                    self.handle_rejected_storage_request(
-                        &event.file_key.into(),
-                        bucket_id,
-                        RejectedStorageRequestReason::InternalError,
-                    )
-                    .await?;
-                    Err(anyhow::anyhow!(format!(
-                        "Internal trie read/write error {:?}:{:?}",
-                        event.file_key, proven.key
-                    )))
-                }
-                FileStorageWriteError::FingerprintAndStoredFileMismatch => {
-                    self.handle_rejected_storage_request(
-                        &event.file_key.into(),
-                        bucket_id,
-                        RejectedStorageRequestReason::InternalError,
-                    )
-                    .await?;
-                    Err(anyhow::anyhow!(format!(
-                            "Invariant broken! This is a bug! Fingerprint and stored file mismatch for key {:?}.",
-                            event.file_key
-                        )))
-                }
-                FileStorageWriteError::FailedToConstructTrieIter
-                | FileStorageWriteError::FailedToContructFileTrie => {
-=======
                     FileStorageWriteOutcome::FileIncomplete => continue,
                 },
                 Err(error) => match error {
@@ -846,7 +794,8 @@
                                 event.file_key
                             )));
                     }
-                    FileStorageWriteError::FailedToConstructTrieIter => {
+                    FileStorageWriteError::FailedToConstructTrieIter
+                    | FileStorageWriteError::FailedToContructFileTrie => {
                         self.handle_rejected_storage_request(
                             &event.file_key.into(),
                             bucket_id,
@@ -868,7 +817,6 @@
             match write_file_storage.is_file_complete(&event.file_key.into()) {
                 Ok(is_complete) => file_complete = is_complete,
                 Err(e) => {
->>>>>>> 8c786cb9
                     self.handle_rejected_storage_request(
                         &event.file_key.into(),
                         bucket_id,
