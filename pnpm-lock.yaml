--- conflicted
+++ resolved
@@ -58,7 +58,7 @@
         version: 0.25.11
       lint-staged:
         specifier: ^16.2.5
-        version: 16.2.5
+        version: 16.2.6
       typescript:
         specifier: ~5.5.4
         version: 5.5.4
@@ -77,12 +77,6 @@
       ethers:
         specifier: ^6.15.0
         version: 6.15.0
-<<<<<<< HEAD
-=======
-      viem:
-        specifier: ^2.37.6
-        version: 2.37.6(typescript@5.9.2)
->>>>>>> cb83bd75
     devDependencies:
       '@types/node':
         specifier: ^20.11.19
@@ -100,13 +94,8 @@
         specifier: workspace:*
         version: link:../core
       viem:
-<<<<<<< HEAD
-        specifier: 2.38.3
+        specifier: '>=2.38.3'
         version: 2.38.3(typescript@5.9.2)
-=======
-        specifier: 2.37.6
-        version: 2.37.6(typescript@5.9.2)
->>>>>>> cb83bd75
 
   test:
     dependencies:
@@ -2173,13 +2162,13 @@
     resolution: {integrity: sha512-EXFrhSpiHtJ+/L8xXDvQNK5VjUMG51u878jzZcaT5XhuN/zFg6PWJFnl/qB2Y2j7eMWnvCRP7Kp+ua2H36cG4g==}
     engines: {node: '>=12.0.0'}
 
-  lint-staged@16.2.5:
-    resolution: {integrity: sha512-o36wH3OX0jRWqDw5dOa8a8x6GXTKaLM+LvhRaucZxez0IxA+KNDUCiyjBfNgsMNmchwSX6urLSL7wShcUqAang==}
+  lint-staged@16.2.6:
+    resolution: {integrity: sha512-s1gphtDbV4bmW1eylXpVMk2u7is7YsrLl8hzrtvC70h4ByhcMLZFY01Fx05ZUDNuv1H8HO4E+e2zgejV1jVwNw==}
     engines: {node: '>=20.17'}
     hasBin: true
 
-  listr2@9.0.4:
-    resolution: {integrity: sha512-1wd/kpAdKRLwv7/3OKC8zZ5U8e/fajCfWMxacUvB79S5nLrYGPtUI/8chMQhn3LQjsRVErTb9i1ECAwW0ZIHnQ==}
+  listr2@9.0.5:
+    resolution: {integrity: sha512-ME4Fb83LgEgwNw96RKNvKV4VTLuXfoKudAmm2lP8Kk87KaMK0/Xrx/aAkMWmT8mDb+3MlFDspfbCs7adjRxA2g==}
     engines: {node: '>=20.0.0'}
 
   locate-path@6.0.0:
@@ -5312,17 +5301,17 @@
       protobufjs: 6.11.4
       uint8arrays: 3.1.1
 
-  lint-staged@16.2.5:
+  lint-staged@16.2.6:
     dependencies:
       commander: 14.0.1
-      listr2: 9.0.4
+      listr2: 9.0.5
       micromatch: 4.0.8
       nano-spawn: 2.0.0
       pidtree: 0.6.0
       string-argv: 0.3.2
       yaml: 2.8.1
 
-  listr2@9.0.4:
+  listr2@9.0.5:
     dependencies:
       cli-truncate: 5.1.0
       colorette: 2.0.20
